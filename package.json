{
  "name": "vscode-extension-for-zowe",
  "displayName": "%displayName%",
  "description": "%description%",
  "version": "1.0.0",
  "publisher": "Zowe",
<<<<<<< HEAD
  "license": "SEE LICENSE IN LICENSE.txt",
=======
  "author": "Zowe",
  "license": "EPL-2.0",
>>>>>>> 4caa075c
  "repository": {
    "url": "https://github.com/zowe/vscode-extension-for-zowe"
  },
  "icon": "resources/zowe_logo.png",
  "keywords": [
    "mainframe",
    "dataset",
    "Zowe",
    "explorer",
    "z/OS",
    "USS",
    "JES",
    "MVS",
    "TSO"
  ],
  "categories": [
    "Other"
  ],
  "files": [
    "out",
    "README.md",
    "resources"
  ],
  "activationEvents": [
    "*"
  ],
  "main": "./out/extension",
  "contributes": {
    "viewsContainers": {
      "activitybar": [
        {
          "id": "zowe",
          "title": "%viewsContainers.activitybar%",
          "icon": "resources/zowe.svg"
        }
      ]
    },
    "views": {
      "zowe": [
        {
          "id": "zowe.explorer",
          "name": "%zowe.explorer%"
        },
        {
          "id": "zowe.uss.explorer",
          "name": "%zowe.uss.explorer%"
        },
        {
          "id": "zowe.jobs",
          "name": "%zowe.jobs%"
        }
      ]
    },
    "commands": [
      {
        "command": "zowe.uss.copyPath",
        "title": "%uss.copyPath%"
      },
      {
        "command": "zowe.uss.createFile",
        "title": "%uss.createFile%"
      },
      {
        "command": "zowe.uss.createFolder",
        "title": "%uss.createFolder%"
      },
      {
        "command": "zowe.uss.deleteNode",
        "title": "%uss.deleteNode%"
      },
      {
        "command": "zowe.uss.renameNode",
        "title": "%uss.renameNode%"
      },
      {
        "command": "zowe.addFavorite",
        "title": "%addFavorite%"
      },
      {
        "command": "zowe.uss.addFavorite",
        "title": "%uss.addFavorite%"
      },
      {
        "command": "zowe.addSession",
        "title": "%addSession%",
        "icon": {
          "light": "./resources/light/plus.svg",
          "dark": "./resources/dark/plus.svg"
        }
      },
      {
        "command": "zowe.createDataset",
        "title": "%createDataset%",
        "icon": {
          "light": "./resources/light/newfile.svg",
          "dark": "./resources/dark/newfile.svg"
        }
      },
      {
        "command": "zowe.createMember",
        "title": "%createMember%"
      },
      {
        "command": "zowe.showDSAttributes",
        "title": "%showDSAttributes%"
      },
      {
        "command": "zowe.renameDataSet",
        "title": "%renameDataSet%"
      },
      {
        "command": "zowe.copyDataSet",
        "title": "%copyDataSet%"
      },
      {
        "command": "zowe.pasteDataSet",
        "title": "%pasteDataSet%"
      },
      {
        "command": "zowe.renameDataSetMember",
        "title": "%renameDataSetMember%"
      },
      {
        "command": "zowe.deleteDataset",
        "title": "%deleteDataset%"
      },
      {
        "command": "zowe.deleteMember",
        "title": "%deleteMember%"
      },
      {
        "command": "zowe.deletePDS",
        "title": "%deletePDS%"
      },
      {
        "command": "zowe.uploadDialog",
        "title": "%uploadDialog%"
      },
      {
        "command": "zowe.editMember",
        "title": "%editMember%",
        "icon": {
          "light": "./resources/light/edit.svg",
          "dark": "./resources/dark/edit.svg"
        }
      },
      {
        "command": "zowe.pattern",
        "title": "%pattern%",
        "icon": {
          "light": "./resources/light/pattern.svg",
          "dark": "./resources/dark/pattern.svg"
        }
      },
      {
        "command": "zowe.refreshAll",
        "title": "%refreshAll%",
        "icon": {
          "light": "./resources/light/refresh.svg",
          "dark": "./resources/dark/refresh.svg"
        }
      },
      {
        "command": "zowe.refreshNode",
        "title": "%refreshNode%",
        "icon": {
          "light": "./resources/light/download.svg",
          "dark": "./resources/dark/download.svg"
        }
      },
      {
        "command": "zowe.removeFavorite",
        "title": "%removeFavorite%"
      },
      {
        "command": "zowe.uss.removeFavorite",
        "title": "%uss.removeFavorite%"
      },
      {
        "command": "zowe.removeSavedSearch",
        "title": "%removeSavedSearch%"
      },
      {
        "command": "zowe.removeSession",
        "title": "%removeSession%"
      },
      {
        "command": "zowe.saveSearch",
        "title": "%saveSearch%"
      },
      {
        "command": "zowe.submitJcl",
        "title": "%submitJcl%"
      },
      {
        "command": "zowe.submitMember",
        "title": "%submitMember%"
      },
      {
        "command": "zowe.uss.addSession",
        "title": "%uss.addSession%",
        "icon": {
          "light": "./resources/light/plus.svg",
          "dark": "./resources/dark/plus.svg"
        }
      },
      {
        "command": "zowe.uss.createDirectory",
        "title": "%uss.createDirectory%",
        "icon": {
          "light": "./resources/light/newfile.svg",
          "dark": "./resources/dark/newfile.svg"
        }
      },
      {
        "command": "zowe.uss.createNode",
        "title": "%uss.createNode%",
        "icon": {
          "light": "./resources/light/newfile.svg",
          "dark": "./resources/dark/newfile.svg"
        }
      },
      {
        "command": "zowe.uss.editFile",
        "title": "%uss.editFile%",
        "icon": {
          "light": "./resources/light/edit.svg",
          "dark": "./resources/dark/edit.svg"
        }
      },
      {
        "command": "zowe.uss.fullPath",
        "title": "%uss.fullPath%",
        "icon": {
          "light": "./resources/light/pattern.svg",
          "dark": "./resources/dark/pattern.svg"
        }
      },
      {
        "command": "zowe.uss.refreshAll",
        "title": "%refreshAll%",
        "icon": {
          "light": "./resources/light/refresh.svg",
          "dark": "./resources/dark/refresh.svg"
        }
      },
      {
        "command": "zowe.uss.refreshUSS",
        "title": "%uss.refreshUSS%",
        "icon": {
          "light": "./resources/light/download.svg",
          "dark": "./resources/dark/download.svg"
        }
      },
      {
        "command": "zowe.uss.removeSession",
        "title": "%uss.removeSession%"
      },
      {
        "command": "zowe.uss.saveSearch",
        "title": "%saveSearch%"
      },
      {
        "command": "zowe.uss.removeSavedSearch",
        "title": "%removeSavedSearch%"
      },
      {
        "command": "zowe.uss.binary",
        "title": "%uss.binary%"
      },
      {
        "command": "zowe.uss.uploadDialog",
        "title": "%uss.uploadDialog%"
      },
      {
        "command": "zowe.uss.text",
        "title": "%uss.text%"
      },
      {
        "command": "zowe.deleteJob",
        "title": "%deleteJob%",
        "icon": {
          "dark": "./resources/dark/trash.svg",
          "light": "./resources/light/trash.svg"
        }
      },
      {
        "command": "zowe.jobs.addFavorite",
        "title": "%addFavorite%"
      },
      {
        "command": "zowe.jobs.removeFavorite",
        "title": "%removeFavorite%"
      },
      {
        "command": "zowe.jobs.removeSearchFavorite",
        "title": "%removeSavedSearch%"
      },
      {
        "command": "zowe.jobs.saveSearch",
        "title": "%saveSearch%"
      },
      {
        "command": "zowe.runModifyCommand",
        "title": "%runModifyCommand%"
      },
      {
        "command": "zowe.runStopCommand",
        "title": "%runStopCommand%"
      },
      {
        "command": "zowe.setOwner",
        "title": "%setOwner%"
      },
      {
        "command": "zowe.setPrefix",
        "title": "%setPrefix%"
      },
      {
        "command": "zowe.refreshJobsServer",
        "title": "%refreshJobsServer%",
        "icon": {
          "light": "./resources/light/refresh.svg",
          "dark": "./resources/dark/refresh.svg"
        }
      },
      {
        "command": "zowe.refreshAllJobs",
        "title": "%refreshAll%",
        "icon": {
          "light": "./resources/light/refresh.svg",
          "dark": "./resources/dark/refresh.svg"
        }
      },
      {
        "command": "zowe.addJobsSession",
        "title": "%addJobsSession%",
        "icon": {
          "light": "./resources/light/plus.svg",
          "dark": "./resources/dark/plus.svg"
        }
      },
      {
        "command": "zowe.removeJobsSession",
        "title": "%removeJobsSession%"
      },
      {
        "command": "zowe.downloadSpool",
        "title": "%downloadSpool%",
        "icon": {
          "light": "./resources/light/download.svg",
          "dark": "./resources/dark/download.svg"
        }
      },
      {
        "command": "zowe.getJobJcl",
        "title": "%getJobJcl%"
      },
      {
        "command": "zowe.setJobSpool",
        "title": "%setJobSpool%"
      },
      {
        "command": "zowe.issueTsoCmd",
        "title": "%issueTsoCmd%"
      },
      {
        "command": "zowe.jobs.search",
        "title": "%jobs.search%",
        "icon": {
          "light": "./resources/light/pattern.svg",
          "dark": "./resources/dark/pattern.svg"
        }
      }
    ],
    "menus": {
      "view/title": [
        {
          "when": "view == zowe.explorer",
          "command": "zowe.refreshAll",
          "group": "navigation"
        },
        {
          "when": "view == zowe.explorer",
          "command": "zowe.addSession",
          "group": "navigation"
        },
        {
          "when": "view == zowe.uss.explorer",
          "command": "zowe.uss.refreshAll",
          "group": "navigation"
        },
        {
          "when": "view == zowe.uss.explorer",
          "command": "zowe.uss.addSession",
          "group": "navigation"
        },
        {
          "when": "view == zowe.jobs",
          "command": "zowe.refreshAllJobs",
          "group": "navigation"
        },
        {
          "when": "view == zowe.jobs",
          "command": "zowe.addJobsSession",
          "group": "navigation"
        }
      ],
      "view/item/context": [
        {
          "when": "view == zowe.uss.explorer && viewItem == directory",
          "command": "zowe.uss.createFile",
          "group": "1_create"
        },
        {
          "when": "view == zowe.uss.explorer && viewItem == directory",
          "command": "zowe.uss.createFolder",
          "group": "1_create"
        },
        {
          "when": "view == zowe.uss.explorer && viewItem == directory",
          "command": "zowe.uss.addFavorite",
          "group": "4_workspace"
        },
        {
          "when": "view == zowe.uss.explorer && viewItem == directory_fav",
          "command": "zowe.uss.createFile",
          "group": "1_create"
        },
        {
          "when": "view == zowe.uss.explorer && viewItem == directory_fav",
          "command": "zowe.uss.createFolder",
          "group": "1_create"
        },
        {
          "when": "view == zowe.uss.explorer && viewItem != favorite && viewItem != uss_session && viewItem != uss_session_fav && viewItem != directory && viewItem != directory_fav",
          "command": "zowe.uss.editFile",
          "group": "inline"
        },
        {
          "when": "view == zowe.uss.explorer && viewItem != favorite && viewItem != uss_session && viewItem != directory && viewItem != directory_fav && viewItem != uss_session_fav",
          "command": "zowe.uss.refreshUSS",
          "group": "inline"
        },
        {
          "when": "view == zowe.uss.explorer && viewItem != favorite && viewItem != uss_session && viewItem != directory && viewItem != directory_fav && viewItem != uss_session_fav",
          "command": "zowe.uss.refreshUSS",
          "group": "0_mainframeInteraction"
        },
        {
          "when": "view == zowe.uss.explorer && viewItem != uss_session && viewItem != favorite && viewItem != textFile_fav && viewItem != binaryFile_fav && viewItem != directory_fav && viewItem != uss_session_fav",
          "command": "zowe.uss.deleteNode",
          "group": "6_modification@2"
        },
        {
          "when": "view == zowe.uss.explorer && viewItem != favorite && viewItem != uss_session && viewItem != uss_session_fav",
          "command": "zowe.uss.copyPath",
          "group": "5_copyPath"
        },
        {
          "when": "view == zowe.uss.explorer && viewItem != favorite && viewItem != uss_session && viewItem != directory && viewItem != directory_fav && viewItem != uss_session_fav",
          "command": "zowe.uss.editFile",
          "group": "6_modification@0"
        },
        {
          "when": "view == zowe.uss.explorer && viewItem != favorite && viewItem != uss_session && viewItem != uss_session_fav",
          "command": "zowe.uss.renameNode",
          "group": "6_modification@1"
        },
        {
          "when": "view == zowe.uss.explorer && viewItem == textFile",
          "command": "zowe.uss.binary",
          "group": "3_systemSpecific"
        },
        {
          "when": "view == zowe.uss.explorer && viewItem == textFile",
          "command": "zowe.uss.addFavorite",
          "group": "4_workspace"
        },
        {
          "when": "view == zowe.uss.explorer && viewItem == textFile_fav",
          "command": "zowe.uss.binary",
          "group": "3_systemSpecific"
        },
        {
          "when": "view == zowe.uss.explorer && viewItem != textFile && viewItem != directory && viewItem != binaryFile && viewItem != uss_session && viewItem != uss_session_fav",
          "command": "zowe.uss.removeFavorite",
          "group": "4_workspace"
        },
        {
          "when": "view == zowe.uss.explorer && viewItem == uss_session_fav",
          "command": "zowe.uss.removeSavedSearch",
          "group": "4_workspace"
        },
        {
          "when": "view == zowe.uss.explorer && viewItem == binaryFile",
          "command": "zowe.uss.text",
          "group": "3_systemSpecific"
        },
        {
          "when": "view == zowe.uss.explorer && viewItem == binaryFile",
          "command": "zowe.uss.addFavorite",
          "group": "4_workspace"
        },
        {
          "when": "view == zowe.uss.explorer && viewItem == binaryFile_fav",
          "command": "zowe.uss.text",
          "group": "3_systemSpecific"
        },
        {
          "when": "view == zowe.uss.explorer && viewItem == directory",
          "command": "zowe.uss.uploadDialog",
          "group": "1_create"
        },
        {
          "when": "view == zowe.uss.explorer && viewItem == directory_fav",
          "command": "zowe.uss.uploadDialog",
          "group": "1_create"
        },
        {
          "when": "view == zowe.explorer && viewItem == member",
          "command": "zowe.editMember",
          "group": "inline"
        },
        {
          "when": "view == zowe.explorer && viewItem == member",
          "command": "zowe.refreshNode",
          "group": "inline"
        },
        {
          "when": "view == zowe.explorer && viewItem == member",
          "command": "zowe.refreshNode",
          "group": "0_mainframeInteraction"
        },
        {
          "when": "view == zowe.explorer && viewItem == member",
          "command": "zowe.deleteMember",
          "group": "6_modification@2"
        },
        {
          "when": "view == zowe.explorer && viewItem == member",
          "command": "zowe.addFavorite",
          "group": "4_workspace"
        },
        {
          "when": "view == zowe.explorer && viewItem == member",
          "command": "zowe.submitMember",
          "group": "3_systemSpecific"
        },
        {
          "when": "view == zowe.explorer && viewItem == member",
          "command": "zowe.copyDataSet",
          "group": "9_cutcopypaste"
        },
        {
          "when": "view == zowe.explorer && viewItem == member_fav",
          "command": "zowe.refreshNode",
          "group": "inline"
        },
        {
          "when": "view == zowe.explorer && viewItem == member_fav",
          "command": "zowe.refreshNode",
          "group": "0_mainframeInteraction"
        },
        {
          "when": "view == zowe.explorer && viewItem == member_fav",
          "command": "zowe.deleteMember",
          "group": "6_modification@2"
        },
        {
          "when": "view == zowe.explorer && viewItem == member",
          "command": "zowe.editMember",
          "group": "6_modification@0"
        },
        {
          "when": "view == zowe.explorer && viewItem == member",
          "command": "zowe.renameDataSetMember",
          "group": "6_modification@2"
        },
        {
          "when": "view == zowe.explorer && viewItem == member_fav",
          "command": "zowe.renameDataSetMember",
          "group": "6_modification@2"
        },
        {
          "when": "view == zowe.explorer && viewItem == ds",
          "command": "zowe.refreshNode",
          "group": "inline"
        },
        {
          "when": "view == zowe.explorer && viewItem == ds",
          "command": "zowe.refreshNode",
          "group": "0_mainframeInteraction"
        },
        {
          "when": "view == zowe.explorer && viewItem == ds",
          "command": "zowe.deleteDataset",
          "group": "6_modification@2"
        },
        {
          "when": "view == zowe.explorer && viewItem == ds",
          "command": "zowe.submitMember",
          "group": "3_systemSpecific"
        },
        {
          "when": "view == zowe.explorer && viewItem == ds",
          "command": "zowe.addFavorite",
          "group": "4_workspace"
        },
        {
          "when": "view == zowe.explorer && viewItem == ds",
          "command": "zowe.showDSAttributes",
          "group": "2_information"
        },
        {
          "when": "view == zowe.explorer && viewItem == ds",
          "command": "zowe.renameDataSet",
          "group": "6_modification@2"
        },
        {
          "when": "view == zowe.explorer && viewItem == ds",
          "command": "zowe.copyDataSet",
          "group": "9_cutcopypaste"
        },
        {
          "when": "view == zowe.explorer && viewItem == ds",
          "command": "zowe.pasteDataSet",
          "group": "9_cutcopypaste"
        },
        {
          "when": "view == zowe.explorer && viewItem == ds_fav",
          "command": "zowe.refreshNode",
          "group": "inline"
        },
        {
          "when": "view == zowe.explorer && viewItem == ds_fav",
          "command": "zowe.refreshNode",
          "group": "0_mainframeInteraction"
        },
        {
          "when": "view == zowe.explorer && viewItem == ds_fav",
          "command": "zowe.showDSAttributes",
          "group": "2_information"
        },
        {
          "when": "view == zowe.explorer && viewItem == ds_fav",
          "command": "zowe.submitMember",
          "group": "3_systemSpecific"
        },
        {
          "when": "view == zowe.explorer && viewItem == ds_fav",
          "command": "zowe.deleteDataset",
          "group": "6_modification@2"
        },
        {
          "when": "view == zowe.explorer && viewItem == ds_fav",
          "command": "zowe.removeFavorite",
          "group": "4_workspace"
        },
        {
          "when": "view == zowe.explorer && viewItem == ds_fav",
          "command": "zowe.renameDataSet",
          "group": "6_modification@2"
        },
        {
          "when": "view == zowe.explorer && viewItem == ds_fav",
          "command": "zowe.copyDataSet",
          "group": "9_cutcopypaste"
        },
        {
          "when": "view == zowe.explorer && viewItem == ds_fav",
          "command": "zowe.pasteDataSet",
          "group": "9_cutcopypaste"
        },
        {
          "when": "view == zowe.explorer && viewItem == pds",
          "command": "zowe.createMember",
          "group": "1_create"
        },
        {
          "when": "view == zowe.explorer && viewItem == pds",
          "command": "zowe.showDSAttributes",
          "group": "2_information"
        },
        {
          "when": "view == zowe.explorer && viewItem == pds",
          "command": "zowe.deletePDS",
          "group": "6_modification@2"
        },
        {
          "when": "view == zowe.explorer && viewItem == pds",
          "command": "zowe.addFavorite",
          "group": "4_workspace"
        },
        {
          "when": "view == zowe.explorer && viewItem == pds",
          "command": "zowe.uploadDialog",
          "group": "1_create"
        },
        {
          "when": "view == zowe.explorer && viewItem == pds",
          "command": "zowe.renameDataSet",
          "group": "6_modification@2"
        },
        {
          "when": "view == zowe.explorer && viewItem == pds",
          "command": "zowe.pasteDataSet",
          "group": "9_cutcopypaste"
        },
        {
          "when": "view == zowe.explorer && viewItem == pds_fav",
          "command": "zowe.createMember",
          "group": "1_create"
        },
        {
          "when": "view == zowe.explorer && viewItem == pds_fav",
          "command": "zowe.showDSAttributes",
          "group": "2_information"
        },
        {
          "when": "view == zowe.explorer && viewItem == pds_fav",
          "command": "zowe.deletePDS",
          "group": "6_modification@2"
        },
        {
          "when": "view == zowe.explorer && viewItem == pds_fav",
          "command": "zowe.uploadDialog",
          "group": "1_create"
        },
        {
          "when": "view == zowe.explorer && viewItem == pds_fav",
          "command": "zowe.removeFavorite",
          "group": "4_workspace"
        },
        {
          "when": "view == zowe.explorer && viewItem == pds_fav",
          "command": "zowe.renameDataSet",
          "group": "6_modification@2"
        },
        {
          "when": "view == zowe.explorer && viewItem == pds_fav",
          "command": "zowe.copyDataSet",
          "group": "9_cutcopypaste"
        },
        {
          "when": "view == zowe.explorer && viewItem == pds_fav",
          "command": "zowe.pasteDataSet",
          "group": "9_cutcopypaste"
        },
        {
          "when": "view == zowe.explorer && viewItem == migr",
          "command": "zowe.showDSAttributes",
          "group": "2_information"
        },
        {
          "when": "view == zowe.explorer && viewItem == migr",
          "command": "zowe.addFavorite",
          "group": "4_workspace"
        },
        {
          "when": "view == zowe.explorer && viewItem == migr_fav",
          "command": "zowe.removeFavorite",
          "group": "4_workspace"
        },
        {
          "when": "view == zowe.explorer && viewItem == session",
          "command": "zowe.pattern",
          "group": "inline"
        },
        {
          "when": "view == zowe.explorer && viewItem == session",
          "command": "zowe.createDataset",
          "group": "inline"
        },
        {
          "when": "view == zowe.explorer && viewItem == session",
          "command": "zowe.removeSession"
        },
        {
          "when": "view == zowe.explorer && viewItem == session",
          "command": "zowe.saveSearch",
          "group": "4_workspace"
        },
        {
          "when": "view == zowe.explorer && viewItem == session_fav",
          "command": "zowe.removeSavedSearch"
        },
        {
          "when": "viewItem == uss_session",
          "command": "zowe.uss.fullPath",
          "group": "inline"
        },
        {
          "when": "viewItem == uss_session",
          "command": "zowe.uss.createNode",
          "group": "inline"
        },
        {
          "when": "viewItem == uss_session",
          "command": "zowe.uss.removeSession"
        },
        {
          "when": "view == zowe.uss.explorer && viewItem == uss_session",
          "command": "zowe.uss.saveSearch",
          "group": "4_workspace"
        },
        {
          "when": "view == zowe.jobs && viewItem == server",
          "command": "zowe.refreshJobsServer",
          "group": "inline"
        },
        {
          "when": "view == zowe.jobs && viewItem == server",
          "command": "zowe.jobs.search",
          "group": "inline"
        },
        {
          "when": "view == zowe.jobs && viewItem == server",
          "command": "zowe.setOwner"
        },
        {
          "when": "view == zowe.jobs && viewItem == server",
          "command": "zowe.setPrefix"
        },
        {
          "when": "view == zowe.jobs && viewItem == server",
          "command": "zowe.removeJobsSession"
        },
        {
          "when": "view == zowe.jobs && viewItem == job",
          "command": "zowe.deleteJob",
          "group": "inline"
        },
        {
          "when": "view == zowe.jobs && viewItem == job",
          "command": "zowe.runModifyCommand",
          "group": "3_systemSpecific"
        },
        {
          "when": "view == zowe.jobs && viewItem == job",
          "command": "zowe.runStopCommand",
          "group": "3_systemSpecific"
        },
        {
          "when": "view == zowe.jobs && viewItem == job",
          "command": "zowe.downloadSpool",
          "group": "inline"
        },
        {
          "when": "view == zowe.jobs && viewItem == job",
          "command": "zowe.jobs.addFavorite",
          "group": "4_workspace"
        },
        {
          "when": "view == zowe.jobs && viewItem == job_fav",
          "command": "zowe.jobs.removeFavorite",
          "group": "4_workspace"
        },
        {
          "when": "view == zowe.jobs && viewItem == server_fav",
          "command": "zowe.jobs.removeSearchFavorite",
          "group": "4_workspace"
        },
        {
          "when": "view == zowe.jobs && viewItem == server",
          "command": "zowe.jobs.saveSearch",
          "group": "4_workspace"
        },
        {
          "when": "view == zowe.jobs && viewItem == job",
          "command": "zowe.getJobJcl",
          "group": "0_mainframeInteraction"
        }
      ],
      "commandPalette": [
        {
          "command": "zowe.pattern",
          "when": "never"
        },
        {
          "command": "zowe.refreshNode",
          "when": "never"
        },
        {
          "command": "zowe.refreshAll",
          "when": "never"
        },
        {
          "command": "zowe.createDataset",
          "when": "never"
        },
        {
          "command": "zowe.createMember",
          "when": "never"
        },
        {
          "command": "zowe.deleteDataset",
          "when": "never"
        },
        {
          "command": "zowe.deletePDS",
          "when": "never"
        },
        {
          "command": "zowe.deleteMember",
          "when": "never"
        },
        {
          "command": "zowe.removeSession",
          "when": "never"
        },
        {
          "command": "zowe.saveSearch",
          "when": "never"
        },
        {
          "command": "zowe.removeSavedSearch",
          "when": "never"
        },
        {
          "command": "zowe.uss.fullPath",
          "when": "never"
        },
        {
          "command": "zowe.jobs.search",
          "when": "never"
        },
        {
          "command": "zowe.uss.refreshUSS",
          "when": "never"
        },
        {
          "command": "zowe.uss.saveSearch",
          "when": "never"
        },
        {
          "command": "zowe.uss.removeSavedSearch",
          "when": "never"
        },
        {
          "command": "zowe.uss.removeSession",
          "when": "never"
        },
        {
          "command": "zowe.uss.addSession",
          "when": "never"
        },
        {
          "command": "zowe.submitMember",
          "when": "never"
        },
        {
          "command": "zowe.uss.addFavorite",
          "when": "never"
        },
        {
          "command": "zowe.uss.removeFavorite",
          "when": "never"
        },
        {
          "command": "zowe.jobs.addFavorite",
          "when": "never"
        },
        {
          "command": "zowe.jobs.removeFavorite",
          "when": "never"
        },
        {
          "command": "zowe.jobs.removeSearchFavorite",
          "when": "never"
        },
        {
          "command": "zowe.jobs.saveSearch",
          "when": "never"
        }
      ]
    },
    "configuration": {
      "type": "object",
      "title": "%configuration.title%",
      "properties": {
        "Zowe-Default-Datasets-Binary": {
          "default": {
            "dsorg": "PO",
            "alcunit": "CYL",
            "primary": 10,
            "secondary": 10,
            "dirblk": 25,
            "recfm": "U",
            "blksize": 27998,
            "lrecl": 27998
          },
          "description": "%Zowe-Default-Datasets-Binary%",
          "scope": "window"
        },
        "Zowe-Default-Datasets-C": {
          "default": {
            "dsorg": "PO",
            "alcunit": "CYL",
            "primary": 1,
            "secondary": 1,
            "dirblk": 25,
            "recfm": "VB",
            "blksize": 32760,
            "lrecl": 260
          },
          "description": "%Zowe-Default-Datasets-C%",
          "scope": "window"
        },
        "Zowe-Default-Datasets-Classic": {
          "default": {
            "dsorg": "PO",
            "alcunit": "CYL",
            "primary": 1,
            "secondary": 1,
            "dirblk": 25,
            "recfm": "FB",
            "blksize": 6160,
            "lrecl": 80
          },
          "description": "%Zowe-Default-Datasets-Classic%",
          "scope": "window"
        },
        "Zowe-Default-Datasets-PDS": {
          "default": {
            "dsorg": "PO",
            "alcunit": "CYL",
            "primary": 1,
            "secondary": 1,
            "dirblk": 5,
            "recfm": "FB",
            "blksize": 6160,
            "lrecl": 80
          },
          "description": "%Zowe-Default-Datasets-PDS%",
          "scope": "window"
        },
        "Zowe-Default-Datasets-PS": {
          "default": {
            "dsorg": "PS",
            "alcunit": "CYL",
            "primary": 1,
            "secondary": 1,
            "recfm": "FB",
            "blksize": 6160,
            "lrecl": 80
          },
          "description": "%Zowe-Default-Datasets-PS%",
          "scope": "window"
        },
        "Zowe-DS-Persistent": {
          "default": {
            "persistence": true,
            "favorites": [],
            "history": [],
            "sessions": []
          },
          "description": "%Zowe-Default-Datasets-Favorites%",
          "scope": "window"
        },
        "Zowe-Temp-Folder-Location": {
          "default": {
            "folderPath": ""
          },
          "description": "Zowe-Temp-Folder-Loacation",
          "scope": "window"
        },
        "Zowe-USS-Persistent": {
          "default": {
            "persistence": true,
            "favorites": [],
            "history": [],
            "sessions": []
          },
          "description": "%Zowe-Default-USS-Persistent-Favorites%",
          "scope": "window"
        },
        "Zowe-Jobs-Persistent": {
          "default": {
            "persistence": true,
            "favorites": [],
            "history": [],
            "sessions": []
          },
          "description": "%Zowe-Default-Jobs-Persistent-Favorites%",
          "scope": "window"
        },
        "Zowe-Environment": {
          "default": {
            "persistence": true,
            "framework": "vscode"
          },
          "description": "%Zowe-Environment%",
          "scope": "window"
        }
      }
    }
  },
  "scripts": {
    "vscode:prepublish": "gulp build && npm run license && npm run lint && npm run update && webpack --mode production --vscode-nls",
    "build": "gulp build && npm run license && webpack --mode development --vscode-nls",
    "postinstall": "node ./node_modules/vscode/bin/install",
    "test:unit": "jest  \".*__tests__.*\\.unit\\.test\\.ts\" --coverage",
    "test": "npm run test:unit",
    "pretest": "tsc -p test.tsconfig.json && webpack --mode development --vscode-nls --watch --info-verbosity verbose",
    "update": "node stringUpdateScript.js",
    "package": "vsce package",
    "license": "node ./scripts/license.js",
    "watch": "webpack --mode development --vscode-nls --watch --info-verbosity verbose",
    "compile": "tsc -b",
    "markdown": "markdownlint CHANGELOG.md README.md",
    "lint": "npm run lint:src && npm run lint:tests  && npm run markdown",
    "lint:src": "tslint --format stylish --exclude \"**/__tests__/**/*.ts\" \"src/**/*.ts\"",
    "lint:tests": "tslint --format stylish \"**/__tests__/**/*.ts\"",
    "clean": "gulp clean"
  },
  "engines": {
    "vscode": "^1.34.0"
  },
  "devDependencies": {
    "@types/chai": "^4.1.4",
    "@types/chai-as-promised": "^7.1.0",
    "@types/expect": "^1.20.3",
    "@types/jest": "^23.1.0",
    "@types/mocha": "^2.2.42",
    "@types/node": "^7.0.66",
    "@types/vscode": "^1.34.0",
    "@types/yargs": "^11.0.0",
    "chai": "^4.1.2",
    "chai-as-promised": "^7.1.1",
    "chalk": "^2.4.1",
    "cross-env": "^5.2.0",
    "del": "^4.1.1",
    "event-stream": "^4.0.1",
    "expect": "^24.8.0",
    "glob": "^7.1.2",
    "gulp": "^4.0.2",
    "gulp-filter": "^5.1.0",
    "gulp-sourcemaps": "^2.6.5",
    "gulp-typescript": "^5.0.1",
    "jest": "^24.8.0",
    "jest-html-reporter": "^2.4.0",
    "jsdom": "11.11.0",
    "log4js": "3.0.5",
    "markdownlint-cli": "^0.16.0",
    "mem": ">=4.0.0",
    "run-sequence": "^2.2.1",
    "sinon": "^6.1.0",
    "ts-jest": "^24.0.2",
    "ts-loader": "^6.0.0",
    "typescript": "^3.5.1",
    "vsce": "^1.60.0",
    "vscode": "^1.1.30",
    "vscode-nls-dev": "^3.2.6",
    "webpack": "^4.41.2",
    "webpack-cli": "^3.3.10"
  },
  "dependencies": {
    "@brightside/core": "^2.36.0",
    "@types/fs-extra": "^7.0.0",
    "fs-extra": "^8.0.1",
    "gulp-cli": "^2.2.0",
    "gulp-fs": "0.0.2",
    "jsdoc": "^3.6.3",
    "tslint": "^5.17.0",
    "vscode-nls": "^4.1.1"
  },
  "jest": {
    "moduleFileExtensions": [
      "ts",
      "tsx",
      "js"
    ],
    "testPathIgnorePatterns": [
      "<rootDir>/src/decorators"
    ],
    "transform": {
      "^.+\\.(ts|tsx)$": "ts-jest"
    },
    "globals": {
      "ts-jest": {
        "tsConfig": "tsconfig.json",
        "diagnostics": false
      }
    },
    "testRegex": "__tests__.*\\.(spec|test)\\.ts$",
    "modulePathIgnorePatterns": [
      "__tests__/__integration__/",
      "out/"
    ],
    "reporters": [
      "default",
      "./node_modules/jest-html-reporter"
    ],
    "coverageDirectory": "<rootDir>/results/coverage"
  },
  "jest-html-reporter": {
    "pageTitle": "Zowe Extension Tests",
    "outputPath": "results/results.html"
  }
}<|MERGE_RESOLUTION|>--- conflicted
+++ resolved
@@ -4,12 +4,8 @@
   "description": "%description%",
   "version": "1.0.0",
   "publisher": "Zowe",
-<<<<<<< HEAD
-  "license": "SEE LICENSE IN LICENSE.txt",
-=======
   "author": "Zowe",
   "license": "EPL-2.0",
->>>>>>> 4caa075c
   "repository": {
     "url": "https://github.com/zowe/vscode-extension-for-zowe"
   },
