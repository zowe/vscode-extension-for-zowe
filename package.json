--- conflicted
+++ resolved
@@ -809,14 +809,10 @@
   "dependencies": {
     "@brightside/core": "2.28.2",
     "@brightside/imperative": "2.4.6",
-<<<<<<< HEAD
     "@types/fs-extra": "^7.0.0",
     "fs-extra": "^8.0.1",
-    "jsdoc": "^3.5.5"
-=======
     "jsdoc": "^3.5.5",
     "tslint": "^5.17.0"
->>>>>>> 5c58c632
   },
   "jest": {
     "moduleFileExtensions": [
