--- conflicted
+++ resolved
@@ -42,11 +42,7 @@
   "resolutions": {
     "**/ansi-regex": "^5.0.1",
     "**/log4js": "6.4.6",
-<<<<<<< HEAD
     "**/glob-parent": "^6.0.2",
-=======
-    "**/glob-parent": "^6.0.1",
->>>>>>> 14b1950e
     "**/minimist": "^1.2.6",
     "**/moment": "^2.29.4",
     "**/tar": "^6.1.9"
