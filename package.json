--- conflicted
+++ resolved
@@ -46,14 +46,6 @@
     "vscode-test": "^1.4.0",
     "yarn": "1.22.19"
   },
-<<<<<<< HEAD
-  "resolutions": {
-    "**/json5": "^2.2.2",
-    "**/optionator": "^0.9.3",
-    "**/semver": "^7.5.2"
-  },
-=======
->>>>>>> 42ad3dff
   "scripts": {
     "clean": "yarn workspaces run clean",
     "fresh-clone": "yarn workspaces run fresh-clone && rimraf node_modules",
