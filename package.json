--- conflicted
+++ resolved
@@ -2,11 +2,7 @@
   "name": "vscode-extension-for-zowe",
   "displayName": "%displayName%",
   "description": "%description%",
-<<<<<<< HEAD
-  "version": "0.26.0",
-=======
   "version": "0.29.0",
->>>>>>> 43507a8c
   "publisher": "Zowe",
   "repository": {
     "url": "https://github.com/zowe/vscode-extension-for-zowe"
@@ -1114,7 +1110,7 @@
     }
   },
   "scripts": {
-    "vscode:prepublish": "rimraf dist && gulp build && npm run license && npm run lint && npm run update && webpack --mode production",
+    "vscode:prepublish": "gulp build && npm run license && npm run lint && npm run update && webpack --mode production",
     "build": "gulp build && npm run license && webpack --mode development",
     "postinstall": "node ./node_modules/vscode/bin/install",
     "test:unit": "jest  \".*__tests__.*\\.unit\\.test\\.ts\" --coverage",
@@ -1159,11 +1155,7 @@
     "jsdom": "11.11.0",
     "log4js": "3.0.5",
     "markdownlint-cli": "^0.16.0",
-<<<<<<< HEAD
-    "rimraf": "^2.6.3",
-=======
     "mem": ">=4.0.0",
->>>>>>> 43507a8c
     "run-sequence": "^2.2.1",
     "sinon": "^6.1.0",
     "ts-jest": "^24.0.2",
