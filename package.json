{
  "name": "vscode-extension-for-zowe",
  "displayName": "%displayName%",
  "description": "%description%",
  "version": "1.4.0",
  "publisher": "Zowe",
  "author": "Zowe",
  "license": "EPL-2.0",
  "repository": {
    "url": "https://github.com/zowe/vscode-extension-for-zowe"
  },
  "icon": "resources/zowe_logo.png",
  "keywords": [
    "mainframe",
    "dataset",
    "Zowe",
    "explorer",
    "z/OS",
    "USS",
    "JES",
    "MVS"
  ],
  "categories": [
    "Other"
  ],
  "files": [
    "out",
    "README.md",
    "resources"
  ],
  "activationEvents": [
    "*"
  ],
  "main": "./out/src/extension",
  "contributes": {
    "viewsContainers": {
      "activitybar": [
        {
          "id": "zowe",
          "title": "%viewsContainers.activitybar%",
          "icon": "resources/zowe.svg"
        }
      ]
    },
    "views": {
      "zowe": [
        {
          "id": "zowe.explorer",
          "name": "%zowe.explorer%"
        },
        {
          "id": "zowe.uss.explorer",
          "name": "%zowe.uss.explorer%"
        },
        {
          "id": "zowe.jobs",
          "name": "%zowe.jobs%"
        }
      ]
    },
    "keybindings": [
      {
        "command": "zowe.openRecentMember",
        "key": "ctrl+alt+r",
        "mac": "cmd+alt+r"
      },
      {
        "command": "zowe.searchInAllLoadedItems",
        "key": "ctrl+alt+p",
        "mac": "cmd+alt+p"
      }
    ],
    "commands": [
      {
        "command": "zowe.uss.copyPath",
        "title": "%uss.copyPath%"
      },
      {
        "command": "zowe.uss.createFile",
        "title": "%uss.createFile%"
      },
      {
        "command": "zowe.uss.createFolder",
        "title": "%uss.createFolder%"
      },
      {
        "command": "zowe.uss.deleteNode",
        "title": "%uss.deleteNode%"
      },
      {
        "command": "zowe.uss.renameNode",
        "title": "%uss.renameNode%"
      },
      {
        "command": "zowe.addFavorite",
        "title": "%addFavorite%"
      },
      {
        "command": "zowe.uss.addFavorite",
        "title": "%uss.addFavorite%"
      },
      {
        "command": "zowe.addSession",
        "title": "%addSession%",
        "icon": {
          "light": "./resources/light/plus.svg",
          "dark": "./resources/dark/plus.svg"
        }
      },
      {
<<<<<<< HEAD
        "command": "zowe.editSession",
        "title": "%editSession%",
        "icon": {
          "light": "./resources/light/edit.svg",
          "dark": "./resources/dark/edit.svg"
        }
=======
        "command": "zowe.deleteProfile",
        "title": "%deleteProfile%"
      },
      {
        "command": "zowe.cmd.deleteProfile",
        "title": "%cmd.deleteProfile%"
>>>>>>> 33d8e87f
      },
      {
        "command": "zowe.createDataset",
        "title": "%createDataset%",
        "icon": {
          "light": "./resources/light/newfile.svg",
          "dark": "./resources/dark/newfile.svg"
        }
      },
      {
        "command": "zowe.createMember",
        "title": "%createMember%"
      },
      {
        "command": "zowe.showDSAttributes",
        "title": "%showDSAttributes%"
      },
      {
        "command": "zowe.renameDataSet",
        "title": "%rename%"
      },
      {
        "command": "zowe.copyDataSet",
        "title": "%copy%"
      },
      {
        "command": "zowe.hMigrateDataSet",
        "title": "%hMigrateDataSet%"
      },
      {
        "command": "zowe.pasteDataSet",
        "title": "%paste%"
      },
      {
        "command": "zowe.renameDataSetMember",
        "title": "%rename%"
      },
      {
        "command": "zowe.deleteDataset",
        "title": "%deleteDataset%"
      },
      {
        "command": "zowe.deleteMember",
        "title": "%deleteMember%"
      },
      {
        "command": "zowe.deletePDS",
        "title": "%deletePDS%"
      },
      {
        "command": "zowe.uploadDialog",
        "title": "%uploadDialog%"
      },
      {
        "command": "zowe.editMember",
        "title": "%editMember%",
        "icon": {
          "light": "./resources/light/edit.svg",
          "dark": "./resources/dark/edit.svg"
        }
      },
      {
        "command": "zowe.pattern",
        "title": "%pattern%",
        "icon": {
          "light": "./resources/light/pattern.svg",
          "dark": "./resources/dark/pattern.svg"
        }
      },
      {
        "command": "zowe.all.profilelink",
        "title": "Associate profiles",
        "icon": {
          "light": "./resources/light/link.svg",
          "dark": "./resources/dark/link.svg"
        }
      },
      {
        "command": "zowe.refreshAll",
        "title": "%refreshAll%",
        "icon": {
          "light": "./resources/light/refresh.svg",
          "dark": "./resources/dark/refresh.svg"
        }
      },
      {
        "command": "zowe.refreshNode",
        "title": "%refreshNode%",
        "icon": {
          "light": "./resources/light/download.svg",
          "dark": "./resources/dark/download.svg"
        }
      },
      {
        "command": "zowe.removeFavorite",
        "title": "%removeFavorite%"
      },
      {
        "command": "zowe.uss.removeFavorite",
        "title": "%uss.removeFavorite%"
      },
      {
        "command": "zowe.removeSavedSearch",
        "title": "%removeSavedSearch%"
      },
      {
        "command": "zowe.removeSession",
        "title": "%removeSession%"
      },
      {
        "command": "zowe.saveSearch",
        "title": "%saveSearch%"
      },
      {
        "command": "zowe.submitJcl",
        "title": "%submitJcl%"
      },
      {
        "command": "zowe.submitMember",
        "title": "%submitMember%"
      },
      {
        "command": "zowe.uss.addSession",
        "title": "%uss.addSession%",
        "icon": {
          "light": "./resources/light/plus.svg",
          "dark": "./resources/dark/plus.svg"
        }
      },
      {
<<<<<<< HEAD
        "command": "zowe.uss.editSession",
        "title": "%editSession%",
        "icon": {
          "light": "./resources/light/edit.svg",
          "dark": "./resources/dark/edit.svg"
        }
=======
        "command": "zowe.uss.deleteProfile",
        "title": "%deleteProfile%"
>>>>>>> 33d8e87f
      },
      {
        "command": "zowe.uss.createDirectory",
        "title": "%uss.createDirectory%",
        "icon": {
          "light": "./resources/light/newfile.svg",
          "dark": "./resources/dark/newfile.svg"
        }
      },
      {
        "command": "zowe.uss.createNode",
        "title": "%uss.createNode%",
        "icon": {
          "light": "./resources/light/newfile.svg",
          "dark": "./resources/dark/newfile.svg"
        }
      },
      {
        "command": "zowe.uss.editFile",
        "title": "%uss.editFile%",
        "icon": {
          "light": "./resources/light/edit.svg",
          "dark": "./resources/dark/edit.svg"
        }
      },
      {
        "command": "zowe.uss.fullPath",
        "title": "%uss.fullPath%",
        "icon": {
          "light": "./resources/light/pattern.svg",
          "dark": "./resources/dark/pattern.svg"
        }
      },
      {
        "command": "zowe.uss.refreshAll",
        "title": "%refreshAll%",
        "icon": {
          "light": "./resources/light/refresh.svg",
          "dark": "./resources/dark/refresh.svg"
        }
      },
      {
        "command": "zowe.uss.refreshUSS",
        "title": "%uss.refreshUSS%",
        "icon": {
          "light": "./resources/light/download.svg",
          "dark": "./resources/dark/download.svg"
        }
      },
      {
        "command": "zowe.uss.removeSession",
        "title": "%uss.removeSession%"
      },
      {
        "command": "zowe.uss.saveSearch",
        "title": "%saveSearch%"
      },
      {
        "command": "zowe.uss.removeSavedSearch",
        "title": "%removeSavedSearch%"
      },
      {
        "command": "zowe.uss.binary",
        "title": "%uss.binary%"
      },
      {
        "command": "zowe.uss.uploadDialog",
        "title": "%uss.uploadDialog%"
      },
      {
        "command": "zowe.uss.text",
        "title": "%uss.text%"
      },
      {
        "command": "zowe.deleteJob",
        "title": "%deleteJob%",
        "icon": {
          "dark": "./resources/dark/trash.svg",
          "light": "./resources/light/trash.svg"
        }
      },
      {
        "command": "zowe.jobs.addFavorite",
        "title": "%addFavorite%"
      },
      {
        "command": "zowe.jobs.removeFavorite",
        "title": "%removeFavorite%"
      },
      {
        "command": "zowe.jobs.removeSearchFavorite",
        "title": "%removeSavedSearch%"
      },
      {
        "command": "zowe.jobs.saveSearch",
        "title": "%saveSearch%"
      },
      {
        "command": "zowe.runModifyCommand",
        "title": "%runModifyCommand%"
      },
      {
        "command": "zowe.runStopCommand",
        "title": "%runStopCommand%"
      },
      {
        "command": "zowe.setOwner",
        "title": "%setOwner%"
      },
      {
        "command": "zowe.setPrefix",
        "title": "%setPrefix%"
      },
      {
        "command": "zowe.refreshJobsServer",
        "title": "%refreshJobsServer%",
        "icon": {
          "light": "./resources/light/refresh.svg",
          "dark": "./resources/dark/refresh.svg"
        }
      },
      {
<<<<<<< HEAD
        "command": "zowe.jobs.editSession",
        "title": "%editSession%",
        "icon": {
          "light": "./resources/light/edit.svg",
          "dark": "./resources/dark/edit.svg"
        }
=======
        "command": "zowe.jobs.deleteProfile",
        "title": "%deleteProfile%"
>>>>>>> 33d8e87f
      },
      {
        "command": "zowe.refreshAllJobs",
        "title": "%refreshAll%",
        "icon": {
          "light": "./resources/light/refresh.svg",
          "dark": "./resources/dark/refresh.svg"
        }
      },
      {
        "command": "zowe.addJobsSession",
        "title": "%addJobsSession%",
        "icon": {
          "light": "./resources/light/plus.svg",
          "dark": "./resources/dark/plus.svg"
        }
      },
      {
        "command": "zowe.removeJobsSession",
        "title": "%removeJobsSession%"
      },
      {
        "command": "zowe.downloadSpool",
        "title": "%downloadSpool%",
        "icon": {
          "light": "./resources/light/download.svg",
          "dark": "./resources/dark/download.svg"
        }
      },
      {
        "command": "zowe.getJobJcl",
        "title": "%getJobJcl%"
      },
      {
        "command": "zowe.setJobSpool",
        "title": "%setJobSpool%"
      },
      {
        "command": "zowe.issueTsoCmd",
        "title": "%issueMvsCmd%"
      },
      {
        "command": "zowe.issueMvsCmd",
        "title": "%issueCmd%"
      },
      {
        "command": "zowe.jobs.search",
        "title": "%jobs.search%",
        "icon": {
          "light": "./resources/light/pattern.svg",
          "dark": "./resources/dark/pattern.svg"
        }
      }
    ],
    "menus": {
      "view/title": [
        {
          "when": "view == zowe.explorer",
          "command": "zowe.refreshAll",
          "group": "navigation"
        },
        {
          "when": "view == zowe.explorer",
          "command": "zowe.addSession",
          "group": "navigation"
        },
        {
          "when": "view == zowe.uss.explorer",
          "command": "zowe.uss.refreshAll",
          "group": "navigation"
        },
        {
          "when": "view == zowe.uss.explorer",
          "command": "zowe.uss.addSession",
          "group": "navigation"
        },
        {
          "when": "view == zowe.jobs",
          "command": "zowe.refreshAllJobs",
          "group": "navigation"
        },
        {
          "when": "view == zowe.jobs",
          "command": "zowe.addJobsSession",
          "group": "navigation"
        }
      ],
      "view/item/context": [
        {
          "when": "view == zowe.uss.explorer && viewItem =~ /^directory.*/",
          "command": "zowe.uss.createFile",
          "group": "1_create"
        },
        {
          "when": "view == zowe.uss.explorer && viewItem =~ /^directory.*/",
          "command": "zowe.uss.createFolder",
          "group": "1_create"
        },
        {
          "when": "view == zowe.uss.explorer && viewItem =~ /^(?!.*_fav.*)(textFile.*|binaryFile.*|directory.*)/",
          "command": "zowe.uss.addFavorite",
          "group": "4_workspace"
        },
        {
          "when": "view == zowe.uss.explorer && viewItem =~ /^textFile|binaryFile/",
          "command": "zowe.uss.editFile",
          "group": "inline"
        },
        {
          "when": "view == zowe.uss.explorer && viewItem =~ /^(?!(directory|ussSession|favorite))/",
          "command": "zowe.uss.refreshUSS",
          "group": "inline"
        },
        {
          "when": "view == zowe.uss.explorer && viewItem =~ /^(?!(directory|ussSession|favorite))/",
          "command": "zowe.uss.refreshUSS",
          "group": "0_mainframeInteraction"
        },
        {
          "when": "view == zowe.uss.explorer && viewItem =~ /^(?!(ussSession|favorite|.*_fav))/",
          "command": "zowe.uss.deleteNode",
          "group": "6_modification@2"
        },
        {
          "when": "view == zowe.uss.explorer && viewItem =~ /^(?!(ussSession|favorite))/",
          "command": "zowe.uss.copyPath",
          "group": "5_copyPath"
        },
        {
          "when": "view == zowe.uss.explorer && viewItem =~ /^textFile|binaryFile/",
          "command": "zowe.uss.editFile",
          "group": "6_modification@0"
        },
        {
          "when": "view == zowe.uss.explorer && viewItem =~ /^(?!(ussSession|favorite))/",
          "command": "zowe.uss.renameNode",
          "group": "6_modification@1"
        },
        {
          "when": "view == zowe.uss.explorer && viewItem =~ /^textFile.*/",
          "command": "zowe.uss.binary",
          "group": "3_systemSpecific"
        },
        {
          "when": "view == zowe.uss.explorer && viewItem =~ /^(?!ussSession.*).*_fav.*/",
          "command": "zowe.uss.removeFavorite",
          "group": "4_workspace"
        },
        {
          "when": "view == zowe.uss.explorer && viewItem =~ /^ussSession.*_fav.*/",
          "command": "zowe.uss.removeSavedSearch",
          "group": "4_workspace"
        },
        {
          "when": "view == zowe.uss.explorer && viewItem =~ /^binaryFile.*/",
          "command": "zowe.uss.text",
          "group": "3_systemSpecific"
        },
        {
          "when": "view == zowe.uss.explorer && viewItem =~ /^directory.*/",
          "command": "zowe.uss.uploadDialog",
          "group": "1_create"
        },
        {
          "when": "view == zowe.explorer && viewItem =~ /^(member.*|ds.*)/",
          "command": "zowe.editMember",
          "group": "inline"
        },
        {
          "when": "view == zowe.explorer && viewItem =~ /^(member.*|ds.*)/",
          "command": "zowe.refreshNode",
          "group": "inline"
        },
        {
          "when": "view == zowe.explorer && viewItem =~ /^(member.*|ds.*)/",
          "command": "zowe.refreshNode",
          "group": "0_mainframeInteraction"
        },
        {
          "when": "view == zowe.explorer && viewItem =~ /^member.*/",
          "command": "zowe.deleteMember",
          "group": "6_modification@2"
        },
        {
          "when": "view == zowe.explorer && viewItem =~ /^ds.*/",
          "command": "zowe.deleteDataset",
          "group": "6_modification@2"
        },
        {
          "when": "view == zowe.explorer && viewItem =~ /^(?!.*_fav)(member|migr|ds|pds).*/",
          "command": "zowe.addFavorite",
          "group": "4_workspace"
        },
        {
          "when": "view == zowe.explorer && viewItem =~ /^member.*/",
          "command": "zowe.submitMember",
          "group": "3_systemSpecific"
        },
        {
          "when": "view == zowe.explorer && viewItem =~ /^(member|ds).*/",
          "command": "zowe.copyDataSet",
          "group": "9_cutcopypaste"
        },
        {
          "when": "view == zowe.explorer && viewItem =~ /^(member|ds).*/",
          "command": "zowe.editMember",
          "group": "6_modification@0"
        },
        {
          "when": "view == zowe.explorer && viewItem =~ /^member.*/",
          "command": "zowe.renameDataSetMember",
          "group": "6_modification@2"
        },
        {
          "when": "view == zowe.explorer && viewItem =~ /^ds.*/",
          "command": "zowe.submitMember",
          "group": "3_systemSpecific"
        },
        {
          "when": "view == zowe.explorer && viewItem =~ /^ds.*/",
          "command": "zowe.renameDataSet",
          "group": "6_modification@2"
        },
        {
          "when": "view == zowe.explorer && viewItem =~ /^(ds.*|^pds.*)/",
          "command": "zowe.pasteDataSet",
          "group": "9_cutcopypaste"
        },
        {
          "when": "view == zowe.explorer && viewItem =~ /^(ds.*|^pds.*)/",
          "command": "zowe.hMigrateDataSet",
          "group": "7_hsmcommands"
        },
        {
          "when": "view == zowe.explorer && viewItem =~ /^pds.*/",
          "command": "zowe.createMember",
          "group": "1_create"
        },
        {
          "when": "view == zowe.explorer && viewItem =~ /^(pds|migr|ds|vsam).*/",
          "command": "zowe.showDSAttributes",
          "group": "2_information"
        },
        {
          "when": "view == zowe.explorer && viewItem =~ /^pds.*/",
          "command": "zowe.deletePDS",
          "group": "6_modification@2"
        },
        {
          "when": "view == zowe.explorer && viewItem =~ /^pds.*/",
          "command": "zowe.uploadDialog",
          "group": "1_create"
        },
        {
          "when": "view == zowe.explorer && viewItem =~ /^pds.*/",
          "command": "zowe.renameDataSet",
          "group": "6_modification@2"
        },
        {
          "when": "view == zowe.explorer && viewItem =~ /^(pds|ds|migr).*_fav.*/",
          "command": "zowe.removeFavorite",
          "group": "4_workspace"
        },
        {
          "when": "view == zowe.explorer && viewItem =~ /^(?!.*_fav.*)session.*/",
          "command": "zowe.pattern",
          "group": "inline"
        },
        {
          "when": "view == zowe.explorer && viewItem =~ /^(?!.*_fav.*)session.*/",
          "command": "zowe.all.profilelink",
          "group": "inline"
        },
        {
          "when": "view == zowe.explorer && viewItem =~ /^(?!.*_fav.*)session.*/",
          "command": "zowe.createDataset",
          "group": "inline"
        },
        {
          "when": "view == zowe.explorer && viewItem =~ /^(?!.*_fav.*)session.*/",
<<<<<<< HEAD
          "command": "zowe.editSession",
          "group": "inline"
        },
        {
          "when": "view == zowe.explorer && viewItem =~ /^(?!.*_fav.*)session.*/",
          "command": "zowe.removeSession"
=======
          "command": "zowe.deleteProfile",
          "group": "6_modification@4"
        },
        {
          "when": "view == zowe.explorer && viewItem =~ /^(?!.*_fav.*)session.*/",
          "command": "zowe.removeSession",
          "group": "6_modification@3"
>>>>>>> 33d8e87f
        },
        {
          "when": "view == zowe.explorer && viewItem =~ /^(?!.*_fav.*)session.*/",
          "command": "zowe.saveSearch",
          "group": "4_workspace"
        },
        {
          "when": "view == zowe.explorer && viewItem =~ /^(?!.*_fav.*)session.*/",
          "command": "zowe.issueMvsCmd",
          "group": "3_systemSpecific"
        },
        {
          "when": "view == zowe.explorer && viewItem =~ /^session.*_fav.*/",
          "command": "zowe.removeSavedSearch"
        },
        {
<<<<<<< HEAD
          "when": "viewItem =~ /^(?!.*_fav.*)ussSession.*/",
=======
          "when": "view == zowe.uss.explorer && viewItem =~ /^(?!.*_fav.*)ussSession.*/",
          "command": "zowe.all.profilelink",
          "group": "inline"
        },
        {
          "when": "viewItem =~ /^ussSession.*/",
>>>>>>> 33d8e87f
          "command": "zowe.uss.fullPath",
          "group": "inline"
        },
        {
          "when": "viewItem =~ /^(?!.*_fav.*)ussSession.*/",
          "command": "zowe.uss.createNode",
          "group": "inline"
        },
        {

          "when": "viewItem =~ /^(?!.*_fav.*)ussSession.*/",
          "command": "zowe.uss.editSession",
          "group": "inline"
        },
        {
          "when": "viewItem =~ /^(?!.*_fav.*)ussSession.*/",
          "command": "zowe.uss.deleteProfile",
          "group": "6_modification@4"
        },
        {
          "when": "viewItem =~ /^(?!.*_fav.*)ussSession.*/",
          "command": "zowe.uss.removeSession",
          "group": "6_modification@3"
        },
        {
          "when": "view == zowe.uss.explorer && viewItem =~ /^(?!.*_fav.*)ussSession.*/",
          "command": "zowe.uss.saveSearch",
          "group": "4_workspace"
        },
        {
          "when": "view == zowe.uss.explorer && viewItem =~ /^(?!.*_fav.*)ussSession.*/",
          "command": "zowe.issueMvsCmd",
          "group": "3_systemSpecific"
        },
        {
          "when": "view == zowe.jobs && viewItem =~ /^(?!.*_fav.*)server.*/",
          "command": "zowe.all.profilelink",
          "group": "inline"
        },
        {
          "when": "view == zowe.jobs && viewItem =~ /^(?!.*_fav.*)server.*/",
          "command": "zowe.refreshJobsServer",
          "group": "inline"
        },
        {
          "when": "view == zowe.jobs && viewItem =~ /^(?!.*_fav.*)server.*/",
          "command": "zowe.jobs.search",
          "group": "inline"
        },
        {
          "when": "view == zowe.jobs && viewItem =~ /^(?!.*_fav.*)server.*/",
<<<<<<< HEAD
          "command": "zowe.jobs.editSession",
          "group": "inline"
=======
          "command": "zowe.jobs.deleteProfile",
          "group": "6_modification@4"
>>>>>>> 33d8e87f
        },
        {
          "when": "view == zowe.jobs && viewItem =~ /^(?!.*_fav.*)server.*/",
          "command": "zowe.setOwner"
        },
        {
          "when": "view == zowe.jobs && viewItem =~/^(?!.*_fav.*)server.*/",
          "command": "zowe.setPrefix"
        },
        {
          "when": "view == zowe.jobs && viewItem =~ /^(?!.*_fav.*)server.*/",
          "command": "zowe.removeJobsSession",
          "group": "6_modification@3"
        },
        {
          "when": "view == zowe.jobs && viewItem =~ /^(?!.*_fav.*)job.*/",
          "command": "zowe.deleteJob",
          "group": "inline"
        },
        {
          "when": "view == zowe.jobs && viewItem =~ /^(?!.*_fav.*)job.*/",
          "command": "zowe.runModifyCommand",
          "group": "3_systemSpecific"
        },
        {
          "when": "view == zowe.jobs && viewItem =~ /^(?!.*_fav.*)job.*/",
          "command": "zowe.runStopCommand",
          "group": "3_systemSpecific"
        },
        {
          "when": "view == zowe.jobs && viewItem =~ /^(?!.*_fav.*)job.*/",
          "command": "zowe.downloadSpool",
          "group": "inline"
        },
        {
          "when": "view == zowe.jobs && viewItem =~ /^(?!.*_fav.*)job.*/",
          "command": "zowe.jobs.addFavorite",
          "group": "4_workspace"
        },
        {
          "when": "view == zowe.jobs && viewItem =~ /^job.*_fav.*/",
          "command": "zowe.jobs.removeFavorite",
          "group": "4_workspace"
        },
        {
          "when": "view == zowe.jobs && viewItem =~ /^server.*_fav.*/",
          "command": "zowe.jobs.removeSearchFavorite",
          "group": "4_workspace"
        },
        {
          "when": "view == zowe.jobs && viewItem =~ /^(?!.*_fav.*)server.*/",
          "command": "zowe.jobs.saveSearch",
          "group": "4_workspace"
        },
        {
          "when": "view == zowe.jobs && viewItem =~ /^(?!.*_fav.*)server.*/",
          "command": "zowe.issueMvsCmd",
          "group": "3_systemSpecific"
        },
        {
          "when": "view == zowe.jobs && viewItem =~ /^(?!.*_fav.*)job.*/",
          "command": "zowe.getJobJcl",
          "group": "0_mainframeInteraction"
        }
      ],
      "commandPalette": [
        {
          "command": "zowe.pattern",
          "when": "never"
        },
        {
          "command": "zowe.refreshNode",
          "when": "never"
        },
        {
          "command": "zowe.refreshAll",
          "when": "never"
        },
        {
          "command": "zowe.createDataset",
          "when": "never"
        },
        {
<<<<<<< HEAD
          "command": "zowe.editSession",
=======
          "command": "zowe.all.profilelink",
>>>>>>> 33d8e87f
          "when": "never"
        },
        {
          "command": "zowe.createMember",
          "when": "never"
        },
        {
          "command": "zowe.deleteDataset",
          "when": "never"
        },
        {
          "command": "zowe.deletePDS",
          "when": "never"
        },
        {
          "command": "zowe.deleteMember",
          "when": "never"
        },
        {
          "command": "zowe.removeSession",
          "when": "never"
        },
        {
          "command": "zowe.deleteProfile",
          "when": "never"
        },
        {
          "command": "zowe.saveSearch",
          "when": "never"
        },
        {
          "command": "zowe.removeSavedSearch",
          "when": "never"
        },
        {
          "command": "zowe.uss.fullPath",
          "when": "never"
        },
        {
          "command": "zowe.jobs.search",
          "when": "never"
        },
        {
          "command": "zowe.uss.refreshUSS",
          "when": "never"
        },
        {
          "command": "zowe.uss.saveSearch",
          "when": "never"
        },
        {
<<<<<<< HEAD
          "command": "zowe.uss.editSession",
=======
          "command": "zowe.uss.deleteProfile",
>>>>>>> 33d8e87f
          "when": "never"
        },
        {
          "command": "zowe.uss.removeSavedSearch",
          "when": "never"
        },
        {
          "command": "zowe.uss.removeSession",
          "when": "never"
        },
        {
          "command": "zowe.uss.addSession",
          "when": "never"
        },
        {
          "command": "zowe.submitMember",
          "when": "never"
        },
        {
          "command": "zowe.uss.addFavorite",
          "when": "never"
        },
        {
          "command": "zowe.uss.removeFavorite",
          "when": "never"
        },
        {
          "command": "zowe.jobs.addFavorite",
          "when": "never"
        },
        {
          "command": "zowe.jobs.removeFavorite",
          "when": "never"
        },
        {
          "command": "zowe.jobs.removeSearchFavorite",
          "when": "never"
        },
        {
          "command": "zowe.jobs.saveSearch",
          "when": "never"
        },
        {
<<<<<<< HEAD
          "command": "zowe.jobs.editSession",
=======
          "command": "zowe.jobs.deleteProfile",
>>>>>>> 33d8e87f
          "when": "never"
        },
        {
          "command": "zowe.issueMvsCmd",
          "when": "never"
        }
      ]
    },
    "configuration": {
      "type": "object",
      "title": "%configuration.title%",
      "properties": {
        "Zowe-Default-Datasets-Binary": {
          "default": {
            "dsorg": "PO",
            "alcunit": "CYL",
            "primary": 10,
            "secondary": 10,
            "dirblk": 25,
            "recfm": "U",
            "blksize": 27998,
            "lrecl": 27998
          },
          "description": "%Zowe-Default-Datasets-Binary%",
          "scope": "window"
        },
        "Zowe-Default-Datasets-C": {
          "default": {
            "dsorg": "PO",
            "alcunit": "CYL",
            "primary": 1,
            "secondary": 1,
            "dirblk": 25,
            "recfm": "VB",
            "blksize": 32760,
            "lrecl": 260
          },
          "description": "%Zowe-Default-Datasets-C%",
          "scope": "window"
        },
        "Zowe-Default-Datasets-Classic": {
          "default": {
            "dsorg": "PO",
            "alcunit": "CYL",
            "primary": 1,
            "secondary": 1,
            "dirblk": 25,
            "recfm": "FB",
            "blksize": 6160,
            "lrecl": 80
          },
          "description": "%Zowe-Default-Datasets-Classic%",
          "scope": "window"
        },
        "Zowe-Default-Datasets-PDS": {
          "default": {
            "dsorg": "PO",
            "alcunit": "CYL",
            "primary": 1,
            "secondary": 1,
            "dirblk": 5,
            "recfm": "FB",
            "blksize": 6160,
            "lrecl": 80
          },
          "description": "%Zowe-Default-Datasets-PDS%",
          "scope": "window"
        },
        "Zowe-Default-Datasets-PS": {
          "default": {
            "dsorg": "PS",
            "alcunit": "CYL",
            "primary": 1,
            "secondary": 1,
            "recfm": "FB",
            "blksize": 6160,
            "lrecl": 80
          },
          "description": "%Zowe-Default-Datasets-PS%",
          "scope": "window"
        },
        "Zowe-DS-Persistent": {
          "default": {
            "persistence": true,
            "favorites": [],
            "history": [],
            "sessions": []
          },
          "description": "%Zowe-Default-Datasets-Favorites%",
          "scope": "window"
        },
        "Zowe-Temp-Folder-Location": {
          "default": {
            "folderPath": ""
          },
          "description": "Zowe-Temp-Folder-Loacation",
          "scope": "window"
        },
        "Zowe Security: Credential Key": {
          "type": "string",
          "default": "",
          "description": "%Zowe-Builtin-Security%",
          "scope": "window"
        },
        "Zowe-USS-Persistent": {
          "default": {
            "persistence": true,
            "favorites": [],
            "history": [],
            "sessions": []
          },
          "description": "%Zowe-Default-USS-Persistent-Favorites%",
          "scope": "window"
        },
        "Zowe-Jobs-Persistent": {
          "default": {
            "persistence": true,
            "favorites": [],
            "history": [],
            "sessions": []
          },
          "description": "%Zowe-Default-Jobs-Persistent-Favorites%",
          "scope": "window"
        },
        "Zowe Commands: Always edit": {
          "type": "boolean",
          "default": true,
          "description": "Allow editing of commands before submitting",
          "scope": "window"
        },
        "Zowe Commands: History": {
          "default": {
            "persistence": true,
            "history": []
          },
          "description": "%Zowe-Default-Commands-Persistent-Favorites%",
          "scope": "window"
        },
        "Zowe-Environment": {
          "default": {
            "persistence": true,
            "framework": "vscode"
          },
          "description": "%Zowe-Environment%",
          "scope": "window"
        }
      }
    }
  },
  "scripts": {
    "vscode:prepublish": "npm run build && npm run lint && npm run update",
    "build": "gulp build && npm run license && tsc --build --pretty",
    "postinstall": "node ./node_modules/vscode/bin/install",
    "test:unit": "jest  \".*__tests__.*\\.unit\\.test\\.ts\" --coverage",
    "test:theia": "mocha ./out/__tests__/__theia__/*.theia.test.js --timeout 50000",
    "test": "npm run test:unit",
    "pretest:integration": "ts-node ./scripts/create-env.ts",
    "posttest:integration": "ts-node ./scripts/clean-env.ts",
    "update": "node scripts/stringUpdateScript.js",
    "package": "vsce package",
    "license": "node ./scripts/license.js",
    "watch": "tsc -b --watch --pretty",
    "compile": "tsc -b",
    "markdown": "markdownlint CHANGELOG.md README.md",
    "lint": "npm run lint:src && npm run lint:tests  && npm run markdown",
    "lint:src": "tslint --format stylish --exclude [\"**/__tests__/**/*.ts\",\"node_modules/**/*\"] \"src/**/*.ts\"",
    "lint:tests": "tslint --format stylish \"**/__tests__/**/*.ts\" --exclude \"node_modules/**/*\"",
    "clean": "gulp clean"
  },
  "engines": {
    "vscode": "^1.43.0"
  },
  "devDependencies": {
    "@types/chai": "^4.2.6",
    "@types/chai-as-promised": "^7.1.0",
    "@types/expect": "^1.20.3",
    "@types/fs-extra": "^7.0.0",
    "@types/jest": "^25.1.0",
    "@types/mocha": "^2.2.42",
    "@types/node": "^7.0.66",
    "@types/selenium-webdriver": "^3.0.4",
    "@types/vscode": "^1.34.0",
    "@types/yargs": "^11.0.0",
    "chai": "^4.1.2",
    "chai-as-promised": "^7.1.1",
    "chalk": "^2.4.1",
    "cross-env": "^5.2.0",
    "del": "^4.1.1",
    "event-stream": "^4.0.1",
    "expect": "^24.8.0",
    "geckodriver": "^1.19.1",
    "glob": "^7.1.6",
    "gulp": "^4.0.2",
    "gulp-cli": "^2.2.0",
    "gulp-filter": "^5.1.0",
    "gulp-fs": "0.0.2",
    "gulp-sourcemaps": "^2.6.5",
    "gulp-typescript": "^5.0.1",
    "jest": "^25.1.0",
    "jest-html-reporter": "^2.7.0",
    "jest-junit": "^10.0.0",
    "jest-stare": "^1.26.0",
    "jsdoc": "^3.6.3",
    "jsdom": "^16.0.0",
    "keytar": "^5.0.0",
    "log4js": "3.0.5",
    "markdownlint-cli": "^0.16.0",
    "mem": "^6.0.1",
    "run-sequence": "^2.2.1",
    "selenium-webdriver": "^3.6.0",
    "sinon": "^6.1.0",
    "ts-jest": "^25.3.0",
    "tslint": "^5.17.0",
    "typescript": "^3.7.2",
    "vsce": "^1.70.0",
    "vscode": "^1.1.36",
    "vscode-nls-dev": "^3.2.6"
  },
  "dependencies": {
    "@zowe/cli": "6.10.1",
    "fs-extra": "8.0.1",
    "isbinaryfile": "4.0.4",
    "js-yaml": "^3.13.1",
    "moment": "2.24.0",
    "vscode-nls": "4.1.1",
    "yamljs": "^0.3.0"
  },
  "jest": {
    "moduleFileExtensions": [
      "ts",
      "tsx",
      "js"
    ],
    "testPathIgnorePatterns": [
      "<rootDir>/src/decorators"
    ],
    "transform": {
      "^.+\\.(ts|tsx)$": "ts-jest"
    },
    "globals": {
      "ts-jest": {
        "tsConfig": "tsconfig.json",
        "diagnostics": false
      }
    },
    "testRegex": "__tests__.*\\.(spec|test)\\.ts$",
    "modulePathIgnorePatterns": [
      "__tests__/__integration__/",
      "__tests__/__theia__/",
      "out/"
    ],
    "reporters": [
      "default",
      "jest-junit",
      "jest-stare",
      "jest-html-reporter"
    ],
    "coverageReporters": [
      "json",
      "lcov",
      "text",
      "cobertura"
    ],
    "coverageDirectory": "<rootDir>/results/unit/coverage"
  },
  "jest-html-reporter": {
    "pageTitle": "Zowe Extension Tests",
    "outputPath": "results/unit/results.html"
  },
  "jest-stare": {
    "resultDir": "results/unit/jest-stare",
    "coverageLink": "../coverage/lcov-report/index.html"
  },
  "jest-junit": {
    "outputDirectory": "<rootDir>/results/unit",
    "outputName": "junit.xml"
  }
}<|MERGE_RESOLUTION|>--- conflicted
+++ resolved
@@ -108,21 +108,20 @@
         }
       },
       {
-<<<<<<< HEAD
         "command": "zowe.editSession",
         "title": "%editSession%",
         "icon": {
           "light": "./resources/light/edit.svg",
           "dark": "./resources/dark/edit.svg"
         }
-=======
+      },
+      {
         "command": "zowe.deleteProfile",
         "title": "%deleteProfile%"
       },
       {
         "command": "zowe.cmd.deleteProfile",
         "title": "%cmd.deleteProfile%"
->>>>>>> 33d8e87f
       },
       {
         "command": "zowe.createDataset",
@@ -253,17 +252,16 @@
         }
       },
       {
-<<<<<<< HEAD
         "command": "zowe.uss.editSession",
         "title": "%editSession%",
         "icon": {
           "light": "./resources/light/edit.svg",
           "dark": "./resources/dark/edit.svg"
         }
-=======
+      },
+      {
         "command": "zowe.uss.deleteProfile",
         "title": "%deleteProfile%"
->>>>>>> 33d8e87f
       },
       {
         "command": "zowe.uss.createDirectory",
@@ -386,17 +384,16 @@
         }
       },
       {
-<<<<<<< HEAD
         "command": "zowe.jobs.editSession",
         "title": "%editSession%",
         "icon": {
           "light": "./resources/light/edit.svg",
           "dark": "./resources/dark/edit.svg"
         }
-=======
+      },
+      {
         "command": "zowe.jobs.deleteProfile",
         "title": "%deleteProfile%"
->>>>>>> 33d8e87f
       },
       {
         "command": "zowe.refreshAllJobs",
@@ -677,14 +674,11 @@
         },
         {
           "when": "view == zowe.explorer && viewItem =~ /^(?!.*_fav.*)session.*/",
-<<<<<<< HEAD
           "command": "zowe.editSession",
           "group": "inline"
         },
         {
           "when": "view == zowe.explorer && viewItem =~ /^(?!.*_fav.*)session.*/",
-          "command": "zowe.removeSession"
-=======
           "command": "zowe.deleteProfile",
           "group": "6_modification@4"
         },
@@ -692,7 +686,6 @@
           "when": "view == zowe.explorer && viewItem =~ /^(?!.*_fav.*)session.*/",
           "command": "zowe.removeSession",
           "group": "6_modification@3"
->>>>>>> 33d8e87f
         },
         {
           "when": "view == zowe.explorer && viewItem =~ /^(?!.*_fav.*)session.*/",
@@ -709,16 +702,12 @@
           "command": "zowe.removeSavedSearch"
         },
         {
-<<<<<<< HEAD
-          "when": "viewItem =~ /^(?!.*_fav.*)ussSession.*/",
-=======
           "when": "view == zowe.uss.explorer && viewItem =~ /^(?!.*_fav.*)ussSession.*/",
           "command": "zowe.all.profilelink",
           "group": "inline"
         },
         {
-          "when": "viewItem =~ /^ussSession.*/",
->>>>>>> 33d8e87f
+          "when": "viewItem =~ /^(?!.*_fav.*)ussSession.*/",
           "command": "zowe.uss.fullPath",
           "group": "inline"
         },
@@ -728,7 +717,6 @@
           "group": "inline"
         },
         {
-
           "when": "viewItem =~ /^(?!.*_fav.*)ussSession.*/",
           "command": "zowe.uss.editSession",
           "group": "inline"
@@ -770,13 +758,13 @@
         },
         {
           "when": "view == zowe.jobs && viewItem =~ /^(?!.*_fav.*)server.*/",
-<<<<<<< HEAD
           "command": "zowe.jobs.editSession",
           "group": "inline"
-=======
+        },
+        {
+          "when": "view == zowe.jobs && viewItem =~ /^(?!.*_fav.*)server.*/",
           "command": "zowe.jobs.deleteProfile",
           "group": "6_modification@4"
->>>>>>> 33d8e87f
         },
         {
           "when": "view == zowe.jobs && viewItem =~ /^(?!.*_fav.*)server.*/",
@@ -860,11 +848,11 @@
           "when": "never"
         },
         {
-<<<<<<< HEAD
           "command": "zowe.editSession",
-=======
+          "when": "never"
+        },
+        {
           "command": "zowe.all.profilelink",
->>>>>>> 33d8e87f
           "when": "never"
         },
         {
@@ -916,11 +904,11 @@
           "when": "never"
         },
         {
-<<<<<<< HEAD
           "command": "zowe.uss.editSession",
-=======
+          "when": "never"
+        },
+        {
           "command": "zowe.uss.deleteProfile",
->>>>>>> 33d8e87f
           "when": "never"
         },
         {
@@ -964,11 +952,11 @@
           "when": "never"
         },
         {
-<<<<<<< HEAD
           "command": "zowe.jobs.editSession",
-=======
+          "when": "never"
+        },
+        {
           "command": "zowe.jobs.deleteProfile",
->>>>>>> 33d8e87f
           "when": "never"
         },
         {
