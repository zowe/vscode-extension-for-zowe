{
  "name": "zowe-explorer",
  "version": "2.0.0-next.202112161700",
  "description": "Monorepo for the Zowe Explorer project.",
  "publisher": "Zowe",
  "author": "Zowe",
  "license": "EPL-2.0",
  "repository": {
    "url": "https://github.com/zowe/vscode-extension-for-zowe"
  },
  "private": true,
  "workspaces": {
    "packages": [
      "packages/*"
    ]
  },
  "engines": {
    "vscode": "^1.43.0"
  },
  "dependencies": {
    "@zowe/cli": "7.0.0-next.202201261615",
    "vscode-nls": "4.1.2"
  },
  "devDependencies": {
    "@types/mocha": "^2.2.42",
    "@types/node": "^10.17.24",
    "@types/vscode": "^1.43.0",
    "@typescript-eslint/eslint-plugin": "^4.9.0",
    "@typescript-eslint/parser": "^4.9.0",
    "eslint": "^7.14.0",
    "eslint-config-prettier": "^6.15.0",
    "eslint-plugin-prettier": "^3.1.4",
    "mocha": "^4.0.0",
    "prettier": "2.0.5",
    "rimraf": "^3.0.2",
    "typescript": "^3.8.3",
    "vsce": "^1.81.1",
    "vscode-nls-dev": "^3.3.2",
    "vscode-test": "^1.4.0",
    "yarn": "1.22.10"
  },
  "resolutions": {
    "**/lodash": "^4.17.21",
    "**/postcss": "^8.2.10",
    "**/tar": "^6.1.9",
    "**/@npmcli/git": "^2.0.8",
    "**/ansi-regex": "^5.0.1",
    "**/json-schema": "^0.4.0",
    "**/nth-check": "^2.0.1",
    "**/glob-parent": "^5.1.2",
    "**/underscore": "^1.12.1",
    "**/node-notifier": "^8.0.1",
    "**/yargs-parser": "^5.0.1",
    "**/minimist": "^0.2.1",
    "**/diff": "^3.5.0",
<<<<<<< HEAD
    "**/log4js": "^6.4.0",
    "**/nanoid": "^3.1.31",
    "**/markdown-it": "^12.3.2"
=======
    "**/markdown-it": "^12.3.2",
    "**/log4js": "^6.4.0",
    "**/simple-get": "^4.0.1"
>>>>>>> a8413393
  },
  "scripts": {
    "prepare": "yarn build",
    "lint": "yarn workspaces run lint",
    "lintErrors": "yarn workspaces run lintErrors",
    "pretty": "prettier --write .",
    "build": "yarn workspaces run build",
    "test": "yarn workspaces run test",
    "package": "yarn workspaces run package",
    "pretest:integration": "ts-node ./scripts/create-env.ts",
    "posttest:integration": "ts-node ./scripts/clean-env.ts"
  }
}<|MERGE_RESOLUTION|>--- conflicted
+++ resolved
@@ -53,15 +53,10 @@
     "**/yargs-parser": "^5.0.1",
     "**/minimist": "^0.2.1",
     "**/diff": "^3.5.0",
-<<<<<<< HEAD
     "**/log4js": "^6.4.0",
     "**/nanoid": "^3.1.31",
-    "**/markdown-it": "^12.3.2"
-=======
     "**/markdown-it": "^12.3.2",
-    "**/log4js": "^6.4.0",
     "**/simple-get": "^4.0.1"
->>>>>>> a8413393
   },
   "scripts": {
     "prepare": "yarn build",
