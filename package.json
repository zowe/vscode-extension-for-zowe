{
  "name": "zowe-explorer",
  "version": "2.0.0-next.202112161700",
  "description": "Monorepo for the Zowe Explorer project.",
  "publisher": "Zowe",
  "author": "Zowe",
  "license": "EPL-2.0",
  "repository": {
    "url": "https://github.com/zowe/vscode-extension-for-zowe"
  },
  "private": true,
  "workspaces": {
    "packages": [
      "packages/*"
    ]
  },
  "engines": {
    "vscode": "^1.43.0"
  },
  "dependencies": {
    "@zowe/cli": "7.0.0-next.202112102143",
    "vscode-nls": "4.1.2",
    "true-case-path": "2.2.1"
  },
  "devDependencies": {
    "@types/mocha": "^2.2.42",
    "@types/node": "^10.17.24",
    "@types/vscode": "^1.43.0",
    "@typescript-eslint/eslint-plugin": "^4.9.0",
    "@typescript-eslint/parser": "^4.9.0",
    "eslint": "^7.14.0",
    "eslint-config-prettier": "^6.15.0",
    "eslint-plugin-prettier": "^3.1.4",
    "mocha": "^4.0.0",
    "prettier": "2.0.5",
    "rimraf": "^3.0.2",
    "typescript": "^3.8.3",
    "vsce": "^1.81.1",
    "vscode-nls-dev": "^3.3.2",
    "vscode-test": "^1.4.0",
    "yarn": "1.22.10"
  },
  "resolutions": {
    "**/lodash": "^4.17.21",
    "**/postcss": "^8.2.10",
    "**/tar": "^6.1.9",
    "**/@npmcli/git": "^2.0.8",
    "**/ansi-regex": "^5.0.1",
    "**/json-schema": "^0.4.0",
    "**/nth-check": "^2.0.1",
    "**/glob-parent": "^5.1.2",
    "**/underscore": "^1.12.1",
    "**/node-notifier": "^8.0.1",
    "**/yargs-parser": "^5.0.1",
    "**/minimist": "^0.2.1",
    "**/diff": "^3.5.0",
    "**/markdown-it": "^12.3.2",
<<<<<<< HEAD
    "**/log4js": "^6.4.0"
=======
    "**/log4js": "^6.4.0",
    "**/nanoid": "^3.1.31"
>>>>>>> cd3dc0b0
  },
  "scripts": {
    "prepare": "yarn build",
    "lint": "yarn workspaces run lint",
    "lintErrors": "yarn workspaces run lintErrors",
    "pretty": "prettier --write .",
    "build": "yarn workspaces run build",
    "test": "yarn workspaces run test",
    "package": "yarn workspaces run package",
    "pretest:integration": "ts-node ./scripts/create-env.ts",
    "posttest:integration": "ts-node ./scripts/clean-env.ts"
  }
}<|MERGE_RESOLUTION|>--- conflicted
+++ resolved
@@ -55,12 +55,7 @@
     "**/minimist": "^0.2.1",
     "**/diff": "^3.5.0",
     "**/markdown-it": "^12.3.2",
-<<<<<<< HEAD
     "**/log4js": "^6.4.0"
-=======
-    "**/log4js": "^6.4.0",
-    "**/nanoid": "^3.1.31"
->>>>>>> cd3dc0b0
   },
   "scripts": {
     "prepare": "yarn build",
