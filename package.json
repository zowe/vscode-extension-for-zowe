--- conflicted
+++ resolved
@@ -46,9 +46,11 @@
     "prettier": "2.6.0",
     "rimraf": "^3.0.2",
     "ts-jest": "^29.0.3",
-<<<<<<< HEAD
     "ts-loader": "^8.2.0",
-    "typescript": "^4.5.3"
+    "ts-node": "^8.10.1",
+    "typescript": "^4.5.3",
+    "webpack": "^4.42.1",
+    "webpack-cli": "^3.3.11"
   },
   "pnpm": {
     "overrides": {
@@ -56,17 +58,6 @@
       "optionator": "^0.9.3",
       "semver": "^7.5.2"
     }
-=======
-    "ts-loader": "^7.0.1",
-    "ts-node": "^8.10.1",
-    "typescript": "^4.5.3",
-    "vsce": "2.15.0",
-    "vscode-nls-dev": "^4.0.0",
-    "vscode-test": "^1.4.0",
-    "webpack": "^4.42.1",
-    "webpack-cli": "^3.3.11",
-    "yarn": "1.22.19"
->>>>>>> ff0308c6
   },
   "scripts": {
     "clean": "pnpm -r run clean",
