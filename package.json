--- conflicted
+++ resolved
@@ -956,7 +956,6 @@
   },
   "dependencies": {
     "@types/fs-extra": "^7.0.0",
-<<<<<<< HEAD
     "@zowe/cli": "^5.11.0",
     "@zowe/imperative": "^4.1.12",
     "@zowe/perf-timing": "^1.0.3",
@@ -969,12 +968,6 @@
     "jest-resolve": "^24.8.0",
     "jsdoc": "^3.6.3",
     "tslint": "^5.18.0",
-=======
-    "fs-extra": "^8.0.1",
-    "gulp-cli": "^2.2.0",
-    "jsdoc": "^3.6.3",
-    "tslint": "^5.17.0",
->>>>>>> 22a115b9
     "vscode-nls": "^4.1.1"
   },
   "jest": {
