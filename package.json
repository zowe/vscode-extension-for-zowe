--- conflicted
+++ resolved
@@ -58,13 +58,6 @@
         }
       ]
     },
-    "keybindings": [
-      {
-        "command": "zowe.openRecent",
-        "key": "ctrl+alt+r",
-        "mac": "cmd+alt+r"
-      }
-    ],
     "commands": [
       {
         "command": "zowe.uss.copyPath",
@@ -1114,7 +1107,6 @@
             "persistence": true,
             "favorites": [],
             "history": [],
-            "recall": [],
             "sessions": []
           },
           "description": "%Zowe-Default-Datasets-Favorites%",
@@ -1245,14 +1237,8 @@
   },
   "dependencies": {
     "@zowe/cli": "6.8.2",
-<<<<<<< HEAD
-    "@zowe/imperative": "^4.5.0",
-    "fs-extra": "8.0.1",
-    "isbinaryfile": "4.0.4",
-=======
     "isbinaryfile": "4.0.4",
     "fs-extra": "8.0.1",
->>>>>>> d6f5826c
     "moment": "2.24.0",
     "vscode-nls": "4.1.1"
   },
