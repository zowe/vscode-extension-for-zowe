--- conflicted
+++ resolved
@@ -1,14 +1,8 @@
 {
   "name": "vscode-extension-for-zowe",
-<<<<<<< HEAD
   "displayName": "%displayName%",
   "description": "%description%",
-  "version": "0.18.0",
-=======
-  "displayName": "Zowe",
-  "description": "VS Code extension, powered by Zowe CLI, that streamlines interaction with mainframe data sets, USS files, and jobs",
   "version": "0.21.0",
->>>>>>> 4a0f4eb0
   "publisher": "Zowe",
   "repository": {
     "url": "https://github.com/zowe/vscode-extension-for-zowe"
@@ -57,15 +51,7 @@
         },
         {
           "id": "zowe.jobs",
-<<<<<<< HEAD
           "name": "%zowe.jobs%"
-        },
-        {
-          "id": "zowe.spool",
-          "name": "%zowe.spool%"
-=======
-          "name": "Jobs"
->>>>>>> 4a0f4eb0
         }
       ]
     },
@@ -798,9 +784,8 @@
     }
   },
   "scripts": {
-<<<<<<< HEAD
     "vscode:prepublish": "npm run build",
-    "build": "npm run license && tsc --pretty",
+    "build": "npm run license && tsc --build --pretty",
     "postinstall": "node ./node_modules/vscode/bin/install",
     "test:unit": "jest --coverage",
     "test": "jest --coverage",
@@ -808,20 +793,11 @@
     "license": "node ./scripts/license.js",
     "watch": "tsc -b --watch --pretty",
     "compile": "tsc -b",
-    "clean": "gulp clean"
-=======
-    "build": "npm run lint && npm run license && tsc --pretty",
-    "watch": "tsc -watch --pretty",
-    "postinstall": "node ./node_modules/vscode/bin/install",
-    "test:unit": "jest --coverage",
-    "test": "jest --coverage",
-    "package": "vsce package",
-    "license": "node ./scripts/license.js",
     "markdown": "markdownlint CHANGELOG.md README.md",
     "lint": "npm run lint:src && npm run lint:tests  && npm run markdown",
     "lint:src": "tslint --format stylish --exclude \"**/__tests__/**/*.ts\" \"src/**/*.ts\"",
-    "lint:tests": "tslint --format stylish \"**/__tests__/**/*.ts\""
->>>>>>> 4a0f4eb0
+    "lint:tests": "tslint --format stylish \"**/__tests__/**/*.ts\"",
+    "clean": "gulp clean"
   },
   "devDependencies": {
     "@types/chai": "^4.1.4",
@@ -830,68 +806,42 @@
     "@types/jest": "^23.1.0",
     "@types/mocha": "^2.2.42",
     "@types/node": "^7.0.66",
-<<<<<<< HEAD
+    "@types/yargs": "^11.0.0",
     "@types/vscode": "^1.34.0",
-=======
-    "@types/vscode": "^1.35.0",
->>>>>>> 4a0f4eb0
-    "@types/yargs": "^11.0.0",
     "chai": "^4.1.2",
     "chai-as-promised": "^7.1.1",
     "chalk": "^2.4.1",
-<<<<<<< HEAD
     "del": "^4.1.1",
     "event-stream": "^4.0.1",
-    "expect": "^23.4.0",
+    "expect": "^24.8.0",
     "glob": "^7.1.2",
     "gulp": "^4.0.2",
     "gulp-filter": "^5.1.0",
     "gulp-sourcemaps": "^2.6.5",
     "gulp-typescript": "^5.0.1",
-    "jest": "^22.4.4",
+    "jest": "^24.8.0",
     "jest-html-reporter": "^2.4.0",
     "jsdom": "11.11.0",
+    "log4js": "3.0.5",
     "run-sequence": "^2.2.1",
+    "markdownlint-cli": "^0.16.0",
     "sinon": "^6.1.0",
-    "ts-jest": "^22.4.6",
-    "tslint": "^5.16.0",
-    "typescript": "^2.8.4",
-    "vsce": "^1.61.0",
+    "ts-jest": "^24.0.2",
+    "typescript": "^3.5.1",
+    "vsce": "^1.60.0",
     "vscode": "^1.1.30",
     "vscode-nls-dev": "^3.2.6"
   },
   "dependencies": {
-    "@brightside/core": "^2.28.0",
-    "@brightside/imperative": "^2.3.0",
-    "ftp": "^0.3.10",
+    "@brightside/core": "2.28.2",
+    "@brightside/imperative": "2.4.6",
+    "@types/fs-extra": "^7.0.0",
+    "fs-extra": "^8.0.1",
+    "jsdoc": "^3.5.5",
+    "tslint": "^5.17.0",
     "gulp": "^4.0.2",
     "gulp-cli": "^2.2.0",
-    "jsdoc": "^3.5.5",
-    "jsonc-parser": "^0.4.2",
-    "log4js": "^4.4.0",
-    "mkdirp": "^0.5.1",
-    "rimraf": "^2.6.2",
     "vscode-nls": "^4.1.1"
-=======
-    "expect": "^24.8.0",
-    "glob": "^7.1.2",
-    "jest": "^24.8.0",
-    "jest-html-reporter": "^2.4.0",
-    "jsdom": "11.11.0",
-    "log4js": "3.0.5",
-    "markdownlint-cli": "^0.16.0",
-    "sinon": "^6.1.0",
-    "ts-jest": "^24.0.2",
-    "typescript": "^2.9.2",
-    "vsce": "^1.60.0",
-    "vscode": "^1.1.30"
-  },
-  "dependencies": {
-    "@brightside/core": "2.28.2",
-    "@brightside/imperative": "2.4.6",
-    "jsdoc": "^3.5.5",
-    "tslint": "^5.17.0"
->>>>>>> 4a0f4eb0
   },
   "jest": {
     "moduleFileExtensions": [
