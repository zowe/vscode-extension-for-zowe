{
  "name": "vscode-extension-for-zowe",
  "displayName": "%displayName%",
  "description": "%description%",
<<<<<<< HEAD
  "version": "1.5.0",
=======
  "version": "1.4.1",
>>>>>>> 46a1bf3b
  "publisher": "Zowe",
  "author": "Zowe",
  "license": "EPL-2.0",
  "repository": {
    "url": "https://github.com/zowe/vscode-extension-for-zowe"
  },
  "icon": "resources/zowe_logo.png",
  "keywords": [
    "mainframe",
    "dataset",
    "Zowe",
    "explorer",
    "z/OS",
    "USS",
    "JES",
    "MVS"
  ],
  "categories": [
    "Other"
  ],
  "files": [
    "out",
    "README.md",
    "resources"
  ],
  "activationEvents": [
    "*"
  ],
  "main": "./out/src/extension",
  "contributes": {
    "viewsContainers": {
      "activitybar": [
        {
          "id": "zowe",
          "title": "%viewsContainers.activitybar%",
          "icon": "resources/zowe.svg"
        }
      ]
    },
    "views": {
      "zowe": [
        {
          "id": "zowe.explorer",
          "name": "%zowe.explorer%"
        },
        {
          "id": "zowe.uss.explorer",
          "name": "%zowe.uss.explorer%"
        },
        {
          "id": "zowe.jobs",
          "name": "%zowe.jobs%"
        }
      ]
    },
    "keybindings": [
      {
        "command": "zowe.openRecentMember",
        "key": "ctrl+alt+r",
        "mac": "cmd+alt+r"
      },
      {
        "command": "zowe.searchInAllLoadedItems",
        "key": "ctrl+alt+p",
        "mac": "cmd+alt+p"
      }
    ],
    "commands": [
      {
        "command": "zowe.uss.copyPath",
        "title": "%uss.copyPath%"
      },
      {
        "command": "zowe.uss.createFile",
        "title": "%uss.createFile%"
      },
      {
        "command": "zowe.uss.createFolder",
        "title": "%uss.createFolder%"
      },
      {
        "command": "zowe.uss.deleteNode",
        "title": "%uss.deleteNode%"
      },
      {
        "command": "zowe.uss.renameNode",
        "title": "%uss.renameNode%"
      },
      {
        "command": "zowe.addFavorite",
        "title": "%addFavorite%"
      },
      {
        "command": "zowe.uss.addFavorite",
        "title": "%uss.addFavorite%"
      },
      {
        "command": "zowe.addSession",
        "title": "%addSession%",
        "icon": {
          "light": "./resources/light/plus.svg",
          "dark": "./resources/dark/plus.svg"
        }
      },
      {
        "command": "zowe.editSession",
        "title": "%editSession%",
        "icon": {
          "light": "./resources/light/edit.svg",
          "dark": "./resources/dark/edit.svg"
        }
      },
      {
        "command": "zowe.deleteProfile",
        "title": "%deleteProfile%"
      },
      {
        "command": "zowe.cmd.deleteProfile",
        "title": "%cmd.deleteProfile%"
      },
      {
        "command": "zowe.createDataset",
        "title": "%createDataset%",
        "icon": {
          "light": "./resources/light/newfile.svg",
          "dark": "./resources/dark/newfile.svg"
        }
      },
      {
        "command": "zowe.createMember",
        "title": "%createMember%"
      },
      {
        "command": "zowe.showDSAttributes",
        "title": "%showDSAttributes%"
      },
      {
        "command": "zowe.renameDataSet",
        "title": "%rename%"
      },
      {
        "command": "zowe.copyDataSet",
        "title": "%copy%"
      },
      {
        "command": "zowe.hMigrateDataSet",
        "title": "%hMigrateDataSet%"
      },
      {
        "command": "zowe.pasteDataSet",
        "title": "%paste%"
      },
      {
        "command": "zowe.renameDataSetMember",
        "title": "%rename%"
      },
      {
        "command": "zowe.deleteDataset",
        "title": "%deleteDataset%"
      },
      {
        "command": "zowe.deleteMember",
        "title": "%deleteMember%"
      },
      {
        "command": "zowe.deletePDS",
        "title": "%deletePDS%"
      },
      {
        "command": "zowe.uploadDialog",
        "title": "%uploadDialog%"
      },
      {
        "command": "zowe.editMember",
        "title": "%editMember%",
        "icon": {
          "light": "./resources/light/edit.svg",
          "dark": "./resources/dark/edit.svg"
        }
      },
      {
        "command": "zowe.pattern",
        "title": "%pattern%",
        "icon": {
          "light": "./resources/light/pattern.svg",
          "dark": "./resources/dark/pattern.svg"
        }
      },
      {
        "command": "zowe.all.profilelink",
        "title": "Associate profiles",
        "icon": {
          "light": "./resources/light/link.svg",
          "dark": "./resources/dark/link.svg"
        }
      },
      {
        "command": "zowe.refreshAll",
        "title": "%refreshAll%",
        "icon": {
          "light": "./resources/light/refresh.svg",
          "dark": "./resources/dark/refresh.svg"
        }
      },
      {
        "command": "zowe.refreshNode",
        "title": "%refreshNode%",
        "icon": {
          "light": "./resources/light/download.svg",
          "dark": "./resources/dark/download.svg"
        }
      },
      {
        "command": "zowe.removeFavorite",
        "title": "%removeFavorite%"
      },
      {
        "command": "zowe.uss.removeFavorite",
        "title": "%uss.removeFavorite%"
      },
      {
        "command": "zowe.removeSavedSearch",
        "title": "%removeSavedSearch%"
      },
      {
        "command": "zowe.removeSession",
        "title": "%removeSession%"
      },
      {
        "command": "zowe.saveSearch",
        "title": "%saveSearch%"
      },
      {
        "command": "zowe.submitJcl",
        "title": "%submitJcl%"
      },
      {
        "command": "zowe.submitMember",
        "title": "%submitMember%"
      },
      {
        "command": "zowe.uss.addSession",
        "title": "%uss.addSession%",
        "icon": {
          "light": "./resources/light/plus.svg",
          "dark": "./resources/dark/plus.svg"
        }
      },
      {
        "command": "zowe.uss.editSession",
        "title": "%editSession%",
        "icon": {
          "light": "./resources/light/edit.svg",
          "dark": "./resources/dark/edit.svg"
        }
      },
      {
        "command": "zowe.uss.deleteProfile",
        "title": "%deleteProfile%"
      },
      {
        "command": "zowe.uss.createDirectory",
        "title": "%uss.createDirectory%",
        "icon": {
          "light": "./resources/light/newfile.svg",
          "dark": "./resources/dark/newfile.svg"
        }
      },
      {
        "command": "zowe.uss.createNode",
        "title": "%uss.createNode%",
        "icon": {
          "light": "./resources/light/newfile.svg",
          "dark": "./resources/dark/newfile.svg"
        }
      },
      {
        "command": "zowe.uss.editFile",
        "title": "%uss.editFile%",
        "icon": {
          "light": "./resources/light/edit.svg",
          "dark": "./resources/dark/edit.svg"
        }
      },
      {
        "command": "zowe.uss.fullPath",
        "title": "%uss.fullPath%",
        "icon": {
          "light": "./resources/light/pattern.svg",
          "dark": "./resources/dark/pattern.svg"
        }
      },
      {
        "command": "zowe.uss.refreshAll",
        "title": "%refreshAll%",
        "icon": {
          "light": "./resources/light/refresh.svg",
          "dark": "./resources/dark/refresh.svg"
        }
      },
      {
        "command": "zowe.uss.refreshUSS",
        "title": "%uss.refreshUSS%",
        "icon": {
          "light": "./resources/light/download.svg",
          "dark": "./resources/dark/download.svg"
        }
      },
      {
        "command": "zowe.uss.removeSession",
        "title": "%uss.removeSession%"
      },
      {
        "command": "zowe.uss.saveSearch",
        "title": "%saveSearch%"
      },
      {
        "command": "zowe.uss.removeSavedSearch",
        "title": "%removeSavedSearch%"
      },
      {
        "command": "zowe.uss.binary",
        "title": "%uss.binary%"
      },
      {
        "command": "zowe.uss.uploadDialog",
        "title": "%uss.uploadDialog%"
      },
      {
        "command": "zowe.uss.text",
        "title": "%uss.text%"
      },
      {
        "command": "zowe.deleteJob",
        "title": "%deleteJob%",
        "icon": {
          "dark": "./resources/dark/trash.svg",
          "light": "./resources/light/trash.svg"
        }
      },
      {
        "command": "zowe.jobs.addFavorite",
        "title": "%addFavorite%"
      },
      {
        "command": "zowe.jobs.removeFavorite",
        "title": "%removeFavorite%"
      },
      {
        "command": "zowe.jobs.removeSearchFavorite",
        "title": "%removeSavedSearch%"
      },
      {
        "command": "zowe.jobs.saveSearch",
        "title": "%saveSearch%"
      },
      {
        "command": "zowe.runModifyCommand",
        "title": "%runModifyCommand%"
      },
      {
        "command": "zowe.runStopCommand",
        "title": "%runStopCommand%"
      },
      {
        "command": "zowe.setOwner",
        "title": "%setOwner%"
      },
      {
        "command": "zowe.setPrefix",
        "title": "%setPrefix%"
      },
      {
        "command": "zowe.refreshJobsServer",
        "title": "%refreshJobsServer%",
        "icon": {
          "light": "./resources/light/refresh.svg",
          "dark": "./resources/dark/refresh.svg"
        }
      },
      {
        "command": "zowe.jobs.editSession",
        "title": "%editSession%",
        "icon": {
          "light": "./resources/light/edit.svg",
          "dark": "./resources/dark/edit.svg"
        }
      },
      {
        "command": "zowe.jobs.deleteProfile",
        "title": "%deleteProfile%"
      },
      {
        "command": "zowe.refreshAllJobs",
        "title": "%refreshAll%",
        "icon": {
          "light": "./resources/light/refresh.svg",
          "dark": "./resources/dark/refresh.svg"
        }
      },
      {
        "command": "zowe.addJobsSession",
        "title": "%addJobsSession%",
        "icon": {
          "light": "./resources/light/plus.svg",
          "dark": "./resources/dark/plus.svg"
        }
      },
      {
        "command": "zowe.removeJobsSession",
        "title": "%removeJobsSession%"
      },
      {
        "command": "zowe.downloadSpool",
        "title": "%downloadSpool%",
        "icon": {
          "light": "./resources/light/download.svg",
          "dark": "./resources/dark/download.svg"
        }
      },
      {
        "command": "zowe.getJobJcl",
        "title": "%getJobJcl%"
      },
      {
        "command": "zowe.setJobSpool",
        "title": "%setJobSpool%"
      },
      {
        "command": "zowe.issueTsoCmd",
        "title": "%issueMvsCmd%"
      },
      {
        "command": "zowe.issueMvsCmd",
        "title": "%issueCmd%"
      },
      {
        "command": "zowe.jobs.search",
        "title": "%jobs.search%",
        "icon": {
          "light": "./resources/light/pattern.svg",
          "dark": "./resources/dark/pattern.svg"
        }
      }
    ],
    "menus": {
      "view/title": [
        {
          "when": "view == zowe.explorer",
          "command": "zowe.refreshAll",
          "group": "navigation"
        },
        {
          "when": "view == zowe.explorer",
          "command": "zowe.addSession",
          "group": "navigation"
        },
        {
          "when": "view == zowe.uss.explorer",
          "command": "zowe.uss.refreshAll",
          "group": "navigation"
        },
        {
          "when": "view == zowe.uss.explorer",
          "command": "zowe.uss.addSession",
          "group": "navigation"
        },
        {
          "when": "view == zowe.jobs",
          "command": "zowe.refreshAllJobs",
          "group": "navigation"
        },
        {
          "when": "view == zowe.jobs",
          "command": "zowe.addJobsSession",
          "group": "navigation"
        }
      ],
      "view/item/context": [
        {
          "when": "view == zowe.uss.explorer && viewItem =~ /^directory.*/",
          "command": "zowe.uss.createFile",
          "group": "1_create"
        },
        {
          "when": "view == zowe.uss.explorer && viewItem =~ /^directory.*/",
          "command": "zowe.uss.createFolder",
          "group": "1_create"
        },
        {
          "when": "view == zowe.uss.explorer && viewItem =~ /^(?!.*_fav.*)(textFile.*|binaryFile.*|directory.*)/",
          "command": "zowe.uss.addFavorite",
          "group": "4_workspace"
        },
        {
          "when": "view == zowe.uss.explorer && viewItem =~ /^textFile|binaryFile/",
          "command": "zowe.uss.editFile",
          "group": "inline"
        },
        {
          "when": "view == zowe.uss.explorer && viewItem =~ /^(?!(directory|ussSession|favorite))/",
          "command": "zowe.uss.refreshUSS",
          "group": "inline"
        },
        {
          "when": "view == zowe.uss.explorer && viewItem =~ /^(?!(directory|ussSession|favorite))/",
          "command": "zowe.uss.refreshUSS",
          "group": "0_mainframeInteraction"
        },
        {
          "when": "view == zowe.uss.explorer && viewItem =~ /^(?!(ussSession|favorite|.*_fav))/",
          "command": "zowe.uss.deleteNode",
          "group": "6_modification@2"
        },
        {
          "when": "view == zowe.uss.explorer && viewItem =~ /^(?!(ussSession|favorite))/",
          "command": "zowe.uss.copyPath",
          "group": "5_copyPath"
        },
        {
          "when": "view == zowe.uss.explorer && viewItem =~ /^textFile|binaryFile/",
          "command": "zowe.uss.editFile",
          "group": "6_modification@0"
        },
        {
          "when": "view == zowe.uss.explorer && viewItem =~ /^(?!(ussSession|favorite))/",
          "command": "zowe.uss.renameNode",
          "group": "6_modification@1"
        },
        {
          "when": "view == zowe.uss.explorer && viewItem =~ /^textFile.*/",
          "command": "zowe.uss.binary",
          "group": "3_systemSpecific"
        },
        {
          "when": "view == zowe.uss.explorer && viewItem =~ /^(?!ussSession.*).*_fav.*/",
          "command": "zowe.uss.removeFavorite",
          "group": "4_workspace"
        },
        {
          "when": "view == zowe.uss.explorer && viewItem =~ /^ussSession.*_fav.*/",
          "command": "zowe.uss.removeSavedSearch",
          "group": "4_workspace"
        },
        {
          "when": "view == zowe.uss.explorer && viewItem =~ /^binaryFile.*/",
          "command": "zowe.uss.text",
          "group": "3_systemSpecific"
        },
        {
          "when": "view == zowe.uss.explorer && viewItem =~ /^directory.*/",
          "command": "zowe.uss.uploadDialog",
          "group": "1_create"
        },
        {
          "when": "view == zowe.explorer && viewItem =~ /^(member.*|ds.*)/",
          "command": "zowe.editMember",
          "group": "inline"
        },
        {
          "when": "view == zowe.explorer && viewItem =~ /^(member.*|ds.*)/",
          "command": "zowe.refreshNode",
          "group": "inline"
        },
        {
          "when": "view == zowe.explorer && viewItem =~ /^(member.*|ds.*)/",
          "command": "zowe.refreshNode",
          "group": "0_mainframeInteraction"
        },
        {
          "when": "view == zowe.explorer && viewItem =~ /^member.*/",
          "command": "zowe.deleteMember",
          "group": "6_modification@2"
        },
        {
          "when": "view == zowe.explorer && viewItem =~ /^ds.*/",
          "command": "zowe.deleteDataset",
          "group": "6_modification@2"
        },
        {
          "when": "view == zowe.explorer && viewItem =~ /^(?!.*_fav)(member|migr|ds|pds).*/",
          "command": "zowe.addFavorite",
          "group": "4_workspace"
        },
        {
          "when": "view == zowe.explorer && viewItem =~ /^member.*/",
          "command": "zowe.submitMember",
          "group": "3_systemSpecific"
        },
        {
          "when": "view == zowe.explorer && viewItem =~ /^(member|ds).*/",
          "command": "zowe.copyDataSet",
          "group": "9_cutcopypaste"
        },
        {
          "when": "view == zowe.explorer && viewItem =~ /^(member|ds).*/",
          "command": "zowe.editMember",
          "group": "6_modification@0"
        },
        {
          "when": "view == zowe.explorer && viewItem =~ /^member.*/",
          "command": "zowe.renameDataSetMember",
          "group": "6_modification@2"
        },
        {
          "when": "view == zowe.explorer && viewItem =~ /^ds.*/",
          "command": "zowe.submitMember",
          "group": "3_systemSpecific"
        },
        {
          "when": "view == zowe.explorer && viewItem =~ /^ds.*/",
          "command": "zowe.renameDataSet",
          "group": "6_modification@2"
        },
        {
          "when": "view == zowe.explorer && viewItem =~ /^(ds.*|^pds.*)/",
          "command": "zowe.pasteDataSet",
          "group": "9_cutcopypaste"
        },
        {
          "when": "view == zowe.explorer && viewItem =~ /^(ds.*|^pds.*)/",
          "command": "zowe.hMigrateDataSet",
          "group": "7_hsmcommands"
        },
        {
          "when": "view == zowe.explorer && viewItem =~ /^pds.*/",
          "command": "zowe.createMember",
          "group": "1_create"
        },
        {
          "when": "view == zowe.explorer && viewItem =~ /^(pds|migr|ds|vsam).*/",
          "command": "zowe.showDSAttributes",
          "group": "2_information"
        },
        {
          "when": "view == zowe.explorer && viewItem =~ /^pds.*/",
          "command": "zowe.deletePDS",
          "group": "6_modification@2"
        },
        {
          "when": "view == zowe.explorer && viewItem =~ /^pds.*/",
          "command": "zowe.uploadDialog",
          "group": "1_create"
        },
        {
          "when": "view == zowe.explorer && viewItem =~ /^pds.*/",
          "command": "zowe.renameDataSet",
          "group": "6_modification@2"
        },
        {
          "when": "view == zowe.explorer && viewItem =~ /^(pds|ds|migr).*_fav.*/",
          "command": "zowe.removeFavorite",
          "group": "4_workspace"
        },
        {
          "when": "view == zowe.explorer && viewItem =~ /^(?!.*_fav.*)session.*/",
          "command": "zowe.pattern",
          "group": "inline"
        },
        {
          "when": "view == zowe.explorer && viewItem =~ /^(?!.*_fav.*)session.*/",
          "command": "zowe.all.profilelink",
          "group": "inline"
        },
        {
          "when": "view == zowe.explorer && viewItem =~ /^(?!.*_fav.*)session.*/",
          "command": "zowe.createDataset",
          "group": "inline"
        },
        {
          "when": "view == zowe.explorer && viewItem =~ /^(?!.*_fav.*)session.*/",
          "command": "zowe.editSession",
          "group": "inline"
        },
        {
          "when": "view == zowe.explorer && viewItem =~ /^(?!.*_fav.*)session.*/",
          "command": "zowe.deleteProfile",
          "group": "6_modification@4"
        },
        {
          "when": "view == zowe.explorer && viewItem =~ /^(?!.*_fav.*)session.*/",
          "command": "zowe.removeSession",
          "group": "6_modification@3"
        },
        {
          "when": "view == zowe.explorer && viewItem =~ /^(?!.*_fav.*)session.*/",
          "command": "zowe.saveSearch",
          "group": "4_workspace"
        },
        {
          "when": "view == zowe.explorer && viewItem =~ /^(?!.*_fav.*)session.*/",
          "command": "zowe.issueMvsCmd",
          "group": "3_systemSpecific"
        },
        {
          "when": "view == zowe.explorer && viewItem =~ /^session.*_fav.*/",
          "command": "zowe.removeSavedSearch"
        },
        {
          "when": "view == zowe.uss.explorer && viewItem =~ /^(?!.*_fav.*)ussSession.*/",
          "command": "zowe.all.profilelink",
          "group": "inline"
        },
        {
          "when": "viewItem =~ /^(?!.*_fav.*)ussSession.*/",
          "command": "zowe.uss.fullPath",
          "group": "inline"
        },
        {
          "when": "viewItem =~ /^(?!.*_fav.*)ussSession.*/",
          "command": "zowe.uss.createNode",
          "group": "inline"
        },
        {
          "when": "viewItem =~ /^(?!.*_fav.*)ussSession.*/",
          "command": "zowe.uss.editSession",
          "group": "inline"
        },
        {
          "when": "viewItem =~ /^(?!.*_fav.*)ussSession.*/",
          "command": "zowe.uss.deleteProfile",
          "group": "6_modification@4"
        },
        {
          "when": "viewItem =~ /^(?!.*_fav.*)ussSession.*/",
          "command": "zowe.uss.removeSession",
          "group": "6_modification@3"
        },
        {
          "when": "view == zowe.uss.explorer && viewItem =~ /^(?!.*_fav.*)ussSession.*/",
          "command": "zowe.uss.saveSearch",
          "group": "4_workspace"
        },
        {
          "when": "view == zowe.uss.explorer && viewItem =~ /^(?!.*_fav.*)ussSession.*/",
          "command": "zowe.issueMvsCmd",
          "group": "3_systemSpecific"
        },
        {
          "when": "view == zowe.jobs && viewItem =~ /^(?!.*_fav.*)server.*/",
          "command": "zowe.all.profilelink",
          "group": "inline"
        },
        {
          "when": "view == zowe.jobs && viewItem =~ /^(?!.*_fav.*)server.*/",
          "command": "zowe.refreshJobsServer",
          "group": "inline"
        },
        {
          "when": "view == zowe.jobs && viewItem =~ /^(?!.*_fav.*)server.*/",
          "command": "zowe.jobs.search",
          "group": "inline"
        },
        {
          "when": "view == zowe.jobs && viewItem =~ /^(?!.*_fav.*)server.*/",
          "command": "zowe.jobs.editSession",
          "group": "inline"
        },
        {
          "when": "view == zowe.jobs && viewItem =~ /^(?!.*_fav.*)server.*/",
          "command": "zowe.jobs.deleteProfile",
          "group": "6_modification@4"
        },
        {
          "when": "view == zowe.jobs && viewItem =~ /^(?!.*_fav.*)server.*/",
          "command": "zowe.setOwner"
        },
        {
          "when": "view == zowe.jobs && viewItem =~/^(?!.*_fav.*)server.*/",
          "command": "zowe.setPrefix"
        },
        {
          "when": "view == zowe.jobs && viewItem =~ /^(?!.*_fav.*)server.*/",
          "command": "zowe.removeJobsSession",
          "group": "6_modification@3"
        },
        {
          "when": "view == zowe.jobs && viewItem =~ /^(?!.*_fav.*)job.*/",
          "command": "zowe.deleteJob",
          "group": "inline"
        },
        {
          "when": "view == zowe.jobs && viewItem =~ /^(?!.*_fav.*)job.*/",
          "command": "zowe.runModifyCommand",
          "group": "3_systemSpecific"
        },
        {
          "when": "view == zowe.jobs && viewItem =~ /^(?!.*_fav.*)job.*/",
          "command": "zowe.runStopCommand",
          "group": "3_systemSpecific"
        },
        {
          "when": "view == zowe.jobs && viewItem =~ /^(?!.*_fav.*)job.*/",
          "command": "zowe.downloadSpool",
          "group": "inline"
        },
        {
          "when": "view == zowe.jobs && viewItem =~ /^(?!.*_fav.*)job.*/",
          "command": "zowe.jobs.addFavorite",
          "group": "4_workspace"
        },
        {
          "when": "view == zowe.jobs && viewItem =~ /^job.*_fav.*/",
          "command": "zowe.jobs.removeFavorite",
          "group": "4_workspace"
        },
        {
          "when": "view == zowe.jobs && viewItem =~ /^server.*_fav.*/",
          "command": "zowe.jobs.removeSearchFavorite",
          "group": "4_workspace"
        },
        {
          "when": "view == zowe.jobs && viewItem =~ /^(?!.*_fav.*)server.*/",
          "command": "zowe.jobs.saveSearch",
          "group": "4_workspace"
        },
        {
          "when": "view == zowe.jobs && viewItem =~ /^(?!.*_fav.*)server.*/",
          "command": "zowe.issueMvsCmd",
          "group": "3_systemSpecific"
        },
        {
          "when": "view == zowe.jobs && viewItem =~ /^(?!.*_fav.*)job.*/",
          "command": "zowe.getJobJcl",
          "group": "0_mainframeInteraction"
        }
      ],
      "commandPalette": [
        {
          "command": "zowe.pattern",
          "when": "never"
        },
        {
          "command": "zowe.refreshNode",
          "when": "never"
        },
        {
          "command": "zowe.refreshAll",
          "when": "never"
        },
        {
          "command": "zowe.createDataset",
          "when": "never"
        },
        {
          "command": "zowe.editSession",
          "when": "never"
        },
        {
          "command": "zowe.all.profilelink",
          "when": "never"
        },
        {
          "command": "zowe.createMember",
          "when": "never"
        },
        {
          "command": "zowe.deleteDataset",
          "when": "never"
        },
        {
          "command": "zowe.deletePDS",
          "when": "never"
        },
        {
          "command": "zowe.deleteMember",
          "when": "never"
        },
        {
          "command": "zowe.removeSession",
          "when": "never"
        },
        {
          "command": "zowe.deleteProfile",
          "when": "never"
        },
        {
          "command": "zowe.saveSearch",
          "when": "never"
        },
        {
          "command": "zowe.removeSavedSearch",
          "when": "never"
        },
        {
          "command": "zowe.uss.fullPath",
          "when": "never"
        },
        {
          "command": "zowe.jobs.search",
          "when": "never"
        },
        {
          "command": "zowe.uss.refreshUSS",
          "when": "never"
        },
        {
          "command": "zowe.uss.saveSearch",
          "when": "never"
        },
        {
          "command": "zowe.uss.editSession",
          "when": "never"
        },
        {
          "command": "zowe.uss.deleteProfile",
          "when": "never"
        },
        {
          "command": "zowe.uss.removeSavedSearch",
          "when": "never"
        },
        {
          "command": "zowe.uss.removeSession",
          "when": "never"
        },
        {
          "command": "zowe.uss.addSession",
          "when": "never"
        },
        {
          "command": "zowe.submitMember",
          "when": "never"
        },
        {
          "command": "zowe.uss.addFavorite",
          "when": "never"
        },
        {
          "command": "zowe.uss.removeFavorite",
          "when": "never"
        },
        {
          "command": "zowe.jobs.addFavorite",
          "when": "never"
        },
        {
          "command": "zowe.jobs.removeFavorite",
          "when": "never"
        },
        {
          "command": "zowe.jobs.removeSearchFavorite",
          "when": "never"
        },
        {
          "command": "zowe.jobs.saveSearch",
          "when": "never"
        },
        {
          "command": "zowe.jobs.editSession",
          "when": "never"
        },
        {
          "command": "zowe.jobs.deleteProfile",
          "when": "never"
        },
        {
          "command": "zowe.issueMvsCmd",
          "when": "never"
        }
      ]
    },
    "configuration": {
      "type": "object",
      "title": "%configuration.title%",
      "properties": {
        "Zowe-Default-Datasets-Binary": {
          "default": {
            "dsorg": "PO",
            "alcunit": "CYL",
            "primary": 10,
            "secondary": 10,
            "dirblk": 25,
            "recfm": "U",
            "blksize": 27998,
            "lrecl": 27998
          },
          "description": "%Zowe-Default-Datasets-Binary%",
          "scope": "window"
        },
        "Zowe-Default-Datasets-C": {
          "default": {
            "dsorg": "PO",
            "alcunit": "CYL",
            "primary": 1,
            "secondary": 1,
            "dirblk": 25,
            "recfm": "VB",
            "blksize": 32760,
            "lrecl": 260
          },
          "description": "%Zowe-Default-Datasets-C%",
          "scope": "window"
        },
        "Zowe-Default-Datasets-Classic": {
          "default": {
            "dsorg": "PO",
            "alcunit": "CYL",
            "primary": 1,
            "secondary": 1,
            "dirblk": 25,
            "recfm": "FB",
            "blksize": 6160,
            "lrecl": 80
          },
          "description": "%Zowe-Default-Datasets-Classic%",
          "scope": "window"
        },
        "Zowe-Default-Datasets-PDS": {
          "default": {
            "dsorg": "PO",
            "alcunit": "CYL",
            "primary": 1,
            "secondary": 1,
            "dirblk": 5,
            "recfm": "FB",
            "blksize": 6160,
            "lrecl": 80
          },
          "description": "%Zowe-Default-Datasets-PDS%",
          "scope": "window"
        },
        "Zowe-Default-Datasets-PS": {
          "default": {
            "dsorg": "PS",
            "alcunit": "CYL",
            "primary": 1,
            "secondary": 1,
            "recfm": "FB",
            "blksize": 6160,
            "lrecl": 80
          },
          "description": "%Zowe-Default-Datasets-PS%",
          "scope": "window"
        },
        "Zowe-DS-Persistent": {
          "default": {
            "persistence": true,
            "favorites": [],
            "history": [],
            "sessions": []
          },
          "description": "%Zowe-Default-Datasets-Favorites%",
          "scope": "window"
        },
        "Zowe-Temp-Folder-Location": {
          "default": {
            "folderPath": ""
          },
          "description": "Zowe-Temp-Folder-Loacation",
          "scope": "window"
        },
        "Zowe Security: Credential Key": {
          "type": "string",
          "default": "",
          "description": "%Zowe-Builtin-Security%",
          "scope": "window"
        },
        "Zowe-USS-Persistent": {
          "default": {
            "persistence": true,
            "favorites": [],
            "history": [],
            "sessions": []
          },
          "description": "%Zowe-Default-USS-Persistent-Favorites%",
          "scope": "window"
        },
        "Zowe-Jobs-Persistent": {
          "default": {
            "persistence": true,
            "favorites": [],
            "history": [],
            "sessions": []
          },
          "description": "%Zowe-Default-Jobs-Persistent-Favorites%",
          "scope": "window"
        },
        "Zowe Commands: Always edit": {
          "type": "boolean",
          "default": true,
          "description": "Allow editing of commands before submitting",
          "scope": "window"
        },
        "Zowe Commands: History": {
          "default": {
            "persistence": true,
            "history": []
          },
          "description": "%Zowe-Default-Commands-Persistent-Favorites%",
          "scope": "window"
        },
        "Zowe-Environment": {
          "default": {
            "persistence": true,
            "framework": "vscode"
          },
          "description": "%Zowe-Environment%",
          "scope": "window"
        }
      }
    }
  },
  "scripts": {
    "vscode:prepublish": "npm run build && npm run lint && npm run update",
    "build": "gulp build && npm run license && tsc --build --pretty",
    "postinstall": "node ./node_modules/vscode/bin/install",
    "test:unit": "jest  \".*__tests__.*\\.unit\\.test\\.ts\" --coverage",
    "test:theia": "mocha ./out/__tests__/__theia__/*.theia.test.js --timeout 50000",
    "test": "npm run test:unit",
    "pretest:integration": "ts-node ./scripts/create-env.ts",
    "posttest:integration": "ts-node ./scripts/clean-env.ts",
    "update": "node scripts/stringUpdateScript.js",
    "package": "vsce package",
    "license": "node ./scripts/license.js",
    "watch": "tsc -b --watch --pretty",
    "compile": "tsc -b",
    "markdown": "markdownlint CHANGELOG.md README.md",
    "lint": "npm run lint:src && npm run lint:tests  && npm run markdown",
    "lint:src": "tslint --format stylish --exclude [\"**/__tests__/**/*.ts\",\"node_modules/**/*\"] \"src/**/*.ts\"",
    "lint:tests": "tslint --format stylish \"**/__tests__/**/*.ts\" --exclude \"node_modules/**/*\"",
    "clean": "gulp clean"
  },
  "engines": {
    "vscode": "^1.43.0"
  },
  "devDependencies": {
    "@types/chai": "^4.2.6",
    "@types/chai-as-promised": "^7.1.0",
    "@types/expect": "^1.20.3",
    "@types/fs-extra": "^7.0.0",
    "@types/jest": "^25.1.0",
    "@types/mocha": "^2.2.42",
    "@types/node": "^7.0.66",
    "@types/selenium-webdriver": "^3.0.4",
    "@types/vscode": "^1.34.0",
    "@types/yargs": "^11.0.0",
    "@types/promise-queue": "2.2.0",
    "chai": "^4.1.2",
    "chai-as-promised": "^7.1.1",
    "chalk": "^2.4.1",
    "cross-env": "^5.2.0",
    "del": "^4.1.1",
    "event-stream": "^4.0.1",
    "expect": "^24.8.0",
    "geckodriver": "^1.19.1",
    "glob": "^7.1.6",
    "gulp": "^4.0.2",
    "gulp-cli": "^2.2.0",
    "gulp-filter": "^5.1.0",
    "gulp-fs": "0.0.2",
    "gulp-sourcemaps": "^2.6.5",
    "gulp-typescript": "^5.0.1",
    "jest": "^25.1.0",
    "jest-html-reporter": "^2.7.0",
    "jest-junit": "^10.0.0",
    "jest-stare": "^1.26.0",
    "jsdoc": "^3.6.3",
    "jsdom": "^16.0.0",
    "keytar": "^5.0.0",
    "log4js": "3.0.5",
    "markdownlint-cli": "^0.16.0",
    "mem": "^6.0.1",
    "run-sequence": "^2.2.1",
    "selenium-webdriver": "^3.6.0",
    "sinon": "^6.1.0",
    "ts-jest": "^25.3.0",
    "tslint": "^5.17.0",
    "typescript": "^3.7.2",
    "vsce": "^1.70.0",
    "vscode": "^1.1.36",
    "vscode-nls-dev": "^3.2.6"
  },
  "dependencies": {
    "@zowe/cli": "6.10.1",
    "fs-extra": "8.0.1",
    "isbinaryfile": "4.0.4",
    "js-yaml": "^3.13.1",
    "moment": "2.24.0",
    "promise-queue": "2.2.5",
    "vscode-nls": "4.1.1",
    "yamljs": "^0.3.0"
  },
  "jest": {
    "moduleFileExtensions": [
      "ts",
      "tsx",
      "js"
    ],
    "testPathIgnorePatterns": [
      "<rootDir>/src/decorators"
    ],
    "transform": {
      "^.+\\.(ts|tsx)$": "ts-jest"
    },
    "globals": {
      "ts-jest": {
        "tsConfig": "tsconfig.json",
        "diagnostics": false
      }
    },
    "testRegex": "__tests__.*\\.(spec|test)\\.ts$",
    "modulePathIgnorePatterns": [
      "__tests__/__integration__/",
      "__tests__/__theia__/",
      "out/"
    ],
    "reporters": [
      "default",
      "jest-junit",
      "jest-stare",
      "jest-html-reporter"
    ],
    "coverageReporters": [
      "json",
      "lcov",
      "text",
      "cobertura"
    ],
    "coverageDirectory": "<rootDir>/results/unit/coverage"
  },
  "jest-html-reporter": {
    "pageTitle": "Zowe Extension Tests",
    "outputPath": "results/unit/results.html"
  },
  "jest-stare": {
    "resultDir": "results/unit/jest-stare",
    "coverageLink": "../coverage/lcov-report/index.html"
  },
  "jest-junit": {
    "outputDirectory": "<rootDir>/results/unit",
    "outputName": "junit.xml"
  }
}<|MERGE_RESOLUTION|>--- conflicted
+++ resolved
@@ -2,11 +2,7 @@
   "name": "vscode-extension-for-zowe",
   "displayName": "%displayName%",
   "description": "%description%",
-<<<<<<< HEAD
   "version": "1.5.0",
-=======
-  "version": "1.4.1",
->>>>>>> 46a1bf3b
   "publisher": "Zowe",
   "author": "Zowe",
   "license": "EPL-2.0",
