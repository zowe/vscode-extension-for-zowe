--- conflicted
+++ resolved
@@ -1,14 +1,8 @@
 {
   "name": "vscode-extension-for-zowe",
-<<<<<<< HEAD
   "displayName": "%displayName%",
   "description": "%description%",
-  "version": "0.21.0",
-=======
-  "displayName": "Zowe",
-  "description": "VS Code extension, powered by Zowe CLI, that streamlines interaction with mainframe data sets, USS files, and jobs",
   "version": "0.22.0",
->>>>>>> ee8dc074
   "publisher": "Zowe",
   "repository": {
     "url": "https://github.com/zowe/vscode-extension-for-zowe"
