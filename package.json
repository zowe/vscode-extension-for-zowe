{
  "name": "zowe-explorer",
<<<<<<< HEAD
  "version": "2.0.0-next.202112161700",
=======
  "version": "2.0.0-next.202202281000",
>>>>>>> 52fe9f36
  "description": "Monorepo for the Zowe Explorer project.",
  "publisher": "Zowe",
  "author": "Zowe",
  "license": "EPL-2.0",
  "repository": {
    "url": "https://github.com/zowe/vscode-extension-for-zowe"
  },
  "private": true,
  "workspaces": {
    "packages": [
      "packages/*"
    ]
  },
  "engines": {
    "vscode": "^1.43.0"
  },
  "dependencies": {
<<<<<<< HEAD
    "@zowe/cli": "7.0.0-next.202201261615",
=======
    "@zowe/cli": "7.0.0-next.202202242016",
>>>>>>> 52fe9f36
    "vscode-nls": "4.1.2"
  },
  "devDependencies": {
    "@types/mocha": "^2.2.42",
    "@types/node": "^10.17.24",
    "@types/vscode": "^1.43.0",
    "@typescript-eslint/eslint-plugin": "^4.9.0",
    "@typescript-eslint/parser": "^4.9.0",
    "eslint": "^7.14.0",
    "eslint-config-prettier": "^6.15.0",
    "eslint-plugin-prettier": "^3.1.4",
    "mocha": "^4.0.0",
    "prettier": "2.0.5",
    "rimraf": "^3.0.2",
    "typescript": "^3.8.3",
    "vsce": "^1.81.1",
    "vscode-nls-dev": "^3.3.2",
    "vscode-test": "^1.4.0",
    "yarn": "1.22.10"
  },
  "resolutions": {
    "**/lodash": "^4.17.21",
    "**/postcss": "^8.2.10",
    "**/tar": "^6.1.9",
    "**/@npmcli/git": "^2.0.8",
    "**/ansi-regex": "^5.0.1",
    "**/json-schema": "^0.4.0",
    "**/nth-check": "^2.0.1",
    "**/glob-parent": "^5.1.2",
    "**/underscore": "^1.12.1",
    "**/node-notifier": "^8.0.1",
    "**/yargs-parser": "^5.0.1",
    "**/minimist": "^0.2.1",
    "**/diff": "^3.5.0",
<<<<<<< HEAD
    "**/log4js": "^6.4.0",
=======
    "**/log4js": "6.3.0",
>>>>>>> 52fe9f36
    "**/nanoid": "^3.1.31",
    "**/markdown-it": "^12.3.2",
    "**/simple-get": "^4.0.1"
  },
  "scripts": {
    "clean": "yarn workspaces run clean",
    "fresh-clone": "yarn workspaces run fresh-clone && rimraf node_modules",
    "prepare": "yarn build",
    "lint": "yarn workspaces run lint",
    "lintErrors": "yarn workspaces run lintErrors",
    "pretty": "prettier --write .",
    "build": "yarn workspaces run build",
    "test": "yarn workspaces run test",
    "package": "yarn workspaces run package",
    "pretest:integration": "ts-node ./scripts/create-env.ts",
    "posttest:integration": "ts-node ./scripts/clean-env.ts"
  }
}<|MERGE_RESOLUTION|>--- conflicted
+++ resolved
@@ -1,10 +1,6 @@
 {
   "name": "zowe-explorer",
-<<<<<<< HEAD
-  "version": "2.0.0-next.202112161700",
-=======
   "version": "2.0.0-next.202202281000",
->>>>>>> 52fe9f36
   "description": "Monorepo for the Zowe Explorer project.",
   "publisher": "Zowe",
   "author": "Zowe",
@@ -22,11 +18,7 @@
     "vscode": "^1.43.0"
   },
   "dependencies": {
-<<<<<<< HEAD
-    "@zowe/cli": "7.0.0-next.202201261615",
-=======
     "@zowe/cli": "7.0.0-next.202202242016",
->>>>>>> 52fe9f36
     "vscode-nls": "4.1.2"
   },
   "devDependencies": {
@@ -61,11 +53,7 @@
     "**/yargs-parser": "^5.0.1",
     "**/minimist": "^0.2.1",
     "**/diff": "^3.5.0",
-<<<<<<< HEAD
-    "**/log4js": "^6.4.0",
-=======
     "**/log4js": "6.3.0",
->>>>>>> 52fe9f36
     "**/nanoid": "^3.1.31",
     "**/markdown-it": "^12.3.2",
     "**/simple-get": "^4.0.1"
