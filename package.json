{
  "name": "vscode-extension-for-zowe",
  "displayName": "%displayName%",
  "description": "%description%",
  "version": "1.1.0",
  "publisher": "Zowe",
  "author": "Zowe",
  "license": "EPL-2.0",
  "repository": {
    "url": "https://github.com/zowe/vscode-extension-for-zowe"
  },
  "icon": "resources/zowe_logo.png",
  "keywords": [
    "mainframe",
    "dataset",
    "Zowe",
    "explorer",
    "z/OS",
    "USS",
    "JES",
    "MVS"
  ],
  "categories": [
    "Other"
  ],
  "files": [
    "out",
    "README.md",
    "resources"
  ],
  "activationEvents": [
    "*"
  ],
  "main": "./dist/extension",
  "contributes": {
    "viewsContainers": {
      "activitybar": [
        {
          "id": "zowe",
          "title": "%viewsContainers.activitybar%",
          "icon": "resources/zowe.svg"
        }
      ]
    },
    "views": {
      "zowe": [
        {
          "id": "zowe.explorer",
          "name": "%zowe.explorer%"
        },
        {
          "id": "zowe.uss.explorer",
          "name": "%zowe.uss.explorer%"
        },
        {
          "id": "zowe.jobs",
          "name": "%zowe.jobs%"
        }
      ]
    },
    "commands": [
      {
        "command": "zowe.uss.copyPath",
        "title": "%uss.copyPath%"
      },
      {
        "command": "zowe.uss.createFile",
        "title": "%uss.createFile%"
      },
      {
        "command": "zowe.uss.createFolder",
        "title": "%uss.createFolder%"
      },
      {
        "command": "zowe.uss.deleteNode",
        "title": "%uss.deleteNode%"
      },
      {
        "command": "zowe.uss.renameNode",
        "title": "%uss.renameNode%"
      },
      {
        "command": "zowe.addFavorite",
        "title": "%addFavorite%"
      },
      {
        "command": "zowe.uss.addFavorite",
        "title": "%uss.addFavorite%"
      },
      {
        "command": "zowe.addSession",
        "title": "%addSession%",
        "icon": {
          "light": "./resources/light/plus.svg",
          "dark": "./resources/dark/plus.svg"
        }
      },
      {
        "command": "zowe.createDataset",
        "title": "%createDataset%",
        "icon": {
          "light": "./resources/light/newfile.svg",
          "dark": "./resources/dark/newfile.svg"
        }
      },
      {
        "command": "zowe.createMember",
        "title": "%createMember%"
      },
      {
        "command": "zowe.showDSAttributes",
        "title": "%showDSAttributes%"
      },
      {
        "command": "zowe.renameDataSet",
        "title": "%renameDataSet%"
      },
      {
        "command": "zowe.copyDataSet",
        "title": "%copyDataSet%"
      },
      {
        "command": "zowe.pasteDataSet",
        "title": "%pasteDataSet%"
      },
      {
        "command": "zowe.renameDataSetMember",
        "title": "%renameDataSetMember%"
      },
      {
        "command": "zowe.deleteDataset",
        "title": "%deleteDataset%"
      },
      {
        "command": "zowe.deleteMember",
        "title": "%deleteMember%"
      },
      {
        "command": "zowe.deletePDS",
        "title": "%deletePDS%"
      },
      {
        "command": "zowe.uploadDialog",
        "title": "%uploadDialog%"
      },
      {
        "command": "zowe.editMember",
        "title": "%editMember%",
        "icon": {
          "light": "./resources/light/edit.svg",
          "dark": "./resources/dark/edit.svg"
        }
      },
      {
        "command": "zowe.pattern",
        "title": "%pattern%",
        "icon": {
          "light": "./resources/light/pattern.svg",
          "dark": "./resources/dark/pattern.svg"
        }
      },
      {
        "command": "zowe.refreshAll",
        "title": "%refreshAll%",
        "icon": {
          "light": "./resources/light/refresh.svg",
          "dark": "./resources/dark/refresh.svg"
        }
      },
      {
        "command": "zowe.refreshNode",
        "title": "%refreshNode%",
        "icon": {
          "light": "./resources/light/download.svg",
          "dark": "./resources/dark/download.svg"
        }
      },
      {
        "command": "zowe.removeFavorite",
        "title": "%removeFavorite%"
      },
      {
        "command": "zowe.uss.removeFavorite",
        "title": "%uss.removeFavorite%"
      },
      {
        "command": "zowe.removeSavedSearch",
        "title": "%removeSavedSearch%"
      },
      {
        "command": "zowe.removeSession",
        "title": "%removeSession%"
      },
      {
        "command": "zowe.saveSearch",
        "title": "%saveSearch%"
      },
      {
        "command": "zowe.submitJcl",
        "title": "%submitJcl%"
      },
      {
        "command": "zowe.submitMember",
        "title": "%submitMember%"
      },
      {
        "command": "zowe.uss.addSession",
        "title": "%uss.addSession%",
        "icon": {
          "light": "./resources/light/plus.svg",
          "dark": "./resources/dark/plus.svg"
        }
      },
      {
        "command": "zowe.uss.createDirectory",
        "title": "%uss.createDirectory%",
        "icon": {
          "light": "./resources/light/newfile.svg",
          "dark": "./resources/dark/newfile.svg"
        }
      },
      {
        "command": "zowe.uss.createNode",
        "title": "%uss.createNode%",
        "icon": {
          "light": "./resources/light/newfile.svg",
          "dark": "./resources/dark/newfile.svg"
        }
      },
      {
        "command": "zowe.uss.editFile",
        "title": "%uss.editFile%",
        "icon": {
          "light": "./resources/light/edit.svg",
          "dark": "./resources/dark/edit.svg"
        }
      },
      {
        "command": "zowe.uss.fullPath",
        "title": "%uss.fullPath%",
        "icon": {
          "light": "./resources/light/pattern.svg",
          "dark": "./resources/dark/pattern.svg"
        }
      },
      {
        "command": "zowe.uss.refreshAll",
        "title": "%refreshAll%",
        "icon": {
          "light": "./resources/light/refresh.svg",
          "dark": "./resources/dark/refresh.svg"
        }
      },
      {
        "command": "zowe.uss.refreshUSS",
        "title": "%uss.refreshUSS%",
        "icon": {
          "light": "./resources/light/download.svg",
          "dark": "./resources/dark/download.svg"
        }
      },
      {
        "command": "zowe.uss.removeSession",
        "title": "%uss.removeSession%"
      },
      {
        "command": "zowe.uss.saveSearch",
        "title": "%saveSearch%"
      },
      {
        "command": "zowe.uss.removeSavedSearch",
        "title": "%removeSavedSearch%"
      },
      {
        "command": "zowe.uss.binary",
        "title": "%uss.binary%"
      },
      {
        "command": "zowe.uss.uploadDialog",
        "title": "%uss.uploadDialog%"
      },
      {
        "command": "zowe.uss.text",
        "title": "%uss.text%"
      },
      {
        "command": "zowe.deleteJob",
        "title": "%deleteJob%",
        "icon": {
          "dark": "./resources/dark/trash.svg",
          "light": "./resources/light/trash.svg"
        }
      },
      {
        "command": "zowe.jobs.addFavorite",
        "title": "%addFavorite%"
      },
      {
        "command": "zowe.jobs.removeFavorite",
        "title": "%removeFavorite%"
      },
      {
        "command": "zowe.jobs.removeSearchFavorite",
        "title": "%removeSavedSearch%"
      },
      {
        "command": "zowe.jobs.saveSearch",
        "title": "%saveSearch%"
      },
      {
        "command": "zowe.runModifyCommand",
        "title": "%runModifyCommand%"
      },
      {
        "command": "zowe.runStopCommand",
        "title": "%runStopCommand%"
      },
      {
        "command": "zowe.setOwner",
        "title": "%setOwner%"
      },
      {
        "command": "zowe.setPrefix",
        "title": "%setPrefix%"
      },
      {
        "command": "zowe.refreshJobsServer",
        "title": "%refreshJobsServer%",
        "icon": {
          "light": "./resources/light/refresh.svg",
          "dark": "./resources/dark/refresh.svg"
        }
      },
      {
        "command": "zowe.refreshAllJobs",
        "title": "%refreshAll%",
        "icon": {
          "light": "./resources/light/refresh.svg",
          "dark": "./resources/dark/refresh.svg"
        }
      },
      {
        "command": "zowe.addJobsSession",
        "title": "%addJobsSession%",
        "icon": {
          "light": "./resources/light/plus.svg",
          "dark": "./resources/dark/plus.svg"
        }
      },
      {
        "command": "zowe.removeJobsSession",
        "title": "%removeJobsSession%"
      },
      {
        "command": "zowe.downloadSpool",
        "title": "%downloadSpool%",
        "icon": {
          "light": "./resources/light/download.svg",
          "dark": "./resources/dark/download.svg"
        }
      },
      {
        "command": "zowe.getJobJcl",
        "title": "%getJobJcl%"
      },
      {
        "command": "zowe.setJobSpool",
        "title": "%setJobSpool%"
      },
      {
        "command": "zowe.issueTsoCmd",
        "title": "%issueMvsCmd%"
      },
      {
        "command": "zowe.issueMvsCmd",
        "title": "%issueCmd%"
      },
      {
        "command": "zowe.jobs.search",
        "title": "%jobs.search%",
        "icon": {
          "light": "./resources/light/pattern.svg",
          "dark": "./resources/dark/pattern.svg"
        }
      }
    ],
    "menus": {
      "view/title": [
        {
          "when": "view == zowe.explorer",
          "command": "zowe.refreshAll",
          "group": "navigation"
        },
        {
          "when": "view == zowe.explorer",
          "command": "zowe.addSession",
          "group": "navigation"
        },
        {
          "when": "view == zowe.uss.explorer",
          "command": "zowe.uss.refreshAll",
          "group": "navigation"
        },
        {
          "when": "view == zowe.uss.explorer",
          "command": "zowe.uss.addSession",
          "group": "navigation"
        },
        {
          "when": "view == zowe.jobs",
          "command": "zowe.refreshAllJobs",
          "group": "navigation"
        },
        {
          "when": "view == zowe.jobs",
          "command": "zowe.addJobsSession",
          "group": "navigation"
        }
      ],
      "view/item/context": [
        {
          "when": "view == zowe.uss.explorer && viewItem == directory",
          "command": "zowe.uss.createFile",
          "group": "1_create"
        },
        {
          "when": "view == zowe.uss.explorer && viewItem == directory",
          "command": "zowe.uss.createFolder",
          "group": "1_create"
        },
        {
          "when": "view == zowe.uss.explorer && viewItem == directory",
          "command": "zowe.uss.addFavorite",
          "group": "4_workspace"
        },
        {
          "when": "view == zowe.uss.explorer && viewItem == directory_fav",
          "command": "zowe.uss.createFile",
          "group": "1_create"
        },
        {
          "when": "view == zowe.uss.explorer && viewItem == directory_fav",
          "command": "zowe.uss.createFolder",
          "group": "1_create"
        },
        {
          "when": "view == zowe.uss.explorer && viewItem != favorite && viewItem != uss_session && viewItem != uss_session_fav && viewItem != directory && viewItem != directory_fav",
          "command": "zowe.uss.editFile",
          "group": "inline"
        },
        {
          "when": "view == zowe.uss.explorer && viewItem != favorite && viewItem != uss_session && viewItem != directory && viewItem != directory_fav && viewItem != uss_session_fav",
          "command": "zowe.uss.refreshUSS",
          "group": "inline"
        },
        {
          "when": "view == zowe.uss.explorer && viewItem != favorite && viewItem != uss_session && viewItem != directory && viewItem != directory_fav && viewItem != uss_session_fav",
          "command": "zowe.uss.refreshUSS",
          "group": "0_mainframeInteraction"
        },
        {
          "when": "view == zowe.uss.explorer && viewItem != uss_session && viewItem != favorite && viewItem != textFile_fav && viewItem != binaryFile_fav && viewItem != directory_fav && viewItem != uss_session_fav",
          "command": "zowe.uss.deleteNode",
          "group": "6_modification@2"
        },
        {
          "when": "view == zowe.uss.explorer && viewItem != favorite && viewItem != uss_session && viewItem != uss_session_fav",
          "command": "zowe.uss.copyPath",
          "group": "5_copyPath"
        },
        {
          "when": "view == zowe.uss.explorer && viewItem != favorite && viewItem != uss_session && viewItem != directory && viewItem != directory_fav && viewItem != uss_session_fav",
          "command": "zowe.uss.editFile",
          "group": "6_modification@0"
        },
        {
          "when": "view == zowe.uss.explorer && viewItem != favorite && viewItem != uss_session && viewItem != uss_session_fav",
          "command": "zowe.uss.renameNode",
          "group": "6_modification@1"
        },
        {
          "when": "view == zowe.uss.explorer && viewItem == textFile",
          "command": "zowe.uss.binary",
          "group": "3_systemSpecific"
        },
        {
          "when": "view == zowe.uss.explorer && viewItem == textFile",
          "command": "zowe.uss.addFavorite",
          "group": "4_workspace"
        },
        {
          "when": "view == zowe.uss.explorer && viewItem == textFile_fav",
          "command": "zowe.uss.binary",
          "group": "3_systemSpecific"
        },
        {
          "when": "view == zowe.uss.explorer && viewItem != textFile && viewItem != directory && viewItem != binaryFile && viewItem != uss_session && viewItem != uss_session_fav",
          "command": "zowe.uss.removeFavorite",
          "group": "4_workspace"
        },
        {
          "when": "view == zowe.uss.explorer && viewItem == uss_session_fav",
          "command": "zowe.uss.removeSavedSearch",
          "group": "4_workspace"
        },
        {
          "when": "view == zowe.uss.explorer && viewItem == binaryFile",
          "command": "zowe.uss.text",
          "group": "3_systemSpecific"
        },
        {
          "when": "view == zowe.uss.explorer && viewItem == binaryFile",
          "command": "zowe.uss.addFavorite",
          "group": "4_workspace"
        },
        {
          "when": "view == zowe.uss.explorer && viewItem == binaryFile_fav",
          "command": "zowe.uss.text",
          "group": "3_systemSpecific"
        },
        {
          "when": "view == zowe.uss.explorer && viewItem == directory",
          "command": "zowe.uss.uploadDialog",
          "group": "1_create"
        },
        {
          "when": "view == zowe.uss.explorer && viewItem == directory_fav",
          "command": "zowe.uss.uploadDialog",
          "group": "1_create"
        },
        {
          "when": "view == zowe.explorer && viewItem == member",
          "command": "zowe.editMember",
          "group": "inline"
        },
        {
          "when": "view == zowe.explorer && viewItem == member",
          "command": "zowe.refreshNode",
          "group": "inline"
        },
        {
          "when": "view == zowe.explorer && viewItem == member",
          "command": "zowe.refreshNode",
          "group": "0_mainframeInteraction"
        },
        {
          "when": "view == zowe.explorer && viewItem == member",
          "command": "zowe.deleteMember",
          "group": "6_modification@2"
        },
        {
          "when": "view == zowe.explorer && viewItem == member",
          "command": "zowe.addFavorite",
          "group": "4_workspace"
        },
        {
          "when": "view == zowe.explorer && viewItem == member",
          "command": "zowe.submitMember",
          "group": "3_systemSpecific"
        },
        {
          "when": "view == zowe.explorer && viewItem == member",
          "command": "zowe.copyDataSet",
          "group": "9_cutcopypaste"
        },
        {
          "when": "view == zowe.explorer && viewItem == member_fav",
          "command": "zowe.refreshNode",
          "group": "inline"
        },
        {
          "when": "view == zowe.explorer && viewItem == member_fav",
          "command": "zowe.refreshNode",
          "group": "0_mainframeInteraction"
        },
        {
          "when": "view == zowe.explorer && viewItem == member_fav",
          "command": "zowe.deleteMember",
          "group": "6_modification@2"
        },
        {
          "when": "view == zowe.explorer && viewItem == member",
          "command": "zowe.editMember",
          "group": "6_modification@0"
        },
        {
          "when": "view == zowe.explorer && viewItem == member",
          "command": "zowe.renameDataSetMember",
          "group": "6_modification@2"
        },
        {
          "when": "view == zowe.explorer && viewItem == member_fav",
          "command": "zowe.renameDataSetMember",
          "group": "6_modification@2"
        },
        {
          "when": "view == zowe.explorer && viewItem == ds",
          "command": "zowe.refreshNode",
          "group": "inline"
        },
        {
          "when": "view == zowe.explorer && viewItem == ds",
          "command": "zowe.refreshNode",
          "group": "0_mainframeInteraction"
        },
        {
          "when": "view == zowe.explorer && viewItem == ds",
          "command": "zowe.deleteDataset",
          "group": "6_modification@2"
        },
        {
          "when": "view == zowe.explorer && viewItem == ds",
          "command": "zowe.submitMember",
          "group": "3_systemSpecific"
        },
        {
          "when": "view == zowe.explorer && viewItem == ds",
          "command": "zowe.addFavorite",
          "group": "4_workspace"
        },
        {
          "when": "view == zowe.explorer && viewItem == ds",
          "command": "zowe.showDSAttributes",
          "group": "2_information"
        },
        {
          "when": "view == zowe.explorer && viewItem == ds",
          "command": "zowe.renameDataSet",
          "group": "6_modification@2"
        },
        {
          "when": "view == zowe.explorer && viewItem == ds",
          "command": "zowe.copyDataSet",
          "group": "9_cutcopypaste"
        },
        {
          "when": "view == zowe.explorer && viewItem == ds",
          "command": "zowe.pasteDataSet",
          "group": "9_cutcopypaste"
        },
        {
          "when": "view == zowe.explorer && viewItem == ds_fav",
          "command": "zowe.refreshNode",
          "group": "inline"
        },
        {
          "when": "view == zowe.explorer && viewItem == ds_fav",
          "command": "zowe.refreshNode",
          "group": "0_mainframeInteraction"
        },
        {
          "when": "view == zowe.explorer && viewItem == ds_fav",
          "command": "zowe.showDSAttributes",
          "group": "2_information"
        },
        {
          "when": "view == zowe.explorer && viewItem == ds_fav",
          "command": "zowe.submitMember",
          "group": "3_systemSpecific"
        },
        {
          "when": "view == zowe.explorer && viewItem == ds_fav",
          "command": "zowe.deleteDataset",
          "group": "6_modification@2"
        },
        {
          "when": "view == zowe.explorer && viewItem == ds_fav",
          "command": "zowe.removeFavorite",
          "group": "4_workspace"
        },
        {
          "when": "view == zowe.explorer && viewItem == ds_fav",
          "command": "zowe.renameDataSet",
          "group": "6_modification@2"
        },
        {
          "when": "view == zowe.explorer && viewItem == ds_fav",
          "command": "zowe.copyDataSet",
          "group": "9_cutcopypaste"
        },
        {
          "when": "view == zowe.explorer && viewItem == ds_fav",
          "command": "zowe.pasteDataSet",
          "group": "9_cutcopypaste"
        },
        {
          "when": "view == zowe.explorer && viewItem == pds",
          "command": "zowe.createMember",
          "group": "1_create"
        },
        {
          "when": "view == zowe.explorer && viewItem == pds",
          "command": "zowe.showDSAttributes",
          "group": "2_information"
        },
        {
          "when": "view == zowe.explorer && viewItem == pds",
          "command": "zowe.deletePDS",
          "group": "6_modification@2"
        },
        {
          "when": "view == zowe.explorer && viewItem == pds",
          "command": "zowe.addFavorite",
          "group": "4_workspace"
        },
        {
          "when": "view == zowe.explorer && viewItem == pds",
          "command": "zowe.uploadDialog",
          "group": "1_create"
        },
        {
          "when": "view == zowe.explorer && viewItem == pds",
          "command": "zowe.renameDataSet",
          "group": "6_modification@2"
        },
        {
          "when": "view == zowe.explorer && viewItem == pds",
          "command": "zowe.pasteDataSet",
          "group": "9_cutcopypaste"
        },
        {
          "when": "view == zowe.explorer && viewItem == pds_fav",
          "command": "zowe.createMember",
          "group": "1_create"
        },
        {
          "when": "view == zowe.explorer && viewItem == pds_fav",
          "command": "zowe.showDSAttributes",
          "group": "2_information"
        },
        {
          "when": "view == zowe.explorer && viewItem == pds_fav",
          "command": "zowe.deletePDS",
          "group": "6_modification@2"
        },
        {
          "when": "view == zowe.explorer && viewItem == pds_fav",
          "command": "zowe.uploadDialog",
          "group": "1_create"
        },
        {
          "when": "view == zowe.explorer && viewItem == pds_fav",
          "command": "zowe.removeFavorite",
          "group": "4_workspace"
        },
        {
          "when": "view == zowe.explorer && viewItem == pds_fav",
          "command": "zowe.renameDataSet",
          "group": "6_modification@2"
        },
        {
          "when": "view == zowe.explorer && viewItem == pds_fav",
          "command": "zowe.copyDataSet",
          "group": "9_cutcopypaste"
        },
        {
          "when": "view == zowe.explorer && viewItem == pds_fav",
          "command": "zowe.pasteDataSet",
          "group": "9_cutcopypaste"
        },
        {
          "when": "view == zowe.explorer && viewItem == migr",
          "command": "zowe.showDSAttributes",
          "group": "2_information"
        },
        {
          "when": "view == zowe.explorer && viewItem == migr",
          "command": "zowe.addFavorite",
          "group": "4_workspace"
        },
        {
          "when": "view == zowe.explorer && viewItem == migr_fav",
          "command": "zowe.removeFavorite",
          "group": "4_workspace"
        },
        {
          "when": "view == zowe.explorer && viewItem == session",
          "command": "zowe.pattern",
          "group": "inline"
        },
        {
          "when": "view == zowe.explorer && viewItem == session",
          "command": "zowe.createDataset",
          "group": "inline"
        },
        {
          "when": "view == zowe.explorer && viewItem == session",
          "command": "zowe.removeSession"
        },
        {
          "when": "view == zowe.explorer && viewItem == session",
          "command": "zowe.saveSearch",
          "group": "4_workspace"
        },
        {
          "when": "view == zowe.explorer && viewItem == session",
          "command": "zowe.issueMvsCmd",
          "group": "3_systemSpecific"
        },
        {
          "when": "view == zowe.explorer && viewItem == session_fav",
          "command": "zowe.removeSavedSearch"
        },
        {
          "when": "viewItem == uss_session",
          "command": "zowe.uss.fullPath",
          "group": "inline"
        },
        {
          "when": "viewItem == uss_session",
          "command": "zowe.uss.createNode",
          "group": "inline"
        },
        {
          "when": "viewItem == uss_session",
          "command": "zowe.uss.removeSession"
        },
        {
          "when": "view == zowe.uss.explorer && viewItem == uss_session",
          "command": "zowe.uss.saveSearch",
          "group": "4_workspace"
        },
        {
          "when": "view == zowe.uss.explorer && viewItem == uss_session",
          "command": "zowe.issueMvsCmd",
          "group": "3_systemSpecific"
        },
        {
          "when": "view == zowe.jobs && viewItem == server",
          "command": "zowe.refreshJobsServer",
          "group": "inline"
        },
        {
          "when": "view == zowe.jobs && viewItem == server",
          "command": "zowe.jobs.search",
          "group": "inline"
        },
        {
          "when": "view == zowe.jobs && viewItem == server",
          "command": "zowe.setOwner"
        },
        {
          "when": "view == zowe.jobs && viewItem == server",
          "command": "zowe.setPrefix"
        },
        {
          "when": "view == zowe.jobs && viewItem == server",
          "command": "zowe.removeJobsSession"
        },
        {
          "when": "view == zowe.jobs && viewItem == job",
          "command": "zowe.deleteJob",
          "group": "inline"
        },
        {
          "when": "view == zowe.jobs && viewItem == job",
          "command": "zowe.runModifyCommand",
          "group": "3_systemSpecific"
        },
        {
          "when": "view == zowe.jobs && viewItem == job",
          "command": "zowe.runStopCommand",
          "group": "3_systemSpecific"
        },
        {
          "when": "view == zowe.jobs && viewItem == job",
          "command": "zowe.downloadSpool",
          "group": "inline"
        },
        {
          "when": "view == zowe.jobs && viewItem == job",
          "command": "zowe.jobs.addFavorite",
          "group": "4_workspace"
        },
        {
          "when": "view == zowe.jobs && viewItem == job_fav",
          "command": "zowe.jobs.removeFavorite",
          "group": "4_workspace"
        },
        {
          "when": "view == zowe.jobs && viewItem == server_fav",
          "command": "zowe.jobs.removeSearchFavorite",
          "group": "4_workspace"
        },
        {
          "when": "view == zowe.jobs && viewItem == server",
          "command": "zowe.jobs.saveSearch",
          "group": "4_workspace"
        },
        {
          "when": "view == zowe.jobs && viewItem == server",
          "command": "zowe.issueMvsCmd",
          "group": "3_systemSpecific"
        },
        {
          "when": "view == zowe.jobs && viewItem == job",
          "command": "zowe.getJobJcl",
          "group": "0_mainframeInteraction"
        }
      ],
      "commandPalette": [
        {
          "command": "zowe.pattern",
          "when": "never"
        },
        {
          "command": "zowe.refreshNode",
          "when": "never"
        },
        {
          "command": "zowe.refreshAll",
          "when": "never"
        },
        {
          "command": "zowe.createDataset",
          "when": "never"
        },
        {
          "command": "zowe.createMember",
          "when": "never"
        },
        {
          "command": "zowe.deleteDataset",
          "when": "never"
        },
        {
          "command": "zowe.deletePDS",
          "when": "never"
        },
        {
          "command": "zowe.deleteMember",
          "when": "never"
        },
        {
          "command": "zowe.removeSession",
          "when": "never"
        },
        {
          "command": "zowe.saveSearch",
          "when": "never"
        },
        {
          "command": "zowe.removeSavedSearch",
          "when": "never"
        },
        {
          "command": "zowe.uss.fullPath",
          "when": "never"
        },
        {
          "command": "zowe.jobs.search",
          "when": "never"
        },
        {
          "command": "zowe.uss.refreshUSS",
          "when": "never"
        },
        {
          "command": "zowe.uss.saveSearch",
          "when": "never"
        },
        {
          "command": "zowe.uss.removeSavedSearch",
          "when": "never"
        },
        {
          "command": "zowe.uss.removeSession",
          "when": "never"
        },
        {
          "command": "zowe.uss.addSession",
          "when": "never"
        },
        {
          "command": "zowe.submitMember",
          "when": "never"
        },
        {
          "command": "zowe.uss.addFavorite",
          "when": "never"
        },
        {
          "command": "zowe.uss.removeFavorite",
          "when": "never"
        },
        {
          "command": "zowe.jobs.addFavorite",
          "when": "never"
        },
        {
          "command": "zowe.jobs.removeFavorite",
          "when": "never"
        },
        {
          "command": "zowe.jobs.removeSearchFavorite",
          "when": "never"
        },
        {
          "command": "zowe.jobs.saveSearch",
          "when": "never"
        },
        {
          "command": "zowe.issueMvsCmd",
          "when": "never"
        }
      ]
    },
    "configuration": {
      "type": "object",
      "title": "%configuration.title%",
      "properties": {
        "Zowe-Default-Datasets-Binary": {
          "default": {
            "dsorg": "PO",
            "alcunit": "CYL",
            "primary": 10,
            "secondary": 10,
            "dirblk": 25,
            "recfm": "U",
            "blksize": 27998,
            "lrecl": 27998
          },
          "description": "%Zowe-Default-Datasets-Binary%",
          "scope": "window"
        },
        "Zowe-Default-Datasets-C": {
          "default": {
            "dsorg": "PO",
            "alcunit": "CYL",
            "primary": 1,
            "secondary": 1,
            "dirblk": 25,
            "recfm": "VB",
            "blksize": 32760,
            "lrecl": 260
          },
          "description": "%Zowe-Default-Datasets-C%",
          "scope": "window"
        },
        "Zowe-Default-Datasets-Classic": {
          "default": {
            "dsorg": "PO",
            "alcunit": "CYL",
            "primary": 1,
            "secondary": 1,
            "dirblk": 25,
            "recfm": "FB",
            "blksize": 6160,
            "lrecl": 80
          },
          "description": "%Zowe-Default-Datasets-Classic%",
          "scope": "window"
        },
        "Zowe-Default-Datasets-PDS": {
          "default": {
            "dsorg": "PO",
            "alcunit": "CYL",
            "primary": 1,
            "secondary": 1,
            "dirblk": 5,
            "recfm": "FB",
            "blksize": 6160,
            "lrecl": 80
          },
          "description": "%Zowe-Default-Datasets-PDS%",
          "scope": "window"
        },
        "Zowe-Default-Datasets-PS": {
          "default": {
            "dsorg": "PS",
            "alcunit": "CYL",
            "primary": 1,
            "secondary": 1,
            "recfm": "FB",
            "blksize": 6160,
            "lrecl": 80
          },
          "description": "%Zowe-Default-Datasets-PS%",
          "scope": "window"
        },
        "Zowe-DS-Persistent": {
          "default": {
            "persistence": true,
            "favorites": [],
            "history": [],
            "sessions": []
          },
          "description": "%Zowe-Default-Datasets-Favorites%",
          "scope": "window"
        },
        "Zowe-Temp-Folder-Location": {
          "default": {
            "folderPath": ""
          },
          "description": "Zowe-Temp-Folder-Loacation",
          "scope": "window"
        },
        "Zowe Security: Credential Key": {
          "type": "string",
          "default": "",
          "description": "%Zowe-Builtin-Security%",
          "scope": "window"
        },
        "Zowe-USS-Persistent": {
          "default": {
            "persistence": true,
            "favorites": [],
            "history": [],
            "sessions": []
          },
          "description": "%Zowe-Default-USS-Persistent-Favorites%",
          "scope": "window"
        },
        "Zowe-Jobs-Persistent": {
          "default": {
            "persistence": true,
            "favorites": [],
            "history": [],
            "sessions": []
          },
          "description": "%Zowe-Default-Jobs-Persistent-Favorites%",
          "scope": "window"
        },
        "Zowe Commands: Always edit": {
          "type": "boolean",
          "default": true,
          "description": "Allow editing of commands before submitting",
          "scope": "window"
        },
        "Zowe Commands: History": {
          "default": {
            "persistence": true,
            "history": []
          },
          "description": "%Zowe-Default-Commands-Persistent-Favorites%",
          "scope": "window"
        },
        "Zowe-Environment": {
          "default": {
            "persistence": true,
            "framework": "vscode"
          },
          "description": "%Zowe-Environment%",
          "scope": "window"
        }
      }
    }
  },
  "scripts": {
    "vscode:prepublish": "gulp build && npm run license && npm run lint && webpack --mode production --vscode-nls",
    "build": "gulp build && npm run license && webpack --mode development --vscode-nls && npm run update",
    "postinstall": "node ./node_modules/vscode/bin/install",
    "test:unit": "jest  \".*__tests__.*\\.unit\\.test\\.ts\" --coverage",
    "test": "npm run test:unit",
<<<<<<< HEAD
    "pretest": "webpack --mode development && tsc -p test.tsconfig.json",
=======
    "pretest:integration": "ts-node ./scripts/create-env.ts",
    "posttest:integration": "ts-node ./scripts/clean-env.ts",
>>>>>>> c7cd5c8a
    "update": "node stringUpdateScript.js",
    "package": "vsce package",
    "license": "node ./scripts/license.js",
    "watch": "webpack --mode development --vscode-nls --watch --info-verbosity verbose",
    "compile": "tsc -b",
    "markdown": "markdownlint CHANGELOG.md README.md",
    "lint": "npm run lint:src && npm run lint:tests  && npm run markdown",
    "lint:src": "tslint --format stylish --exclude \"**/__tests__/**/*.ts\" \"src/**/*.ts\"",
    "lint:tests": "tslint --format stylish \"**/__tests__/**/*.ts\"",
    "clean": "gulp clean"
  },
  "engines": {
    "vscode": "^1.34.0"
  },
  "devDependencies": {
    "@types/chai": "^4.1.4",
    "@types/chai-as-promised": "^7.1.0",
    "@types/expect": "^1.20.3",
    "@types/fs-extra": "^7.0.0",
    "@types/jest": "^23.1.0",
    "@types/mocha": "^2.2.42",
    "@types/node": "^7.0.66",
    "@types/vscode": "^1.34.0",
    "@types/yargs": "^11.0.0",
    "chai": "^4.1.2",
    "chai-as-promised": "^7.1.1",
    "chalk": "^2.4.1",
    "cross-env": "^5.2.0",
    "del": "^4.1.1",
    "event-stream": "^4.0.1",
    "expect": "^24.8.0",
    "glob": "^7.1.2",
    "gulp": "^4.0.2",
    "gulp-cli": "^2.2.0",
    "gulp-filter": "^5.1.0",
    "gulp-fs": "0.0.2",
    "gulp-sourcemaps": "^2.6.5",
    "gulp-typescript": "^5.0.1",
    "jest": "^24.8.0",
    "jest-html-reporter": "^2.4.0",
    "jsdoc": "^3.6.3",
    "jsdom": "11.11.0",
    "keytar": "^5.0.0",
    "log4js": "3.0.5",
    "markdownlint-cli": "^0.16.0",
    "mem": ">=4.0.0",
    "run-sequence": "^2.2.1",
    "sinon": "^6.1.0",
    "ts-jest": "^24.0.2",
<<<<<<< HEAD
    "ts-loader": "^6.0.0",
=======
    "ts-node": "^8.6.2",
>>>>>>> c7cd5c8a
    "tslint": "^5.17.0",
    "typescript": "^3.5.1",
    "vsce": "^1.60.0",
    "vscode": "^1.1.36",
    "vscode-nls-dev": "^3.2.6",
    "webpack": "^4.41.2",
    "webpack-cli": "^3.3.10"
  },
  "dependencies": {
    "@brightside/core": "^2.36.0",
    "fs-extra": "^8.0.1",
    "isbinaryfile": "^4.0.4",
    "vscode-nls": "^4.1.1"
  },
  "jest": {
    "moduleFileExtensions": [
      "ts",
      "tsx",
      "js"
    ],
    "testPathIgnorePatterns": [
      "<rootDir>/src/decorators"
    ],
    "transform": {
      "^.+\\.(ts|tsx)$": "ts-jest"
    },
    "globals": {
      "ts-jest": {
        "tsConfig": "tsconfig.json",
        "diagnostics": false
      }
    },
    "testRegex": "__tests__.*\\.(spec|test)\\.ts$",
    "modulePathIgnorePatterns": [
      "__tests__/__integration__/",
      "out/"
    ],
    "reporters": [
      "default",
      "./node_modules/jest-html-reporter"
    ],
    "coverageDirectory": "<rootDir>/results/coverage"
  },
  "jest-html-reporter": {
    "pageTitle": "Zowe Extension Tests",
    "outputPath": "results/results.html"
  }
}<|MERGE_RESOLUTION|>--- conflicted
+++ resolved
@@ -1152,12 +1152,9 @@
     "postinstall": "node ./node_modules/vscode/bin/install",
     "test:unit": "jest  \".*__tests__.*\\.unit\\.test\\.ts\" --coverage",
     "test": "npm run test:unit",
-<<<<<<< HEAD
     "pretest": "webpack --mode development && tsc -p test.tsconfig.json",
-=======
     "pretest:integration": "ts-node ./scripts/create-env.ts",
     "posttest:integration": "ts-node ./scripts/clean-env.ts",
->>>>>>> c7cd5c8a
     "update": "node stringUpdateScript.js",
     "package": "vsce package",
     "license": "node ./scripts/license.js",
@@ -1207,11 +1204,8 @@
     "run-sequence": "^2.2.1",
     "sinon": "^6.1.0",
     "ts-jest": "^24.0.2",
-<<<<<<< HEAD
     "ts-loader": "^6.0.0",
-=======
     "ts-node": "^8.6.2",
->>>>>>> c7cd5c8a
     "tslint": "^5.17.0",
     "typescript": "^3.5.1",
     "vsce": "^1.60.0",
