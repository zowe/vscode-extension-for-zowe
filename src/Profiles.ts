--- conflicted
+++ resolved
@@ -16,11 +16,8 @@
 import * as zowe from "@zowe/cli";
 import { ZoweExplorerApiRegister } from "./api/ZoweExplorerApiRegister";
 import { errorHandling, getZoweDir } from "./utils";
-<<<<<<< HEAD
-=======
 import { IZoweTree } from "./api/IZoweTree";
 import { IZoweNodeType, IZoweUSSTreeNode, IZoweDatasetTreeNode, IZoweJobTreeNode } from "./api/IZoweTreeNode";
->>>>>>> 33d8e87f
 import * as nls from "vscode-nls";
 const localize = nls.config({messageFormat: nls.MessageFormat.file})();
 
@@ -361,167 +358,6 @@
         }
     }
 
-    // ** Functions for handling Profile Information */
-
-    private async urlInfo(input?) {
-
-        let zosmfURL: string;
-
-        const urlInputBox = vscode.window.createInputBox();
-        if (input) {
-            urlInputBox.value = input;
-        }
-        urlInputBox.ignoreFocusOut = true;
-        urlInputBox.placeholder = localize("createNewConnection.option.prompt.url.placeholder", "https://url:port");
-        urlInputBox.prompt = localize("createNewConnection.option.prompt.url",
-            "Enter a z/OSMF URL in the format 'https://url:port'.");
-
-        urlInputBox.show();
-        zosmfURL = await this.getUrl(urlInputBox);
-        urlInputBox.dispose();
-
-        if (!zosmfURL) {
-            vscode.window.showInformationMessage(localize("createNewConnection.zosmfURL",
-                "No valid value for z/OSMF URL. Operation Cancelled"));
-            return undefined;
-        }
-
-        const zosmfUrlParsed = this.validateAndParseUrl(zosmfURL);
-
-        return zosmfUrlParsed;
-    }
-
-    private async userInfo(input?) {
-
-        let userName: string;
-
-        if (input) {
-            userName = input;
-        }
-        InputBoxOptions = {
-            placeHolder: localize("createNewConnection.option.prompt.username.placeholder", "Optional: User Name"),
-            prompt: localize("createNewConnection.option.prompt.username",
-                                     "Enter the user name for the connection. Leave blank to not store."),
-            value: userName
-        };
-        userName = await vscode.window.showInputBox(InputBoxOptions);
-
-        if (userName === undefined) {
-            vscode.window.showInformationMessage(localize("createNewConnection.undefined.username",
-                "Operation Cancelled"));
-            return undefined;
-        }
-
-        return userName;
-    }
-
-    private async passwordInfo(input?) {
-
-        let passWord: string;
-
-        if (input) {
-            passWord = input;
-        }
-
-        InputBoxOptions = {
-            placeHolder: localize("createNewConnection.option.prompt.password.placeholder", "Optional: Password"),
-            prompt: localize("createNewConnection.option.prompt.password",
-                                     "Enter the password for the connection. Leave blank to not store."),
-            password: true,
-            value: passWord
-        };
-        passWord = await vscode.window.showInputBox(InputBoxOptions);
-
-        if (passWord === undefined) {
-            vscode.window.showInformationMessage(localize("createNewConnection.undefined.passWord",
-                "Operation Cancelled"));
-            return undefined;
-        }
-
-        return passWord;
-    }
-
-    private async ruInfo(input?) {
-
-        let rejectUnauthorize: boolean;
-
-        if (input !== undefined) {
-            rejectUnauthorize = input;
-        }
-
-        const quickPickOptions: vscode.QuickPickOptions = {
-            placeHolder: localize("createNewConnection.option.prompt.ru.placeholder", "Reject Unauthorized Connections"),
-            ignoreFocusOut: true,
-            canPickMany: false
-        };
-
-        const selectRU = ["True - Reject connections with self-signed certificates",
-            "False - Accept connections with self-signed certificates"];
-
-        const ruOptions = Array.from(selectRU);
-
-        const chosenRU = await vscode.window.showQuickPick(ruOptions, quickPickOptions);
-
-        if (chosenRU === ruOptions[0]) {
-            rejectUnauthorize = true;
-        } else if (chosenRU === ruOptions[1]) {
-            rejectUnauthorize = false;
-        } else {
-            vscode.window.showInformationMessage(localize("createNewConnection.rejectUnauthorize",
-                "Operation Cancelled"));
-            return undefined;
-        }
-
-        return rejectUnauthorize;
-    }
-
-    // ** Functions that Calls Get CLI Profile Manager  */
-
-<<<<<<< HEAD
-    private async updateProfile(ProfileInfo, rePrompt?: boolean) {
-=======
-            options = {
-                placeHolder: localize("promptcredentials.option.prompt.username.placeholder", "User Name"),
-                prompt: localize("promptcredentials.option.prompt.username", "Enter the user name for the connection"),
-                value: userName
-            };
-            userName = await vscode.window.showInputBox(options);
-
-            if (!userName) {
-                vscode.window.showErrorMessage(localize("promptcredentials.invalidusername",
-                        "Please enter your z/OS username. Operation Cancelled"));
-                return;
-            } else {
-                loadSession.user = loadProfile.profile.user = userName;
-            }
-        }
-
-        if (!loadSession.password || rePrompt) {
-            passWord = loadSession.password;
-
-            options = {
-                placeHolder: localize("promptcredentials.option.prompt.password.placeholder", "Password"),
-                prompt: localize("promptcredentials.option.prompt.password", "Enter a password for the connection"),
-                password: true,
-                value: passWord
-            };
-            passWord = await vscode.window.showInputBox(options);
-
-            if (!passWord) {
-                vscode.window.showErrorMessage(localize("promptcredentials.invalidpassword",
-                        "Please enter your z/OS password. Operation Cancelled"));
-                return;
-            } else {
-                loadSession.password = loadProfile.profile.password = passWord.trim();
-            }
-        }
-        const updSession = await zowe.ZosmfSession.createBasicZosmfSession(loadSession as IProfile);
-        if (rePrompt) {
-            await this.updateProfile(loadProfile);
-        }
-        return [updSession.ISession.user, updSession.ISession.password, updSession.ISession.base64EncodedAuth];
-    }
-
     public async getDeleteProfile() {
         const allProfiles: IProfileLoaded[] = this.allProfiles;
         const profileNamesList = allProfiles.map((temprofile) => {
@@ -756,8 +592,123 @@
         return directProfile;
     }
 
-    private async updateProfile(ProfileInfo) {
->>>>>>> 33d8e87f
+    // ** Functions for handling Profile Information */
+
+    private async urlInfo(input?) {
+
+        let zosmfURL: string;
+
+        const urlInputBox = vscode.window.createInputBox();
+        if (input) {
+            urlInputBox.value = input;
+        }
+        urlInputBox.ignoreFocusOut = true;
+        urlInputBox.placeholder = localize("createNewConnection.option.prompt.url.placeholder", "https://url:port");
+        urlInputBox.prompt = localize("createNewConnection.option.prompt.url",
+            "Enter a z/OSMF URL in the format 'https://url:port'.");
+
+        urlInputBox.show();
+        zosmfURL = await this.getUrl(urlInputBox);
+        urlInputBox.dispose();
+
+        if (!zosmfURL) {
+            vscode.window.showInformationMessage(localize("createNewConnection.zosmfURL",
+                "No valid value for z/OSMF URL. Operation Cancelled"));
+            return undefined;
+        }
+
+        const zosmfUrlParsed = this.validateAndParseUrl(zosmfURL);
+
+        return zosmfUrlParsed;
+    }
+
+    private async userInfo(input?) {
+
+        let userName: string;
+
+        if (input) {
+            userName = input;
+        }
+        InputBoxOptions = {
+            placeHolder: localize("createNewConnection.option.prompt.username.placeholder", "Optional: User Name"),
+            prompt: localize("createNewConnection.option.prompt.username",
+                                     "Enter the user name for the connection. Leave blank to not store."),
+            value: userName
+        };
+        userName = await vscode.window.showInputBox(InputBoxOptions);
+
+        if (userName === undefined) {
+            vscode.window.showInformationMessage(localize("createNewConnection.undefined.username",
+                "Operation Cancelled"));
+            return undefined;
+        }
+
+        return userName;
+    }
+
+    private async passwordInfo(input?) {
+
+        let passWord: string;
+
+        if (input) {
+            passWord = input;
+        }
+
+        InputBoxOptions = {
+            placeHolder: localize("createNewConnection.option.prompt.password.placeholder", "Optional: Password"),
+            prompt: localize("createNewConnection.option.prompt.password",
+                                     "Enter the password for the connection. Leave blank to not store."),
+            password: true,
+            value: passWord
+        };
+        passWord = await vscode.window.showInputBox(InputBoxOptions);
+
+        if (passWord === undefined) {
+            vscode.window.showInformationMessage(localize("createNewConnection.undefined.passWord",
+                "Operation Cancelled"));
+            return undefined;
+        }
+
+        return passWord;
+    }
+
+    private async ruInfo(input?) {
+
+        let rejectUnauthorize: boolean;
+
+        if (input !== undefined) {
+            rejectUnauthorize = input;
+        }
+
+        const quickPickOptions: vscode.QuickPickOptions = {
+            placeHolder: localize("createNewConnection.option.prompt.ru.placeholder", "Reject Unauthorized Connections"),
+            ignoreFocusOut: true,
+            canPickMany: false
+        };
+
+        const selectRU = ["True - Reject connections with self-signed certificates",
+            "False - Accept connections with self-signed certificates"];
+
+        const ruOptions = Array.from(selectRU);
+
+        const chosenRU = await vscode.window.showQuickPick(ruOptions, quickPickOptions);
+
+        if (chosenRU === ruOptions[0]) {
+            rejectUnauthorize = true;
+        } else if (chosenRU === ruOptions[1]) {
+            rejectUnauthorize = false;
+        } else {
+            vscode.window.showInformationMessage(localize("createNewConnection.rejectUnauthorize",
+                "Operation Cancelled"));
+            return undefined;
+        }
+
+        return rejectUnauthorize;
+    }
+
+    // ** Functions that Calls Get CLI Profile Manager  */
+
+    private async updateProfile(ProfileInfo, rePrompt?: boolean) {
 
         for (const type of ZoweExplorerApiRegister.getInstance().registeredApiTypes()) {
             const profileManager = await this.getCliProfileManager(type);
