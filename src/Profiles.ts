/*
* This program and the accompanying materials are made available under the terms of the *
* Eclipse Public License v2.0 which accompanies this distribution, and is available at *
* https://www.eclipse.org/legal/epl-v20.html                                      *
*                                                                                 *
* SPDX-License-Identifier: EPL-2.0                                                *
*                                                                                 *
* Copyright Contributors to the Zowe Project.                                     *
*                                                                                 *
*/

import { IProfileLoaded, Logger, CliProfileManager, IProfile, ISession, ImperativeConfig } from "@brightside/imperative";
import * as nls from "vscode-nls";
import * as path from "path";
import { URL } from "url";
import * as vscode from "vscode";
import * as zowe from "@brightside/core";
<<<<<<< HEAD
import * as ProfileLoader from "./ProfileLoader";

// Set up localization
nls.config({ messageFormat: nls.MessageFormat.bundle, bundleFormat: nls.BundleFormat.languagePack })();
const localize: nls.LocalizeFunc = nls.loadMessageBundle();
=======
import { getZoweDir } from "./extension";
const localize = nls.config({ messageFormat: nls.MessageFormat.file })();
>>>>>>> 372dd73f

interface IUrlValidator {
    valid: boolean;
    host: string;
    port: number;
}

let IConnection: {
    name: string;
    host: string;
    port: number;
    user: string;
    password: string;
    rejectUnauthorized: boolean;
};

export class Profiles {
    // Processing stops if there are no profiles detected
    public static async createInstance(log: Logger, type: string = "zosmf") {
        const profile = new Profiles(log, type);
        profile.type = type;
        await profile.refresh();
        Profiles.loader.set(type, profile);
        return profile;
    }

    public static getInstance(type: string = "zosmf") {
        return Profiles.loader.get(type);
    }

    private static loader: Map<string, Profiles> = new Map();

    public allProfiles: IProfileLoaded[] = [];
    public defaultProfile: IProfileLoaded;
    private profileManager;

    private constructor(private log: Logger, private type: string) {
    }

    public loadNamedProfile(name: string): IProfileLoaded {
        for (const profile of this.allProfiles) {
            if (profile.name === name && profile.type === this.type) {
                return profile;
            }
        }
        throw new Error(localize("loadNamedProfile.error.profileName", "Could not find profile named: ")
            + name + localize("loadNamedProfile.error.period", "."));
    }

    public getDefaultProfile(): IProfileLoaded {
        return this.defaultProfile;
    }

    public async refresh() {
        const profileManager = await this.getCliProfileManager(this.type);
        this.allProfiles = (await profileManager.loadAll()).filter((profile) => {
            return profile.type === this.type;
        });
        if (this.allProfiles.length > 0) {
            this.defaultProfile = (await profileManager.load({ loadDefault: true }));
        }
    }

    public validateAndParseUrl = (newUrl: string): IUrlValidator => {

        let url: URL;
        const validProtocols: string[] = ["https"];
        const DEFAULT_HTTPS_PORT: number = 443;

        const validationResult: IUrlValidator = {
            valid: false,
            host: null,
            port: null
        };

        try {
            url = new URL(newUrl);
        } catch (error) {
            return validationResult;
        }

        // overkill with only one valid protocol, but we may expand profile types and protocols in the future?
        if (!validProtocols.some((validProtocol: string) => url.protocol.includes(validProtocol))) {
            return validationResult;
        }

        // if port is empty, set https defaults
        if (!url.port.trim()) {
            validationResult.port = DEFAULT_HTTPS_PORT;
        }
        else {
            validationResult.port = Number(url.port);
        }

        validationResult.host = url.hostname;
        validationResult.valid = true;
        return validationResult;
    }

    public async getUrl(urlInputBox): Promise<string | undefined> {
        return new Promise<string | undefined> ((resolve) => {
            urlInputBox.onDidHide(() => { resolve(urlInputBox.value); });
            urlInputBox.onDidAccept(() => {
                if (this.validateAndParseUrl(urlInputBox.value).valid) {
                    resolve(urlInputBox.value);
                } else {
                    urlInputBox.validationMessage = localize("createNewConnection.invalidzosmfURL", "Please enter a valid URL in the format https://url:port.");
                }
            });
        });
    }

    public async createNewConnection(profileName: string, ProfileType: string ="zosmf"): Promise<string | undefined> {
        let userName: string;
        let passWord: string;
        let zosmfURL: string;
        let rejectUnauthorize: boolean;
        let options: vscode.InputBoxOptions;

        const urlInputBox = vscode.window.createInputBox();
        urlInputBox.ignoreFocusOut = true;
        urlInputBox.placeholder = localize("createNewConnection.option.prompt.url.placeholder", "https://url:port");
        urlInputBox.prompt = localize("createNewConnection.option.prompt.url",
            "Enter a z/OSMF URL in the format 'https://url:port'.");

        urlInputBox.show();
        zosmfURL = await this.getUrl(urlInputBox);
        urlInputBox.dispose();

        if (!zosmfURL) {
            vscode.window.showInformationMessage(localize("createNewConnection.zosmfURL",
                "No valid value for z/OSMF URL. Operation Cancelled"));
            return undefined;
        }

        const zosmfUrlParsed = this.validateAndParseUrl(zosmfURL);

        options = {
            placeHolder: localize("createNewConnection.option.prompt.username.placeholder", "Optional: User Name"),
            prompt: localize("createNewConnection.option.prompt.username", "Enter the user name for the connection. Leave blank to not store."),
            value: userName
        };
        userName = await vscode.window.showInputBox(options);

        if (userName === undefined) {
            vscode.window.showInformationMessage(localize("createNewConnection.undefined.username",
                "Operation Cancelled"));
            return;
        }

        options = {
            placeHolder: localize("createNewConnection.option.prompt.password.placeholder", "Optional: Password"),
            prompt: localize("createNewConnection.option.prompt.password", "Enter the password for the connection. Leave blank to not store."),
            password: true,
            value: passWord
        };
        passWord = await vscode.window.showInputBox(options);

        if (passWord === undefined) {
            vscode.window.showInformationMessage(localize("createNewConnection.undefined.passWord",
                "Operation Cancelled"));
            return;
        }

        const quickPickOptions: vscode.QuickPickOptions = {
            placeHolder: localize("createNewConnection.option.prompt.ru.placeholder", "Reject Unauthorized Connections"),
            ignoreFocusOut: true,
            canPickMany: false
        };

        const selectRU = ["True - Reject connections with self-signed certificates",
            "False - Accept connections with self-signed certificates"];

        const ruOptions = Array.from(selectRU);

        const chosenRU = await vscode.window.showQuickPick(ruOptions, quickPickOptions);

        if (chosenRU === ruOptions[0]) {
            rejectUnauthorize = true;
        } else if (chosenRU === ruOptions[1]) {
            rejectUnauthorize = false;
        } else {
            vscode.window.showInformationMessage(localize("createNewConnection.rejectUnauthorize",
                "Operation Cancelled"));
            return undefined;
        }

        for (const profile of this.allProfiles) {
            if (profile.name === profileName) {
                vscode.window.showErrorMessage(localize("createNewConnection.duplicateProfileName",
                    "Profile name already exists. Please create a profile using a different name"));
                return undefined;
            }
        }

        IConnection = {
            name: profileName,
            host: zosmfUrlParsed.host,
            port: zosmfUrlParsed.port,
            user: userName,
            password: passWord,
            rejectUnauthorized: rejectUnauthorize
        };

        let newProfile: IProfile;

        try {
            newProfile = await this.saveProfile(IConnection, IConnection.name, ProfileType);
        } catch (error) {
            vscode.window.showErrorMessage(error.message);
        }
        await zowe.ZosmfSession.createBasicZosmfSession(newProfile);
        vscode.window.showInformationMessage("Profile " + profileName + " was created.");
        return profileName;
    }

    public async promptCredentials(sessName) {
        let userName: string;
        let passWord: string;
        let options: vscode.InputBoxOptions;

        const loadProfile = this.loadNamedProfile(sessName);
        const loadSession = loadProfile.profile as ISession;

        if (!loadSession.user) {

            options = {
                placeHolder: localize("promptcredentials.option.prompt.username.placeholder", "User Name"),
                prompt: localize("promptcredentials.option.prompt.username", "Enter the user name for the connection"),
                value: userName
            };
            userName = await vscode.window.showInputBox(options);

            if (!userName) {
                vscode.window.showErrorMessage(localize("promptcredentials.invalidusername",
                        "Please enter your z/OS username. Operation Cancelled"));
                return;
            } else {
                loadSession.user = userName;
            }
        }

        if (!loadSession.password) {
            passWord = loadSession.password;

            options = {
                placeHolder: localize("promptcredentials.option.prompt.password.placeholder", "Password"),
                prompt: localize("promptcredentials.option.prompt.password", "Enter a password for the connection"),
                password: true,
                value: passWord
            };
            passWord = await vscode.window.showInputBox(options);

            if (!passWord) {
                vscode.window.showErrorMessage(localize("promptcredentials.invalidpassword",
                        "Please enter your z/OS password. Operation Cancelled"));
                return;
            } else {
                loadSession.password = passWord.trim();
            }
        }
        const updSession = await zowe.ZosmfSession.createBasicZosmfSession(loadSession as IProfile);
        return [updSession.ISession.user, updSession.ISession.password, updSession.ISession.base64EncodedAuth];
    }

    private async saveProfile(ProfileInfo, ProfileName, ProfileType) {
        let zosmfProfile: IProfile;
        try {
            zosmfProfile = await (await this.getCliProfileManager(ProfileType)).save({ profile: ProfileInfo, name: ProfileName, type: ProfileType });
        } catch (error) {
            vscode.window.showErrorMessage(error.message);
        }
        return zosmfProfile.profile;
    }

    private async getCliProfileManager( type: string ) {
        if (!this.profileManager) {
            this.profileManager = await new CliProfileManager({
                profileRootDirectory: path.join(getZoweDir(), "profiles"),
                type
            });
        }
        return this.profileManager;
    }
}<|MERGE_RESOLUTION|>--- conflicted
+++ resolved
@@ -15,16 +15,11 @@
 import { URL } from "url";
 import * as vscode from "vscode";
 import * as zowe from "@brightside/core";
-<<<<<<< HEAD
-import * as ProfileLoader from "./ProfileLoader";
+import { getZoweDir } from "./extension";
 
 // Set up localization
 nls.config({ messageFormat: nls.MessageFormat.bundle, bundleFormat: nls.BundleFormat.languagePack })();
 const localize: nls.LocalizeFunc = nls.loadMessageBundle();
-=======
-import { getZoweDir } from "./extension";
-const localize = nls.config({ messageFormat: nls.MessageFormat.file })();
->>>>>>> 372dd73f
 
 interface IUrlValidator {
     valid: boolean;
