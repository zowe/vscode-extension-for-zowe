--- conflicted
+++ resolved
@@ -21,13 +21,9 @@
 import { IZoweNodeType, IZoweUSSTreeNode, IZoweDatasetTreeNode, IZoweJobTreeNode, IZoweTreeNode } from "./api/IZoweTreeNode";
 import * as nls from "vscode-nls";
 
-<<<<<<< HEAD
 // Set up localization
 nls.config({ messageFormat: nls.MessageFormat.bundle, bundleFormat: nls.BundleFormat.standalone })();
 const localize: nls.LocalizeFunc = nls.loadMessageBundle();
-=======
-const localize = nls.config({messageFormat: nls.MessageFormat.file})();
->>>>>>> f524fb77
 
 interface IUrlValidator {
     valid: boolean;
