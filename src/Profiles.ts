/*
* This program and the accompanying materials are made available under the terms of the *
* Eclipse Public License v2.0 which accompanies this distribution, and is available at *
* https://www.eclipse.org/legal/epl-v20.html                                      *
*                                                                                 *
* SPDX-License-Identifier: EPL-2.0                                                *
*                                                                                 *
* Copyright Contributors to the Zowe Project.                                     *
*                                                                                 *
*/

import { IProfileLoaded, Logger, CliProfileManager, IProfile, ISession, IUpdateProfile } from "@zowe/imperative";
import * as path from "path";
import { URL } from "url";
import * as vscode from "vscode";
import * as zowe from "@zowe/cli";
import { ZoweExplorerApiRegister } from "./api/ZoweExplorerApiRegister";
import { errorHandling, getZoweDir } from "./utils";
<<<<<<< HEAD
// Set up localization
nls.config({ messageFormat: nls.MessageFormat.bundle, bundleFormat: nls.BundleFormat.standalone })();
const localize: nls.LocalizeFunc = nls.loadMessageBundle();
=======
import { IZoweTree } from "./api/IZoweTree";
import { IZoweNodeType, IZoweUSSTreeNode, IZoweDatasetTreeNode, IZoweJobTreeNode } from "./api/IZoweTreeNode";
import * as nls from "vscode-nls";
const localize = nls.config({messageFormat: nls.MessageFormat.file})();
>>>>>>> d483af06

interface IUrlValidator {
    valid: boolean;
    host: string;
    port: number;
}

let IConnection: {
    name: string;
    host: string;
    port: number;
    user: string;
    password: string;
    rejectUnauthorized: boolean;
};

let InputBoxOptions: vscode.InputBoxOptions;
export enum ValidProfileEnum {
    VALID = 0,
    INVALID = -1
}

export class Profiles {
    // Processing stops if there are no profiles detected
    public static async createInstance(log: Logger): Promise<Profiles> {
        Profiles.loader = new Profiles(log);
        await Profiles.loader.refresh();
        return Profiles.loader;
    }

    public static getInstance(): Profiles {
        return Profiles.loader;
    }

    private static loader: Profiles;

    public allProfiles: IProfileLoaded[] = [];
    public loadedProfile: IProfileLoaded;
    public validProfile: ValidProfileEnum = ValidProfileEnum.INVALID;
    private dsSchema: string = "Zowe-DS-Persistent";
    private ussSchema: string = "Zowe-USS-Persistent";
    private jobsSchema: string = "Zowe-Jobs-Persistent";
    private allTypes: string[];
    private profilesByType = new Map<string, IProfileLoaded[]>();
    private defaultProfileByType = new Map<string, IProfileLoaded>();
    private profileManagerByType= new Map<string, CliProfileManager>();
    private usrNme: string;
    private passWrd: string;
    private baseEncd: string;
    private constructor(private log: Logger) {}

    public async checkCurrentProfile(theProfile: IProfileLoaded) {
        if ((!theProfile.profile.user) || (!theProfile.profile.password)) {
            try {
                const values = await Profiles.getInstance().promptCredentials(theProfile.name);
                if (values !== undefined) {
                    this.usrNme = values[0];
                    this.passWrd = values[1];
                    this.baseEncd = values[2];
                }
            } catch (error) {
                errorHandling(error, theProfile.name,
                    localize("ussNodeActions.error", "Error encountered in ") + `createUSSNodeDialog.optionalProfiles!`);
                return;
            }
            if (this.usrNme !== undefined && this.passWrd !== undefined && this.baseEncd !== undefined) {
                theProfile.profile.user = this.usrNme;
                theProfile.profile.password = this.passWrd;
                theProfile.profile.base64EncodedAuth = this.baseEncd;
                this.validProfile = ValidProfileEnum.VALID;
            } else {
                return;
            }
        } else {
            this.validProfile = ValidProfileEnum.VALID;
        }
    }

    public loadNamedProfile(name: string, type?: string): IProfileLoaded {
        for (const profile of this.allProfiles) {
            if (profile.name === name && (type ? profile.type === type : true)) {
                return profile;
            }
        }
        throw new Error(localize("loadNamedProfile.error.profileName", "Could not find profile named: ")
            + name + localize("loadNamedProfile.error.period", "."));
    }

    public getDefaultProfile(type: string = "zosmf"): IProfileLoaded {
        return this.defaultProfileByType.get(type);
    }

    public getProfiles(type: string = "zosmf"): IProfileLoaded[] {
        return this.profilesByType.get(type);
    }

    public async refresh(): Promise<void> {
        this.allProfiles = [];
        this.allTypes = [];
        for (const type of ZoweExplorerApiRegister.getInstance().registeredApiTypes()) {
            const profileManager = await this.getCliProfileManager(type);
            const profilesForType = (await profileManager.loadAll()).filter((profile) => {
                return profile.type === type;
            });
            if (profilesForType && profilesForType.length > 0) {
                this.allProfiles.push(...profilesForType);
                this.profilesByType.set(type, profilesForType);
                let defaultProfile: IProfileLoaded;
                try {
                    defaultProfile = await profileManager.load({ loadDefault: true });
                } catch (error) {
                    vscode.window.showInformationMessage(error.message);
                }
                this.defaultProfileByType.set(type, defaultProfile);
            }
            // This is in the loop because I need an instantiated profile manager config
            if (profileManager.configurations && this.allTypes.length === 0) {
                for (const element of profileManager.configurations) {
                    this.allTypes.push(element.type);
                }
            }
        }
    }

    public validateAndParseUrl(newUrl: string): IUrlValidator {
        let url: URL;
        const validProtocols: string[] = ["https"];
        const DEFAULT_HTTPS_PORT: number = 443;

        const validationResult: IUrlValidator = {
            valid: false,
            host: null,
            port: null
        };

        try {
            url = new URL(newUrl);
        } catch (error) {
            return validationResult;
        }

        // overkill with only one valid protocol, but we may expand profile types and protocols in the future?
        if (!validProtocols.some((validProtocol: string) => url.protocol.includes(validProtocol))) {
            return validationResult;
        }

        // if port is empty, set https defaults
        if (!url.port.trim()) {
            validationResult.port = DEFAULT_HTTPS_PORT;
        }
        else {
            validationResult.port = Number(url.port);
        }

        validationResult.host = url.hostname;
        validationResult.valid = true;
        return validationResult;
    }

    public async getUrl(urlInputBox): Promise<string | undefined> {
        return new Promise<string | undefined> ((resolve) => {
            urlInputBox.onDidHide(() => { resolve(urlInputBox.value); });
            urlInputBox.onDidAccept(() => {
                if (this.validateAndParseUrl(urlInputBox.value).valid) {
                    resolve(urlInputBox.value);
                } else {
                    urlInputBox.validationMessage = localize("createNewConnection.invalidzosmfURL",
                        "Please enter a valid URL in the format https://url:port.");
                }
            });
        });
    }

    public async editSession(profileLoaded: IProfileLoaded, profileName: string): Promise<any| undefined> {
        const editSession = profileLoaded.profile;
        const editURL = "https://" + editSession.host+ ":" + editSession.port;
        const editUser = editSession.user;
        const editPass = editSession.password;
        const editrej = editSession.rejectUnauthorized;
        let updUser: string;
        let updPass: string;
        let updRU: boolean;

        const updUrl = await this.urlInfo(editURL);

        if (updUrl) {
            updUser = await this.userInfo(editUser);
        } else {
            return;
        }

        if (updUser !== undefined) {
            updPass = await this.passwordInfo(editPass);
        } else {
            return;
        }

        if (updPass !== undefined) {
            updRU = await this.ruInfo(editrej);
        } else {
            return;
        }

        if (updRU !== undefined) {
            const updProfile = {
                host: updUrl.host,
                port: updUrl.port,
                user: updUser,
                password: updPass,
                rejectUnauthorized: updRU,
                base64EncodedAuth: null
            };

            try {
                const updSession = await zowe.ZosmfSession.createBasicZosmfSession(updProfile);
                updProfile.base64EncodedAuth = updSession.ISession.base64EncodedAuth;
                await this.updateProfile({profile: updProfile, name: profileName});
                vscode.window.showInformationMessage(localize("editConnection.success", "Profile was successfully updated"));

                return updProfile;

            } catch (error) {
                await errorHandling(error.message);
            }
        }

    }

    public async createNewConnection(profileName: string, profileType: string ="zosmf"): Promise<string | undefined> {

        let newUser: string;
        let newPass: string;
        let newRU: boolean;

        const newUrl = await this.urlInfo();

        if (newUrl) {
            newUser = await this.userInfo();
        } else {
            return;
        }

        if (newUser !== undefined) {
            newPass = await this.passwordInfo();
        } else {
            return;
        }

        if (newPass !== undefined) {
            newRU = await this.ruInfo();
        } else {
            return;
        }

        if (newRU !== undefined) {
            for (const profile of this.allProfiles) {
                if (profile.name === profileName) {
                    vscode.window.showErrorMessage(localize("createNewConnection.duplicateProfileName",
                        "Profile name already exists. Please create a profile using a different name"));
                    return undefined;
                }
            }

            IConnection = {
                name: profileName,
                host: newUrl.host,
                port: newUrl.port,
                user: newUser,
                password: newPass,
                rejectUnauthorized: newRU
            };

            try {
                await zowe.ZosmfSession.createBasicZosmfSession(IConnection);
                await this.saveProfile(IConnection, IConnection.name, profileType);
                vscode.window.showInformationMessage("Profile " + profileName + " was created.");
                return profileName;
            } catch (error) {
                await errorHandling(error.message);
            }
        } else {
            return;
        }
    }

    public async promptCredentials(sessName, rePrompt?: boolean) {

        let repromptUser: any;
        let repromptPass: any;
        let loadProfile: any;
        let loadSession: any;
        let newUser: any;
        let newPass: any;

        try {
            loadProfile = this.loadNamedProfile(sessName.trim());
            loadSession = loadProfile.profile as ISession;
        } catch (error) {
            await errorHandling(error.message);
        }


        if (rePrompt) {
            repromptUser = loadSession.user;
            repromptPass = loadSession.password;
        }

        if (!loadSession.user || rePrompt) {

            newUser = await this.userInfo(repromptUser);

            loadSession.user = loadProfile.profile.user = newUser;
        }

        if (newUser === undefined) {
            return;
        } else {
            if (!loadSession.password || rePrompt) {
                newPass = await this.passwordInfo(repromptPass);
                loadSession.password = loadProfile.profile.password = newPass;
            }
        }

        if (newPass === undefined) {
            return;
        } else {
            try {
                const updSession = await zowe.ZosmfSession.createBasicZosmfSession(loadSession as IProfile);
                if (rePrompt) {
                    await this.updateProfile(loadProfile, rePrompt);
                }
                return [updSession.ISession.user, updSession.ISession.password, updSession.ISession.base64EncodedAuth];
            } catch (error) {
                await errorHandling(error.message);
            }
        }
    }

    public async getDeleteProfile() {
        const allProfiles: IProfileLoaded[] = this.allProfiles;
        const profileNamesList = allProfiles.map((temprofile) => {
            return temprofile.name;
        });

        if (!profileNamesList.length) {
            vscode.window.showInformationMessage(localize("deleteProfile.noProfilesLoaded", "No profiles available"));
            return;
        }

        const quickPickList: vscode.QuickPickOptions = {
            placeHolder: localize("deleteProfile.quickPickOption", "Select the profile you want to delete"),
            ignoreFocusOut: true,
            canPickMany: false
        };
        const sesName = await vscode.window.showQuickPick(profileNamesList, quickPickList);

        if (sesName === undefined) {
            vscode.window.showInformationMessage(localize("deleteProfile.undefined.profilename",
                "Operation Cancelled"));
            return;
        }

        return allProfiles.find((temprofile) => temprofile.name === sesName);
    }

    public async deletePrompt(deletedProfile: IProfileLoaded) {
        const profileName = deletedProfile.name;
        this.log.debug(localize("deleteProfile.log.debug", "Deleting profile ") + profileName);
        const quickPickOptions: vscode.QuickPickOptions = {
            placeHolder: localize("deleteProfile.quickPickOption", "Are you sure you want to permanently delete ") + profileName,
            ignoreFocusOut: true,
            canPickMany: false
        };
        // confirm that the user really wants to delete
        if (await vscode.window.showQuickPick([localize("deleteProfile.showQuickPick.yes", "Yes"),
            localize("deleteProfile.showQuickPick.no", "No")], quickPickOptions) !== localize("deleteProfile.showQuickPick.yes", "Yes")) {
            this.log.debug(localize("deleteProfile.showQuickPick.log.debug", "User picked no. Cancelling delete of profile"));
            return;
        }

        const profileType = ZoweExplorerApiRegister.getMvsApi(deletedProfile).getProfileTypeName();
        try {
            this.deleteProf(deletedProfile, profileName, profileType);
        } catch (error) {
            this.log.error(localize("deleteProfile.delete.log.error", "Error encountered when deleting profile! ") + JSON.stringify(error));
            await errorHandling(error, profileName, error.message);
            throw error;
        }

        vscode.window.showInformationMessage("Profile " + profileName + " was deleted.");
        return profileName;
    }

    public async deleteProf(ProfileInfo, ProfileName, ProfileType) {
        let zosmfProfile: IProfile;
        try {
            zosmfProfile = await (await this.getCliProfileManager(ProfileType))
            .delete({ profile: ProfileInfo, name: ProfileName, type: ProfileType });
        } catch (error) {
            vscode.window.showErrorMessage(error.message);
        }
        return zosmfProfile.profile;
    }

    public async deleteProfile(datasetTree: IZoweTree<IZoweDatasetTreeNode>, ussTree: IZoweTree<IZoweUSSTreeNode>,
                               jobsProvider: IZoweTree<IZoweJobTreeNode>, node?: IZoweNodeType) {

        let deleteLabel: string;
        let deletedProfile: IProfileLoaded;
        if (!node){
            deletedProfile = await this.getDeleteProfile();
        } else {
            deletedProfile = node.getProfile();
        }
        if (!deletedProfile) {
            return;
        }
        deleteLabel = deletedProfile.name;

        const deleteSuccess = await this.deletePrompt(deletedProfile);
        if (!deleteSuccess){
            vscode.window.showInformationMessage(localize("deleteProfile.noSelected",
                "Operation Cancelled"));
            return;
        }

        // Delete from Data Set Recall
        const recallDs: string[] = datasetTree.getRecall();
        recallDs.slice().reverse()
            .filter((ds) => ds.substring(1, ds.indexOf("]")).trim() === deleteLabel.toUpperCase())
            .forEach((ds) => {
                datasetTree.removeRecall(ds);
            });

        // Delete from Data Set Favorites
        const favoriteDs = datasetTree.mFavorites;
        for (let i = favoriteDs.length - 1; i >= 0; i--) {
            const findNode = favoriteDs[i].label.substring(1, favoriteDs[i].label.indexOf("]")).trim();
            if (findNode === deleteLabel) {
                datasetTree.removeFavorite(favoriteDs[i]);
                favoriteDs[i].dirty = true;
                datasetTree.refresh();
            }
        }

        // Delete from Data Set Tree
        datasetTree.mSessionNodes.forEach((sessNode) => {
            if (sessNode.getProfileName() === deleteLabel) {
                datasetTree.deleteSession(sessNode);
                sessNode.dirty = true;
                datasetTree.refresh();
            }
        });

        // Delete from USS Recall
        const recallUSS: string[] = ussTree.getRecall();
        recallUSS.slice().reverse()
            .filter((uss) => uss.substring(1, uss.indexOf("]")).trim()  === deleteLabel.toUpperCase())
            .forEach((uss) => {
                ussTree.removeRecall(uss);
            });

        // Delete from USS Favorites
        ussTree.mFavorites.forEach((ses) => {
            const findNode = ses.label.substring(1, ses.label.indexOf("]")).trim();
            if (findNode === deleteLabel) {
                ussTree.removeFavorite(ses);
                ses.dirty = true;
                ussTree.refresh();
            }
        });

        // Delete from USS Tree
        ussTree.mSessionNodes.forEach((sessNode) => {
            if (sessNode.getProfileName() === deleteLabel) {
                ussTree.deleteSession(sessNode);
                sessNode.dirty = true;
                ussTree.refresh();
            }
        });

        // Delete from Jobs Favorites
        jobsProvider.mFavorites.forEach((ses) => {
            const findNode = ses.label.substring(1, ses.label.indexOf("]")).trim();
            if (findNode === deleteLabel) {
                jobsProvider.removeFavorite(ses);
                ses.dirty = true;
                jobsProvider.refresh();
            }
        });

        // Delete from Jobs Tree
        jobsProvider.mSessionNodes.forEach((jobNode) => {
            if (jobNode.getProfileName() === deleteLabel) {
                jobsProvider.deleteSession(jobNode);
                jobNode.dirty = true;
                jobsProvider.refresh();
            }
        });

        // Delete from Data Set Sessions list
        const dsSetting: any = {...vscode.workspace.getConfiguration().get(this.dsSchema)};
        let sessDS: string[] = dsSetting.sessions;
        let faveDS: string[] = dsSetting.favorites;
        sessDS = sessDS.filter( (element) => {
            return element.trim() !== deleteLabel;
        });
        faveDS = faveDS.filter( (element) => {
            return element.substring(1, element.indexOf("]")).trim() !== deleteLabel;
        });
        dsSetting.sessions = sessDS;
        dsSetting.favorites = faveDS;
        await vscode.workspace.getConfiguration().update(this.dsSchema, dsSetting, vscode.ConfigurationTarget.Global);

        // Delete from USS Sessions list
        const ussSetting: any = {...vscode.workspace.getConfiguration().get(this.ussSchema)};
        let sessUSS: string[] = ussSetting.sessions;
        let faveUSS: string[] = ussSetting.favorites;
        sessUSS = sessUSS.filter( (element) => {
            return element.trim() !== deleteLabel;
        });
        faveUSS = faveUSS.filter( (element) => {
            return element.substring(1, element.indexOf("]")).trim() !== deleteLabel;
        });
        ussSetting.sessions = sessUSS;
        ussSetting.favorites = faveUSS;
        await vscode.workspace.getConfiguration().update(this.ussSchema, ussSetting, vscode.ConfigurationTarget.Global);

        // Delete from Jobs Sessions list
        const jobsSetting: any = {...vscode.workspace.getConfiguration().get(this.jobsSchema)};
        let sessJobs: string[] = jobsSetting.sessions;
        let faveJobs: string[] = jobsSetting.favorites;
        sessJobs = sessJobs.filter( (element) => {
            return element.trim() !== deleteLabel;
        });
        faveJobs = faveJobs.filter( (element) => {
            return element.substring(1, element.indexOf("]")).trim() !== deleteLabel;
        });
        jobsSetting.sessions = sessJobs;
        jobsSetting.favorites = faveJobs;
        await vscode.workspace.getConfiguration().update(this.jobsSchema, jobsSetting, vscode.ConfigurationTarget.Global);

        // Remove from list of all profiles
        const index = this.allProfiles.findIndex((deleteItem) => {
            return deleteItem === deletedProfile;
        });
        if (index >= 0) { this.allProfiles.splice(index, 1); }
    }

    public getAllTypes() {
        return this.allTypes;
    }

    public async getNamesForType(type: string) {
        const profileManager = await this.getCliProfileManager(type);
        const profilesForType = (await profileManager.loadAll()).filter((profile) => {
            return profile.type === type;
        });
        return profilesForType.map((profile)=> {
            return profile.name;
        });
    }

    public async directLoad(type: string, name: string): Promise<IProfileLoaded> {
        let directProfile: IProfileLoaded;
        const profileManager = await this.getCliProfileManager(type);
        if (profileManager) {
            directProfile = await profileManager.load({ name });
        }
        return directProfile;
    }

    // ** Functions for handling Profile Information */

    private async urlInfo(input?) {

        let zosmfURL: string;

        const urlInputBox = vscode.window.createInputBox();
        if (input) {
            urlInputBox.value = input;
        }
        urlInputBox.ignoreFocusOut = true;
        urlInputBox.placeholder = localize("createNewConnection.option.prompt.url.placeholder", "https://url:port");
        urlInputBox.prompt = localize("createNewConnection.option.prompt.url",
            "Enter a z/OSMF URL in the format 'https://url:port'.");

        urlInputBox.show();
        zosmfURL = await this.getUrl(urlInputBox);
        urlInputBox.dispose();

        if (!zosmfURL) {
            vscode.window.showInformationMessage(localize("createNewConnection.zosmfURL",
                "No valid value for z/OSMF URL. Operation Cancelled"));
            return undefined;
        }

        const zosmfUrlParsed = this.validateAndParseUrl(zosmfURL);

        return zosmfUrlParsed;
    }

    private async userInfo(input?) {

        let userName: string;

        if (input) {
            userName = input;
        }
        InputBoxOptions = {
            placeHolder: localize("createNewConnection.option.prompt.username.placeholder", "Optional: User Name"),
            prompt: localize("createNewConnection.option.prompt.username",
                                     "Enter the user name for the connection. Leave blank to not store."),
            value: userName
        };
        userName = await vscode.window.showInputBox(InputBoxOptions);

        if (userName === undefined) {
            vscode.window.showInformationMessage(localize("createNewConnection.undefined.username",
                "Operation Cancelled"));
            return undefined;
        }

        return userName;
    }

    private async passwordInfo(input?) {

        let passWord: string;

        if (input) {
            passWord = input;
        }

        InputBoxOptions = {
            placeHolder: localize("createNewConnection.option.prompt.password.placeholder", "Optional: Password"),
            prompt: localize("createNewConnection.option.prompt.password",
                                     "Enter the password for the connection. Leave blank to not store."),
            password: true,
            value: passWord
        };
        passWord = await vscode.window.showInputBox(InputBoxOptions);

        if (passWord === undefined) {
            vscode.window.showInformationMessage(localize("createNewConnection.undefined.passWord",
                "Operation Cancelled"));
            return undefined;
        }

        return passWord;
    }

    private async ruInfo(input?) {

        let rejectUnauthorize: boolean;

        if (input !== undefined) {
            rejectUnauthorize = input;
        }

        const quickPickOptions: vscode.QuickPickOptions = {
            placeHolder: localize("createNewConnection.option.prompt.ru.placeholder", "Reject Unauthorized Connections"),
            ignoreFocusOut: true,
            canPickMany: false
        };

        const selectRU = ["True - Reject connections with self-signed certificates",
            "False - Accept connections with self-signed certificates"];

        const ruOptions = Array.from(selectRU);

        const chosenRU = await vscode.window.showQuickPick(ruOptions, quickPickOptions);

        if (chosenRU === ruOptions[0]) {
            rejectUnauthorize = true;
        } else if (chosenRU === ruOptions[1]) {
            rejectUnauthorize = false;
        } else {
            vscode.window.showInformationMessage(localize("createNewConnection.rejectUnauthorize",
                "Operation Cancelled"));
            return undefined;
        }

        return rejectUnauthorize;
    }

    // ** Functions that Calls Get CLI Profile Manager  */

    private async updateProfile(ProfileInfo, rePrompt?: boolean) {

        for (const type of ZoweExplorerApiRegister.getInstance().registeredApiTypes()) {
            const profileManager = await this.getCliProfileManager(type);
            this.loadedProfile = (await profileManager.load({ name: ProfileInfo.name }));
        }


        const OrigProfileInfo = this.loadedProfile.profile;
        const NewProfileInfo = ProfileInfo.profile;

        if (!rePrompt) {
            OrigProfileInfo.user = NewProfileInfo.user;
            OrigProfileInfo.password = NewProfileInfo.password;
        }

        OrigProfileInfo.host = NewProfileInfo.host;
        OrigProfileInfo.port = NewProfileInfo.port;
        OrigProfileInfo.rejectUnauthorized = NewProfileInfo.rejectUnauthorized;

        const updateParms: IUpdateProfile = {
            name: this.loadedProfile.name,
            merge: true,
            profile: OrigProfileInfo as IProfile
        };

        try {
            (await this.getCliProfileManager(this.loadedProfile.type)).update(updateParms);
        } catch (error) {
            vscode.window.showErrorMessage(error.message);
        }
    }

    private async saveProfile(ProfileInfo, ProfileName, ProfileType) {
        let zosmfProfile: IProfile;
        try {
            zosmfProfile = await (await this.getCliProfileManager(ProfileType)).save({ profile: ProfileInfo, name: ProfileName, type: ProfileType });
        } catch (error) {
            vscode.window.showErrorMessage(error.message);
        }
        return zosmfProfile.profile;
    }

    private async getCliProfileManager(type: string): Promise<CliProfileManager> {
        let profileManager = this.profileManagerByType.get(type);
        if (!profileManager) {
            profileManager = await new CliProfileManager({
                profileRootDirectory: path.join(getZoweDir(), "profiles"),
                type
            });
            if (profileManager) {
                this.profileManagerByType.set(type, profileManager);
            } else {
                return undefined;
            }
        }
        return profileManager;
    }
}
<|MERGE_RESOLUTION|>--- conflicted
+++ resolved
@@ -16,16 +16,13 @@
 import * as zowe from "@zowe/cli";
 import { ZoweExplorerApiRegister } from "./api/ZoweExplorerApiRegister";
 import { errorHandling, getZoweDir } from "./utils";
-<<<<<<< HEAD
+import { IZoweTree } from "./api/IZoweTree";
+import { IZoweNodeType, IZoweUSSTreeNode, IZoweDatasetTreeNode, IZoweJobTreeNode } from "./api/IZoweTreeNode";
+import * as nls from "vscode-nls";
+
 // Set up localization
 nls.config({ messageFormat: nls.MessageFormat.bundle, bundleFormat: nls.BundleFormat.standalone })();
 const localize: nls.LocalizeFunc = nls.loadMessageBundle();
-=======
-import { IZoweTree } from "./api/IZoweTree";
-import { IZoweNodeType, IZoweUSSTreeNode, IZoweDatasetTreeNode, IZoweJobTreeNode } from "./api/IZoweTreeNode";
-import * as nls from "vscode-nls";
-const localize = nls.config({messageFormat: nls.MessageFormat.file})();
->>>>>>> d483af06
 
 interface IUrlValidator {
     valid: boolean;
