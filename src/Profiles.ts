--- conflicted
+++ resolved
@@ -17,14 +17,10 @@
 import * as zowe from "@zowe/cli";
 import { ZoweExplorerApiRegister } from "./api/ZoweExplorerApiRegister";
 import { getZoweDir } from "./extension";  // TODO: resolve cyclic dependency
-<<<<<<< HEAD
 
 // Set up localization
 nls.config({ messageFormat: nls.MessageFormat.bundle, bundleFormat: nls.BundleFormat.standalone })();
 const localize: nls.LocalizeFunc = nls.loadMessageBundle();
-=======
-const localize = nls.config({ messageFormat: nls.MessageFormat.file })();
->>>>>>> f08214e4
 
 interface IUrlValidator {
     valid: boolean;
