--- conflicted
+++ resolved
@@ -9,23 +9,18 @@
 *                                                                                 *
 */
 
+import * as nls from "vscode-nls";
 import { IProfileLoaded, Logger, CliProfileManager, IProfile, ISession, IUpdateProfile } from "@zowe/imperative";
 import * as path from "path";
 import { URL } from "url";
 import * as vscode from "vscode";
 import * as zowe from "@zowe/cli";
 import { ZoweExplorerApiRegister } from "./api/ZoweExplorerApiRegister";
-<<<<<<< HEAD
-import { getZoweDir } from "./extension";  // TODO: resolve cyclic dependency
+import { errorHandling, getZoweDir } from "./utils";
 
 // Set up localization
 nls.config({ messageFormat: nls.MessageFormat.bundle, bundleFormat: nls.BundleFormat.standalone })();
 const localize: nls.LocalizeFunc = nls.loadMessageBundle();
-=======
-import * as nls from "vscode-nls";
-import { errorHandling, getZoweDir } from "./utils";
-const localize = nls.config({messageFormat: nls.MessageFormat.file})();
->>>>>>> ad73fc5f
 
 interface IUrlValidator {
     valid: boolean;
