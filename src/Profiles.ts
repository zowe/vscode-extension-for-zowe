/*
* This program and the accompanying materials are made available under the terms of the *
* Eclipse Public License v2.0 which accompanies this distribution, and is available at *
* https://www.eclipse.org/legal/epl-v20.html                                      *
*                                                                                 *
* SPDX-License-Identifier: EPL-2.0                                                *
*                                                                                 *
* Copyright Contributors to the Zowe Project.                                     *
*                                                                                 *
*/

<<<<<<< HEAD
import { IProfileLoaded, Logger, CliProfileManager, Imperative, ImperativeConfig, IProfile } from "@zowe/imperative";
=======
import { IProfileLoaded, Logger, CliProfileManager, Imperative, ImperativeConfig, IProfile, Session, ISession } from "@brightside/imperative";
>>>>>>> b778fe82
import * as nls from "vscode-nls";
import * as os from "os";
import * as fs from "fs";
import * as path from "path";
import { URL } from "url";
import * as vscode from "vscode";
<<<<<<< HEAD
import * as zowe from "@zowe/cli";
=======
import * as zowe from "@brightside/core";
>>>>>>> b778fe82
import * as ProfileLoader from "./ProfileLoader";
const localize = nls.config({ messageFormat: nls.MessageFormat.file })();
interface IUrlValidator {
    valid: boolean;
    host: string;
    port: number;
}

let IConnection: {
    name: string;
    host: string;
    port: number;
    user: string;
    password: string;
    rejectUnauthorized: boolean;
};

export class Profiles { // Processing stops if there are no profiles detected
    public static async createInstance(log: Logger) {
        Profiles.loader = new Profiles(log);
        await Profiles.loader.refresh();
        return Profiles.loader;

    }
    public static getInstance() {
        return Profiles.loader;
    }
    private static loader: Profiles;
    public allProfiles: IProfileLoaded[] = [];
    public defaultProfile: IProfileLoaded;

    private spawnValue: number = -1;
    private initValue: number = -1;
    private constructor(public log: Logger) {}

    public loadNamedProfile(name: string): IProfileLoaded {
        for (const profile of this.allProfiles) {
            if (profile.name === name && profile.type === "zosmf") {
                return profile;
            }
        }
        throw new Error(localize("loadNamedProfile.error.profileName", "Could not find profile named: ")
            + name + localize("loadNamedProfile.error.period", "."));
    }
    public getDefaultProfile(): IProfileLoaded {
        return this.defaultProfile;
    }
    public async refresh() {
        if (this.isSpawnReqd() === 0) {
            this.allProfiles = ProfileLoader.loadAllProfiles();
            try {
                this.defaultProfile = ProfileLoader.loadDefaultProfile(this.log);
            } catch (err) {
                // Unable to load a default profile
                this.log.warn(localize("loadNamedProfile.warn.noDefaultProfile",
                    "Unable to locate a default profile. CLI may not be installed. ") + err.message);
            }
        } else {
            const profileManager = new CliProfileManager({
                profileRootDirectory: path.join(os.homedir(), ".zowe", "profiles"),
                type: "zosmf"
            });
            this.allProfiles = (await profileManager.loadAll()).filter((profile) => {
                return profile.type === "zosmf";
            });
            if (this.allProfiles.length > 0) {
                this.defaultProfile = (await profileManager.load({ loadDefault: true }));
            } else {
                ProfileLoader.loadDefaultProfile(this.log);
            }
        }
    }

    public listProfile() {
        try {
            this.allProfiles = ProfileLoader.loadAllProfiles();
        } catch (error) {
            vscode.window.showErrorMessage(error.message);
        }
        this.allProfiles.map((profile) => {
            return profile.name;
        });
        return this.allProfiles;
    }

    public validateAndParseUrl = (newUrl: string): IUrlValidator => {

        let url: URL;
        const validProtocols: string[] = ["https"];
        const DEFAULT_HTTPS_PORT: number = 443;

        const validationResult: IUrlValidator = {
            valid: false,
            host: null,
            port: null
        };

        try {
            url = new URL(newUrl);
        } catch (error) {
            return validationResult;
        }

        // overkill with only one valid protocol, but we may expand profile types and protocols in the future?
        if (!validProtocols.some((validProtocol: string) => url.protocol.includes(validProtocol))) {
            return validationResult;
        }

        // if port is empty, set https defaults
        if (!url.port.trim()) {
            validationResult.port = DEFAULT_HTTPS_PORT;
        }
        else {
            validationResult.port = Number(url.port);
        }

        validationResult.host = url.hostname;
        validationResult.valid = true;
        return validationResult;
    }

    public async createNewConnection(profileName) {
        let userName: string;
        let passWord: string;
        let zosmfURL: string;
        let rejectUnauthorize: boolean;
        let options: vscode.InputBoxOptions;

        zosmfURL = await vscode.window.showInputBox({
            ignoreFocusOut: true,
            placeHolder: localize("createNewConnection.option.prompt.url.placeholder", "https://url:port"),
            prompt: localize("createNewConnection.option.prompt.url",
                "Enter a z/OSMF URL in the format 'https://url:port'."),
            validateInput: (text: string) => (this.validateAndParseUrl(text).valid ? "" : "Please enter a valid URL."),
            value: zosmfURL
        });

        if (!zosmfURL) {
            vscode.window.showInformationMessage(localize("createNewConnection.enterzosmfURL",
                "No valid value for z/OSMF URL. Operation Cancelled"));
            return;
        }

        const zosmfUrlParsed = this.validateAndParseUrl(zosmfURL);

        options = {
            placeHolder: localize("createNewConnection.option.prompt.userName.placeholder", "Optional: User Name"),
            prompt: localize("createNewConnection.option.prompt.userName", "Enter the user name for the connection"),
            value: userName
        };
        userName = await vscode.window.showInputBox(options);

        options = {
            placeHolder: localize("createNewConnection.option.prompt.password.placeholder", "Optional: Password"),
            prompt: localize("createNewConnection.option.prompt.password", "Enter a password for the connection"),
            password: true,
            value: passWord
        };
        passWord = await vscode.window.showInputBox(options);

        const quickPickOptions: vscode.QuickPickOptions = {
            placeHolder: localize("createNewConnection.option.prompt.ru.placeholder", "Reject Unauthorized Connections"),
            ignoreFocusOut: true,
            canPickMany: false
        };

        const selectRU = ["True - Reject connections with self-signed certificates",
            "False - Accept connections with self-signed certificates"];

        const ruOptions = Array.from(selectRU);

        const chosenRU = await vscode.window.showQuickPick(ruOptions, quickPickOptions);

        if (chosenRU === ruOptions[0]) {
            rejectUnauthorize = true;
        } else if (chosenRU === ruOptions[1]) {
            rejectUnauthorize = false;
        } else {
            vscode.window.showInformationMessage(localize("createNewConnection.rejectUnauthorize",
                "Operation Cancelled"));
            return;
        }

        for (const profile of this.allProfiles) {
            if (profile.name === profileName) {
                vscode.window.showErrorMessage(localize("createNewConnection.duplicateProfileName",
                    "Profile name already exists. Please create a profile using a different name"));
                return;
            }
        }

        IConnection = {
            name: profileName,
            host: zosmfUrlParsed.host,
            port: zosmfUrlParsed.port,
            user: userName,
            password: passWord,
            rejectUnauthorized: rejectUnauthorize
        };

        let newProfile: IProfile;

        try {
            newProfile = await this.saveProfile(IConnection, IConnection.name, "zosmf");
        } catch (error) {
            vscode.window.showErrorMessage(error.message);
        }
        await zowe.ZosmfSession.createBasicZosmfSession(newProfile);
        vscode.window.showInformationMessage("Profile " + profileName + " was created.");
        return profileName;
    }

    public async promptCredentials(sessName) {
        let userName: string;
        let passWord: string;
        let options: vscode.InputBoxOptions;

        const loadProfile = this.loadNamedProfile(sessName);
        const loadSession = loadProfile.profile as ISession;

        if (!loadSession.user) {

            options = {
                placeHolder: localize("promptcredentials.option.prompt.userName.placeholder", "User Name"),
                prompt: localize("promptcredentials.option.prompt.userName", "Enter the user name for the connection"),
                value: userName
            };
            userName = await vscode.window.showInputBox(options);

            if (!userName) {
                vscode.window.showErrorMessage(localize("promptcredentials.invalidusername",
                        "Please enter your z/OS username. Operation Cancelled"));
                return;
            } else {
                loadSession.user = userName;
            }
        }

        if (!loadSession.password) {
            passWord = loadSession.password;

            options = {
                placeHolder: localize("promptcredentials.option.prompt.passWord.placeholder", "Password"),
                prompt: localize("promptcredentials.option.prompt.password", "Enter a password for the connection"),
                password: true,
                value: passWord
            };
            passWord = await vscode.window.showInputBox(options);

            if (!passWord) {
                vscode.window.showErrorMessage(localize("promptcredentials.invalidpassword",
                        "Please enter your z/OS password. Operation Cancelled"));
                return;
            } else {
                loadSession.password = passWord.trim();
            }
        }

        const updSession = await zowe.ZosmfSession.createBasicZosmfSession(loadSession as IProfile);
        return [updSession.ISession.user, updSession.ISession.password, updSession.ISession.base64EncodedAuth];
    }

    private async saveProfile(ProfileInfo, ProfileName, ProfileType) {
        const mainZoweDir = path.join(require.resolve("@zowe/cli"), "..", "..", "..", "..");
        // we have to mock a few things to get the Imperative.init to work properly
        try {
            (process.mainModule as any).filename = require.resolve("@zowe/cli");
        } catch (error) {
            vscode.window.showErrorMessage(error.message);
        }
        try {
            ((process.mainModule as any).paths as any).unshift(mainZoweDir);
        } catch (error) {
            vscode.window.showErrorMessage(error.message);
        }
        if (this.initValue === -1) {
            try {
                // we need to call Imperative.init so that any installed credential manager plugins are loaded
                await Imperative.init({ configurationModule: require.resolve("@zowe/cli/lib/imperative.js") });
            } catch (error) {
                vscode.window.showErrorMessage(error.message);
            }
            this.initValue = 0;
        }
        let zosmfProfile: IProfile;
        try {
            zosmfProfile = await new CliProfileManager({
                profileRootDirectory: path.join(ImperativeConfig.instance.cliHome, "profiles"),
                type: "zosmf"
            }).save({ profile: ProfileInfo, name: ProfileName, type: ProfileType });
        } catch (error) {
            vscode.window.showErrorMessage(error.message);
        }
        return zosmfProfile.profile;
    }

    private isSpawnReqd() {
        if (this.spawnValue === -1) {
            const homedir = os.homedir();
            this.spawnValue = 0;
            try {
                const fileName = path.join(homedir, ".zowe", "settings", "imperative.json");
                const settings = JSON.parse(fs.readFileSync(fileName).toString());
                this.spawnValue = settings.overrides.CredentialManager !== false ? 0 : 1;
            } catch (error) {
                // default to spawn
                this.spawnValue = 0;
            }
        }
        return this.spawnValue;
    }
}<|MERGE_RESOLUTION|>--- conflicted
+++ resolved
@@ -9,22 +9,14 @@
 *                                                                                 *
 */
 
-<<<<<<< HEAD
-import { IProfileLoaded, Logger, CliProfileManager, Imperative, ImperativeConfig, IProfile } from "@zowe/imperative";
-=======
-import { IProfileLoaded, Logger, CliProfileManager, Imperative, ImperativeConfig, IProfile, Session, ISession } from "@brightside/imperative";
->>>>>>> b778fe82
+import { IProfileLoaded, Logger, CliProfileManager, Imperative, ImperativeConfig, IProfile, ISession } from "@zowe/imperative";
 import * as nls from "vscode-nls";
 import * as os from "os";
 import * as fs from "fs";
 import * as path from "path";
 import { URL } from "url";
 import * as vscode from "vscode";
-<<<<<<< HEAD
 import * as zowe from "@zowe/cli";
-=======
-import * as zowe from "@brightside/core";
->>>>>>> b778fe82
 import * as ProfileLoader from "./ProfileLoader";
 const localize = nls.config({ messageFormat: nls.MessageFormat.file })();
 interface IUrlValidator {
