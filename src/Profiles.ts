/*
* This program and the accompanying materials are made available under the terms of the *
* Eclipse Public License v2.0 which accompanies this distribution, and is available at *
* https://www.eclipse.org/legal/epl-v20.html                                      *
*                                                                                 *
* SPDX-License-Identifier: EPL-2.0                                                *
*                                                                                 *
* Copyright Contributors to the Zowe Project.                                     *
*                                                                                 *
*/

import { IProfileLoaded, Logger, CliProfileManager, IProfile, ISession, IUpdateProfileFromCliArgs } from "@zowe/imperative";
import * as path from "path";
import { URL } from "url";
import * as vscode from "vscode";
import * as zowe from "@zowe/cli";
import { ZoweExplorerApiRegister } from "./api/ZoweExplorerApiRegister";
import { errorHandling, getZoweDir } from "./utils";
import { IZoweTree } from "./api/IZoweTree";
import { IZoweNodeType, IZoweUSSTreeNode, IZoweDatasetTreeNode, IZoweJobTreeNode } from "./api/IZoweTreeNode";
import * as nls from "vscode-nls";
const localize = nls.config({messageFormat: nls.MessageFormat.file})();

interface IUrlValidator {
    valid: boolean;
    protocol: string;
    host: string;
    port: number;
}

let InputBoxOptions: vscode.InputBoxOptions;
export enum ValidProfileEnum {
    VALID = 0,
    INVALID = -1
}
export class Profiles {
    // Processing stops if there are no profiles detected
    public static async createInstance(log: Logger): Promise<Profiles> {
        Profiles.loader = new Profiles(log);
        await Profiles.loader.refresh();
        return Profiles.loader;
    }

    public static getInstance(): Profiles {
        return Profiles.loader;
    }

    private static loader: Profiles;

    public allProfiles: IProfileLoaded[] = [];
    public loadedProfile: IProfileLoaded;
    public validProfile: ValidProfileEnum = ValidProfileEnum.INVALID;
    private dsSchema: string = "Zowe-DS-Persistent";
    private ussSchema: string = "Zowe-USS-Persistent";
    private jobsSchema: string = "Zowe-Jobs-Persistent";
    private allTypes: string[];
    private profilesByType = new Map<string, IProfileLoaded[]>();
    private defaultProfileByType = new Map<string, IProfileLoaded>();
    private profileManagerByType= new Map<string, CliProfileManager>();
    private usrNme: string;
    private passWrd: string;
    private baseEncd: string;
    private constructor(private log: Logger) {}

    public async checkCurrentProfile(theProfile: IProfileLoaded) {
        if ((!theProfile.profile.user) || (!theProfile.profile.password)) {
            try {
                const values = await Profiles.getInstance().promptCredentials(theProfile.name);
                if (values !== undefined) {
                    this.usrNme = values[0];
                    this.passWrd = values[1];
                    this.baseEncd = values[2];
                }
            } catch (error) {
                errorHandling(error, theProfile.name,
                    localize("ussNodeActions.error", "Error encountered in ") + `createUSSNodeDialog.optionalProfiles!`);
                return;
            }
            if (this.usrNme !== undefined && this.passWrd !== undefined && this.baseEncd !== undefined) {
                theProfile.profile.user = this.usrNme;
                theProfile.profile.password = this.passWrd;
                theProfile.profile.base64EncodedAuth = this.baseEncd;
                this.validProfile = ValidProfileEnum.VALID;
            } else {
                return;
            }
        } else {
            this.validProfile = ValidProfileEnum.VALID;
        }
    }

    public loadNamedProfile(name: string, type?: string): IProfileLoaded {
        for (const profile of this.allProfiles) {
            if (profile.name === name && (type ? profile.type === type : true)) {
                return profile;
            }
        }
        throw new Error(localize("loadNamedProfile.error.profileName", "Could not find profile named: ")
            + name + localize("loadNamedProfile.error.period", "."));
    }

    public getDefaultProfile(type: string = "zosmf"): IProfileLoaded {
        return this.defaultProfileByType.get(type);
    }

    public getProfiles(type: string = "zosmf"): IProfileLoaded[] {
        return this.profilesByType.get(type);
    }

    public async refresh(): Promise<void> {
        this.allProfiles = [];
        this.allTypes = [];
        for (const type of ZoweExplorerApiRegister.getInstance().registeredApiTypes()) {
            const profileManager = await this.getCliProfileManager(type);
            const profilesForType = (await profileManager.loadAll()).filter((profile) => {
                return profile.type === type;
            });
            if (profilesForType && profilesForType.length > 0) {
                this.allProfiles.push(...profilesForType);
                this.profilesByType.set(type, profilesForType);
                let defaultProfile: IProfileLoaded;
                try {
                    defaultProfile = await profileManager.load({ loadDefault: true });
                } catch (error) {
                    vscode.window.showInformationMessage(error.message);
                }
                this.defaultProfileByType.set(type, defaultProfile);
            }
            // This is in the loop because I need an instantiated profile manager config
            if (profileManager.configurations && this.allTypes.length === 0) {
                for (const element of profileManager.configurations) {
                    this.allTypes.push(element.type);
                }
            }
        }
    }

    public validateAndParseUrl(newUrl: string): IUrlValidator {
        let url: URL;

        const validationResult: IUrlValidator = {
            valid: false,
            protocol: null,
            host: null,
            port: null
        };

        try {
            url = new URL(newUrl);
        } catch (error) {
            return validationResult;
        }

        validationResult.port = Number(url.port);
        validationResult.host = url.hostname;
        validationResult.valid = true;
        return validationResult;
    }

    public async getUrl(urlInputBox): Promise<string | undefined> {
        return new Promise<string | undefined> ((resolve, reject) => {
            urlInputBox.onDidHide(() => {
                reject(undefined);
                resolve(urlInputBox.value);
            });
            urlInputBox.onDidAccept(() => {
                let host: string;
                if (urlInputBox.value.includes(":")) {
                    if (urlInputBox.value.includes("/")) {
                        host = urlInputBox.value;
                    } else {
                        host = `https://${urlInputBox.value}`;
                    }
                } else {
                    host = `https://${urlInputBox.value}`;
                }

                if (this.validateAndParseUrl(host).valid) {
                    resolve(host);
                } else {
                    urlInputBox.validationMessage = localize("createNewConnection.invalidzosURL",
                        "Please enter a valid host URL in the format 'company.com'.");
                }
            });
        });
    }

    public async editSession(profileLoaded: IProfileLoaded, profileName: string): Promise<any| undefined> {
        const editSession = profileLoaded.profile;
        const editURL = editSession.host+ ":" + editSession.port;
        const editUser = editSession.user;
        const editPass = editSession.password;
        const editrej = editSession.rejectUnauthorized;
        let updUser: string;
        let updPass: string;
        let updRU: boolean;
        let updPort: number;
        let updUrl: any;

        const schema: {} = await this.getSchema(profileLoaded.type);
        const schemaArray = Object.keys(schema);

        const updSchemaValues: any = {};
        updSchemaValues.name = profileName;

        // Go through array of schema for input values
        for (const value of schemaArray) {
            switch (value) {
            case "host" :
                updUrl = await this.urlInfo(editURL);
                if (updUrl === undefined) {
                    vscode.window.showInformationMessage(localize("createNewConnection.zosmfURL",
                        "No valid value for z/OS URL. Operation Cancelled"));
                    return undefined;
                }
                updSchemaValues[value] = updUrl.host;
                if (updUrl.port !== 0) {
                    updSchemaValues.port = updUrl.port;
                } else if (editSession.port === Number("443")) {
                    updSchemaValues.port = editSession.port;
                }
                break;
            case "port" :
                if (updSchemaValues[value] === undefined) {
                    updPort = await this.portInfo(value, schema);
                    if (Number.isNaN(updPort)) {
                        vscode.window.showInformationMessage(localize("createNewConnection.undefined.port",
                            "Invalid Port number provided or operation was cancelled"));
                        return undefined;
                    }
                    updSchemaValues[value] = updPort;
                    break;
                }
                break;
            case "user" :
                updUser = await this.userInfo(editUser);
                if (updUser === undefined) {
                    vscode.window.showInformationMessage(localize("createNewConnection.undefined.username",
                        "Operation Cancelled"));
                    return undefined;
                }
                updSchemaValues[value] = updUser;
                break;
            case "password" :
                updPass = await this.passwordInfo(editPass);
                if (updPass === undefined) {
                    vscode.window.showInformationMessage(localize("createNewConnection.undefined.username",
                        "Operation Cancelled"));
                    return undefined;
                }
                updSchemaValues[value] = updPass;
                break;
            case "rejectUnauthorized" :
                updRU = await this.ruInfo(editrej);
                if (updRU === undefined) {
                    vscode.window.showInformationMessage(localize("createNewConnection.rejectUnauthorize",
                    "Operation Cancelled"));
                    return undefined;
                }
                updSchemaValues[value] = updRU;
                break;
            default:
                let options: vscode.InputBoxOptions;
                const response = await this.checkType(schema[value].type);
                switch (response) {
                    case "number" :
                        options = await this.optionsValue(value, schema, editSession[value]);
                        const updValue = await vscode.window.showInputBox(options);
                        if (!Number.isNaN(Number(updValue))) {
                            updSchemaValues[value] = Number(updValue);
                            } else {
                                if (schema[value].optionDefinition.hasOwnProperty("defaultValue")){
                                    updSchemaValues[value] = schema[value].optionDefinition.defaultValue;
                                } else {
                                    break;
                                }
                            }
                        break;
                    case "boolean" :
                        let updIsTrue: boolean;
                        updIsTrue = await this.boolInfo(value, schema);
                        if (updIsTrue === undefined) {
                            vscode.window.showInformationMessage(localize("createNewConnection.booleanValue",
                            "Operation Cancelled"));
                            return undefined;
                        }
                        updSchemaValues[value] = updIsTrue;
                        break;
                    default :
                        options = await this.optionsValue(value, schema, editSession[value]);
                        const updDefValue = await vscode.window.showInputBox(options);
                        if (updDefValue === "") {
                            break;
                        }
                        updSchemaValues[value] = updDefValue;
                        break;
                }
            }
        }

        try {
            const updSession = await zowe.ZosmfSession.createBasicZosmfSession(updSchemaValues);
            updSchemaValues.base64EncodedAuth = updSession.ISession.base64EncodedAuth;
            await this.updateProfile({profile: updSchemaValues, name: profileName}, profileLoaded.type);
            vscode.window.showInformationMessage(localize("editConnection.success", "Profile was successfully updated"));

            return updSchemaValues;

        } catch (error) {
            await errorHandling(error.message);
        }
    }

    public async getProfileType(): Promise<string> {
        let profileType: string;
        const profTypes = ZoweExplorerApiRegister.getInstance().registeredApiTypes();
        const typeOptions = Array.from(profTypes);
        if (typeOptions.length === 1 && typeOptions[0] === "zosmf") {
            profileType = typeOptions[0];
        } else {
            const quickPickTypeOptions: vscode.QuickPickOptions = {
                placeHolder: localize("createNewConnection.option.prompt.type.placeholder", "Profile Type"),
                ignoreFocusOut: true,
                canPickMany: false
            };
            profileType = await vscode.window.showQuickPick(typeOptions, quickPickTypeOptions);
        }
        return profileType;
    }

    public async getSchema(profileType: string): Promise<{}> {
        const profileManager = await this.getCliProfileManager(profileType);

        const configOptions = Array.from(profileManager.configurations);
        let schema: {};
        for (const val of configOptions) {
            if (val.type === profileType) {
                schema = val.schema.properties;
            }
        }
        return schema;
    }

    public async createNewConnection(profileName: string, requestedProfileType?: string): Promise<string | undefined> {
        let newUser: string;
        let newPass: string;
        let newRU: boolean;
        let newUrl: any;
        let newPort: number;

        const newProfileName = profileName.trim();

        if (newProfileName === undefined || newProfileName === "") {
            vscode.window.showInformationMessage(localize("createNewConnection.profileName",
                "Profile name was not supplied. Operation Cancelled"));
            return undefined;
        }

        const profileType = requestedProfileType ? requestedProfileType : await this.getProfileType();
        if (profileType === undefined) {
            vscode.window.showInformationMessage(localize("createNewConnection.profileType",
                "No profile type was chosen. Operation Cancelled"));
            return undefined;
        }

        const schema: {} = await this.getSchema(profileType);
        const schemaArray = Object.keys(schema);

        const schemaValues: any = {};
        schemaValues.name = newProfileName;

        // Go through array of schema for input values
        for (const value of schemaArray) {
            switch (value) {
            case "host" :
                newUrl = await this.urlInfo();
                if (newUrl === undefined) {
                    vscode.window.showInformationMessage(localize("createNewConnection.zosmfURL",
                        "No valid value for z/OS URL. Operation Cancelled"));
                    return undefined;
                }
                schemaValues[value] = newUrl.host;
                if (newUrl.port !== 0) {
                    schemaValues.port = newUrl.port;
                }
                break;
            case "port" :
                if (schemaValues[value] === undefined) {
                    newPort = await this.portInfo(value, schema);
                    if (Number.isNaN(newPort)) {
                        vscode.window.showInformationMessage(localize("createNewConnection.undefined.port",
                            "Invalid Port number provided or operation was cancelled"));
                        return undefined;
                    }
                    schemaValues[value] = newPort;
                    break;
                }
                break;
            case "user" :
                newUser = await this.userInfo();
                if (newUser === undefined) {
                    vscode.window.showInformationMessage(localize("createNewConnection.undefined.username",
                        "Operation Cancelled"));
                    return undefined;
                }
                schemaValues[value] = newUser;
                break;
            case "password" :
                newPass = await this.passwordInfo();
                if (newPass === undefined) {
                    vscode.window.showInformationMessage(localize("createNewConnection.undefined.username",
                        "Operation Cancelled"));
                    return undefined;
                }
                schemaValues[value] = newPass;
                break;
            case "rejectUnauthorized" :
                newRU = await this.ruInfo();
                if (newRU === undefined) {
                    vscode.window.showInformationMessage(localize("createNewConnection.rejectUnauthorize",
                    "Operation Cancelled"));
                    return undefined;
                }
                schemaValues[value] = newRU;
                break;
            default:
                let options: vscode.InputBoxOptions;
                const response = await this.checkType(schema[value].type);
                switch (response) {
                    case "number" :
                        options = await this.optionsValue(value, schema);
                        const enteredValue = await vscode.window.showInputBox(options);
                        if (!Number.isNaN(Number(enteredValue))) {
                            schemaValues[value] = Number(enteredValue);
                            } else {
                                if (schema[value].optionDefinition.hasOwnProperty("defaultValue")){
                                    schemaValues[value] = schema[value].optionDefinition.defaultValue;
                                } else {
                                    schemaValues[value] = undefined;
                                }
                            }
                        break;
                    case "boolean" :
                        let isTrue: boolean;
                        isTrue = await this.boolInfo(value, schema);
                        if (isTrue === undefined) {
                            vscode.window.showInformationMessage(localize("createNewConnection.booleanValue",
                            "Operation Cancelled"));
                            return undefined;
                        }
                        schemaValues[value] = isTrue;
                        break;
                    default :
                        options = await this.optionsValue(value, schema);
                        const defValue = await vscode.window.showInputBox(options);
                        if (defValue === "") {
                            break;
                        }
                        schemaValues[value] = defValue;
                        break;
                }
            }
        }

        try {
            for (const profile of this.allProfiles) {
                if (profile.name === newProfileName) {
                    vscode.window.showErrorMessage(localize("createNewConnection.duplicateProfileName",
                        "Profile name already exists. Please create a profile using a different name"));
                    return undefined;
                }
            }
            await this.saveProfile(schemaValues, schemaValues.name, profileType);
            vscode.window.showInformationMessage("Profile " + newProfileName + " was created.");
            return newProfileName;
        } catch (error) {
            await errorHandling(error.message);
        }
    }

    public async promptCredentials(sessName, rePrompt?: boolean) {

        let repromptUser: any;
        let repromptPass: any;
        let loadProfile: any;
        let loadSession: any;
        let newUser: any;
        let newPass: any;

        try {
            loadProfile = this.loadNamedProfile(sessName.trim());
            loadSession = loadProfile.profile as ISession;
        } catch (error) {
            await errorHandling(error.message);
        }

        if (rePrompt) {
            repromptUser = loadSession.user;
            repromptPass = loadSession.password;
        }

        if (!loadSession.user || rePrompt) {

            newUser = await this.userInfo(repromptUser);

            loadSession.user = loadProfile.profile.user = newUser;
        }

        if (newUser === undefined) {
            return;
        } else {
            if (!loadSession.password || rePrompt) {
                newPass = await this.passwordInfo(repromptPass);
                loadSession.password = loadProfile.profile.password = newPass;
            }
        }

        if (newPass === undefined) {
            return;
        } else {
            try {
                const updSession = await zowe.ZosmfSession.createBasicZosmfSession(loadSession as IProfile);
                if (rePrompt) {
                    await this.updateProfile(loadProfile, loadProfile.type, rePrompt);
                }
                return [updSession.ISession.user, updSession.ISession.password, updSession.ISession.base64EncodedAuth];
            } catch (error) {
                await errorHandling(error.message);
            }
        }
    }

    public async getDeleteProfile() {
        const allProfiles: IProfileLoaded[] = this.allProfiles;
        const profileNamesList = allProfiles.map((temprofile) => {
            return temprofile.name;
        });

        if (!profileNamesList.length) {
            vscode.window.showInformationMessage(localize("deleteProfile.noProfilesLoaded", "No profiles available"));
            return;
        }

        const quickPickList: vscode.QuickPickOptions = {
            placeHolder: localize("deleteProfile.quickPickOption", "Select the profile you want to delete"),
            ignoreFocusOut: true,
            canPickMany: false
        };
        const sesName = await vscode.window.showQuickPick(profileNamesList, quickPickList);

        if (sesName === undefined) {
            vscode.window.showInformationMessage(localize("deleteProfile.undefined.profilename",
                "Operation Cancelled"));
            return;
        }

        return allProfiles.find((temprofile) => temprofile.name === sesName);
    }

    public async deleteProfile(datasetTree: IZoweTree<IZoweDatasetTreeNode>, ussTree: IZoweTree<IZoweUSSTreeNode>,
                               jobsProvider: IZoweTree<IZoweJobTreeNode>, node?: IZoweNodeType) {

        let deleteLabel: string;
        let deletedProfile: IProfileLoaded;
        if (!node){
            deletedProfile = await this.getDeleteProfile();
        } else {
            deletedProfile = node.getProfile();
        }
        if (!deletedProfile) {
            return;
        }
        deleteLabel = deletedProfile.name;

        const deleteSuccess = await this.deletePrompt(deletedProfile);
        if (!deleteSuccess){
            vscode.window.showInformationMessage(localize("deleteProfile.noSelected",
                "Operation Cancelled"));
            return;
        }

        // Delete from Data Set Recall
        const recallDs: string[] = datasetTree.getRecall();
        recallDs.slice().reverse()
            .filter((ds) => ds.substring(1, ds.indexOf("]")).trim() === deleteLabel.toUpperCase())
            .forEach((ds) => {
                datasetTree.removeRecall(ds);
            });

        // Delete from Data Set Favorites
        const favoriteDs = datasetTree.mFavorites;
        for (let i = favoriteDs.length - 1; i >= 0; i--) {
            const findNode = favoriteDs[i].label.substring(1, favoriteDs[i].label.indexOf("]")).trim();
            if (findNode === deleteLabel) {
                datasetTree.removeFavorite(favoriteDs[i]);
                favoriteDs[i].dirty = true;
                datasetTree.refresh();
            }
        }

        // Delete from Data Set Tree
        datasetTree.mSessionNodes.forEach((sessNode) => {
            if (sessNode.getProfileName() === deleteLabel) {
                datasetTree.deleteSession(sessNode);
                sessNode.dirty = true;
                datasetTree.refresh();
            }
        });

        // Delete from USS Recall
        const recallUSS: string[] = ussTree.getRecall();
        recallUSS.slice().reverse()
            .filter((uss) => uss.substring(1, uss.indexOf("]")).trim()  === deleteLabel.toUpperCase())
            .forEach((uss) => {
                ussTree.removeRecall(uss);
            });

        // Delete from USS Favorites
        ussTree.mFavorites.forEach((ses) => {
            const findNode = ses.label.substring(1, ses.label.indexOf("]")).trim();
            if (findNode === deleteLabel) {
                ussTree.removeFavorite(ses);
                ses.dirty = true;
                ussTree.refresh();
            }
        });

        // Delete from USS Tree
        ussTree.mSessionNodes.forEach((sessNode) => {
            if (sessNode.getProfileName() === deleteLabel) {
                ussTree.deleteSession(sessNode);
                sessNode.dirty = true;
                ussTree.refresh();
            }
        });

        // Delete from Jobs Favorites
        jobsProvider.mFavorites.forEach((ses) => {
            const findNode = ses.label.substring(1, ses.label.indexOf("]")).trim();
            if (findNode === deleteLabel) {
                jobsProvider.removeFavorite(ses);
                ses.dirty = true;
                jobsProvider.refresh();
            }
        });

        // Delete from Jobs Tree
        jobsProvider.mSessionNodes.forEach((jobNode) => {
            if (jobNode.getProfileName() === deleteLabel) {
                jobsProvider.deleteSession(jobNode);
                jobNode.dirty = true;
                jobsProvider.refresh();
            }
        });

        // Delete from Data Set Sessions list
        const dsSetting: any = {...vscode.workspace.getConfiguration().get(this.dsSchema)};
        let sessDS: string[] = dsSetting.sessions;
        let faveDS: string[] = dsSetting.favorites;
        sessDS = sessDS.filter( (element) => {
            return element.trim() !== deleteLabel;
        });
        faveDS = faveDS.filter( (element) => {
            return element.substring(1, element.indexOf("]")).trim() !== deleteLabel;
        });
        dsSetting.sessions = sessDS;
        dsSetting.favorites = faveDS;
        await vscode.workspace.getConfiguration().update(this.dsSchema, dsSetting, vscode.ConfigurationTarget.Global);

        // Delete from USS Sessions list
        const ussSetting: any = {...vscode.workspace.getConfiguration().get(this.ussSchema)};
        let sessUSS: string[] = ussSetting.sessions;
        let faveUSS: string[] = ussSetting.favorites;
        sessUSS = sessUSS.filter( (element) => {
            return element.trim() !== deleteLabel;
        });
        faveUSS = faveUSS.filter( (element) => {
            return element.substring(1, element.indexOf("]")).trim() !== deleteLabel;
        });
        ussSetting.sessions = sessUSS;
        ussSetting.favorites = faveUSS;
        await vscode.workspace.getConfiguration().update(this.ussSchema, ussSetting, vscode.ConfigurationTarget.Global);

        // Delete from Jobs Sessions list
        const jobsSetting: any = {...vscode.workspace.getConfiguration().get(this.jobsSchema)};
        let sessJobs: string[] = jobsSetting.sessions;
        let faveJobs: string[] = jobsSetting.favorites;
        sessJobs = sessJobs.filter( (element) => {
            return element.trim() !== deleteLabel;
        });
        faveJobs = faveJobs.filter( (element) => {
            return element.substring(1, element.indexOf("]")).trim() !== deleteLabel;
        });
        jobsSetting.sessions = sessJobs;
        jobsSetting.favorites = faveJobs;
        await vscode.workspace.getConfiguration().update(this.jobsSchema, jobsSetting, vscode.ConfigurationTarget.Global);

        // Remove from list of all profiles
        const index = this.allProfiles.findIndex((deleteItem) => {
            return deleteItem === deletedProfile;
        });
        if (index >= 0) { this.allProfiles.splice(index, 1); }
    }

    public getAllTypes() {
        return this.allTypes;
    }

    public async getNamesForType(type: string) {
        const profileManager = await this.getCliProfileManager(type);
        const profilesForType = (await profileManager.loadAll()).filter((profile) => {
            return profile.type === type;
        });
        return profilesForType.map((profile)=> {
            return profile.name;
        });
    }

    public async directLoad(type: string, name: string): Promise<IProfileLoaded> {
        let directProfile: IProfileLoaded;
        const profileManager = await this.getCliProfileManager(type);
        if (profileManager) {
            directProfile = await profileManager.load({ name });
        }
        return directProfile;
    }

<<<<<<< HEAD
    public async getCliProfileManager(type: string): Promise<CliProfileManager> {
        let profileManager = this.profileManagerByType.get(type);
        if (!profileManager) {
            profileManager = await new CliProfileManager({
                profileRootDirectory: path.join(getZoweDir(), "profiles"),
                type
            });
            if (profileManager) {
                this.profileManagerByType.set(type, profileManager);
            } else {
                return undefined;
            }
        }
        return profileManager;
=======
    private async deletePrompt(deletedProfile: IProfileLoaded) {
        const profileName = deletedProfile.name;
        this.log.debug(localize("deleteProfile.log.debug", "Deleting profile ") + profileName);
        const quickPickOptions: vscode.QuickPickOptions = {
            placeHolder: localize("deleteProfile.quickPickOption", "Are you sure you want to permanently delete ") + profileName,
            ignoreFocusOut: true,
            canPickMany: false
        };
        // confirm that the user really wants to delete
        if (await vscode.window.showQuickPick([localize("deleteProfile.showQuickPick.yes", "Yes"),
            localize("deleteProfile.showQuickPick.no", "No")], quickPickOptions) !== localize("deleteProfile.showQuickPick.yes", "Yes")) {
            this.log.debug(localize("deleteProfile.showQuickPick.log.debug", "User picked no. Cancelling delete of profile"));
            return;
        }

        try {
            this.deleteProfileOnDisk(deletedProfile, profileName, deletedProfile.type);
        } catch (error) {
            this.log.error(localize("deleteProfile.delete.log.error", "Error encountered when deleting profile! ") + JSON.stringify(error));
            await errorHandling(error, profileName, error.message);
            throw error;
        }

        vscode.window.showInformationMessage("Profile " + profileName + " was deleted.");
        return profileName;
    }

    private async deleteProfileOnDisk(ProfileInfo, ProfileName, ProfileType) {
        let zosmfProfile: IProfile;
        try {
            zosmfProfile = await (await this.getCliProfileManager(ProfileType))
            .delete({ profile: ProfileInfo, name: ProfileName, type: ProfileType });
        } catch (error) {
            vscode.window.showErrorMessage(error.message);
        }
        return zosmfProfile.profile;
>>>>>>> 2d09a64c
    }

    // ** Functions for handling Profile Information */

    private async urlInfo(input?) {

        let zosURL: string;

        const urlInputBox = vscode.window.createInputBox();
        if (input) {
            urlInputBox.value = input;
        }
        urlInputBox.ignoreFocusOut = true;
        urlInputBox.placeholder = localize("createNewConnection.option.prompt.url.placeholder", "https://url:port");
        urlInputBox.prompt = localize("createNewConnection.option.prompt.url",
            "Enter a z/OS URL in the format 'https://url:port'.");

        urlInputBox.show();
        zosURL = await this.getUrl(urlInputBox);
        urlInputBox.dispose();

        if (!zosURL) {
            return undefined;
        }

        const zosmfUrlParsed = this.validateAndParseUrl(zosURL);

        return zosmfUrlParsed;
    }

    private async portInfo(input: string, schema: {}){
        let options: vscode.InputBoxOptions;
        let port: number;
        if (schema[input].optionDefinition.hasOwnProperty("defaultValue")){
            options = {
                prompt: schema[input].optionDefinition.description.toString(),
                value: schema[input].optionDefinition.defaultValue.toString()
            };
        } else {
            options = {
                placeHolder: localize("createNewConnection.option.prompt.port.placeholder", "Port Number"),
                prompt: schema[input].optionDefinition.description.toString(),
            };
        }
        port = Number(await vscode.window.showInputBox(options));

        if (port === 0 && schema[input].optionDefinition.hasOwnProperty("defaultValue")) {
            port = Number(schema[input].optionDefinition.defaultValue.toString());
        } else {
            return port;
        }
        return port;
    }

    private async userInfo(input?) {

        let userName: string;

        if (input) {
            userName = input;
        }
        InputBoxOptions = {
            placeHolder: localize("createNewConnection.option.prompt.username.placeholder", "Optional: User Name"),
            prompt: localize("createNewConnection.option.prompt.username",
                                     "Enter the user name for the connection. Leave blank to not store."),
            value: userName
        };
        userName = await vscode.window.showInputBox(InputBoxOptions);

        if (userName === undefined) {
            vscode.window.showInformationMessage(localize("createNewConnection.undefined.passWord",
                "Operation Cancelled"));
            return undefined;
        }

        return userName;
    }

    private async passwordInfo(input?) {

        let passWord: string;

        if (input) {
            passWord = input;
        }

        InputBoxOptions = {
            placeHolder: localize("createNewConnection.option.prompt.password.placeholder", "Optional: Password"),
            prompt: localize("createNewConnection.option.prompt.password",
                                     "Enter the password for the connection. Leave blank to not store."),
            password: true,
            value: passWord
        };
        passWord = await vscode.window.showInputBox(InputBoxOptions);

        if (passWord === undefined) {
            vscode.window.showInformationMessage(localize("createNewConnection.undefined.passWord",
                "Operation Cancelled"));
            return undefined;
        }

        return passWord;
    }

    private async ruInfo(input?) {

        let rejectUnauthorize: boolean;

        if (input !== undefined) {
            rejectUnauthorize = input;
        }

        const quickPickOptions: vscode.QuickPickOptions = {
            placeHolder: localize("createNewConnection.option.prompt.ru.placeholder", "Reject Unauthorized Connections"),
            ignoreFocusOut: true,
            canPickMany: false
        };

        const selectRU = ["True - Reject connections with self-signed certificates",
            "False - Accept connections with self-signed certificates"];

        const ruOptions = Array.from(selectRU);

        const chosenRU = await vscode.window.showQuickPick(ruOptions, quickPickOptions);

        if (chosenRU === ruOptions[0]) {
            rejectUnauthorize = true;
        } else if (chosenRU === ruOptions[1]) {
            rejectUnauthorize = false;
        } else {
            vscode.window.showInformationMessage(localize("createNewConnection.rejectUnauthorize",
                    "Operation Cancelled"));
            return undefined;
        }

        return rejectUnauthorize;
    }

    private async boolInfo(input: string, schema: {}) {
        let isTrue: boolean;
        const description: string = schema[input].optionDefinition.description.toString();
        const quickPickBooleanOptions: vscode.QuickPickOptions = {
            placeHolder: description,
            ignoreFocusOut: true,
            canPickMany: false
        };
        const selectBoolean = ["True", "False"];
        const chosenValue = await vscode.window.showQuickPick(selectBoolean, quickPickBooleanOptions);
        if (chosenValue === selectBoolean[0]) {
            isTrue = true;
        } else if (chosenValue === selectBoolean[1]) {
            isTrue = false;
        } else {
            return undefined;
        }
        return isTrue;
    }

    private async optionsValue(value: string, schema: {}, input?: string): Promise<vscode.InputBoxOptions> {
        let options: vscode.InputBoxOptions;
        const description: string = schema[value].optionDefinition.description.toString();
        let editValue: any;

        if (input !== undefined) {
            editValue = input;
            options = {
                prompt: description,
                value: editValue
            };
        } else if (schema[value].optionDefinition.hasOwnProperty("defaultValue")){
            options = {
                prompt: description,
                value: schema[value].optionDefinition.defaultValue
            };
        } else {
            options = {
                placeHolder: description,
                prompt: description
            };
        }
        return options;
    }

    private async checkType(input?): Promise<string> {
        const isTrue = Array.isArray(input);
        let test: string;
        let index: number;
        if (isTrue) {
            if (input.includes("boolean")) {
                index = input.indexOf("boolean");
                test = input[index];
                return test;
            }
            if (input.includes("number")) {
                index = input.indexOf("number");
                test = input[index];
                return test;
            }
            if (input.includes("string")) {
                index = input.indexOf("string");
                test = input[index];
                return test;
            }
        } else {
            test = input;
        }
        return test;
    }

    // ** Functions that Calls Get CLI Profile Manager  */

    private async updateProfile(ProfileInfo, profType?: string, rePrompt?: boolean) {
        if (profType !== undefined) {
            const profileManager = await this.getCliProfileManager(profType);
            this.loadedProfile = (await profileManager.load({ name: ProfileInfo.name }));
        } else {
            for (const type of ZoweExplorerApiRegister.getInstance().registeredApiTypes()) {
            const profileManager = await this.getCliProfileManager(type);
            this.loadedProfile = (await profileManager.load({ name: ProfileInfo.name }));
            }
        }

        const OrigProfileInfo = this.loadedProfile.profile;
        const NewProfileInfo = ProfileInfo.profile;

        const profileArray = Object.keys(this.loadedProfile.profile);
        for (const value of profileArray) {
            if (value === "user" || value === "password") {
                if (!rePrompt) {
                    OrigProfileInfo.user = NewProfileInfo.user;
                    OrigProfileInfo.password = NewProfileInfo.password;
                }
            } else {
                OrigProfileInfo[value] = NewProfileInfo[value];
            }

        }

        // Using `IUpdateProfileFromCliArgs` here instead of `IUpdateProfile` is
        // kind of a hack, but necessary to support storing secure credentials
        // until this is fixed: https://github.com/zowe/imperative/issues/379
        const updateParms: IUpdateProfileFromCliArgs = {
            name: this.loadedProfile.name,
            merge: true,
            // profile: OrigProfileInfo as IProfile
            args: OrigProfileInfo as any
        };
        try {
            (await this.getCliProfileManager(this.loadedProfile.type)).update(updateParms);
        } catch (error) {
            vscode.window.showErrorMessage(error.message);
        }
    }

    private async saveProfile(ProfileInfo, ProfileName, ProfileType) {
        let newProfile: IProfile;
        try {
            newProfile = await (await this.getCliProfileManager(ProfileType)).save({ profile: ProfileInfo, name: ProfileName, type: ProfileType });
        } catch (error) {
            vscode.window.showErrorMessage(error.message);
        }
        return newProfile.profile;
    }
}<|MERGE_RESOLUTION|>--- conflicted
+++ resolved
@@ -725,7 +725,6 @@
         return directProfile;
     }
 
-<<<<<<< HEAD
     public async getCliProfileManager(type: string): Promise<CliProfileManager> {
         let profileManager = this.profileManagerByType.get(type);
         if (!profileManager) {
@@ -740,7 +739,8 @@
             }
         }
         return profileManager;
-=======
+    }
+
     private async deletePrompt(deletedProfile: IProfileLoaded) {
         const profileName = deletedProfile.name;
         this.log.debug(localize("deleteProfile.log.debug", "Deleting profile ") + profileName);
@@ -777,7 +777,6 @@
             vscode.window.showErrorMessage(error.message);
         }
         return zosmfProfile.profile;
->>>>>>> 2d09a64c
     }
 
     // ** Functions for handling Profile Information */
