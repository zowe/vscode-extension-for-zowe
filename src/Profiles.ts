--- conflicted
+++ resolved
@@ -832,83 +832,6 @@
         return profileManager;
     }
 
-<<<<<<< HEAD
-=======
-    public async validateProfiles(theProfile: IProfileLoaded) {
-        let filteredProfile: IProfileValidation;
-        let profileStatus;
-        const getSessStatus = await ZoweExplorerApiRegister.getInstance().getCommonApi(theProfile);
-
-        // Filter profilesForValidation to check if the profile is already validated as active
-        this.profilesForValidation.filter((profile) => {
-            if ((profile.name === theProfile.name) && (profile.status === "active")){
-                filteredProfile = {
-                    status: profile.status,
-                    name: profile.name
-                };
-            }
-        });
-
-        // If not yet validated or inactive, call getStatus and validate the profile
-        // status will be stored in profilesForValidation
-        if (filteredProfile === undefined) {
-            try {
-
-                if (getSessStatus.getStatus) {
-                    profileStatus = await vscode.window.withProgress({
-                        location: vscode.ProgressLocation.Notification,
-                        title: localize("Profiles.validateProfiles.validationProgress", "Validating {0} Profile.", theProfile.name),
-                        cancellable: true
-                    }, (progress, token) => {
-                        token.onCancellationRequested(() => {
-                            // will be returned as undefined
-                            vscode.window.showInformationMessage(localize("Profiles.validateProfiles.validationCancelled", "Validating {0} was cancelled.", theProfile.name));
-                        });
-                        return getSessStatus.getStatus(theProfile, theProfile.type);
-                    });
-                } else {
-                    profileStatus = "unverified";
-                }
-
-                switch (profileStatus) {
-                    case "active":
-                        filteredProfile = {
-                            status: "active",
-                            name: theProfile.name
-                        };
-                        this.profilesForValidation.push(filteredProfile);
-                        break;
-                    case "inactive":
-                        filteredProfile = {
-                            status: "inactive",
-                            name: theProfile.name
-                        };
-                        this.profilesForValidation.push(filteredProfile);
-                        break;
-                    // default will cover "unverified" and undefined
-                    default:
-                        filteredProfile = {
-                            status: "unverified",
-                            name: theProfile.name
-                        };
-                        this.profilesForValidation.push(filteredProfile);
-                        break;
-                }
-
-            } catch (error) {
-                this.log.debug("Validate Error - Invalid Profile: " + error);
-                filteredProfile = {
-                    status: "inactive",
-                    name: theProfile.name
-                };
-                this.profilesForValidation.push(filteredProfile);
-            }
-        }
-
-        return filteredProfile;
-    }
-
->>>>>>> 33f90885
     private async deletePrompt(deletedProfile: IProfileLoaded) {
         const profileName = deletedProfile.name;
         this.log.debug(localize("deleteProfile.log.debug", "Deleting profile ") + profileName);
