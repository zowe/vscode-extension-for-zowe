/*
* This program and the accompanying materials are made available under the terms of the *
* Eclipse Public License v2.0 which accompanies this distribution, and is available at *
* https://www.eclipse.org/legal/epl-v20.html                                      *
*                                                                                 *
* SPDX-License-Identifier: EPL-2.0                                                *
*                                                                                 *
* Copyright Contributors to the Zowe Project.                                     *
*                                                                                 *
*/

import { IProfileLoaded, Logger, CliProfileManager, IProfile, ISession, IUpdateProfileFromCliArgs } from "@zowe/imperative";
import * as path from "path";
import { URL } from "url";
import * as vscode from "vscode";
import * as zowe from "@zowe/cli";
import { ZoweExplorerApiRegister } from "./api/ZoweExplorerApiRegister";
import { errorHandling, getZoweDir } from "./utils";
import { IZoweTree } from "./api/IZoweTree";
import { IZoweNodeType, IZoweUSSTreeNode, IZoweDatasetTreeNode, IZoweJobTreeNode } from "./api/IZoweTreeNode";
import * as nls from "vscode-nls";
const localize = nls.config({messageFormat: nls.MessageFormat.file})();

interface IUrlValidator {
    valid: boolean;
    protocol: string;
    host: string;
    port: number;
}

<<<<<<< HEAD
let IConnection: {
    name: string;
    host: string;
    port: number;
    user: string;
    password: string;
    rejectUnauthorized: boolean;
};

interface IProfileValidation {
    status: boolean;
    name: string;
}

=======
>>>>>>> 47c8c0fc
let InputBoxOptions: vscode.InputBoxOptions;
export enum ValidProfileEnum {
    VALID = 0,
    INVALID = -1
}
export class Profiles {
    // Processing stops if there are no profiles detected
    public static async createInstance(log: Logger): Promise<Profiles> {
        Profiles.loader = new Profiles(log);
        await Profiles.loader.refresh();
        return Profiles.loader;
    }

    public static getInstance(): Profiles {
        return Profiles.loader;
    }

    private static loader: Profiles;

    public profilesForValidation: IProfileValidation[] = [];
    public allProfiles: IProfileLoaded[] = [];
    public loadedProfile: IProfileLoaded;
    public validProfile: ValidProfileEnum = ValidProfileEnum.INVALID;
    private dsSchema: string = "Zowe-DS-Persistent";
    private ussSchema: string = "Zowe-USS-Persistent";
    private jobsSchema: string = "Zowe-Jobs-Persistent";
    private allTypes: string[];
    private profilesByType = new Map<string, IProfileLoaded[]>();
    private defaultProfileByType = new Map<string, IProfileLoaded>();
    private profileManagerByType= new Map<string, CliProfileManager>();
    private usrNme: string;
    private passWrd: string;
    private baseEncd: string;
    private constructor(private log: Logger) {}

    public async checkCurrentProfile(theProfile: IProfileLoaded) {
        this.profilesForValidation.forEach((validate) => {
            if (validate.name === theProfile.name) {
                if (!validate.status) {
                    errorHandling(localize("validateProfiles.invalid2", "Profile Name ") +
                        (theProfile.name) +
                        localize("validateProfiles.invalid1",
                        " is inactive. Please check if your Zowe server is active or if the URL and port in your profile is correct."));
                    throw new Error(localize("validateProfiles.invalid2", "Profile Name ") +
                        (theProfile.name) +
                        localize("validateProfiles.invalid1",
                        " is inactive. Please check if your Zowe server is active or if the URL and port in your profile is correct."));
                }
            }
        });

        if ((!theProfile.profile.user) || (!theProfile.profile.password)) {
            try {
                const values = await Profiles.getInstance().promptCredentials(theProfile.name);
                if (values !== undefined) {
                    this.usrNme = values[0];
                    this.passWrd = values[1];
                    this.baseEncd = values[2];
                }
            } catch (error) {
                errorHandling(error, theProfile.name,
                    localize("ussNodeActions.error", "Error encountered in ") + `createUSSNodeDialog.optionalProfiles!`);
                return;
            }
            if (this.usrNme !== undefined && this.passWrd !== undefined && this.baseEncd !== undefined) {
                theProfile.profile.user = this.usrNme;
                theProfile.profile.password = this.passWrd;
                theProfile.profile.base64EncodedAuth = this.baseEncd;
                this.validProfile = ValidProfileEnum.VALID;
            } else {
                return;
            }
        } else {
            this.validProfile = ValidProfileEnum.VALID;
        }
    }

    public loadNamedProfile(name: string, type?: string): IProfileLoaded {
        for (const profile of this.allProfiles) {
            if (profile.name === name && (type ? profile.type === type : true)) {
                return profile;
            }
        }
        throw new Error(localize("loadNamedProfile.error.profileName", "Could not find profile named: ")
            + name + localize("loadNamedProfile.error.period", "."));
    }

    public getDefaultProfile(type: string = "zosmf"): IProfileLoaded {
        return this.defaultProfileByType.get(type);
    }

    public getProfiles(type: string = "zosmf"): IProfileLoaded[] {
        return this.profilesByType.get(type);
    }

    public async refresh(): Promise<void> {
        this.allProfiles = [];
        this.allTypes = [];
        this.profilesForValidation = [];
        for (const type of ZoweExplorerApiRegister.getInstance().registeredApiTypes()) {
            const profileManager = await this.getCliProfileManager(type);
            const profilesForType = (await profileManager.loadAll()).filter((profile) => {
                return profile.type === type;
            });
            if (profilesForType && profilesForType.length > 0) {
                for (const validateProfile of profilesForType) {
                    // This validation if done for z/OSMF Profiles only.
                    if (validateProfile.type === "zosmf") {
                        await this.validateProfiles(validateProfile);
                    }
                }
                this.allProfiles.push(...profilesForType);
                this.profilesByType.set(type, profilesForType);
                let defaultProfile: IProfileLoaded;
                try {
                    defaultProfile = await profileManager.load({ loadDefault: true });
                } catch (error) {
                    vscode.window.showInformationMessage(error.message);
                }
                this.defaultProfileByType.set(type, defaultProfile);
            }
            // This is in the loop because I need an instantiated profile manager config
            if (profileManager.configurations && this.allTypes.length === 0) {
                for (const element of profileManager.configurations) {
                    this.allTypes.push(element.type);
                }
            }
        }
    }

    public validateAndParseUrl(newUrl: string): IUrlValidator {
        let url: URL;

        const validationResult: IUrlValidator = {
            valid: false,
            protocol: null,
            host: null,
            port: null
        };

        try {
            url = new URL(newUrl);
        } catch (error) {
            return validationResult;
        }

        validationResult.port = Number(url.port);
        validationResult.host = url.hostname;
        validationResult.valid = true;
        return validationResult;
    }

    public async getUrl(urlInputBox): Promise<string | undefined> {
        return new Promise<string | undefined> ((resolve, reject) => {
            urlInputBox.onDidHide(() => {
                reject(undefined);
                resolve(urlInputBox.value);
            });
            urlInputBox.onDidAccept(() => {
                let host: string;
                if (urlInputBox.value.includes(":")) {
                    if (urlInputBox.value.includes("/")) {
                        host = urlInputBox.value;
                    } else {
                        host = `https://${urlInputBox.value}`;
                    }
                } else {
                    host = `https://${urlInputBox.value}`;
                }

                if (this.validateAndParseUrl(host).valid) {
                    resolve(host);
                } else {
                    urlInputBox.validationMessage = localize("createNewConnection.invalidzosURL",
                        "Please enter a valid host URL in the format 'company.com'.");
                }
            });
        });
    }

    public async editSession(profileLoaded: IProfileLoaded, profileName: string): Promise<any| undefined> {
        const editSession = profileLoaded.profile;
        const editURL = editSession.host+ ":" + editSession.port;
        const editUser = editSession.user;
        const editPass = editSession.password;
        const editrej = editSession.rejectUnauthorized;
        let updUser: string;
        let updPass: string;
        let updRU: boolean;
        let updPort: number;
        let updUrl: any;

        const schema: {} = await this.getSchema(profileLoaded.type);
        const schemaArray = Object.keys(schema);

        const updSchemaValues: any = {};
        updSchemaValues.name = profileName;

        // Go through array of schema for input values
        for (const value of schemaArray) {
            switch (value) {
            case "host" :
                updUrl = await this.urlInfo(editURL);
                if (updUrl === undefined) {
                    vscode.window.showInformationMessage(localize("createNewConnection.zosmfURL",
                        "No valid value for z/OS URL. Operation Cancelled"));
                    return undefined;
                }
                updSchemaValues[value] = updUrl.host;
                if (updUrl.port !== 0) {
                    updSchemaValues.port = updUrl.port;
                } else if (editSession.port === Number("443")) {
                    updSchemaValues.port = editSession.port;
                }
                break;
            case "port" :
                if (updSchemaValues[value] === undefined) {
                    updPort = await this.portInfo(value, schema);
                    if (Number.isNaN(updPort)) {
                        vscode.window.showInformationMessage(localize("createNewConnection.undefined.port",
                            "Invalid Port number provided or operation was cancelled"));
                        return undefined;
                    }
                    updSchemaValues[value] = updPort;
                    break;
                }
                break;
            case "user" :
                updUser = await this.userInfo(editUser);
                if (updUser === undefined) {
                    vscode.window.showInformationMessage(localize("createNewConnection.undefined.username",
                        "Operation Cancelled"));
                    return undefined;
                }
                updSchemaValues[value] = updUser;
                break;
            case "password" :
                updPass = await this.passwordInfo(editPass);
                if (updPass === undefined) {
                    vscode.window.showInformationMessage(localize("createNewConnection.undefined.username",
                        "Operation Cancelled"));
                    return undefined;
                }
                updSchemaValues[value] = updPass;
                break;
            case "rejectUnauthorized" :
                updRU = await this.ruInfo(editrej);
                if (updRU === undefined) {
                    vscode.window.showInformationMessage(localize("createNewConnection.rejectUnauthorize",
                    "Operation Cancelled"));
                    return undefined;
                }
                updSchemaValues[value] = updRU;
                break;
            default:
                let options: vscode.InputBoxOptions;
                const response = await this.checkType(schema[value].type);
                switch (response) {
                    case "number" :
                        options = await this.optionsValue(value, schema, editSession[value]);
                        const updValue = await vscode.window.showInputBox(options);
                        if (!Number.isNaN(Number(updValue))) {
                            updSchemaValues[value] = Number(updValue);
                            } else {
                                if (schema[value].optionDefinition.hasOwnProperty("defaultValue")){
                                    updSchemaValues[value] = schema[value].optionDefinition.defaultValue;
                                } else {
                                    break;
                                }
                            }
                        break;
                    case "boolean" :
                        let updIsTrue: boolean;
                        updIsTrue = await this.boolInfo(value, schema);
                        if (updIsTrue === undefined) {
                            vscode.window.showInformationMessage(localize("createNewConnection.booleanValue",
                            "Operation Cancelled"));
                            return undefined;
                        }
                        updSchemaValues[value] = updIsTrue;
                        break;
                    default :
                        options = await this.optionsValue(value, schema, editSession[value]);
                        const updDefValue = await vscode.window.showInputBox(options);
                        if (updDefValue === "") {
                            break;
                        }
                        updSchemaValues[value] = updDefValue;
                        break;
                }
            }
        }

        try {
            const updSession = await zowe.ZosmfSession.createBasicZosmfSession(updSchemaValues);
            updSchemaValues.base64EncodedAuth = updSession.ISession.base64EncodedAuth;
            await this.updateProfile({profile: updSchemaValues, name: profileName, type: profileLoaded.type});
            vscode.window.showInformationMessage(localize("editConnection.success", "Profile was successfully updated"));

            return updSchemaValues;

        } catch (error) {
            await errorHandling(error.message);
        }
    }

    public async getProfileType(): Promise<string> {
        let profileType: string;
        const profTypes = ZoweExplorerApiRegister.getInstance().registeredApiTypes();
        const typeOptions = Array.from(profTypes);
        if (typeOptions.length === 1 && typeOptions[0] === "zosmf") {
            profileType = typeOptions[0];
        } else {
            const quickPickTypeOptions: vscode.QuickPickOptions = {
                placeHolder: localize("createNewConnection.option.prompt.type.placeholder", "Profile Type"),
                ignoreFocusOut: true,
                canPickMany: false
            };
            profileType = await vscode.window.showQuickPick(typeOptions, quickPickTypeOptions);
        }
        return profileType;
    }

    public async getSchema(profileType: string): Promise<{}> {
        const profileManager = await this.getCliProfileManager(profileType);
        const configOptions = Array.from(profileManager.configurations);
        let schema: {};
        for (const val of configOptions) {
            if (val.type === profileType) {
                schema = val.schema.properties;
            }
        }
        return schema;
    }

    public async createNewConnection(profileName: string, requestedProfileType?: string): Promise<string | undefined> {
        let newUser: string;
        let newPass: string;
        let newRU: boolean;
        let newUrl: any;
        let newPort: number;

        const newProfileName = profileName.trim();

        if (newProfileName === undefined || newProfileName === "") {
            vscode.window.showInformationMessage(localize("createNewConnection.profileName",
                "Profile name was not supplied. Operation Cancelled"));
            return undefined;
        }

        const profileType = requestedProfileType ? requestedProfileType : await this.getProfileType();
        if (profileType === undefined) {
            vscode.window.showInformationMessage(localize("createNewConnection.profileType",
                "No profile type was chosen. Operation Cancelled"));
            return undefined;
        }

        const schema: {} = await this.getSchema(profileType);
        const schemaArray = Object.keys(schema);

        const schemaValues: any = {};
        schemaValues.name = newProfileName;

        // Go through array of schema for input values
        for (const value of schemaArray) {
            switch (value) {
            case "host" :
                newUrl = await this.urlInfo();
                if (newUrl === undefined) {
                    vscode.window.showInformationMessage(localize("createNewConnection.zosmfURL",
                        "No valid value for z/OS URL. Operation Cancelled"));
                    return undefined;
                }
                schemaValues[value] = newUrl.host;
                if (newUrl.port !== 0) {
                    schemaValues.port = newUrl.port;
                }
                break;
            case "port" :
                if (schemaValues[value] === undefined) {
                    newPort = await this.portInfo(value, schema);
                    if (Number.isNaN(newPort)) {
                        vscode.window.showInformationMessage(localize("createNewConnection.undefined.port",
                            "Invalid Port number provided or operation was cancelled"));
                        return undefined;
                    }
                    schemaValues[value] = newPort;
                    break;
                }
                break;
            case "user" :
                newUser = await this.userInfo();
                if (newUser === undefined) {
                    vscode.window.showInformationMessage(localize("createNewConnection.undefined.username",
                        "Operation Cancelled"));
                    return undefined;
                }
                schemaValues[value] = newUser;
                break;
            case "password" :
                newPass = await this.passwordInfo();
                if (newPass === undefined) {
                    vscode.window.showInformationMessage(localize("createNewConnection.undefined.username",
                        "Operation Cancelled"));
                    return undefined;
                }
                schemaValues[value] = newPass;
                break;
            case "rejectUnauthorized" :
                newRU = await this.ruInfo();
                if (newRU === undefined) {
                    vscode.window.showInformationMessage(localize("createNewConnection.rejectUnauthorize",
                    "Operation Cancelled"));
                    return undefined;
                }
                schemaValues[value] = newRU;
                break;
            default:
                let options: vscode.InputBoxOptions;
                const response = await this.checkType(schema[value].type);
                switch (response) {
                    case "number" :
                        options = await this.optionsValue(value, schema);
                        const enteredValue = await vscode.window.showInputBox(options);
                        if (!Number.isNaN(Number(enteredValue))) {
                            schemaValues[value] = Number(enteredValue);
                            } else {
                                if (schema[value].optionDefinition.hasOwnProperty("defaultValue")){
                                    schemaValues[value] = schema[value].optionDefinition.defaultValue;
                                } else {
                                    schemaValues[value] = undefined;
                                }
                            }
                        break;
                    case "boolean" :
                        let isTrue: boolean;
                        isTrue = await this.boolInfo(value, schema);
                        if (isTrue === undefined) {
                            vscode.window.showInformationMessage(localize("createNewConnection.booleanValue",
                            "Operation Cancelled"));
                            return undefined;
                        }
                        schemaValues[value] = isTrue;
                        break;
                    default :
                        options = await this.optionsValue(value, schema);
                        const defValue = await vscode.window.showInputBox(options);
                        if (defValue === "") {
                            break;
                        }
                        schemaValues[value] = defValue;
                        break;
                }
            }
        }

        try {
            for (const profile of this.allProfiles) {
                if (profile.name === newProfileName) {
                    vscode.window.showErrorMessage(localize("createNewConnection.duplicateProfileName",
                        "Profile name already exists. Please create a profile using a different name"));
                    return undefined;
                }
            }
            await this.saveProfile(schemaValues, schemaValues.name, profileType);
            vscode.window.showInformationMessage("Profile " + newProfileName + " was created.");
            return newProfileName;
        } catch (error) {
            await errorHandling(error.message);
        }
    }

    public async promptCredentials(sessName, rePrompt?: boolean) {

        let repromptUser: any;
        let repromptPass: any;
        let loadProfile: any;
        let loadSession: any;
        let newUser: any;
        let newPass: any;

        try {
            loadProfile = this.loadNamedProfile(sessName.trim());
            loadSession = loadProfile.profile as ISession;
        } catch (error) {
            await errorHandling(error.message);
        }

        if (rePrompt) {
            repromptUser = loadSession.user;
            repromptPass = loadSession.password;
        }

        if (!loadSession.user || rePrompt) {

            newUser = await this.userInfo(repromptUser);

            loadSession.user = loadProfile.profile.user = newUser;
        }

        if (newUser === undefined) {
            return;
        } else {
            if (!loadSession.password || rePrompt) {
                newPass = await this.passwordInfo(repromptPass);
                loadSession.password = loadProfile.profile.password = newPass;
            }
        }

        if (newPass === undefined) {
            return;
        } else {
            try {
                const updSession = await zowe.ZosmfSession.createBasicZosmfSession(loadSession as IProfile);
                if (rePrompt) {
                    await this.updateProfile(loadProfile, rePrompt);
                }
                return [updSession.ISession.user, updSession.ISession.password, updSession.ISession.base64EncodedAuth];
            } catch (error) {
                await errorHandling(error.message);
            }
        }
    }

    public async getDeleteProfile() {
        const allProfiles: IProfileLoaded[] = this.allProfiles;
        const profileNamesList = allProfiles.map((temprofile) => {
            return temprofile.name;
        });

        if (!profileNamesList.length) {
            vscode.window.showInformationMessage(localize("deleteProfile.noProfilesLoaded", "No profiles available"));
            return;
        }

        const quickPickList: vscode.QuickPickOptions = {
            placeHolder: localize("deleteProfile.quickPickOption", "Select the profile you want to delete"),
            ignoreFocusOut: true,
            canPickMany: false
        };
        const sesName = await vscode.window.showQuickPick(profileNamesList, quickPickList);

        if (sesName === undefined) {
            vscode.window.showInformationMessage(localize("deleteProfile.undefined.profilename",
                "Operation Cancelled"));
            return;
        }

        return allProfiles.find((temprofile) => temprofile.name === sesName);
    }

    public async deleteProfile(datasetTree: IZoweTree<IZoweDatasetTreeNode>, ussTree: IZoweTree<IZoweUSSTreeNode>,
                               jobsProvider: IZoweTree<IZoweJobTreeNode>, node?: IZoweNodeType) {

        let deleteLabel: string;
        let deletedProfile: IProfileLoaded;
        if (!node){
            deletedProfile = await this.getDeleteProfile();
        } else {
            deletedProfile = node.getProfile();
        }
        if (!deletedProfile) {
            return;
        }
        deleteLabel = deletedProfile.name;

        const deleteSuccess = await this.deletePrompt(deletedProfile);
        if (!deleteSuccess){
            vscode.window.showInformationMessage(localize("deleteProfile.noSelected",
                "Operation Cancelled"));
            return;
        }

        // Delete from Data Set Recall
        const recallDs: string[] = datasetTree.getRecall();
        recallDs.slice().reverse()
            .filter((ds) => ds.substring(1, ds.indexOf("]")).trim() === deleteLabel.toUpperCase())
            .forEach((ds) => {
                datasetTree.removeRecall(ds);
            });

        // Delete from Data Set Favorites
        const favoriteDs = datasetTree.mFavorites;
        for (let i = favoriteDs.length - 1; i >= 0; i--) {
            const findNode = favoriteDs[i].label.substring(1, favoriteDs[i].label.indexOf("]")).trim();
            if (findNode === deleteLabel) {
                datasetTree.removeFavorite(favoriteDs[i]);
                favoriteDs[i].dirty = true;
                datasetTree.refresh();
            }
        }

        // Delete from Data Set Tree
        datasetTree.mSessionNodes.forEach((sessNode) => {
            if (sessNode.getProfileName() === deleteLabel) {
                datasetTree.deleteSession(sessNode);
                sessNode.dirty = true;
                datasetTree.refresh();
            }
        });

        // Delete from USS Recall
        const recallUSS: string[] = ussTree.getRecall();
        recallUSS.slice().reverse()
            .filter((uss) => uss.substring(1, uss.indexOf("]")).trim()  === deleteLabel.toUpperCase())
            .forEach((uss) => {
                ussTree.removeRecall(uss);
            });

        // Delete from USS Favorites
        ussTree.mFavorites.forEach((ses) => {
            const findNode = ses.label.substring(1, ses.label.indexOf("]")).trim();
            if (findNode === deleteLabel) {
                ussTree.removeFavorite(ses);
                ses.dirty = true;
                ussTree.refresh();
            }
        });

        // Delete from USS Tree
        ussTree.mSessionNodes.forEach((sessNode) => {
            if (sessNode.getProfileName() === deleteLabel) {
                ussTree.deleteSession(sessNode);
                sessNode.dirty = true;
                ussTree.refresh();
            }
        });

        // Delete from Jobs Favorites
        jobsProvider.mFavorites.forEach((ses) => {
            const findNode = ses.label.substring(1, ses.label.indexOf("]")).trim();
            if (findNode === deleteLabel) {
                jobsProvider.removeFavorite(ses);
                ses.dirty = true;
                jobsProvider.refresh();
            }
        });

        // Delete from Jobs Tree
        jobsProvider.mSessionNodes.forEach((jobNode) => {
            if (jobNode.getProfileName() === deleteLabel) {
                jobsProvider.deleteSession(jobNode);
                jobNode.dirty = true;
                jobsProvider.refresh();
            }
        });

        // Delete from Data Set Sessions list
        const dsSetting: any = {...vscode.workspace.getConfiguration().get(this.dsSchema)};
        let sessDS: string[] = dsSetting.sessions;
        let faveDS: string[] = dsSetting.favorites;
        sessDS = sessDS.filter( (element) => {
            return element.trim() !== deleteLabel;
        });
        faveDS = faveDS.filter( (element) => {
            return element.substring(1, element.indexOf("]")).trim() !== deleteLabel;
        });
        dsSetting.sessions = sessDS;
        dsSetting.favorites = faveDS;
        await vscode.workspace.getConfiguration().update(this.dsSchema, dsSetting, vscode.ConfigurationTarget.Global);

        // Delete from USS Sessions list
        const ussSetting: any = {...vscode.workspace.getConfiguration().get(this.ussSchema)};
        let sessUSS: string[] = ussSetting.sessions;
        let faveUSS: string[] = ussSetting.favorites;
        sessUSS = sessUSS.filter( (element) => {
            return element.trim() !== deleteLabel;
        });
        faveUSS = faveUSS.filter( (element) => {
            return element.substring(1, element.indexOf("]")).trim() !== deleteLabel;
        });
        ussSetting.sessions = sessUSS;
        ussSetting.favorites = faveUSS;
        await vscode.workspace.getConfiguration().update(this.ussSchema, ussSetting, vscode.ConfigurationTarget.Global);

        // Delete from Jobs Sessions list
        const jobsSetting: any = {...vscode.workspace.getConfiguration().get(this.jobsSchema)};
        let sessJobs: string[] = jobsSetting.sessions;
        let faveJobs: string[] = jobsSetting.favorites;
        sessJobs = sessJobs.filter( (element) => {
            return element.trim() !== deleteLabel;
        });
        faveJobs = faveJobs.filter( (element) => {
            return element.substring(1, element.indexOf("]")).trim() !== deleteLabel;
        });
        jobsSetting.sessions = sessJobs;
        jobsSetting.favorites = faveJobs;
        await vscode.workspace.getConfiguration().update(this.jobsSchema, jobsSetting, vscode.ConfigurationTarget.Global);

        // Remove from list of all profiles
        const index = this.allProfiles.findIndex((deleteItem) => {
            return deleteItem === deletedProfile;
        });
        if (index >= 0) { this.allProfiles.splice(index, 1); }
    }

    public getAllTypes() {
        return this.allTypes;
    }

    public async getNamesForType(type: string) {
        const profileManager = await this.getCliProfileManager(type);
        const profilesForType = (await profileManager.loadAll()).filter((profile) => {
            return profile.type === type;
        });
        return profilesForType.map((profile)=> {
            return profile.name;
        });
    }

    public async directLoad(type: string, name: string): Promise<IProfileLoaded> {
        let directProfile: IProfileLoaded;
        const profileManager = await this.getCliProfileManager(type);
        if (profileManager) {
            directProfile = await profileManager.load({ name });
        }
        return directProfile;
    }

<<<<<<< HEAD
    private async validateProfiles(validateProfile: IProfileLoaded) {
        try {
            const sessionStatus = await ZoweExplorerApiRegister.getInstance().registerCheckStatusApi(validateProfile);
            if (sessionStatus) {
                const profileValidationResult: IProfileValidation = {
                    status: true,
                    name: validateProfile.name
                };
                this.profilesForValidation.push(profileValidationResult);
            }
        } catch (error) {
            const profileValidationResult: IProfileValidation = {
                status: false,
                name: validateProfile.name
            };
            this.profilesForValidation.push(profileValidationResult);
        }
        return;
=======
    public async getCliProfileManager(type: string): Promise<CliProfileManager> {
        let profileManager = this.profileManagerByType.get(type);
        if (!profileManager) {
            profileManager = await new CliProfileManager({
                profileRootDirectory: path.join(getZoweDir(), "profiles"),
                type
            });
            if (profileManager) {
                this.profileManagerByType.set(type, profileManager);
            } else {
                return undefined;
            }
        }
        return profileManager;
>>>>>>> 47c8c0fc
    }

    private async deletePrompt(deletedProfile: IProfileLoaded) {
        const profileName = deletedProfile.name;
        this.log.debug(localize("deleteProfile.log.debug", "Deleting profile ") + profileName);
        const quickPickOptions: vscode.QuickPickOptions = {
            placeHolder: localize("deleteProfile.quickPickOption", "Are you sure you want to permanently delete ") + profileName,
            ignoreFocusOut: true,
            canPickMany: false
        };
        // confirm that the user really wants to delete
        if (await vscode.window.showQuickPick([localize("deleteProfile.showQuickPick.yes", "Yes"),
            localize("deleteProfile.showQuickPick.no", "No")], quickPickOptions) !== localize("deleteProfile.showQuickPick.yes", "Yes")) {
            this.log.debug(localize("deleteProfile.showQuickPick.log.debug", "User picked no. Cancelling delete of profile"));
            return;
        }

        try {
            this.deleteProfileOnDisk(deletedProfile);
        } catch (error) {
            this.log.error(localize("deleteProfile.delete.log.error", "Error encountered when deleting profile! ") + JSON.stringify(error));
            await errorHandling(error, profileName, error.message);
            throw error;
        }

        vscode.window.showInformationMessage("Profile " + profileName + " was deleted.");
        return profileName;
    }

    private async deleteProfileOnDisk(ProfileInfo) {
        let zosmfProfile: IProfile;
        try {
            zosmfProfile = await (await this.getCliProfileManager(ProfileInfo.type))
            .delete({ profile: ProfileInfo, name: ProfileInfo.name, type: ProfileInfo.type });
        } catch (error) {
            vscode.window.showErrorMessage(error.message);
        }
        return zosmfProfile.profile;
    }

    // ** Functions for handling Profile Information */

    private async urlInfo(input?) {

        let zosURL: string;

        const urlInputBox = vscode.window.createInputBox();
        if (input) {
            urlInputBox.value = input;
        }
        urlInputBox.ignoreFocusOut = true;
        urlInputBox.placeholder = localize("createNewConnection.option.prompt.url.placeholder", "https://url:port");
        urlInputBox.prompt = localize("createNewConnection.option.prompt.url",
            "Enter a z/OS URL in the format 'https://url:port'.");

        urlInputBox.show();
        zosURL = await this.getUrl(urlInputBox);
        urlInputBox.dispose();

        if (!zosURL) {
            return undefined;
        }

        const zosmfUrlParsed = this.validateAndParseUrl(zosURL);

        return zosmfUrlParsed;
    }

    private async portInfo(input: string, schema: {}){
        let options: vscode.InputBoxOptions;
        let port: number;
        if (schema[input].optionDefinition.hasOwnProperty("defaultValue")){
            options = {
                prompt: schema[input].optionDefinition.description.toString(),
                value: schema[input].optionDefinition.defaultValue.toString()
            };
        } else {
            options = {
                placeHolder: localize("createNewConnection.option.prompt.port.placeholder", "Port Number"),
                prompt: schema[input].optionDefinition.description.toString(),
            };
        }
        port = Number(await vscode.window.showInputBox(options));

        if (port === 0 && schema[input].optionDefinition.hasOwnProperty("defaultValue")) {
            port = Number(schema[input].optionDefinition.defaultValue.toString());
        } else {
            return port;
        }
        return port;
    }

    private async userInfo(input?) {

        let userName: string;

        if (input) {
            userName = input;
        }
        InputBoxOptions = {
            placeHolder: localize("createNewConnection.option.prompt.username.placeholder", "Optional: User Name"),
            prompt: localize("createNewConnection.option.prompt.username",
                                     "Enter the user name for the connection. Leave blank to not store."),
            value: userName
        };
        userName = await vscode.window.showInputBox(InputBoxOptions);

        if (userName === undefined) {
            vscode.window.showInformationMessage(localize("createNewConnection.undefined.passWord",
                "Operation Cancelled"));
            return undefined;
        }

        return userName;
    }

    private async passwordInfo(input?) {

        let passWord: string;

        if (input) {
            passWord = input;
        }

        InputBoxOptions = {
            placeHolder: localize("createNewConnection.option.prompt.password.placeholder", "Optional: Password"),
            prompt: localize("createNewConnection.option.prompt.password",
                                     "Enter the password for the connection. Leave blank to not store."),
            password: true,
            value: passWord
        };
        passWord = await vscode.window.showInputBox(InputBoxOptions);

        if (passWord === undefined) {
            vscode.window.showInformationMessage(localize("createNewConnection.undefined.passWord",
                "Operation Cancelled"));
            return undefined;
        }

        return passWord;
    }

    private async ruInfo(input?) {

        let rejectUnauthorize: boolean;

        if (input !== undefined) {
            rejectUnauthorize = input;
        }

        const quickPickOptions: vscode.QuickPickOptions = {
            placeHolder: localize("createNewConnection.option.prompt.ru.placeholder", "Reject Unauthorized Connections"),
            ignoreFocusOut: true,
            canPickMany: false
        };

        const selectRU = ["True - Reject connections with self-signed certificates",
            "False - Accept connections with self-signed certificates"];

        const ruOptions = Array.from(selectRU);

        const chosenRU = await vscode.window.showQuickPick(ruOptions, quickPickOptions);

        if (chosenRU === ruOptions[0]) {
            rejectUnauthorize = true;
        } else if (chosenRU === ruOptions[1]) {
            rejectUnauthorize = false;
        } else {
            vscode.window.showInformationMessage(localize("createNewConnection.rejectUnauthorize",
                    "Operation Cancelled"));
            return undefined;
        }

        return rejectUnauthorize;
    }

    private async boolInfo(input: string, schema: {}) {
        let isTrue: boolean;
        const description: string = schema[input].optionDefinition.description.toString();
        const quickPickBooleanOptions: vscode.QuickPickOptions = {
            placeHolder: description,
            ignoreFocusOut: true,
            canPickMany: false
        };
        const selectBoolean = ["True", "False"];
        const chosenValue = await vscode.window.showQuickPick(selectBoolean, quickPickBooleanOptions);
        if (chosenValue === selectBoolean[0]) {
            isTrue = true;
        } else if (chosenValue === selectBoolean[1]) {
            isTrue = false;
        } else {
            return undefined;
        }
        return isTrue;
    }

    private async optionsValue(value: string, schema: {}, input?: string): Promise<vscode.InputBoxOptions> {
        let options: vscode.InputBoxOptions;
        const description: string = schema[value].optionDefinition.description.toString();
        let editValue: any;

        if (input !== undefined) {
            editValue = input;
            options = {
                prompt: description,
                value: editValue
            };
        } else if (schema[value].optionDefinition.hasOwnProperty("defaultValue")){
            options = {
                prompt: description,
                value: schema[value].optionDefinition.defaultValue
            };
        } else {
            options = {
                placeHolder: description,
                prompt: description
            };
        }
        return options;
    }

    private async checkType(input?): Promise<string> {
        const isTrue = Array.isArray(input);
        let test: string;
        let index: number;
        if (isTrue) {
            if (input.includes("boolean")) {
                index = input.indexOf("boolean");
                test = input[index];
                return test;
            }
            if (input.includes("number")) {
                index = input.indexOf("number");
                test = input[index];
                return test;
            }
            if (input.includes("string")) {
                index = input.indexOf("string");
                test = input[index];
                return test;
            }
        } else {
            test = input;
        }
        return test;
    }

    // ** Functions that Calls Get CLI Profile Manager  */

    private async updateProfile(ProfileInfo, rePrompt?: boolean) {
        if (ProfileInfo.type !== undefined) {
            const profileManager = await this.getCliProfileManager(ProfileInfo.type);
            this.loadedProfile = (await profileManager.load({ name: ProfileInfo.name}));
        } else {
            for (const type of ZoweExplorerApiRegister.getInstance().registeredApiTypes()) {
                const profileManager = await this.getCliProfileManager(type);
                this.loadedProfile = (await profileManager.load({ name: ProfileInfo.name }));
            }
        }

        const OrigProfileInfo = this.loadedProfile.profile;
        const NewProfileInfo = ProfileInfo.profile;

        const profileArray = Object.keys(this.loadedProfile.profile);
        for (const value of profileArray) {
            if (value === "user" || value === "password") {
                if (!rePrompt) {
                    OrigProfileInfo.user = NewProfileInfo.user;
                    OrigProfileInfo.password = NewProfileInfo.password;
                }
            } else {
                OrigProfileInfo[value] = NewProfileInfo[value];
            }

        }

        // Using `IUpdateProfileFromCliArgs` here instead of `IUpdateProfile` is
        // kind of a hack, but necessary to support storing secure credentials
        // until this is fixed: https://github.com/zowe/imperative/issues/379
        const updateParms: IUpdateProfileFromCliArgs = {
            name: this.loadedProfile.name,
            merge: true,
            // profile: OrigProfileInfo as IProfile
            args: OrigProfileInfo as any
        };
        try {
            (await this.getCliProfileManager(this.loadedProfile.type)).update(updateParms);
        } catch (error) {
            vscode.window.showErrorMessage(error.message);
        }
    }

    private async saveProfile(ProfileInfo, ProfileName, ProfileType) {
        let newProfile: IProfile;
        try {
            newProfile = await (await this.getCliProfileManager(ProfileType)).save({ profile: ProfileInfo, name: ProfileName, type: ProfileType });
        } catch (error) {
            vscode.window.showErrorMessage(error.message);
        }
        return newProfile.profile;
    }
}<|MERGE_RESOLUTION|>--- conflicted
+++ resolved
@@ -28,23 +28,11 @@
     port: number;
 }
 
-<<<<<<< HEAD
-let IConnection: {
-    name: string;
-    host: string;
-    port: number;
-    user: string;
-    password: string;
-    rejectUnauthorized: boolean;
-};
-
 interface IProfileValidation {
     status: boolean;
     name: string;
 }
 
-=======
->>>>>>> 47c8c0fc
 let InputBoxOptions: vscode.InputBoxOptions;
 export enum ValidProfileEnum {
     VALID = 0,
@@ -764,26 +752,6 @@
         return directProfile;
     }
 
-<<<<<<< HEAD
-    private async validateProfiles(validateProfile: IProfileLoaded) {
-        try {
-            const sessionStatus = await ZoweExplorerApiRegister.getInstance().registerCheckStatusApi(validateProfile);
-            if (sessionStatus) {
-                const profileValidationResult: IProfileValidation = {
-                    status: true,
-                    name: validateProfile.name
-                };
-                this.profilesForValidation.push(profileValidationResult);
-            }
-        } catch (error) {
-            const profileValidationResult: IProfileValidation = {
-                status: false,
-                name: validateProfile.name
-            };
-            this.profilesForValidation.push(profileValidationResult);
-        }
-        return;
-=======
     public async getCliProfileManager(type: string): Promise<CliProfileManager> {
         let profileManager = this.profileManagerByType.get(type);
         if (!profileManager) {
@@ -798,7 +766,26 @@
             }
         }
         return profileManager;
->>>>>>> 47c8c0fc
+    }
+
+    private async validateProfiles(validateProfile: IProfileLoaded) {
+        try {
+            const sessionStatus = await ZoweExplorerApiRegister.getInstance().registerCheckStatusApi(validateProfile);
+            if (sessionStatus) {
+                const profileValidationResult: IProfileValidation = {
+                    status: true,
+                    name: validateProfile.name
+                };
+                this.profilesForValidation.push(profileValidationResult);
+            }
+        } catch (error) {
+            const profileValidationResult: IProfileValidation = {
+                status: false,
+                name: validateProfile.name
+            };
+            this.profilesForValidation.push(profileValidationResult);
+        }
+        return;
     }
 
     private async deletePrompt(deletedProfile: IProfileLoaded) {
