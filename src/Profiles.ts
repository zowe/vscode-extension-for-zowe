/*
* This program and the accompanying materials are made available under the terms of the *
* Eclipse Public License v2.0 which accompanies this distribution, and is available at *
* https://www.eclipse.org/legal/epl-v20.html                                      *
*                                                                                 *
* SPDX-License-Identifier: EPL-2.0                                                *
*                                                                                 *
* Copyright Contributors to the Zowe Project.                                     *
*                                                                                 *
*/

import { IProfileLoaded, Logger, CliProfileManager, IProfile, ISession, IUpdateProfile } from "@zowe/imperative";
import * as path from "path";
import { URL } from "url";
import * as vscode from "vscode";
import * as zowe from "@zowe/cli";
import { ZoweExplorerApiRegister } from "./api/ZoweExplorerApiRegister";
import { errorHandling, getZoweDir } from "./utils";
import { IZoweTree } from "./api/IZoweTree";
import { IZoweNodeType, IZoweUSSTreeNode, IZoweDatasetTreeNode, IZoweJobTreeNode } from "./api/IZoweTreeNode";
import * as nls from "vscode-nls";
const localize = nls.config({messageFormat: nls.MessageFormat.file})();

interface IUrlValidator {
    valid: boolean;
    protocol: string;
    host: string;
    port: number;
}

<<<<<<< HEAD
let IConnection: {
    name: string;
    host: string;
    port: number;
    user: string;
    password: string;
    rejectUnauthorized: boolean;
};

let InputBoxOptions: vscode.InputBoxOptions;
=======
>>>>>>> e004cdb4
export enum ValidProfileEnum {
    VALID = 0,
    INVALID = -1
}
export class Profiles {
    // Processing stops if there are no profiles detected
    public static async createInstance(log: Logger): Promise<Profiles> {
        Profiles.loader = new Profiles(log);
        await Profiles.loader.refresh();
        return Profiles.loader;
    }

    public static getInstance(): Profiles {
        return Profiles.loader;
    }

    private static loader: Profiles;

    public allProfiles: IProfileLoaded[] = [];
    public loadedProfile: IProfileLoaded;
    public validProfile: ValidProfileEnum = ValidProfileEnum.INVALID;
    private dsSchema: string = "Zowe-DS-Persistent";
    private ussSchema: string = "Zowe-USS-Persistent";
    private jobsSchema: string = "Zowe-Jobs-Persistent";
    private allTypes: string[];
    private profilesByType = new Map<string, IProfileLoaded[]>();
    private defaultProfileByType = new Map<string, IProfileLoaded>();
    private profileManagerByType= new Map<string, CliProfileManager>();
    private usrNme: string;
    private passWrd: string;
    private baseEncd: string;
    private constructor(private log: Logger) {}

    public async checkCurrentProfile(theProfile: IProfileLoaded) {
        if ((!theProfile.profile.user) || (!theProfile.profile.password)) {
            try {
                const values = await Profiles.getInstance().promptCredentials(theProfile.name);
                if (values !== undefined) {
                    this.usrNme = values[0];
                    this.passWrd = values[1];
                    this.baseEncd = values[2];
                }
            } catch (error) {
                errorHandling(error, theProfile.name,
                    localize("ussNodeActions.error", "Error encountered in ") + `createUSSNodeDialog.optionalProfiles!`);
                return;
            }
            if (this.usrNme !== undefined && this.passWrd !== undefined && this.baseEncd !== undefined) {
                theProfile.profile.user = this.usrNme;
                theProfile.profile.password = this.passWrd;
                theProfile.profile.base64EncodedAuth = this.baseEncd;
                this.validProfile = ValidProfileEnum.VALID;
            } else {
                return;
            }
        } else {
            this.validProfile = ValidProfileEnum.VALID;
        }
    }

    public loadNamedProfile(name: string, type?: string): IProfileLoaded {
        for (const profile of this.allProfiles) {
            if (profile.name === name && (type ? profile.type === type : true)) {
                return profile;
            }
        }
        throw new Error(localize("loadNamedProfile.error.profileName", "Could not find profile named: ")
            + name + localize("loadNamedProfile.error.period", "."));
    }

    public getDefaultProfile(type: string = "zosmf"): IProfileLoaded {
        return this.defaultProfileByType.get(type);
    }

    public getProfiles(type: string = "zosmf"): IProfileLoaded[] {
        return this.profilesByType.get(type);
    }

    public async refresh(): Promise<void> {
        this.allProfiles = [];
        this.allTypes = [];
        for (const type of ZoweExplorerApiRegister.getInstance().registeredApiTypes()) {
            const profileManager = await this.getCliProfileManager(type);
            const profilesForType = (await profileManager.loadAll()).filter((profile) => {
                return profile.type === type;
            });
            if (profilesForType && profilesForType.length > 0) {
                this.allProfiles.push(...profilesForType);
                this.profilesByType.set(type, profilesForType);
                let defaultProfile: IProfileLoaded;
                try {
                    defaultProfile = await profileManager.load({ loadDefault: true });
                } catch (error) {
                    vscode.window.showInformationMessage(error.message);
                }
                this.defaultProfileByType.set(type, defaultProfile);
            }
            // This is in the loop because I need an instantiated profile manager config
            if (profileManager.configurations && this.allTypes.length === 0) {
                for (const element of profileManager.configurations) {
                    this.allTypes.push(element.type);
                }
            }
        }
    }

    public parseUrl(newUrl: string): IUrlValidator {
        let url: URL;

        const validationResult: IUrlValidator = {
            valid: false,
            protocol: null,
            host: null,
            port: null
        };

        try {
            url = new URL(newUrl);
        } catch (error) {
<<<<<<< HEAD
            return validationResult;
        }

        validationResult.port = Number(url.port);
=======
            if (validationResult.host === null) {
                vscode.window.showInformationMessage(localize("createNewConnection.zosmfURL",
                        "No valid value for z/OS Host. Operation Cancelled"));
                return undefined;
            } else {
                return validationResult;
            }
        }
        if (Number(url.port) === 0) {
            validationResult.port = null;
        } else {
            validationResult.port = Number(url.port);
        }

        validationResult.protocol = url.protocol;
>>>>>>> e004cdb4
        validationResult.host = url.hostname;
        // validationResult.port = Number(url.port);
        validationResult.valid = true;
        return validationResult;
    }

<<<<<<< HEAD
    public async getUrl(urlInputBox): Promise<string | undefined> {
        return new Promise<string | undefined> ((resolve) => {
            urlInputBox.onDidHide(() => { resolve(urlInputBox.value); });
            urlInputBox.onDidAccept(() => {
                let host: string;
                if (urlInputBox.value.includes(":")) {
                    if (urlInputBox.value.includes("/")) {
                        host = urlInputBox.value;
                    } else {
                        host = `https://${urlInputBox.value}`;
                    }
                } else {
                    host = `https://${urlInputBox.value}`;
                }
                // tslint:disable-next-line:no-console
                console.log(host);
                if (this.validateAndParseUrl(host).valid) {
                    resolve(host);
                } else {
                    urlInputBox.validationMessage = localize("createNewConnection.invalidzosURL",
                        "Please enter a valid host URL in the format 'company.com'.");
                }
            });
        });
    }

    public async editSession(profileLoaded: IProfileLoaded, profileName: string): Promise<any| undefined> {
        const editSession = profileLoaded.profile;
        const editURL = "https://" + editSession.host+ ":" + editSession.port;
        const editUser = editSession.user;
        const editPass = editSession.password;
        const editrej = editSession.rejectUnauthorized;
        let updUser: string;
        let updPass: string;
        let updRU: boolean;

        const updUrl = await this.urlInfo(editURL);

        if (updUrl) {
            updUser = await this.userInfo(editUser);
        } else {
            return;
=======
    public async getProfileType(): Promise<string> {
        let profileType: string;
        const profTypes = ZoweExplorerApiRegister.getInstance().registeredApiTypes();
        const typeOptions = Array.from(profTypes);
        if (typeOptions.length === 1 && typeOptions[0] === "zosmf") {
            profileType = typeOptions[0];
        } else {
            const quickPickTypeOptions: vscode.QuickPickOptions = {
                placeHolder: localize("createNewConnection.option.prompt.type.placeholder", "Profile Type"),
                ignoreFocusOut: true,
                canPickMany: false
            };
            profileType = await vscode.window.showQuickPick(typeOptions, quickPickTypeOptions);
>>>>>>> e004cdb4
        }
        return profileType;
    }

<<<<<<< HEAD
        if (updUser !== undefined) {
            updPass = await this.passwordInfo(editPass);
        } else {
            return;
=======
    public async getSchema(profileType: string): Promise<{}> {
        const profileManager = await this.getCliProfileManager(profileType);
        const configOptions = Array.from(profileManager.configurations);
        let schema: {};
        for (const val of configOptions) {
            if (val.type === profileType) {
                schema = val.schema.properties;
            }
>>>>>>> e004cdb4
        }
        return schema;
    }

<<<<<<< HEAD
        if (updPass !== undefined) {
            updRU = await this.ruInfo(editrej);
        } else {
            return;
=======
    public async optionsValue(value: string, schema: {}): Promise<vscode.InputBoxOptions> {
        let options: vscode.InputBoxOptions;
        const description: string = schema[value].optionDefinition.description.toString();
        if (schema[value].optionDefinition.hasOwnProperty("defaultValue")){
            options = {
                prompt: description,
                value: schema[value].optionDefinition.defaultValue
            };
        } else {
            options = {
                placeHolder: description,
                prompt: description
            };
>>>>>>> e004cdb4
        }
        return options;
    }

<<<<<<< HEAD
        if (updRU !== undefined) {
            const updProfile = {
                host: updUrl.host,
                port: updUrl.port,
                user: updUser,
                password: updPass,
                rejectUnauthorized: updRU,
                base64EncodedAuth: null
            };

            try {
                const updSession = await zowe.ZosmfSession.createBasicZosmfSession(updProfile);
                updProfile.base64EncodedAuth = updSession.ISession.base64EncodedAuth;
                await this.updateProfile({profile: updProfile, name: profileName});
                vscode.window.showInformationMessage(localize("editConnection.success", "Profile was successfully updated"));

                return updProfile;

            } catch (error) {
                await errorHandling(error.message);
            }
        }

    }

    public async getProfileType(): Promise<string> {
        let profileType: string;
        const profTypes = ZoweExplorerApiRegister.getInstance().registeredApiTypes();
        const typeOptions = Array.from(profTypes);
        if (typeOptions.length === 1 && typeOptions[0] === "zosmf") {
            profileType = typeOptions[0];
        } else {
            const quickPickTypeOptions: vscode.QuickPickOptions = {
                placeHolder: localize("createNewConnection.option.prompt.type.placeholder", "Profile Type"),
                ignoreFocusOut: true,
                canPickMany: false
            };
            profileType = await vscode.window.showQuickPick(typeOptions, quickPickTypeOptions);
        }
        return profileType;
    }

    public async getSchema(profileType: string): Promise<{}> {
        const profileManager = await this.getCliProfileManager(profileType);

        const configOptions = Array.from(profileManager.configurations);
        let schema: {};
        for (const val of configOptions) {
            if (val.type === profileType) {
                schema = val.schema.properties;
            }
        }
        return schema;
    }

    public async createNewConnection(profileName: string, requestedProfileType?: string): Promise<string | undefined> {
        let newUser: string;
        let newPass: string;
        let newRU: boolean;
        let newUrl: any;
        let newPort: number;
        // let newString: string;

        const profileType = requestedProfileType ? requestedProfileType : await this.getProfileType();
=======
    public async createNewConnection(profileName: string): Promise<string | undefined> {
        let profileType: string;
        let userName: string;
        let passWord: string;
        let port: number;
        let rejectUnauthorize: boolean;
        let options: vscode.InputBoxOptions;
        let isTrue: boolean;

        profileType = await this.getProfileType();
>>>>>>> e004cdb4

        const schema: {} = await this.getSchema(profileType);
        const schemaArray = Object.keys(schema);

        const schemaValues: any = {};
        schemaValues.name = profileName;

        // Go through array of schema for input values
        for (const value of schemaArray) {
            switch (value) {
            case "host" :
<<<<<<< HEAD
                newUrl = await this.urlInfo();
                // tslint:disable-next-line:no-console
                // console.log(newUrl);
                if (newUrl === undefined) {
                    vscode.window.showInformationMessage(localize("createNewConnection.zosmfURL",
                        "No valid value for z/OS URL. Operation Cancelled"));
                    return undefined;
                }
                schemaValues[value] = newUrl.host;
                if (newUrl.port !== 0) {
                    schemaValues.port = newUrl.port;
                }
                break;
            case "port" :
                if (schemaValues[value] === undefined) {
                    newPort = await this.portInfo(value, schema);
                    // tslint:disable-next-line:no-console
                    // console.log(newPort);
                    if (Number.isNaN(newPort)) {
                        vscode.window.showInformationMessage(localize("createNewConnection.undefined.port",
                            "Invalid Port number provided or operation was cancelled"));
                        return undefined;
                    }
                    schemaValues[value] = newPort;
                    break;
                }
                break;
            case "user" :
                newUser = await this.userInfo();
                // tslint:disable-next-line:no-console
                // console.log(newUser);
                if (newUser === undefined) {
                    vscode.window.showInformationMessage(localize("createNewConnection.undefined.username",
                        "Operation Cancelled"));
                    return undefined;
                }
                schemaValues[value] = newUser;
                break;
            case "password" :
                newPass = await this.passwordInfo();
                // tslint:disable-next-line:no-console
                // console.log(newPass);
                if (newPass === undefined) {
                    vscode.window.showInformationMessage(localize("createNewConnection.undefined.username",
                        "Operation Cancelled"));
                    return undefined;
                }
                schemaValues[value] = newPass;
                break;
            case "rejectUnauthorized" :
                newRU = await this.ruInfo();
                // tslint:disable-next-line:no-console
                // console.log(newRU);
                if (newRU === undefined) {
                    vscode.window.showInformationMessage(localize("createNewConnection.rejectUnauthorize",
                    "Operation Cancelled"));
                    return undefined;
                }
                schemaValues[value] = newRU;
                break;
            default:
                let options: vscode.InputBoxOptions;
                const response = await this.checkType(schema[value].type);
                switch (response) {
                    case "number" :
                        options = await this.optionsValue(value, schema);
                        const enteredValue = await vscode.window.showInputBox(options);
                        // tslint:disable-next-line:no-console
                        // console.log(enteredValue);
=======
                options = {
                    placeHolder: localize("createNewConnection.option.prompt.host.placeholder", "host.com"),
                    prompt: localize("createNewConnection.option.prompt.host",
                    "Enter a z/OS Host in the format 'host.com'."),
                };
                let host = await vscode.window.showInputBox(options);
                if (!host) {
                    vscode.window.showInformationMessage(localize("createNewConnection.zosmfURL",
                        "No valid value for z/OS Host. Operation Cancelled"));
                    return undefined;
                }
                try {
                    if (host.includes(":")) {
                        if (host.includes("/")) {
                            const result = this.parseUrl(host);
                            if (result === undefined) {
                                return undefined;
                            } else {
                            host = result.host;
                            if (result.port !== null) {
                                port = result.port;
                            }}
                        } else {
                            host = "https://" + host;
                            const result = this.parseUrl(host);
                            if (result === undefined) {
                                return undefined;
                            } else {
                            host = result.host;
                            if (result.port !== null) {
                                port = result.port;
                            }}
                        }
                    }
                    schemaValues[value] = host;
                    if (port !== null || port !== undefined) {
                        schemaValues.port = port;
                    }
                    break;
                }catch(error){
                    vscode.window.showErrorMessage("Operation Cancelled");
                }
            case "port":
                if (schemaValues[value] === undefined || schemaValues[value] === null){
                    if (schema[value].optionDefinition.hasOwnProperty("defaultValue")){
                        options = {
                            prompt: schema[value].optionDefinition.description.toString(),
                            value: schema[value].optionDefinition.defaultValue.toString()
                        };
                    } else {
                        options = {
                            placeHolder: localize("createNewConnection.option.prompt.port.placeholder", "Port Number"),
                            prompt: schema[value].optionDefinition.description.toString(),
                        };
                    }
                    port = Number(await vscode.window.showInputBox(options));
                    if (Number.isNaN(port)) {
                        vscode.window.showInformationMessage(localize("createNewConnection.undefined.port",
                        "Invalid Port number provided or operation was cancelled"));
                        return undefined;
                    }
                    if (port === 0 && schema[value].optionDefinition.hasOwnProperty("defaultValue")) {
                        schemaValues[value] = Number(schema[value].optionDefinition.defaultValue.toString());
                    } else {
                        schemaValues[value] = port;
                    }
                    break;
                } else {
                    break;
                }
            case "user":
                options = {
                    placeHolder: localize("createNewConnection.option.prompt.username.placeholder", "Optional: User Name"),
                    prompt: localize("createNewConnection.option.prompt.username",
                    "Enter the user name for the connection. Leave blank to not store."),
                    value: userName
                };
                userName = await vscode.window.showInputBox(options);
                if (userName === undefined) {
                    vscode.window.showInformationMessage(localize("createNewConnection.undefined.username",
                        "Operation Cancelled"));
                    return;
                }
                schemaValues[value] = userName;
                break;
            case "password":
                options = {
                    placeHolder: localize("createNewConnection.option.prompt.password.placeholder", "Optional: Password"),
                    prompt: localize("createNewConnection.option.prompt.password",
                    "Enter the password for the connection. Leave blank to not store."),
                    password: true,
                    value: passWord
                };
                passWord = await vscode.window.showInputBox(options);
                if (passWord === undefined) {
                    vscode.window.showInformationMessage(localize("createNewConnection.undefined.passWord",
                        "Operation Cancelled"));
                    return;
                }
                schemaValues[value] = passWord;
                break;
            case "rejectUnauthorized":
                const quickPickOptions: vscode.QuickPickOptions = {
                    placeHolder: localize("createNewConnection.option.prompt.ru.placeholder", "Reject Unauthorized Connections"),
                    ignoreFocusOut: true,
                    canPickMany: false
                };
                const selectRU = ["True - Reject connections with self-signed certificates",
                    "False - Accept connections with self-signed certificates"];
                const ruOptions = Array.from(selectRU);
                const chosenRU = await vscode.window.showQuickPick(ruOptions, quickPickOptions);
                if (chosenRU === ruOptions[0]) {
                    rejectUnauthorize = true;
                } else if (chosenRU === ruOptions[1]) {
                    rejectUnauthorize = false;
                } else {
                    vscode.window.showInformationMessage(localize("createNewConnection.rejectUnauthorize","Operation Cancelled"));
                    return undefined;
                }
                schemaValues[value] = rejectUnauthorize;
                break;
            default:
                const description: string = schema[value].optionDefinition.description.toString();
                switch (schema[value].type) {
                    case "string":
                        options = await this.optionsValue(value, schema);
                        const profValue = await vscode.window.showInputBox(options);
                        if (profValue === "") {
                            break;
                        }
                        schemaValues[value] = profValue;
                        break;
                    case "boolean":
                        const quickPickBooleanOptions: vscode.QuickPickOptions = {
                            placeHolder: description,
                            ignoreFocusOut: true,
                            canPickMany: false
                        };
                        const selectBoolean = ["True", "False"];
                        const chosenValue = await vscode.window.showQuickPick(selectBoolean, quickPickBooleanOptions);
                        if (chosenValue === selectBoolean[0]) {
                                isTrue = true;
                            } else if (chosenValue === selectBoolean[1]) {
                                isTrue = false;
                            } else {
                                vscode.window.showInformationMessage(localize("createNewConnection","Operation Cancelled"));
                                return undefined;
                            }
                        schemaValues[value] = isTrue;
                        break;
                    case "number":
                        options = await this.optionsValue(value, schema);
                        const enteredValue = await vscode.window.showInputBox(options);
>>>>>>> e004cdb4
                        if (!Number.isNaN(Number(enteredValue))) {
                            schemaValues[value] = Number(enteredValue);
                            } else {
                                if (schema[value].optionDefinition.hasOwnProperty("defaultValue")){
                                    schemaValues[value] = schema[value].optionDefinition.defaultValue;
                                } else {
                                    schemaValues[value] = undefined;
                                }
                            }
                        break;
<<<<<<< HEAD
                    case "boolean" :
                        let isTrue: boolean;
                        isTrue = await this.boolInfo(value, schema);
                        // tslint:disable-next-line:no-console
                        // console.log(isTrue);
                        if (isTrue === undefined) {
                            vscode.window.showInformationMessage(localize("createNewConnection.booleanValue",
                            "Operation Cancelled"));
                            return undefined;
                        }
                        schemaValues[value] = isTrue;
                        break;
                    default :
                        options = await this.optionsValue(value, schema);
                        const defValue = await vscode.window.showInputBox(options);
                        // tslint:disable-next-line:no-console
                        // console.log(defValue);
                        if (defValue === "") {
                            break;
                        }
                        schemaValues[value] = defValue;
=======
                    default:
                        options = await this.optionsValue(value, schema);
                        const defaultValue = await vscode.window.showInputBox(options);
                        switch (defaultValue){
                            case "True" || "true":
                                schemaValues[value] = true;
                                break;
                            case "False" || "false":
                                schemaValues[value] = false;
                                break;
                            default:
                                if (defaultValue === "") {
                                    break;
                                } else {
                                schemaValues[value] = defaultValue;
                                break;
                                }
                            }
>>>>>>> e004cdb4
                        break;
                }
            }
        }

        for (const profile of this.allProfiles) {
            if (profile.name === profileName) {
                vscode.window.showErrorMessage(localize("createNewConnection.duplicateProfileName",
                    "Profile name already exists. Please create a profile using a different name"));
                return undefined;
            }

            IConnection = {
                name: profileName,
                host: newUrl.host,
                port: newUrl.port,
                user: newUser,
                password: newPass,
                rejectUnauthorized: newRU
            };

            try {
                await this.saveProfile(schemaValues, schemaValues.name, profileType);
                vscode.window.showInformationMessage("Profile " + profileName + " was created.");
                return profileName;
            } catch (error) {
                await errorHandling(error.message);
            }
        }
    }

<<<<<<< HEAD
    public async promptCredentials(sessName, rePrompt?: boolean) {

        let repromptUser: any;
        let repromptPass: any;
        let loadProfile: any;
        let loadSession: any;
        let newUser: any;
        let newPass: any;

        try {
            loadProfile = this.loadNamedProfile(sessName.trim());
            loadSession = loadProfile.profile as ISession;
=======
        try {
            await this.saveProfile(schemaValues, schemaValues.name, profileType);
>>>>>>> e004cdb4
        } catch (error) {
            await errorHandling(error.message);
        }
<<<<<<< HEAD
=======
        vscode.window.showInformationMessage("Profile " + profileName + " was created.");
        return profileName;
    }
>>>>>>> e004cdb4


        if (rePrompt) {
            repromptUser = loadSession.user;
            repromptPass = loadSession.password;
        }

        if (!loadSession.user || rePrompt) {

            newUser = await this.userInfo(repromptUser);

            loadSession.user = loadProfile.profile.user = newUser;
        }

        if (newUser === undefined) {
            return;
        } else {
            if (!loadSession.password || rePrompt) {
                newPass = await this.passwordInfo(repromptPass);
                loadSession.password = loadProfile.profile.password = newPass;
            }
        }

        if (newPass === undefined) {
            return;
        } else {
            try {
                const updSession = await zowe.ZosmfSession.createBasicZosmfSession(loadSession as IProfile);
                if (rePrompt) {
                    await this.updateProfile(loadProfile, rePrompt);
                }
                return [updSession.ISession.user, updSession.ISession.password, updSession.ISession.base64EncodedAuth];
            } catch (error) {
                await errorHandling(error.message);
            }
        }
    }
    public async getCliProfileManager(type: string): Promise<CliProfileManager> {
        let profileManager = this.profileManagerByType.get(type);
        if (!profileManager) {
            profileManager = await new CliProfileManager({
                profileRootDirectory: path.join(getZoweDir(), "profiles"),
                type
            });
            if (profileManager) {
                this.profileManagerByType.set(type, profileManager);
            } else {
                return undefined;
            }
        }
        return profileManager;
    }

    public async getDeleteProfile() {
        const allProfiles: IProfileLoaded[] = this.allProfiles;
        const profileNamesList = allProfiles.map((temprofile) => {
            return temprofile.name;
        });

        if (!profileNamesList.length) {
            vscode.window.showInformationMessage(localize("deleteProfile.noProfilesLoaded", "No profiles available"));
            return;
        }

        const quickPickList: vscode.QuickPickOptions = {
            placeHolder: localize("deleteProfile.quickPickOption", "Select the profile you want to delete"),
            ignoreFocusOut: true,
            canPickMany: false
        };
        const sesName = await vscode.window.showQuickPick(profileNamesList, quickPickList);

        if (sesName === undefined) {
            vscode.window.showInformationMessage(localize("deleteProfile.undefined.profilename",
                "Operation Cancelled"));
            return;
        }

        return allProfiles.find((temprofile) => temprofile.name === sesName);
    }

    public async deletePrompt(deletedProfile: IProfileLoaded) {
        const profileName = deletedProfile.name;
        this.log.debug(localize("deleteProfile.log.debug", "Deleting profile ") + profileName);
        const quickPickOptions: vscode.QuickPickOptions = {
            placeHolder: localize("deleteProfile.quickPickOption", "Are you sure you want to permanently delete ") + profileName,
            ignoreFocusOut: true,
            canPickMany: false
        };
        // confirm that the user really wants to delete
        if (await vscode.window.showQuickPick([localize("deleteProfile.showQuickPick.yes", "Yes"),
            localize("deleteProfile.showQuickPick.no", "No")], quickPickOptions) !== localize("deleteProfile.showQuickPick.yes", "Yes")) {
            this.log.debug(localize("deleteProfile.showQuickPick.log.debug", "User picked no. Cancelling delete of profile"));
            return;
        }

        const profileType = ZoweExplorerApiRegister.getMvsApi(deletedProfile).getProfileTypeName();
        try {
            this.deleteProf(deletedProfile, profileName, profileType);
        } catch (error) {
            this.log.error(localize("deleteProfile.delete.log.error", "Error encountered when deleting profile! ") + JSON.stringify(error));
            await errorHandling(error, profileName, error.message);
            throw error;
        }

        vscode.window.showInformationMessage("Profile " + profileName + " was deleted.");
        return profileName;
    }

    public async deleteProf(ProfileInfo, ProfileName, ProfileType) {
        let zosmfProfile: IProfile;
        try {
            zosmfProfile = await (await this.getCliProfileManager(ProfileType))
            .delete({ profile: ProfileInfo, name: ProfileName, type: ProfileType });
        } catch (error) {
            vscode.window.showErrorMessage(error.message);
        }
        return zosmfProfile.profile;
    }

    public async deleteProfile(datasetTree: IZoweTree<IZoweDatasetTreeNode>, ussTree: IZoweTree<IZoweUSSTreeNode>,
                               jobsProvider: IZoweTree<IZoweJobTreeNode>, node?: IZoweNodeType) {

        let deleteLabel: string;
        let deletedProfile: IProfileLoaded;
        if (!node){
            deletedProfile = await this.getDeleteProfile();
        } else {
            deletedProfile = node.getProfile();
        }
        if (!deletedProfile) {
            return;
        }
        deleteLabel = deletedProfile.name;

        const deleteSuccess = await this.deletePrompt(deletedProfile);
        if (!deleteSuccess){
            vscode.window.showInformationMessage(localize("deleteProfile.noSelected",
                "Operation Cancelled"));
            return;
        }

        // Delete from Data Set Recall
        const recallDs: string[] = datasetTree.getRecall();
        recallDs.slice().reverse()
            .filter((ds) => ds.substring(1, ds.indexOf("]")).trim() === deleteLabel.toUpperCase())
            .forEach((ds) => {
                datasetTree.removeRecall(ds);
            });

        // Delete from Data Set Favorites
        const favoriteDs = datasetTree.mFavorites;
        for (let i = favoriteDs.length - 1; i >= 0; i--) {
            const findNode = favoriteDs[i].label.substring(1, favoriteDs[i].label.indexOf("]")).trim();
            if (findNode === deleteLabel) {
                datasetTree.removeFavorite(favoriteDs[i]);
                favoriteDs[i].dirty = true;
                datasetTree.refresh();
            }
        }

        // Delete from Data Set Tree
        datasetTree.mSessionNodes.forEach((sessNode) => {
            if (sessNode.getProfileName() === deleteLabel) {
                datasetTree.deleteSession(sessNode);
                sessNode.dirty = true;
                datasetTree.refresh();
            }
        });

        // Delete from USS Recall
        const recallUSS: string[] = ussTree.getRecall();
        recallUSS.slice().reverse()
            .filter((uss) => uss.substring(1, uss.indexOf("]")).trim()  === deleteLabel.toUpperCase())
            .forEach((uss) => {
                ussTree.removeRecall(uss);
            });

        // Delete from USS Favorites
        ussTree.mFavorites.forEach((ses) => {
            const findNode = ses.label.substring(1, ses.label.indexOf("]")).trim();
            if (findNode === deleteLabel) {
                ussTree.removeFavorite(ses);
                ses.dirty = true;
                ussTree.refresh();
            }
        });

        // Delete from USS Tree
        ussTree.mSessionNodes.forEach((sessNode) => {
            if (sessNode.getProfileName() === deleteLabel) {
                ussTree.deleteSession(sessNode);
                sessNode.dirty = true;
                ussTree.refresh();
            }
        });

        // Delete from Jobs Favorites
        jobsProvider.mFavorites.forEach((ses) => {
            const findNode = ses.label.substring(1, ses.label.indexOf("]")).trim();
            if (findNode === deleteLabel) {
                jobsProvider.removeFavorite(ses);
                ses.dirty = true;
                jobsProvider.refresh();
            }
        });

        // Delete from Jobs Tree
        jobsProvider.mSessionNodes.forEach((jobNode) => {
            if (jobNode.getProfileName() === deleteLabel) {
                jobsProvider.deleteSession(jobNode);
                jobNode.dirty = true;
                jobsProvider.refresh();
            }
        });

        // Delete from Data Set Sessions list
        const dsSetting: any = {...vscode.workspace.getConfiguration().get(this.dsSchema)};
        let sessDS: string[] = dsSetting.sessions;
        let faveDS: string[] = dsSetting.favorites;
        sessDS = sessDS.filter( (element) => {
            return element.trim() !== deleteLabel;
        });
        faveDS = faveDS.filter( (element) => {
            return element.substring(1, element.indexOf("]")).trim() !== deleteLabel;
        });
        dsSetting.sessions = sessDS;
        dsSetting.favorites = faveDS;
        await vscode.workspace.getConfiguration().update(this.dsSchema, dsSetting, vscode.ConfigurationTarget.Global);

        // Delete from USS Sessions list
        const ussSetting: any = {...vscode.workspace.getConfiguration().get(this.ussSchema)};
        let sessUSS: string[] = ussSetting.sessions;
        let faveUSS: string[] = ussSetting.favorites;
        sessUSS = sessUSS.filter( (element) => {
            return element.trim() !== deleteLabel;
        });
        faveUSS = faveUSS.filter( (element) => {
            return element.substring(1, element.indexOf("]")).trim() !== deleteLabel;
        });
        ussSetting.sessions = sessUSS;
        ussSetting.favorites = faveUSS;
        await vscode.workspace.getConfiguration().update(this.ussSchema, ussSetting, vscode.ConfigurationTarget.Global);

        // Delete from Jobs Sessions list
        const jobsSetting: any = {...vscode.workspace.getConfiguration().get(this.jobsSchema)};
        let sessJobs: string[] = jobsSetting.sessions;
        let faveJobs: string[] = jobsSetting.favorites;
        sessJobs = sessJobs.filter( (element) => {
            return element.trim() !== deleteLabel;
        });
        faveJobs = faveJobs.filter( (element) => {
            return element.substring(1, element.indexOf("]")).trim() !== deleteLabel;
        });
        jobsSetting.sessions = sessJobs;
        jobsSetting.favorites = faveJobs;
        await vscode.workspace.getConfiguration().update(this.jobsSchema, jobsSetting, vscode.ConfigurationTarget.Global);

        // Remove from list of all profiles
        const index = this.allProfiles.findIndex((deleteItem) => {
            return deleteItem === deletedProfile;
        });
        if (index >= 0) { this.allProfiles.splice(index, 1); }
    }

    public getAllTypes() {
        return this.allTypes;
    }

    public async getNamesForType(type: string) {
        const profileManager = await this.getCliProfileManager(type);
        const profilesForType = (await profileManager.loadAll()).filter((profile) => {
            return profile.type === type;
        });
        return profilesForType.map((profile)=> {
            return profile.name;
        });
    }

    public async directLoad(type: string, name: string): Promise<IProfileLoaded> {
        let directProfile: IProfileLoaded;
        const profileManager = await this.getCliProfileManager(type);
        if (profileManager) {
            directProfile = await profileManager.load({ name });
        }
        return directProfile;
    }

    public async getCliProfileManager(type: string): Promise<CliProfileManager> {
        let profileManager = this.profileManagerByType.get(type);
        if (!profileManager) {
            profileManager = await new CliProfileManager({
                profileRootDirectory: path.join(getZoweDir(), "profiles"),
                type
            });
            if (profileManager) {
                this.profileManagerByType.set(type, profileManager);
            } else {
                return undefined;
            }
        }
        return profileManager;
    }

    // ** Functions for handling Profile Information */

    private async urlInfo(input?) {

        let zosURL: string;

        const urlInputBox = vscode.window.createInputBox();
        if (input) {
            urlInputBox.value = input;
        }
        urlInputBox.ignoreFocusOut = true;
        urlInputBox.placeholder = localize("createNewConnection.option.prompt.url.placeholder", "https://url:port");
        urlInputBox.prompt = localize("createNewConnection.option.prompt.url",
            "Enter a z/OS URL in the format 'https://url:port'.");

        urlInputBox.show();
        zosURL = await this.getUrl(urlInputBox);
        urlInputBox.dispose();

        if (!zosURL) {
            return undefined;
        }

        const zosmfUrlParsed = this.validateAndParseUrl(zosURL);

        return zosmfUrlParsed;
    }

    private async portInfo(input: string, schema: {}){
        let options: vscode.InputBoxOptions;
        let port: number;
        if (schema[input].optionDefinition.hasOwnProperty("defaultValue")){
            options = {
                prompt: schema[input].optionDefinition.description.toString(),
                value: schema[input].optionDefinition.defaultValue.toString()
            };
        } else {
            options = {
                placeHolder: localize("createNewConnection.option.prompt.port.placeholder", "Port Number"),
                prompt: schema[input].optionDefinition.description.toString(),
            };
        }
        port = Number(await vscode.window.showInputBox(options));

        if (port === 0 && schema[input].optionDefinition.hasOwnProperty("defaultValue")) {
            port = Number(schema[input].optionDefinition.defaultValue.toString());
        } else {
            return port;
        }
        return port;
    }

    private async userInfo(input?) {

        let userName: string;

        if (input) {
            userName = input;
        }
        InputBoxOptions = {
            placeHolder: localize("createNewConnection.option.prompt.username.placeholder", "Optional: User Name"),
            prompt: localize("createNewConnection.option.prompt.username",
                                     "Enter the user name for the connection. Leave blank to not store."),
            value: userName
        };
        userName = await vscode.window.showInputBox(InputBoxOptions);

        if (userName === undefined) {
            vscode.window.showInformationMessage(localize("createNewConnection.undefined.passWord",
                "Operation Cancelled"));
            return undefined;
        }

        return userName;
    }

    private async passwordInfo(input?) {

        let passWord: string;

        if (input) {
            passWord = input;
        }

        InputBoxOptions = {
            placeHolder: localize("createNewConnection.option.prompt.password.placeholder", "Optional: Password"),
            prompt: localize("createNewConnection.option.prompt.password",
                                     "Enter the password for the connection. Leave blank to not store."),
            password: true,
            value: passWord
        };
        passWord = await vscode.window.showInputBox(InputBoxOptions);

        if (passWord === undefined) {
            vscode.window.showInformationMessage(localize("createNewConnection.undefined.passWord",
                "Operation Cancelled"));
            return undefined;
        }

        return passWord;
    }

    private async ruInfo(input?) {

        let rejectUnauthorize: boolean;

        if (input !== undefined) {
            rejectUnauthorize = input;
        }

        const quickPickOptions: vscode.QuickPickOptions = {
            placeHolder: localize("createNewConnection.option.prompt.ru.placeholder", "Reject Unauthorized Connections"),
            ignoreFocusOut: true,
            canPickMany: false
        };

        const selectRU = ["True - Reject connections with self-signed certificates",
            "False - Accept connections with self-signed certificates"];

        const ruOptions = Array.from(selectRU);

        const chosenRU = await vscode.window.showQuickPick(ruOptions, quickPickOptions);

        if (chosenRU === ruOptions[0]) {
            rejectUnauthorize = true;
        } else if (chosenRU === ruOptions[1]) {
            rejectUnauthorize = false;
        } else {
            vscode.window.showInformationMessage(localize("createNewConnection.rejectUnauthorize",
                    "Operation Cancelled"));
            return undefined;
        }

        return rejectUnauthorize;
    }

    private async boolInfo(input: string, schema: {}) {
        let isTrue: boolean;
        const description: string = schema[input].optionDefinition.description.toString();
        const quickPickBooleanOptions: vscode.QuickPickOptions = {
            placeHolder: description,
            ignoreFocusOut: true,
            canPickMany: false
        };
        const selectBoolean = ["True", "False"];
        const chosenValue = await vscode.window.showQuickPick(selectBoolean, quickPickBooleanOptions);
        if (chosenValue === selectBoolean[0]) {
            isTrue = true;
        } else if (chosenValue === selectBoolean[1]) {
            isTrue = false;
        } else {
            // vscode.window.showInformationMessage(localize("createNewConnection.boolean","Operation Cancelled"));
            return undefined;
        }
        return isTrue;
    }

    private async optionsValue(value: string, schema: {}): Promise<vscode.InputBoxOptions> {
        let options: vscode.InputBoxOptions;
        const description: string = schema[value].optionDefinition.description.toString();
        if (schema[value].optionDefinition.hasOwnProperty("defaultValue")){
            options = {
                prompt: description,
                value: schema[value].optionDefinition.defaultValue
            };
        } else {
            options = {
                placeHolder: description,
                prompt: description
            };
        }
        return options;
    }

    private async checkType(input?): Promise<string> {
        const isTrue = Array.isArray(input);
        let test: string;
        let index: number;
        if (isTrue) {
            if (input.includes("boolean")) {
                index = input.indexOf("boolean");
                test = input[index];
                return test;
            }
            if (input.includes("number")) {
                index = input.indexOf("number");
                test = input[index];
                return test;
            }
            if (input.includes("string")) {
                index = input.indexOf("string");
                test = input[index];
                return test;
            }
        } else {
            test = input;
        }
        return test;
    }

    // ** Functions that Calls Get CLI Profile Manager  */

    private async updateProfile(ProfileInfo, rePrompt?: boolean) {

        for (const type of ZoweExplorerApiRegister.getInstance().registeredApiTypes()) {
            const profileManager = await this.getCliProfileManager(type);
            this.loadedProfile = (await profileManager.load({ name: ProfileInfo.name }));
        }
<<<<<<< HEAD


        const OrigProfileInfo = this.loadedProfile.profile;
        const NewProfileInfo = ProfileInfo.profile;

        if (!rePrompt) {
            OrigProfileInfo.user = NewProfileInfo.user;
=======
        const OrigProfileInfo = this.loadedProfile.profile as ISession;
        const NewProfileInfo = ProfileInfo.profile;
        if (OrigProfileInfo.user) {
            OrigProfileInfo.user = NewProfileInfo.user;
        }
        if (OrigProfileInfo.password) {
>>>>>>> e004cdb4
            OrigProfileInfo.password = NewProfileInfo.password;
        }

        OrigProfileInfo.host = NewProfileInfo.host;
        OrigProfileInfo.port = NewProfileInfo.port;
        OrigProfileInfo.rejectUnauthorized = NewProfileInfo.rejectUnauthorized;

        const updateParms: IUpdateProfile = {
            name: this.loadedProfile.name,
            merge: true,
            profile: OrigProfileInfo as IProfile
        };
        try {
            (await this.getCliProfileManager(this.loadedProfile.type)).update(updateParms);
        } catch (error) {
            vscode.window.showErrorMessage(error.message);
        }
    }

    private async saveProfile(ProfileInfo, ProfileName, ProfileType) {
        let newProfile: IProfile;
        try {
            newProfile = await (await this.getCliProfileManager(ProfileType)).save({ profile: ProfileInfo, name: ProfileName, type: ProfileType });
        } catch (error) {
            vscode.window.showErrorMessage(error.message);
        }
<<<<<<< HEAD
        return zosmfProfile.profile;
=======
        return newProfile.profile;
>>>>>>> e004cdb4
    }
}<|MERGE_RESOLUTION|>--- conflicted
+++ resolved
@@ -28,7 +28,6 @@
     port: number;
 }
 
-<<<<<<< HEAD
 let IConnection: {
     name: string;
     host: string;
@@ -39,8 +38,6 @@
 };
 
 let InputBoxOptions: vscode.InputBoxOptions;
-=======
->>>>>>> e004cdb4
 export enum ValidProfileEnum {
     VALID = 0,
     INVALID = -1
@@ -147,7 +144,7 @@
         }
     }
 
-    public parseUrl(newUrl: string): IUrlValidator {
+    public validateAndParseUrl(newUrl: string): IUrlValidator {
         let url: URL;
 
         const validationResult: IUrlValidator = {
@@ -160,35 +157,15 @@
         try {
             url = new URL(newUrl);
         } catch (error) {
-<<<<<<< HEAD
             return validationResult;
         }
 
         validationResult.port = Number(url.port);
-=======
-            if (validationResult.host === null) {
-                vscode.window.showInformationMessage(localize("createNewConnection.zosmfURL",
-                        "No valid value for z/OS Host. Operation Cancelled"));
-                return undefined;
-            } else {
-                return validationResult;
-            }
-        }
-        if (Number(url.port) === 0) {
-            validationResult.port = null;
-        } else {
-            validationResult.port = Number(url.port);
-        }
-
-        validationResult.protocol = url.protocol;
->>>>>>> e004cdb4
         validationResult.host = url.hostname;
-        // validationResult.port = Number(url.port);
         validationResult.valid = true;
         return validationResult;
     }
 
-<<<<<<< HEAD
     public async getUrl(urlInputBox): Promise<string | undefined> {
         return new Promise<string | undefined> ((resolve) => {
             urlInputBox.onDidHide(() => { resolve(urlInputBox.value); });
@@ -231,69 +208,20 @@
             updUser = await this.userInfo(editUser);
         } else {
             return;
-=======
-    public async getProfileType(): Promise<string> {
-        let profileType: string;
-        const profTypes = ZoweExplorerApiRegister.getInstance().registeredApiTypes();
-        const typeOptions = Array.from(profTypes);
-        if (typeOptions.length === 1 && typeOptions[0] === "zosmf") {
-            profileType = typeOptions[0];
-        } else {
-            const quickPickTypeOptions: vscode.QuickPickOptions = {
-                placeHolder: localize("createNewConnection.option.prompt.type.placeholder", "Profile Type"),
-                ignoreFocusOut: true,
-                canPickMany: false
-            };
-            profileType = await vscode.window.showQuickPick(typeOptions, quickPickTypeOptions);
->>>>>>> e004cdb4
-        }
-        return profileType;
-    }
-
-<<<<<<< HEAD
+        }
+
         if (updUser !== undefined) {
             updPass = await this.passwordInfo(editPass);
         } else {
             return;
-=======
-    public async getSchema(profileType: string): Promise<{}> {
-        const profileManager = await this.getCliProfileManager(profileType);
-        const configOptions = Array.from(profileManager.configurations);
-        let schema: {};
-        for (const val of configOptions) {
-            if (val.type === profileType) {
-                schema = val.schema.properties;
-            }
->>>>>>> e004cdb4
-        }
-        return schema;
-    }
-
-<<<<<<< HEAD
+        }
+
         if (updPass !== undefined) {
             updRU = await this.ruInfo(editrej);
         } else {
             return;
-=======
-    public async optionsValue(value: string, schema: {}): Promise<vscode.InputBoxOptions> {
-        let options: vscode.InputBoxOptions;
-        const description: string = schema[value].optionDefinition.description.toString();
-        if (schema[value].optionDefinition.hasOwnProperty("defaultValue")){
-            options = {
-                prompt: description,
-                value: schema[value].optionDefinition.defaultValue
-            };
-        } else {
-            options = {
-                placeHolder: description,
-                prompt: description
-            };
->>>>>>> e004cdb4
-        }
-        return options;
-    }
-
-<<<<<<< HEAD
+        }
+
         if (updRU !== undefined) {
             const updProfile = {
                 host: updUrl.host,
@@ -355,21 +283,8 @@
         let newRU: boolean;
         let newUrl: any;
         let newPort: number;
-        // let newString: string;
 
         const profileType = requestedProfileType ? requestedProfileType : await this.getProfileType();
-=======
-    public async createNewConnection(profileName: string): Promise<string | undefined> {
-        let profileType: string;
-        let userName: string;
-        let passWord: string;
-        let port: number;
-        let rejectUnauthorize: boolean;
-        let options: vscode.InputBoxOptions;
-        let isTrue: boolean;
-
-        profileType = await this.getProfileType();
->>>>>>> e004cdb4
 
         const schema: {} = await this.getSchema(profileType);
         const schemaArray = Object.keys(schema);
@@ -381,10 +296,7 @@
         for (const value of schemaArray) {
             switch (value) {
             case "host" :
-<<<<<<< HEAD
                 newUrl = await this.urlInfo();
-                // tslint:disable-next-line:no-console
-                // console.log(newUrl);
                 if (newUrl === undefined) {
                     vscode.window.showInformationMessage(localize("createNewConnection.zosmfURL",
                         "No valid value for z/OS URL. Operation Cancelled"));
@@ -398,8 +310,6 @@
             case "port" :
                 if (schemaValues[value] === undefined) {
                     newPort = await this.portInfo(value, schema);
-                    // tslint:disable-next-line:no-console
-                    // console.log(newPort);
                     if (Number.isNaN(newPort)) {
                         vscode.window.showInformationMessage(localize("createNewConnection.undefined.port",
                             "Invalid Port number provided or operation was cancelled"));
@@ -411,8 +321,6 @@
                 break;
             case "user" :
                 newUser = await this.userInfo();
-                // tslint:disable-next-line:no-console
-                // console.log(newUser);
                 if (newUser === undefined) {
                     vscode.window.showInformationMessage(localize("createNewConnection.undefined.username",
                         "Operation Cancelled"));
@@ -422,8 +330,6 @@
                 break;
             case "password" :
                 newPass = await this.passwordInfo();
-                // tslint:disable-next-line:no-console
-                // console.log(newPass);
                 if (newPass === undefined) {
                     vscode.window.showInformationMessage(localize("createNewConnection.undefined.username",
                         "Operation Cancelled"));
@@ -433,8 +339,6 @@
                 break;
             case "rejectUnauthorized" :
                 newRU = await this.ruInfo();
-                // tslint:disable-next-line:no-console
-                // console.log(newRU);
                 if (newRU === undefined) {
                     vscode.window.showInformationMessage(localize("createNewConnection.rejectUnauthorize",
                     "Operation Cancelled"));
@@ -449,163 +353,6 @@
                     case "number" :
                         options = await this.optionsValue(value, schema);
                         const enteredValue = await vscode.window.showInputBox(options);
-                        // tslint:disable-next-line:no-console
-                        // console.log(enteredValue);
-=======
-                options = {
-                    placeHolder: localize("createNewConnection.option.prompt.host.placeholder", "host.com"),
-                    prompt: localize("createNewConnection.option.prompt.host",
-                    "Enter a z/OS Host in the format 'host.com'."),
-                };
-                let host = await vscode.window.showInputBox(options);
-                if (!host) {
-                    vscode.window.showInformationMessage(localize("createNewConnection.zosmfURL",
-                        "No valid value for z/OS Host. Operation Cancelled"));
-                    return undefined;
-                }
-                try {
-                    if (host.includes(":")) {
-                        if (host.includes("/")) {
-                            const result = this.parseUrl(host);
-                            if (result === undefined) {
-                                return undefined;
-                            } else {
-                            host = result.host;
-                            if (result.port !== null) {
-                                port = result.port;
-                            }}
-                        } else {
-                            host = "https://" + host;
-                            const result = this.parseUrl(host);
-                            if (result === undefined) {
-                                return undefined;
-                            } else {
-                            host = result.host;
-                            if (result.port !== null) {
-                                port = result.port;
-                            }}
-                        }
-                    }
-                    schemaValues[value] = host;
-                    if (port !== null || port !== undefined) {
-                        schemaValues.port = port;
-                    }
-                    break;
-                }catch(error){
-                    vscode.window.showErrorMessage("Operation Cancelled");
-                }
-            case "port":
-                if (schemaValues[value] === undefined || schemaValues[value] === null){
-                    if (schema[value].optionDefinition.hasOwnProperty("defaultValue")){
-                        options = {
-                            prompt: schema[value].optionDefinition.description.toString(),
-                            value: schema[value].optionDefinition.defaultValue.toString()
-                        };
-                    } else {
-                        options = {
-                            placeHolder: localize("createNewConnection.option.prompt.port.placeholder", "Port Number"),
-                            prompt: schema[value].optionDefinition.description.toString(),
-                        };
-                    }
-                    port = Number(await vscode.window.showInputBox(options));
-                    if (Number.isNaN(port)) {
-                        vscode.window.showInformationMessage(localize("createNewConnection.undefined.port",
-                        "Invalid Port number provided or operation was cancelled"));
-                        return undefined;
-                    }
-                    if (port === 0 && schema[value].optionDefinition.hasOwnProperty("defaultValue")) {
-                        schemaValues[value] = Number(schema[value].optionDefinition.defaultValue.toString());
-                    } else {
-                        schemaValues[value] = port;
-                    }
-                    break;
-                } else {
-                    break;
-                }
-            case "user":
-                options = {
-                    placeHolder: localize("createNewConnection.option.prompt.username.placeholder", "Optional: User Name"),
-                    prompt: localize("createNewConnection.option.prompt.username",
-                    "Enter the user name for the connection. Leave blank to not store."),
-                    value: userName
-                };
-                userName = await vscode.window.showInputBox(options);
-                if (userName === undefined) {
-                    vscode.window.showInformationMessage(localize("createNewConnection.undefined.username",
-                        "Operation Cancelled"));
-                    return;
-                }
-                schemaValues[value] = userName;
-                break;
-            case "password":
-                options = {
-                    placeHolder: localize("createNewConnection.option.prompt.password.placeholder", "Optional: Password"),
-                    prompt: localize("createNewConnection.option.prompt.password",
-                    "Enter the password for the connection. Leave blank to not store."),
-                    password: true,
-                    value: passWord
-                };
-                passWord = await vscode.window.showInputBox(options);
-                if (passWord === undefined) {
-                    vscode.window.showInformationMessage(localize("createNewConnection.undefined.passWord",
-                        "Operation Cancelled"));
-                    return;
-                }
-                schemaValues[value] = passWord;
-                break;
-            case "rejectUnauthorized":
-                const quickPickOptions: vscode.QuickPickOptions = {
-                    placeHolder: localize("createNewConnection.option.prompt.ru.placeholder", "Reject Unauthorized Connections"),
-                    ignoreFocusOut: true,
-                    canPickMany: false
-                };
-                const selectRU = ["True - Reject connections with self-signed certificates",
-                    "False - Accept connections with self-signed certificates"];
-                const ruOptions = Array.from(selectRU);
-                const chosenRU = await vscode.window.showQuickPick(ruOptions, quickPickOptions);
-                if (chosenRU === ruOptions[0]) {
-                    rejectUnauthorize = true;
-                } else if (chosenRU === ruOptions[1]) {
-                    rejectUnauthorize = false;
-                } else {
-                    vscode.window.showInformationMessage(localize("createNewConnection.rejectUnauthorize","Operation Cancelled"));
-                    return undefined;
-                }
-                schemaValues[value] = rejectUnauthorize;
-                break;
-            default:
-                const description: string = schema[value].optionDefinition.description.toString();
-                switch (schema[value].type) {
-                    case "string":
-                        options = await this.optionsValue(value, schema);
-                        const profValue = await vscode.window.showInputBox(options);
-                        if (profValue === "") {
-                            break;
-                        }
-                        schemaValues[value] = profValue;
-                        break;
-                    case "boolean":
-                        const quickPickBooleanOptions: vscode.QuickPickOptions = {
-                            placeHolder: description,
-                            ignoreFocusOut: true,
-                            canPickMany: false
-                        };
-                        const selectBoolean = ["True", "False"];
-                        const chosenValue = await vscode.window.showQuickPick(selectBoolean, quickPickBooleanOptions);
-                        if (chosenValue === selectBoolean[0]) {
-                                isTrue = true;
-                            } else if (chosenValue === selectBoolean[1]) {
-                                isTrue = false;
-                            } else {
-                                vscode.window.showInformationMessage(localize("createNewConnection","Operation Cancelled"));
-                                return undefined;
-                            }
-                        schemaValues[value] = isTrue;
-                        break;
-                    case "number":
-                        options = await this.optionsValue(value, schema);
-                        const enteredValue = await vscode.window.showInputBox(options);
->>>>>>> e004cdb4
                         if (!Number.isNaN(Number(enteredValue))) {
                             schemaValues[value] = Number(enteredValue);
                             } else {
@@ -616,12 +363,9 @@
                                 }
                             }
                         break;
-<<<<<<< HEAD
                     case "boolean" :
                         let isTrue: boolean;
                         isTrue = await this.boolInfo(value, schema);
-                        // tslint:disable-next-line:no-console
-                        // console.log(isTrue);
                         if (isTrue === undefined) {
                             vscode.window.showInformationMessage(localize("createNewConnection.booleanValue",
                             "Operation Cancelled"));
@@ -632,32 +376,10 @@
                     default :
                         options = await this.optionsValue(value, schema);
                         const defValue = await vscode.window.showInputBox(options);
-                        // tslint:disable-next-line:no-console
-                        // console.log(defValue);
                         if (defValue === "") {
                             break;
                         }
                         schemaValues[value] = defValue;
-=======
-                    default:
-                        options = await this.optionsValue(value, schema);
-                        const defaultValue = await vscode.window.showInputBox(options);
-                        switch (defaultValue){
-                            case "True" || "true":
-                                schemaValues[value] = true;
-                                break;
-                            case "False" || "false":
-                                schemaValues[value] = false;
-                                break;
-                            default:
-                                if (defaultValue === "") {
-                                    break;
-                                } else {
-                                schemaValues[value] = defaultValue;
-                                break;
-                                }
-                            }
->>>>>>> e004cdb4
                         break;
                 }
             }
@@ -689,7 +411,6 @@
         }
     }
 
-<<<<<<< HEAD
     public async promptCredentials(sessName, rePrompt?: boolean) {
 
         let repromptUser: any;
@@ -702,20 +423,9 @@
         try {
             loadProfile = this.loadNamedProfile(sessName.trim());
             loadSession = loadProfile.profile as ISession;
-=======
-        try {
-            await this.saveProfile(schemaValues, schemaValues.name, profileType);
->>>>>>> e004cdb4
         } catch (error) {
             await errorHandling(error.message);
         }
-<<<<<<< HEAD
-=======
-        vscode.window.showInformationMessage("Profile " + profileName + " was created.");
-        return profileName;
-    }
->>>>>>> e004cdb4
-
 
         if (rePrompt) {
             repromptUser = loadSession.user;
@@ -751,21 +461,6 @@
                 await errorHandling(error.message);
             }
         }
-    }
-    public async getCliProfileManager(type: string): Promise<CliProfileManager> {
-        let profileManager = this.profileManagerByType.get(type);
-        if (!profileManager) {
-            profileManager = await new CliProfileManager({
-                profileRootDirectory: path.join(getZoweDir(), "profiles"),
-                type
-            });
-            if (profileManager) {
-                this.profileManagerByType.set(type, profileManager);
-            } else {
-                return undefined;
-            }
-        }
-        return profileManager;
     }
 
     public async getDeleteProfile() {
@@ -1169,7 +864,6 @@
         } else if (chosenValue === selectBoolean[1]) {
             isTrue = false;
         } else {
-            // vscode.window.showInformationMessage(localize("createNewConnection.boolean","Operation Cancelled"));
             return undefined;
         }
         return isTrue;
@@ -1226,22 +920,12 @@
             const profileManager = await this.getCliProfileManager(type);
             this.loadedProfile = (await profileManager.load({ name: ProfileInfo.name }));
         }
-<<<<<<< HEAD
-
 
         const OrigProfileInfo = this.loadedProfile.profile;
         const NewProfileInfo = ProfileInfo.profile;
 
         if (!rePrompt) {
             OrigProfileInfo.user = NewProfileInfo.user;
-=======
-        const OrigProfileInfo = this.loadedProfile.profile as ISession;
-        const NewProfileInfo = ProfileInfo.profile;
-        if (OrigProfileInfo.user) {
-            OrigProfileInfo.user = NewProfileInfo.user;
-        }
-        if (OrigProfileInfo.password) {
->>>>>>> e004cdb4
             OrigProfileInfo.password = NewProfileInfo.password;
         }
 
@@ -1268,10 +952,6 @@
         } catch (error) {
             vscode.window.showErrorMessage(error.message);
         }
-<<<<<<< HEAD
-        return zosmfProfile.profile;
-=======
         return newProfile.profile;
->>>>>>> e004cdb4
     }
 }