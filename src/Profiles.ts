--- conflicted
+++ resolved
@@ -9,22 +9,13 @@
 *                                                                                 *
 */
 
-<<<<<<< HEAD
-import { IProfileLoaded, Logger, CliProfileManager, Imperative, ImperativeConfig, IProfile, ISession } from "@zowe/imperative";
-=======
-import { IProfileLoaded, Logger, CliProfileManager, IProfile, ISession, ImperativeConfig } from "@brightside/imperative";
->>>>>>> 372dd73f
+import { IProfileLoaded, Logger, CliProfileManager, IProfile, ISession, ImperativeConfig } from "@zowe/imperative";
 import * as nls from "vscode-nls";
 import * as path from "path";
 import { URL } from "url";
 import * as vscode from "vscode";
-<<<<<<< HEAD
 import * as zowe from "@zowe/cli";
-import * as ProfileLoader from "./ProfileLoader";
-=======
-import * as zowe from "@brightside/core";
 import { getZoweDir } from "./extension";
->>>>>>> 372dd73f
 const localize = nls.config({ messageFormat: nls.MessageFormat.file })();
 
 interface IUrlValidator {
@@ -293,30 +284,6 @@
     }
 
     private async saveProfile(ProfileInfo, ProfileName, ProfileType) {
-<<<<<<< HEAD
-        const mainZoweDir = path.join(require.resolve("@zowe/cli"), "..", "..", "..", "..");
-        // we have to mock a few things to get the Imperative.init to work properly
-        try {
-            (process.mainModule as any).filename = require.resolve("@zowe/cli");
-        } catch (error) {
-            vscode.window.showErrorMessage(error.message);
-        }
-        try {
-            ((process.mainModule as any).paths as any).unshift(mainZoweDir);
-        } catch (error) {
-            vscode.window.showErrorMessage(error.message);
-        }
-        if (this.initValue === -1) {
-            try {
-                // we need to call Imperative.init so that any installed credential manager plugins are loaded
-                await Imperative.init({ configurationModule: require.resolve("@zowe/cli/lib/imperative.js") });
-            } catch (error) {
-                vscode.window.showErrorMessage(error.message);
-            }
-            this.initValue = 0;
-        }
-=======
->>>>>>> 372dd73f
         let zosmfProfile: IProfile;
         try {
             zosmfProfile = await (await this.getCliProfileManager(ProfileType)).save({ profile: ProfileInfo, name: ProfileName, type: ProfileType });
@@ -326,27 +293,12 @@
         return zosmfProfile.profile;
     }
 
-<<<<<<< HEAD
-    private isSpawnReqd() {
-        if (this.spawnValue === -1) {
-            const homedir = os.homedir();
-            this.spawnValue = 0;
-            try {
-                const fileName = path.join(homedir, ".zowe", "settings", "imperative.json");
-                const settings = JSON.parse(fs.readFileSync(fileName).toString());
-                this.spawnValue = settings.overrides.CredentialManager !== false ? 0 : 1;
-            } catch (error) {
-                // default to spawn
-                this.spawnValue = 0;
-            }
-=======
     private async getCliProfileManager( type: string ) {
         if (!this.profileManager) {
             this.profileManager = await new CliProfileManager({
                 profileRootDirectory: path.join(getZoweDir(), "profiles"),
                 type
             });
->>>>>>> 372dd73f
         }
         return this.profileManager;
     }
