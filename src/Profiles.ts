/*
* This program and the accompanying materials are made available under the terms of the *
* Eclipse Public License v2.0 which accompanies this distribution, and is available at *
* https://www.eclipse.org/legal/epl-v20.html                                      *
*                                                                                 *
* SPDX-License-Identifier: EPL-2.0                                                *
*                                                                                 *
* Copyright Contributors to the Zowe Project.                                     *
*                                                                                 *
*/

import { IProfileLoaded, Logger, CliProfileManager, IProfile, ISession } from "@brightside/imperative";
import * as nls from "vscode-nls";
import * as os from "os";
import * as path from "path";
import { URL } from "url";
import * as vscode from "vscode";
import * as zowe from "@brightside/core";
const localize = nls.config({ messageFormat: nls.MessageFormat.file })();
interface IUrlValidator {
    valid: boolean;
    host: string;
    port: number;
}

let IConnection: {
    name: string;
    host: string;
    port: number;
    user: string;
    password: string;
    rejectUnauthorized: boolean;
};

export class Profiles { // Processing stops if there are no profiles detected
    public static async createInstance(log: Logger, type: string = "zosmf") {
        const profile = new Profiles(log, type);
        profile.type = type;
        await profile.refresh();
        Profiles.loader.set(type, profile);
        return profile;
    }

    public static getInstance(type: string = "zosmf") {
        return Profiles.loader.get(type);
    }

    private static loader: Map<string, Profiles> = new Map();
    public allProfiles: IProfileLoaded[] = [];
    public defaultProfile: IProfileLoaded;
    private profileManager;
    private constructor(public log: Logger, private type: string) {}

    public loadNamedProfile(name: string): IProfileLoaded {
        for (const profile of this.allProfiles) {
            if (profile.name === name && profile.type === this.type) {
                return profile;
            }
        }
        throw new Error(localize("loadNamedProfile.error.profileName", "Could not find profile named: ")
            + name + localize("loadNamedProfile.error.period", "."));
    }

    public getDefaultProfile(): IProfileLoaded {
        return this.defaultProfile;
    }

    public async refresh() {
        const profileManager = await this.getCliProfileManager(this.type);
        this.allProfiles = (await profileManager.loadAll()).filter((profile) => {
            return profile.type === this.type;
        });
        if (this.allProfiles.length > 0) {
            this.defaultProfile = (await profileManager.load({ loadDefault: true }));
        }
    }

    public validateAndParseUrl = (newUrl: string): IUrlValidator => {

        let url: URL;
        const validProtocols: string[] = ["https"];
        const DEFAULT_HTTPS_PORT: number = 443;

        const validationResult: IUrlValidator = {
            valid: false,
            host: null,
            port: null
        };

        try {
            url = new URL(newUrl);
        } catch (error) {
            return validationResult;
        }

        // overkill with only one valid protocol, but we may expand profile types and protocols in the future?
        if (!validProtocols.some((validProtocol: string) => url.protocol.includes(validProtocol))) {
            return validationResult;
        }

        // if port is empty, set https defaults
        if (!url.port.trim()) {
            validationResult.port = DEFAULT_HTTPS_PORT;
        }
        else {
            validationResult.port = Number(url.port);
        }

        validationResult.host = url.hostname;
        validationResult.valid = true;
        return validationResult;
    }

<<<<<<< HEAD
    public async createNewConnection(profileName: string, ProfileType: string ="zosmf"): Promise<string | undefined> {
=======
    public async getUrl(urlInputBox): Promise<string | undefined> {
        return new Promise<string | undefined> ((resolve) => {
            urlInputBox.onDidHide(() => { resolve(urlInputBox.value); });
            urlInputBox.onDidAccept(() => {
                if (this.validateAndParseUrl(urlInputBox.value).valid) {
                    resolve(urlInputBox.value);
                } else {
                    urlInputBox.validationMessage = localize("createNewConnection.invalidzosmfURL", "Please enter a valid URL in the format https://url:port.");
                }
            });
        });
    }

    public async createNewConnection(profileName: string): Promise<string | undefined> {
>>>>>>> 5e95b1ef
        let userName: string;
        let passWord: string;
        let zosmfURL: string;
        let rejectUnauthorize: boolean;
        let options: vscode.InputBoxOptions;

        const urlInputBox = vscode.window.createInputBox();
        urlInputBox.ignoreFocusOut = true;
        urlInputBox.placeholder = localize("createNewConnection.option.prompt.url.placeholder", "https://url:port");
        urlInputBox.prompt = localize("createNewConnection.option.prompt.url",
            "Enter a z/OSMF URL in the format 'https://url:port'.");

        urlInputBox.show();
        zosmfURL = await this.getUrl(urlInputBox);
        urlInputBox.dispose();

        if (!zosmfURL) {
            vscode.window.showInformationMessage(localize("createNewConnection.zosmfURL",
                "No valid value for z/OSMF URL. Operation Cancelled"));
            return undefined;
        }

        const zosmfUrlParsed = this.validateAndParseUrl(zosmfURL);

        options = {
            placeHolder: localize("createNewConnection.option.prompt.username.placeholder", "Optional: User Name"),
            prompt: localize("createNewConnection.option.prompt.username", "Enter the user name for the connection. Leave blank to not store."),
            value: userName
        };
        userName = await vscode.window.showInputBox(options);

        if (userName === undefined) {
            vscode.window.showInformationMessage(localize("createNewConnection.undefined.username",
                "Operation Cancelled"));
            return;
        }

        options = {
            placeHolder: localize("createNewConnection.option.prompt.password.placeholder", "Optional: Password"),
            prompt: localize("createNewConnection.option.prompt.password", "Enter the password for the connection. Leave blank to not store."),
            password: true,
            value: passWord
        };
        passWord = await vscode.window.showInputBox(options);

        if (passWord === undefined) {
            vscode.window.showInformationMessage(localize("createNewConnection.undefined.passWord",
                "Operation Cancelled"));
            return;
        }

        const quickPickOptions: vscode.QuickPickOptions = {
            placeHolder: localize("createNewConnection.option.prompt.ru.placeholder", "Reject Unauthorized Connections"),
            ignoreFocusOut: true,
            canPickMany: false
        };

        const selectRU = ["True - Reject connections with self-signed certificates",
            "False - Accept connections with self-signed certificates"];

        const ruOptions = Array.from(selectRU);

        const chosenRU = await vscode.window.showQuickPick(ruOptions, quickPickOptions);

        if (chosenRU === ruOptions[0]) {
            rejectUnauthorize = true;
        } else if (chosenRU === ruOptions[1]) {
            rejectUnauthorize = false;
        } else {
            vscode.window.showInformationMessage(localize("createNewConnection.rejectUnauthorize",
                "Operation Cancelled"));
            return undefined;
        }

        for (const profile of this.allProfiles) {
            if (profile.name === profileName) {
                vscode.window.showErrorMessage(localize("createNewConnection.duplicateProfileName",
                    "Profile name already exists. Please create a profile using a different name"));
                return undefined;
            }
        }

        IConnection = {
            name: profileName,
            host: zosmfUrlParsed.host,
            port: zosmfUrlParsed.port,
            user: userName,
            password: passWord,
            rejectUnauthorized: rejectUnauthorize
        };

        let newProfile: IProfile;

        try {
            newProfile = await this.saveProfile(IConnection, IConnection.name, ProfileType);
        } catch (error) {
            vscode.window.showErrorMessage(error.message);
        }
        await zowe.ZosmfSession.createBasicZosmfSession(newProfile);
        vscode.window.showInformationMessage("Profile " + profileName + " was created.");
        return profileName;
    }

    public async promptCredentials(sessName) {
        let userName: string;
        let passWord: string;
        let options: vscode.InputBoxOptions;

        const loadProfile = this.loadNamedProfile(sessName);
        const loadSession = loadProfile.profile as ISession;

        if (!loadSession.user) {

            options = {
                placeHolder: localize("promptcredentials.option.prompt.username.placeholder", "User Name"),
                prompt: localize("promptcredentials.option.prompt.username", "Enter the user name for the connection"),
                value: userName
            };
            userName = await vscode.window.showInputBox(options);

            if (!userName) {
                vscode.window.showErrorMessage(localize("promptcredentials.invalidusername",
                        "Please enter your z/OS username. Operation Cancelled"));
                return;
            } else {
                loadSession.user = userName;
            }
        }

        if (!loadSession.password) {
            passWord = loadSession.password;

            options = {
                placeHolder: localize("promptcredentials.option.prompt.password.placeholder", "Password"),
                prompt: localize("promptcredentials.option.prompt.password", "Enter a password for the connection"),
                password: true,
                value: passWord
            };
            passWord = await vscode.window.showInputBox(options);

            if (!passWord) {
                vscode.window.showErrorMessage(localize("promptcredentials.invalidpassword",
                        "Please enter your z/OS password. Operation Cancelled"));
                return;
            } else {
                loadSession.password = passWord.trim();
            }
        }
        const updSession = await zowe.ZosmfSession.createBasicZosmfSession(loadSession as IProfile);
        return [updSession.ISession.user, updSession.ISession.password, updSession.ISession.base64EncodedAuth];
    }

    private async saveProfile(ProfileInfo, ProfileName, ProfileType) {
        let zosmfProfile: IProfile;
        try {
            zosmfProfile = await (await this.getCliProfileManager(ProfileType)).save({ profile: ProfileInfo, name: ProfileName, type: ProfileType });
        } catch (error) {
            vscode.window.showErrorMessage(error.message);
        }
        return zosmfProfile.profile;
    }

    private async getCliProfileManager( type: string ) {
        if (!this.profileManager) {
            this.profileManager = await new CliProfileManager({
                profileRootDirectory: path.join(os.homedir(), ".zowe", "profiles"),
                type
            });
        }
        return this.profileManager;
    }
}<|MERGE_RESOLUTION|>--- conflicted
+++ resolved
@@ -111,10 +111,7 @@
         return validationResult;
     }
 
-<<<<<<< HEAD
-    public async createNewConnection(profileName: string, ProfileType: string ="zosmf"): Promise<string | undefined> {
-=======
-    public async getUrl(urlInputBox): Promise<string | undefined> {
+  public async getUrl(urlInputBox): Promise<string | undefined> {
         return new Promise<string | undefined> ((resolve) => {
             urlInputBox.onDidHide(() => { resolve(urlInputBox.value); });
             urlInputBox.onDidAccept(() => {
@@ -127,8 +124,7 @@
         });
     }
 
-    public async createNewConnection(profileName: string): Promise<string | undefined> {
->>>>>>> 5e95b1ef
+    public async createNewConnection(profileName: string, ProfileType: string ="zosmf"): Promise<string | undefined> {
         let userName: string;
         let passWord: string;
         let zosmfURL: string;
