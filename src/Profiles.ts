/*
* This program and the accompanying materials are made available under the terms of the *
* Eclipse Public License v2.0 which accompanies this distribution, and is available at *
* https://www.eclipse.org/legal/epl-v20.html                                      *
*                                                                                 *
* SPDX-License-Identifier: EPL-2.0                                                *
*                                                                                 *
* Copyright Contributors to the Zowe Project.                                     *
*                                                                                 *
*/

import { IProfileLoaded, Logger, CliProfileManager, IProfile, ISession, IUpdateProfileFromCliArgs } from "@zowe/imperative";
import * as path from "path";
import { URL } from "url";
import * as vscode from "vscode";
import * as zowe from "@zowe/cli";
import { ZoweExplorerApiRegister } from "./api/ZoweExplorerApiRegister";
import { errorHandling, getZoweDir } from "./utils";
import { IZoweTree } from "./api/IZoweTree";
import { IZoweNodeType, IZoweUSSTreeNode, IZoweDatasetTreeNode, IZoweJobTreeNode } from "./api/IZoweTreeNode";
import * as nls from "vscode-nls";
const localize = nls.config({messageFormat: nls.MessageFormat.file})();

interface IUrlValidator {
    valid: boolean;
    protocol: string;
    host: string;
    port: number;
}

let InputBoxOptions: vscode.InputBoxOptions;
export enum ValidProfileEnum {
    VALID = 0,
    INVALID = -1
}
export class Profiles {
    // Processing stops if there are no profiles detected
    public static async createInstance(log: Logger): Promise<Profiles> {
        Profiles.loader = new Profiles(log);
        await Profiles.loader.refresh();
        return Profiles.loader;
    }

    public static getInstance(): Profiles {
        return Profiles.loader;
    }

    private static loader: Profiles;

    public allProfiles: IProfileLoaded[] = [];
    public loadedProfile: IProfileLoaded;
    public validProfile: ValidProfileEnum = ValidProfileEnum.INVALID;
    private dsSchema: string = "Zowe-DS-Persistent";
    private ussSchema: string = "Zowe-USS-Persistent";
    private jobsSchema: string = "Zowe-Jobs-Persistent";
    private allTypes: string[];
    private profilesByType = new Map<string, IProfileLoaded[]>();
    private defaultProfileByType = new Map<string, IProfileLoaded>();
    private profileManagerByType= new Map<string, CliProfileManager>();
    private usrNme: string;
    private passWrd: string;
    private baseEncd: string;
    private constructor(private log: Logger) {}

    public async checkCurrentProfile(theProfile: IProfileLoaded) {
        if ((!theProfile.profile.user) || (!theProfile.profile.password)) {
            try {
                const values = await Profiles.getInstance().promptCredentials(theProfile.name);
                if (values !== undefined) {
                    this.usrNme = values[0];
                    this.passWrd = values[1];
                    this.baseEncd = values[2];
                }
            } catch (error) {
                errorHandling(error, theProfile.name,
                    localize("ussNodeActions.error", "Error encountered in ") + `createUSSNodeDialog.optionalProfiles!`);
                return;
            }
            if (this.usrNme !== undefined && this.passWrd !== undefined && this.baseEncd !== undefined) {
                theProfile.profile.user = this.usrNme;
                theProfile.profile.password = this.passWrd;
                theProfile.profile.base64EncodedAuth = this.baseEncd;
                this.validProfile = ValidProfileEnum.VALID;
            } else {
                return;
            }
        } else {
            this.validProfile = ValidProfileEnum.VALID;
        }
    }

    public loadNamedProfile(name: string, type?: string): IProfileLoaded {
        for (const profile of this.allProfiles) {
            if (profile.name === name && (type ? profile.type === type : true)) {
                return profile;
            }
        }
        throw new Error(localize("loadNamedProfile.error.profileName", "Could not find profile named: ")
            + name + localize("loadNamedProfile.error.period", "."));
    }

    public getDefaultProfile(type: string = "zosmf"): IProfileLoaded {
        return this.defaultProfileByType.get(type);
    }

    public getProfiles(type: string = "zosmf"): IProfileLoaded[] {
        return this.profilesByType.get(type);
    }

    public async refresh(): Promise<void> {
        this.allProfiles = [];
        this.allTypes = [];
        for (const type of ZoweExplorerApiRegister.getInstance().registeredApiTypes()) {
            const profileManager = await this.getCliProfileManager(type);
            const profilesForType = (await profileManager.loadAll()).filter((profile) => {
                return profile.type === type;
            });
            if (profilesForType && profilesForType.length > 0) {
                this.allProfiles.push(...profilesForType);
                this.profilesByType.set(type, profilesForType);
                let defaultProfile: IProfileLoaded;
                try {
                    defaultProfile = await profileManager.load({ loadDefault: true });
                } catch (error) {
                    vscode.window.showInformationMessage(error.message);
                }
                this.defaultProfileByType.set(type, defaultProfile);
            }
            // This is in the loop because I need an instantiated profile manager config
            if (profileManager.configurations && this.allTypes.length === 0) {
                for (const element of profileManager.configurations) {
                    this.allTypes.push(element.type);
                }
            }
        }
    }

    public validateAndParseUrl(newUrl: string): IUrlValidator {
        let url: URL;

        const validationResult: IUrlValidator = {
            valid: false,
            protocol: null,
            host: null,
            port: null
        };

        try {
            url = new URL(newUrl);
        } catch (error) {
            return validationResult;
        }

        validationResult.port = Number(url.port);
        validationResult.host = url.hostname;
        validationResult.valid = true;
        return validationResult;
    }

    public async getUrl(urlInputBox): Promise<string | undefined> {
        return new Promise<string | undefined> ((resolve, reject) => {
            urlInputBox.onDidHide(() => {
                reject(undefined);
                resolve(urlInputBox.value);
            });
            urlInputBox.onDidAccept(() => {
                let host: string;
                if (urlInputBox.value.includes(":")) {
                    if (urlInputBox.value.includes("/")) {
                        host = urlInputBox.value;
                    } else {
                        host = `https://${urlInputBox.value}`;
                    }
                } else {
                    host = `https://${urlInputBox.value}`;
                }

                if (this.validateAndParseUrl(host).valid) {
                    resolve(host);
                } else {
                    urlInputBox.validationMessage = localize("createNewConnection.invalidzosURL",
                        "Please enter a valid host URL in the format 'company.com'.");
                }
            });
        });
    }

    public async editSession(profileLoaded: IProfileLoaded, profileName: string): Promise<any| undefined> {
        const editSession = profileLoaded.profile;
        const editURL = editSession.host+ ":" + editSession.port;
        const editUser = editSession.user;
        const editPass = editSession.password;
        const editrej = editSession.rejectUnauthorized;
        let updUser: string;
        let updPass: string;
        let updRU: boolean;
        let updPort: number;
        let updUrl: any;

        const schema: {} = await this.getSchema(profileLoaded.type);
        const schemaArray = Object.keys(schema);

        const updSchemaValues: any = {};
        updSchemaValues.name = profileName;

        // Go through array of schema for input values
        for (const value of schemaArray) {
            switch (value) {
            case "host" :
                updUrl = await this.urlInfo(editURL);
                if (updUrl === undefined) {
                    vscode.window.showInformationMessage(localize("createNewConnection.zosmfURL",
                        "No valid value for z/OS URL. Operation Cancelled"));
                    return undefined;
                }
                updSchemaValues[value] = updUrl.host;
                if (updUrl.port !== 0) {
                    updSchemaValues.port = updUrl.port;
                } else if (editSession.port === Number("443")) {
                    updSchemaValues.port = editSession.port;
                }
                break;
            case "port" :
                if (updSchemaValues[value] === undefined) {
                    updPort = await this.portInfo(value, schema);
                    if (Number.isNaN(updPort)) {
                        vscode.window.showInformationMessage(localize("createNewConnection.undefined.port",
                            "Invalid Port number provided or operation was cancelled"));
                        return undefined;
                    }
                    updSchemaValues[value] = updPort;
                    break;
                }
                break;
            case "user" :
                updUser = await this.userInfo(editUser);
                if (updUser === undefined) {
                    vscode.window.showInformationMessage(localize("createNewConnection.undefined.username",
                        "Operation Cancelled"));
                    return undefined;
                }
                updSchemaValues[value] = updUser;
                break;
            case "password" :
                updPass = await this.passwordInfo(editPass);
                if (updPass === undefined) {
                    vscode.window.showInformationMessage(localize("createNewConnection.undefined.username",
                        "Operation Cancelled"));
                    return undefined;
                }
                updSchemaValues[value] = updPass;
                break;
            case "rejectUnauthorized" :
                updRU = await this.ruInfo(editrej);
                if (updRU === undefined) {
                    vscode.window.showInformationMessage(localize("createNewConnection.rejectUnauthorize",
                    "Operation Cancelled"));
                    return undefined;
                }
                updSchemaValues[value] = updRU;
                break;
            default:
                let options: vscode.InputBoxOptions;
                const response = await this.checkType(schema[value].type);
                switch (response) {
                    case "number" :
                        options = await this.optionsValue(value, schema, editSession[value]);
                        const updValue = await vscode.window.showInputBox(options);
                        if (!Number.isNaN(Number(updValue))) {
                            updSchemaValues[value] = Number(updValue);
                            } else {
                                if (schema[value].optionDefinition.hasOwnProperty("defaultValue")){
                                    updSchemaValues[value] = schema[value].optionDefinition.defaultValue;
                                } else {
                                    break;
                                }
                            }
                        break;
                    case "boolean" :
                        let updIsTrue: boolean;
                        updIsTrue = await this.boolInfo(value, schema);
                        if (updIsTrue === undefined) {
                            vscode.window.showInformationMessage(localize("createNewConnection.booleanValue",
                            "Operation Cancelled"));
                            return undefined;
                        }
                        updSchemaValues[value] = updIsTrue;
                        break;
                    default :
                        options = await this.optionsValue(value, schema, editSession[value]);
                        const updDefValue = await vscode.window.showInputBox(options);
                        if (updDefValue === "") {
                            break;
                        }
                        updSchemaValues[value] = updDefValue;
                        break;
                }
            }
        }

        try {
            const updSession = await zowe.ZosmfSession.createBasicZosmfSession(updSchemaValues);
            updSchemaValues.base64EncodedAuth = updSession.ISession.base64EncodedAuth;
            await this.updateProfile({profile: updSchemaValues, name: profileName, type: profileLoaded.type});
            vscode.window.showInformationMessage(localize("editConnection.success", "Profile was successfully updated"));

            return updSchemaValues;

        } catch (error) {
            await errorHandling(error.message);
        }
    }

    public async getProfileType(): Promise<string> {
        let profileType: string;
        const profTypes = ZoweExplorerApiRegister.getInstance().registeredApiTypes();
        const typeOptions = Array.from(profTypes);
        if (typeOptions.length === 1 && typeOptions[0] === "zosmf") {
            profileType = typeOptions[0];
        } else {
            const quickPickTypeOptions: vscode.QuickPickOptions = {
                placeHolder: localize("createNewConnection.option.prompt.type.placeholder", "Profile Type"),
                ignoreFocusOut: true,
                canPickMany: false
            };
            profileType = await vscode.window.showQuickPick(typeOptions, quickPickTypeOptions);
        }
        return profileType;
    }

    public async getSchema(profileType: string): Promise<{}> {
        const profileManager = await this.getCliProfileManager(profileType);
        const configOptions = Array.from(profileManager.configurations);
        let schema: {};
        for (const val of configOptions) {
            if (val.type === profileType) {
                schema = val.schema.properties;
            }
        }
        return schema;
    }

    public async createNewConnection(profileName: string, requestedProfileType?: string): Promise<string | undefined> {
        let newUser: string;
        let newPass: string;
        let newRU: boolean;
        let newUrl: any;
        let newPort: number;

        const newProfileName = profileName.trim();

        if (newProfileName === undefined || newProfileName === "") {
            vscode.window.showInformationMessage(localize("createNewConnection.profileName",
                "Profile name was not supplied. Operation Cancelled"));
            return undefined;
        }

        const profileType = requestedProfileType ? requestedProfileType : await this.getProfileType();
        if (profileType === undefined) {
            vscode.window.showInformationMessage(localize("createNewConnection.profileType",
                "No profile type was chosen. Operation Cancelled"));
            return undefined;
        }

        const schema: {} = await this.getSchema(profileType);
        const schemaArray = Object.keys(schema);

        const schemaValues: any = {};
        schemaValues.name = newProfileName;

        // Go through array of schema for input values
        for (const value of schemaArray) {
            switch (value) {
            case "host" :
                newUrl = await this.urlInfo();
                if (newUrl === undefined) {
                    vscode.window.showInformationMessage(localize("createNewConnection.zosmfURL",
                        "No valid value for z/OS URL. Operation Cancelled"));
                    return undefined;
                }
                schemaValues[value] = newUrl.host;
                if (newUrl.port !== 0) {
                    schemaValues.port = newUrl.port;
                }
                break;
            case "port" :
                if (schemaValues[value] === undefined) {
                    newPort = await this.portInfo(value, schema);
                    if (Number.isNaN(newPort)) {
                        vscode.window.showInformationMessage(localize("createNewConnection.undefined.port",
                            "Invalid Port number provided or operation was cancelled"));
                        return undefined;
                    }
                    schemaValues[value] = newPort;
                    break;
                }
                break;
            case "user" :
                newUser = await this.userInfo();
                if (newUser === undefined) {
                    vscode.window.showInformationMessage(localize("createNewConnection.undefined.username",
                        "Operation Cancelled"));
                    return undefined;
                }
                schemaValues[value] = newUser;
                break;
            case "password" :
                newPass = await this.passwordInfo();
                if (newPass === undefined) {
                    vscode.window.showInformationMessage(localize("createNewConnection.undefined.username",
                        "Operation Cancelled"));
                    return undefined;
                }
                schemaValues[value] = newPass;
                break;
            case "rejectUnauthorized" :
                newRU = await this.ruInfo();
                if (newRU === undefined) {
                    vscode.window.showInformationMessage(localize("createNewConnection.rejectUnauthorize",
                    "Operation Cancelled"));
                    return undefined;
                }
                schemaValues[value] = newRU;
                break;
            default:
                let options: vscode.InputBoxOptions;
                const response = await this.checkType(schema[value].type);
                switch (response) {
                    case "number" :
                        options = await this.optionsValue(value, schema);
                        const enteredValue = await vscode.window.showInputBox(options);
                        if (!Number.isNaN(Number(enteredValue))) {
                            schemaValues[value] = Number(enteredValue);
                            } else {
                                if (schema[value].optionDefinition.hasOwnProperty("defaultValue")){
                                    schemaValues[value] = schema[value].optionDefinition.defaultValue;
                                } else {
                                    schemaValues[value] = undefined;
                                }
                            }
                        break;
                    case "boolean" :
                        let isTrue: boolean;
                        isTrue = await this.boolInfo(value, schema);
                        if (isTrue === undefined) {
                            vscode.window.showInformationMessage(localize("createNewConnection.booleanValue",
                            "Operation Cancelled"));
                            return undefined;
                        }
                        schemaValues[value] = isTrue;
                        break;
                    default :
                        options = await this.optionsValue(value, schema);
                        const defValue = await vscode.window.showInputBox(options);
                        if (defValue === "") {
                            break;
                        }
                        schemaValues[value] = defValue;
                        break;
                }
            }
        }

        try {
            for (const profile of this.allProfiles) {
<<<<<<< HEAD
                if (profile.name.toLowerCase() === profileName.toLowerCase()) {
=======
                if (profile.name === newProfileName) {
>>>>>>> 4ad3637d
                    vscode.window.showErrorMessage(localize("createNewConnection.duplicateProfileName",
                        "Profile name already exists. Please create a profile using a different name"));
                    return undefined;
                }
            }
            await this.saveProfile(schemaValues, schemaValues.name, profileType);
            vscode.window.showInformationMessage("Profile " + newProfileName + " was created.");
            return newProfileName;
        } catch (error) {
            await errorHandling(error.message);
        }
    }

    public async promptCredentials(sessName, rePrompt?: boolean) {

        let repromptUser: any;
        let repromptPass: any;
        let loadProfile: any;
        let loadSession: any;
        let newUser: any;
        let newPass: any;

        try {
            loadProfile = this.loadNamedProfile(sessName.trim());
            loadSession = loadProfile.profile as ISession;
        } catch (error) {
            await errorHandling(error.message);
        }

        if (rePrompt) {
            repromptUser = loadSession.user;
            repromptPass = loadSession.password;
        }

        if (!loadSession.user || rePrompt) {

            newUser = await this.userInfo(repromptUser);

            loadSession.user = loadProfile.profile.user = newUser;
        }

        if (newUser === undefined) {
            return;
        } else {
            if (!loadSession.password || rePrompt) {
                newPass = await this.passwordInfo(repromptPass);
                loadSession.password = loadProfile.profile.password = newPass;
            }
        }

        if (newPass === undefined) {
            return;
        } else {
            try {
                const updSession = await zowe.ZosmfSession.createBasicZosmfSession(loadSession as IProfile);
                if (rePrompt) {
                    await this.updateProfile(loadProfile, rePrompt);
                }
                return [updSession.ISession.user, updSession.ISession.password, updSession.ISession.base64EncodedAuth];
            } catch (error) {
                await errorHandling(error.message);
            }
        }
    }

    public async getDeleteProfile() {
        const allProfiles: IProfileLoaded[] = this.allProfiles;
        const profileNamesList = allProfiles.map((temprofile) => {
            return temprofile.name;
        });

        if (!profileNamesList.length) {
            vscode.window.showInformationMessage(localize("deleteProfile.noProfilesLoaded", "No profiles available"));
            return;
        }

        const quickPickList: vscode.QuickPickOptions = {
            placeHolder: localize("deleteProfile.quickPickOption", "Select the profile you want to delete"),
            ignoreFocusOut: true,
            canPickMany: false
        };
        const sesName = await vscode.window.showQuickPick(profileNamesList, quickPickList);

        if (sesName === undefined) {
            vscode.window.showInformationMessage(localize("deleteProfile.undefined.profilename",
                "Operation Cancelled"));
            return;
        }

        return allProfiles.find((temprofile) => temprofile.name === sesName);
    }

    public async deleteProfile(datasetTree: IZoweTree<IZoweDatasetTreeNode>, ussTree: IZoweTree<IZoweUSSTreeNode>,
                               jobsProvider: IZoweTree<IZoweJobTreeNode>, node?: IZoweNodeType) {

        let deleteLabel: string;
        let deletedProfile: IProfileLoaded;
        if (!node){
            deletedProfile = await this.getDeleteProfile();
        } else {
            deletedProfile = node.getProfile();
        }
        if (!deletedProfile) {
            return;
        }
        deleteLabel = deletedProfile.name;

        const deleteSuccess = await this.deletePrompt(deletedProfile);
        if (!deleteSuccess){
            vscode.window.showInformationMessage(localize("deleteProfile.noSelected",
                "Operation Cancelled"));
            return;
        }

        // Delete from Data Set Recall
        const recallDs: string[] = datasetTree.getRecall();
        recallDs.slice().reverse()
            .filter((ds) => ds.substring(1, ds.indexOf("]")).trim() === deleteLabel.toUpperCase())
            .forEach((ds) => {
                datasetTree.removeRecall(ds);
            });

        // Delete from Data Set Favorites
        const favoriteDs = datasetTree.mFavorites;
        for (let i = favoriteDs.length - 1; i >= 0; i--) {
            const findNode = favoriteDs[i].label.substring(1, favoriteDs[i].label.indexOf("]")).trim();
            if (findNode === deleteLabel) {
                datasetTree.removeFavorite(favoriteDs[i]);
                favoriteDs[i].dirty = true;
                datasetTree.refresh();
            }
        }

        // Delete from Data Set Tree
        datasetTree.mSessionNodes.forEach((sessNode) => {
            if (sessNode.getProfileName() === deleteLabel) {
                datasetTree.deleteSession(sessNode);
                sessNode.dirty = true;
                datasetTree.refresh();
            }
        });

        // Delete from USS Recall
        const recallUSS: string[] = ussTree.getRecall();
        recallUSS.slice().reverse()
            .filter((uss) => uss.substring(1, uss.indexOf("]")).trim()  === deleteLabel.toUpperCase())
            .forEach((uss) => {
                ussTree.removeRecall(uss);
            });

        // Delete from USS Favorites
        ussTree.mFavorites.forEach((ses) => {
            const findNode = ses.label.substring(1, ses.label.indexOf("]")).trim();
            if (findNode === deleteLabel) {
                ussTree.removeFavorite(ses);
                ses.dirty = true;
                ussTree.refresh();
            }
        });

        // Delete from USS Tree
        ussTree.mSessionNodes.forEach((sessNode) => {
            if (sessNode.getProfileName() === deleteLabel) {
                ussTree.deleteSession(sessNode);
                sessNode.dirty = true;
                ussTree.refresh();
            }
        });

        // Delete from Jobs Favorites
        jobsProvider.mFavorites.forEach((ses) => {
            const findNode = ses.label.substring(1, ses.label.indexOf("]")).trim();
            if (findNode === deleteLabel) {
                jobsProvider.removeFavorite(ses);
                ses.dirty = true;
                jobsProvider.refresh();
            }
        });

        // Delete from Jobs Tree
        jobsProvider.mSessionNodes.forEach((jobNode) => {
            if (jobNode.getProfileName() === deleteLabel) {
                jobsProvider.deleteSession(jobNode);
                jobNode.dirty = true;
                jobsProvider.refresh();
            }
        });

        // Delete from Data Set Sessions list
        const dsSetting: any = {...vscode.workspace.getConfiguration().get(this.dsSchema)};
        let sessDS: string[] = dsSetting.sessions;
        let faveDS: string[] = dsSetting.favorites;
        sessDS = sessDS.filter( (element) => {
            return element.trim() !== deleteLabel;
        });
        faveDS = faveDS.filter( (element) => {
            return element.substring(1, element.indexOf("]")).trim() !== deleteLabel;
        });
        dsSetting.sessions = sessDS;
        dsSetting.favorites = faveDS;
        await vscode.workspace.getConfiguration().update(this.dsSchema, dsSetting, vscode.ConfigurationTarget.Global);

        // Delete from USS Sessions list
        const ussSetting: any = {...vscode.workspace.getConfiguration().get(this.ussSchema)};
        let sessUSS: string[] = ussSetting.sessions;
        let faveUSS: string[] = ussSetting.favorites;
        sessUSS = sessUSS.filter( (element) => {
            return element.trim() !== deleteLabel;
        });
        faveUSS = faveUSS.filter( (element) => {
            return element.substring(1, element.indexOf("]")).trim() !== deleteLabel;
        });
        ussSetting.sessions = sessUSS;
        ussSetting.favorites = faveUSS;
        await vscode.workspace.getConfiguration().update(this.ussSchema, ussSetting, vscode.ConfigurationTarget.Global);

        // Delete from Jobs Sessions list
        const jobsSetting: any = {...vscode.workspace.getConfiguration().get(this.jobsSchema)};
        let sessJobs: string[] = jobsSetting.sessions;
        let faveJobs: string[] = jobsSetting.favorites;
        sessJobs = sessJobs.filter( (element) => {
            return element.trim() !== deleteLabel;
        });
        faveJobs = faveJobs.filter( (element) => {
            return element.substring(1, element.indexOf("]")).trim() !== deleteLabel;
        });
        jobsSetting.sessions = sessJobs;
        jobsSetting.favorites = faveJobs;
        await vscode.workspace.getConfiguration().update(this.jobsSchema, jobsSetting, vscode.ConfigurationTarget.Global);

        // Remove from list of all profiles
        const index = this.allProfiles.findIndex((deleteItem) => {
            return deleteItem === deletedProfile;
        });
        if (index >= 0) { this.allProfiles.splice(index, 1); }
    }

    public getAllTypes() {
        return this.allTypes;
    }

    public async getNamesForType(type: string) {
        const profileManager = await this.getCliProfileManager(type);
        const profilesForType = (await profileManager.loadAll()).filter((profile) => {
            return profile.type === type;
        });
        return profilesForType.map((profile)=> {
            return profile.name;
        });
    }

    public async directLoad(type: string, name: string): Promise<IProfileLoaded> {
        let directProfile: IProfileLoaded;
        const profileManager = await this.getCliProfileManager(type);
        if (profileManager) {
            directProfile = await profileManager.load({ name });
        }
        return directProfile;
    }

    public async getCliProfileManager(type: string): Promise<CliProfileManager> {
        let profileManager = this.profileManagerByType.get(type);
        if (!profileManager) {
            profileManager = await new CliProfileManager({
                profileRootDirectory: path.join(getZoweDir(), "profiles"),
                type
            });
            if (profileManager) {
                this.profileManagerByType.set(type, profileManager);
            } else {
                return undefined;
            }
        }
        return profileManager;
    }

    private async deletePrompt(deletedProfile: IProfileLoaded) {
        const profileName = deletedProfile.name;
        this.log.debug(localize("deleteProfile.log.debug", "Deleting profile ") + profileName);
        const quickPickOptions: vscode.QuickPickOptions = {
            placeHolder: localize("deleteProfile.quickPickOption", "Are you sure you want to permanently delete ") + profileName,
            ignoreFocusOut: true,
            canPickMany: false
        };
        // confirm that the user really wants to delete
        if (await vscode.window.showQuickPick([localize("deleteProfile.showQuickPick.yes", "Yes"),
            localize("deleteProfile.showQuickPick.no", "No")], quickPickOptions) !== localize("deleteProfile.showQuickPick.yes", "Yes")) {
            this.log.debug(localize("deleteProfile.showQuickPick.log.debug", "User picked no. Cancelling delete of profile"));
            return;
        }

        try {
            this.deleteProfileOnDisk(deletedProfile);
        } catch (error) {
            this.log.error(localize("deleteProfile.delete.log.error", "Error encountered when deleting profile! ") + JSON.stringify(error));
            await errorHandling(error, profileName, error.message);
            throw error;
        }

        vscode.window.showInformationMessage("Profile " + profileName + " was deleted.");
        return profileName;
    }

    private async deleteProfileOnDisk(ProfileInfo) {
        let zosmfProfile: IProfile;
        try {
            zosmfProfile = await (await this.getCliProfileManager(ProfileInfo.type))
            .delete({ profile: ProfileInfo, name: ProfileInfo.name, type: ProfileInfo.type });
        } catch (error) {
            vscode.window.showErrorMessage(error.message);
        }
        return zosmfProfile.profile;
    }

    // ** Functions for handling Profile Information */

    private async urlInfo(input?) {

        let zosURL: string;

        const urlInputBox = vscode.window.createInputBox();
        if (input) {
            urlInputBox.value = input;
        }
        urlInputBox.ignoreFocusOut = true;
        urlInputBox.placeholder = localize("createNewConnection.option.prompt.url.placeholder", "https://url:port");
        urlInputBox.prompt = localize("createNewConnection.option.prompt.url",
            "Enter a z/OS URL in the format 'https://url:port'.");

        urlInputBox.show();
        zosURL = await this.getUrl(urlInputBox);
        urlInputBox.dispose();

        if (!zosURL) {
            return undefined;
        }

        const zosmfUrlParsed = this.validateAndParseUrl(zosURL);

        return zosmfUrlParsed;
    }

    private async portInfo(input: string, schema: {}){
        let options: vscode.InputBoxOptions;
        let port: number;
        if (schema[input].optionDefinition.hasOwnProperty("defaultValue")){
            options = {
                prompt: schema[input].optionDefinition.description.toString(),
                value: schema[input].optionDefinition.defaultValue.toString()
            };
        } else {
            options = {
                placeHolder: localize("createNewConnection.option.prompt.port.placeholder", "Port Number"),
                prompt: schema[input].optionDefinition.description.toString(),
            };
        }
        port = Number(await vscode.window.showInputBox(options));

        if (port === 0 && schema[input].optionDefinition.hasOwnProperty("defaultValue")) {
            port = Number(schema[input].optionDefinition.defaultValue.toString());
        } else {
            return port;
        }
        return port;
    }

    private async userInfo(input?) {

        let userName: string;

        if (input) {
            userName = input;
        }
        InputBoxOptions = {
            placeHolder: localize("createNewConnection.option.prompt.username.placeholder", "Optional: User Name"),
            prompt: localize("createNewConnection.option.prompt.username",
                                     "Enter the user name for the connection. Leave blank to not store."),
            value: userName
        };
        userName = await vscode.window.showInputBox(InputBoxOptions);

        if (userName === undefined) {
            vscode.window.showInformationMessage(localize("createNewConnection.undefined.passWord",
                "Operation Cancelled"));
            return undefined;
        }

        return userName;
    }

    private async passwordInfo(input?) {

        let passWord: string;

        if (input) {
            passWord = input;
        }

        InputBoxOptions = {
            placeHolder: localize("createNewConnection.option.prompt.password.placeholder", "Optional: Password"),
            prompt: localize("createNewConnection.option.prompt.password",
                                     "Enter the password for the connection. Leave blank to not store."),
            password: true,
            value: passWord
        };
        passWord = await vscode.window.showInputBox(InputBoxOptions);

        if (passWord === undefined) {
            vscode.window.showInformationMessage(localize("createNewConnection.undefined.passWord",
                "Operation Cancelled"));
            return undefined;
        }

        return passWord;
    }

    private async ruInfo(input?) {

        let rejectUnauthorize: boolean;

        if (input !== undefined) {
            rejectUnauthorize = input;
        }

        const quickPickOptions: vscode.QuickPickOptions = {
            placeHolder: localize("createNewConnection.option.prompt.ru.placeholder", "Reject Unauthorized Connections"),
            ignoreFocusOut: true,
            canPickMany: false
        };

        const selectRU = ["True - Reject connections with self-signed certificates",
            "False - Accept connections with self-signed certificates"];

        const ruOptions = Array.from(selectRU);

        const chosenRU = await vscode.window.showQuickPick(ruOptions, quickPickOptions);

        if (chosenRU === ruOptions[0]) {
            rejectUnauthorize = true;
        } else if (chosenRU === ruOptions[1]) {
            rejectUnauthorize = false;
        } else {
            vscode.window.showInformationMessage(localize("createNewConnection.rejectUnauthorize",
                    "Operation Cancelled"));
            return undefined;
        }

        return rejectUnauthorize;
    }

    private async boolInfo(input: string, schema: {}) {
        let isTrue: boolean;
        const description: string = schema[input].optionDefinition.description.toString();
        const quickPickBooleanOptions: vscode.QuickPickOptions = {
            placeHolder: description,
            ignoreFocusOut: true,
            canPickMany: false
        };
        const selectBoolean = ["True", "False"];
        const chosenValue = await vscode.window.showQuickPick(selectBoolean, quickPickBooleanOptions);
        if (chosenValue === selectBoolean[0]) {
            isTrue = true;
        } else if (chosenValue === selectBoolean[1]) {
            isTrue = false;
        } else {
            return undefined;
        }
        return isTrue;
    }

    private async optionsValue(value: string, schema: {}, input?: string): Promise<vscode.InputBoxOptions> {
        let options: vscode.InputBoxOptions;
        const description: string = schema[value].optionDefinition.description.toString();
        let editValue: any;

        if (input !== undefined) {
            editValue = input;
            options = {
                prompt: description,
                value: editValue
            };
        } else if (schema[value].optionDefinition.hasOwnProperty("defaultValue")){
            options = {
                prompt: description,
                value: schema[value].optionDefinition.defaultValue
            };
        } else {
            options = {
                placeHolder: description,
                prompt: description
            };
        }
        return options;
    }

    private async checkType(input?): Promise<string> {
        const isTrue = Array.isArray(input);
        let test: string;
        let index: number;
        if (isTrue) {
            if (input.includes("boolean")) {
                index = input.indexOf("boolean");
                test = input[index];
                return test;
            }
            if (input.includes("number")) {
                index = input.indexOf("number");
                test = input[index];
                return test;
            }
            if (input.includes("string")) {
                index = input.indexOf("string");
                test = input[index];
                return test;
            }
        } else {
            test = input;
        }
        return test;
    }

    // ** Functions that Calls Get CLI Profile Manager  */

    private async updateProfile(ProfileInfo, rePrompt?: boolean) {
        if (ProfileInfo.type !== undefined) {
            const profileManager = await this.getCliProfileManager(ProfileInfo.type);
            this.loadedProfile = (await profileManager.load({ name: ProfileInfo.name}));
        } else {
            for (const type of ZoweExplorerApiRegister.getInstance().registeredApiTypes()) {
                const profileManager = await this.getCliProfileManager(type);
                this.loadedProfile = (await profileManager.load({ name: ProfileInfo.name }));
            }
        }

        const OrigProfileInfo = this.loadedProfile.profile;
        const NewProfileInfo = ProfileInfo.profile;

        const profileArray = Object.keys(this.loadedProfile.profile);
        for (const value of profileArray) {
            if (value === "user" || value === "password") {
                if (!rePrompt) {
                    OrigProfileInfo.user = NewProfileInfo.user;
                    OrigProfileInfo.password = NewProfileInfo.password;
                }
            } else {
                OrigProfileInfo[value] = NewProfileInfo[value];
            }

        }

        // Using `IUpdateProfileFromCliArgs` here instead of `IUpdateProfile` is
        // kind of a hack, but necessary to support storing secure credentials
        // until this is fixed: https://github.com/zowe/imperative/issues/379
        const updateParms: IUpdateProfileFromCliArgs = {
            name: this.loadedProfile.name,
            merge: true,
            // profile: OrigProfileInfo as IProfile
            args: OrigProfileInfo as any
        };
        try {
            (await this.getCliProfileManager(this.loadedProfile.type)).update(updateParms);
        } catch (error) {
            vscode.window.showErrorMessage(error.message);
        }
    }

    private async saveProfile(ProfileInfo, ProfileName, ProfileType) {
        let newProfile: IProfile;
        try {
            newProfile = await (await this.getCliProfileManager(ProfileType)).save({ profile: ProfileInfo, name: ProfileName, type: ProfileType });
        } catch (error) {
            vscode.window.showErrorMessage(error.message);
        }
        return newProfile.profile;
    }
}<|MERGE_RESOLUTION|>--- conflicted
+++ resolved
@@ -463,11 +463,7 @@
 
         try {
             for (const profile of this.allProfiles) {
-<<<<<<< HEAD
                 if (profile.name.toLowerCase() === profileName.toLowerCase()) {
-=======
-                if (profile.name === newProfileName) {
->>>>>>> 4ad3637d
                     vscode.window.showErrorMessage(localize("createNewConnection.duplicateProfileName",
                         "Profile name already exists. Please create a profile using a different name"));
                     return undefined;
