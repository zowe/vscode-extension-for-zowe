--- conflicted
+++ resolved
@@ -137,12 +137,8 @@
                     }
                     const spoolNode = new Spool(`${spool.stepname}:${spool.ddname}(${spool.id})`,
                         vscode.TreeItemCollapsibleState.None, this, this.session, spool, this.job, this);
-<<<<<<< HEAD
-                    spoolNode.command = { command: "zowe.zosJobsOpenspool", title: "", arguments: [this.session, spool] };
                     spoolNode.iconPath = utils.applyIcons(spoolNode);
-=======
                     spoolNode.command = { command: "zowe.zosJobsOpenspool", title: "", arguments: [this.getSessionName(), spool] };
->>>>>>> 41831890
                     this.children.push(spoolNode);
                     this.iconPath = utils.applyIcons(this, "open");
                 });
