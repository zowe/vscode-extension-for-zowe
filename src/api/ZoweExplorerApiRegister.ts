--- conflicted
+++ resolved
@@ -12,16 +12,11 @@
 import { IProfileLoaded } from "@zowe/imperative";
 import { ZoweExplorerApi } from "./ZoweExplorerApi";
 import { ZosmfUssApi as ZosmfUssApi, ZosmfMvsApi, ZosmfJesApi } from "./ZoweExplorerZosmfApi";
-
 import * as nls from "vscode-nls";
-<<<<<<< HEAD
 
 // Set up localization
 nls.config({ messageFormat: nls.MessageFormat.bundle, bundleFormat: nls.BundleFormat.standalone })();
 const localize: nls.LocalizeFunc = nls.loadMessageBundle();
-=======
-const localize = nls.config({messageFormat: nls.MessageFormat.file})();
->>>>>>> ad73fc5f
 
 /**
  * The Zowe Explorer API Register singleton that gets exposed to other VS Code
