--- conflicted
+++ resolved
@@ -48,15 +48,14 @@
      * @param node This parameter identifies the node that needs to be called
      */
     editSession(node: IZoweNodeType): Promise<void>;
-<<<<<<< HEAD
-=======
+
     /**
      * Add a new session to the container
      * @param zoweFileProvider The tree to which the profile should be added
      */
     createZoweSession(zoweFileProvider: IZoweTree<IZoweNodeType>): Promise<void>;
 
->>>>>>> f524fb77
+
     /**
      * Adds a favorite node
      * @param favorite Adds a favorite node
