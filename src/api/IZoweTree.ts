/*
* This program and the accompanying materials are made available under the terms of the *
* Eclipse Public License v2.0 which accompanies this distribution, and is available at *
* https://www.eclipse.org/legal/epl-v20.html                                      *
*                                                                                 *
* SPDX-License-Identifier: EPL-2.0                                                *
*                                                                                 *
* Copyright Contributors to the Zowe Project.                                     *
*                                                                                 *
*/

import * as vscode from "vscode";
import { IZoweNodeType, IZoweDatasetTreeNode, IZoweUSSTreeNode, IZoweJobTreeNode } from "./IZoweTreeNode";

/**
 * The base interface for Zowe tree browsers that implement the
 * vscode.TreeDataProvider.
 *
 * @export
 * @interface IZoweTree
 * @extends {vscode.TreeDataProvider<T>}
 * @template T provide a subtype of vscode.TreeItem
 */
export interface IZoweTree<T> extends vscode.TreeDataProvider<T> {
    /**
     * Root session nodes
     */
    mSessionNodes: IZoweNodeType[];
    /**
     * Root favorites node
     */
    mFavoriteSession: IZoweNodeType;
    /**
     * Array of favorite nodes
     * @deprecated should not be visible outside of class
     */
    mFavorites: IZoweNodeType[];

    /**
     * Adds a session to the container
     * @param sessionName
     * @param type e.g. zosmf
     */
    addSession(sessionName?: string, type?: string): Promise<void>;
    /**
     * Adds a favorite node
     * @param favorite Adds a favorite node
     */
    addFavorite(favorite: IZoweNodeType);
    /**
     * Removes a favorite node
     * @param favorite Adds a favorite node
     */
    removeFavorite(node: IZoweNodeType);
    /**
     * Refreshes the tree
     */
    refresh(): void;
    /**
     * Refreshes an element of the tree
     * @param favorite Node to refresh
     */
    refreshElement(node: IZoweNodeType): void;
    /**
     * Event Emitters used to notify subscribers that the refresh event has fired
     */
    onDidChangeConfiguration(e: vscode.ConfigurationChangeEvent);
    /**
     * Change the state of an expandable node
     * @param element the node being flipped
     * @param isOpen the intended state of the the tree view provider, true or false
     */
    flipState(element: IZoweNodeType, isOpen: boolean);

    /**
     * Rename the node. Begins a dialog.
     * @param the node to be renamed
     */
    rename(node: IZoweNodeType);
    /**
     * Opens the node. Begins a dialog.
     * @param node: the node to be opened
     * @param preview: open in preview of edit mode
     */
    open(node: IZoweNodeType, preview: boolean);
    /**
     * Begins a copy operation on the node.
     * @param node: the node to be copied
     */
    copy(node: IZoweNodeType);
    /**
     * Concludes a copy/paste operation on the node.
     * @param node: the node to be pasted
     */
    paste(node: IZoweNodeType);
    /**
     * Deletes a node.
     * @param node: the node to be deleted
     */
    delete(node: IZoweNodeType);
    /**
     * Reveals and selects a node within the tree.
     * @param treeView: the vscode tree container
     * @param node: the node to be selected
     */
    setItem(treeView: vscode.TreeView<IZoweNodeType>, node: IZoweNodeType);
    /**
     * Saves the currently employed filter as a favorite.
     * @param node: A root node representing a session
     */
    saveSearch(node: IZoweNodeType);
    /**
     * Saves an edited file.
     * @param node: the node to be saved
     */
    saveFile(document: vscode.TextDocument);

    // TODO
    refreshPS(node: IZoweNodeType);

    uploadDialog(node: IZoweDatasetTreeNode): any;

    // TODO replace with filterPrompt
    // datasetFilterPrompt(node: IZoweNodeType): any;
    // filterPrompt(node: IZoweUSSTreeNode): any;
    // searchPrompt(node: IZoweJobTreeNode): any;
    /**
     * Begins a filter/serach operation on a node.
     * @param node: the root node to be searched from
     */
    filterPrompt(node: IZoweNodeType);

    /**
     * Adds a history(Recall) element to persisted settings.
     * @param node: the root node representing the operation
     */
    addHistory(element: string);
    /**
     * Retrieves history(Recall) elements from persisted settings.
     */
    getHistory();
    /**
     * Deletes a root node from the tree.
     * @param node: A root node representing a session
     */
    deleteSession(node: IZoweNodeType): any;
    /**
     * Retrieves the vscode tree container
     */
    getTreeView(): vscode.TreeView<IZoweNodeType>;

    /**
     * Finds an equivalent node but not as a favorite
     *
     * @param {IZoweDatasetTreeNode} node
     * @deprecated should not be visible outside of class
     */
    findFavoritedNode(node: IZoweNodeType): IZoweNodeType;
    /**
     * Finds the equivalent node but not as a favorite
     *
     * @param {IZoweDatasetTreeNode} node
     * @deprecated should not be visible outside of class
     */
    findNonFavoritedNode(node: IZoweNodeType): IZoweNodeType;
    /**
     * Updates favorite
     *
     * @deprecated should not be visible outside of class
     */
    updateFavorites();
    /**
     * Renames a node from the favorites list
     *
     * @param {IZoweDatasetTreeNode} node
     * @deprecated should not be visible outside of class
     */
    renameFavorite(node: IZoweDatasetTreeNode, newLabel: string);
    /**
     * Renames a node based on the profile and it's label
     * @deprecated should not be visible outside of class
     *
<<<<<<< HEAD
     * @param {string} criteria the member name to add
     */
    addRecall?(criteria: string);
    /**
     * Returns the array of recently-opened member names
     *
     * @returns {string[]} the array of recently-opened member names
     */
    getRecall?();
    /**
     * Removes a member name from the recently-opened members array
     *
     * @param {string} name the member to remove
     */
    removeRecall?(name: string);
    /**
     * Allows the user to choose a recent member to open
     *
     */
    openRecentMemberPrompt?();
    /**
     * Returns a new dataset filter string, from an old filter and a new string
     *
     * @param {string} newFilter the new filter to add
     * @param {IZoweDatasetTreeNode} node the node with the old filter
     */
    createFilterString?(newFilter: string, node: IZoweTreeNode);
=======
     * @param {string} profileLabel
     * @param {string} beforeLabel
     * @param {string} afterLabel
     */
    renameNode(profile: string, beforeDataSetName: string, afterDataSetName: string);
>>>>>>> b55c89cf
}<|MERGE_RESOLUTION|>--- conflicted
+++ resolved
@@ -180,7 +180,6 @@
      * Renames a node based on the profile and it's label
      * @deprecated should not be visible outside of class
      *
-<<<<<<< HEAD
      * @param {string} criteria the member name to add
      */
     addRecall?(criteria: string);
@@ -207,12 +206,11 @@
      * @param {string} newFilter the new filter to add
      * @param {IZoweDatasetTreeNode} node the node with the old filter
      */
-    createFilterString?(newFilter: string, node: IZoweTreeNode);
-=======
+    createFilterString?(newFilter: string, node: IZoweNodeType);
+    /**
      * @param {string} profileLabel
      * @param {string} beforeLabel
      * @param {string} afterLabel
      */
     renameNode(profile: string, beforeDataSetName: string, afterDataSetName: string);
->>>>>>> b55c89cf
 }