--- conflicted
+++ resolved
@@ -225,7 +225,6 @@
      * @param {string} name the member to remove
      */
     removeFileHistory?(name: string);
-<<<<<<< HEAD
     /**
      * Adds a data set template to the persistent array
      *
@@ -244,8 +243,6 @@
      * @param {string} templateName the name of the template to remove
      */
     removeTemplate?(templateName: string);
-=======
->>>>>>> f95ebe4c
     /**
      * Returns a new dataset filter string, from an old filter and a new string
      *
