--- conflicted
+++ resolved
@@ -11,20 +11,16 @@
 
 import * as zowe from "@zowe/cli";
 import * as vscode from "vscode";
+import * as nls from "vscode-nls";
 import { IProfileLoaded, ISession, Session, IProfile } from "@zowe/imperative";
 import * as globals from "../globals";
 import { Profiles } from "../Profiles";
 import { PersistentFilters } from "../PersistentFilters";
 import { FilterDescriptor, FilterItem, resolveQuickPickHelper, errorHandling } from "../utils";
 
-<<<<<<< HEAD
 // Set up localization
 nls.config({ messageFormat: nls.MessageFormat.bundle, bundleFormat: nls.BundleFormat.standalone })();
 const localize: nls.LocalizeFunc = nls.loadMessageBundle();
-=======
-import * as nls from "vscode-nls";
-const localize = nls.config({messageFormat: nls.MessageFormat.file})();
->>>>>>> ad73fc5f
 
 /**
  * Provides a class that manages submitting a command on the server
