/*
* This program and the accompanying materials are made available under the terms of the *
* Eclipse Public License v2.0 which accompanies this distribution, and is available at *
* https://www.eclipse.org/legal/epl-v20.html                                      *
*                                                                                 *
* SPDX-License-Identifier: EPL-2.0                                                *
*                                                                                 *
* Copyright Contributors to the Zowe Project.                                     *
*                                                                                 *
*/

import * as zowe from "@brightside/core";
import * as vscode from "vscode";
import { IProfileLoaded, ISession, Session, IProfile } from "@brightside/imperative";
import * as nls from "vscode-nls";
import * as extension from "../extension";
import { Profiles } from "../Profiles";
import { PersistentFilters } from "../PersistentFilters";
<<<<<<< HEAD
import { FilterDescriptor, FilterItem, resolveQuickPickHelper } from "../utils";

// Set up localization
nls.config({ messageFormat: nls.MessageFormat.bundle, bundleFormat: nls.BundleFormat.languagePack })();
const localize: nls.LocalizeFunc = nls.loadMessageBundle();
=======
import { FilterDescriptor, FilterItem, resolveQuickPickHelper, errorHandling } from "../utils";
const localize = nls.config({ messageFormat: nls.MessageFormat.file })();
>>>>>>> c7cd5c8a

/**
 * Provides a class that manages submitting a command on the server
 *
 * @export
 * @class MvsCommandHandler
 */
export class MvsCommandHandler {

    /**
     * Implements access singleton
     * for {MvsCommandHandler}.
     *
     * @returns {MvsCommandHandler}
     */
    public static getInstance(): MvsCommandHandler {
        if (!MvsCommandHandler.instance) {
            MvsCommandHandler.instance = new MvsCommandHandler();
        }
        return this.instance;
    }

    private static readonly totalFilters: number = 10;
    private static readonly persistenceSchema: string = "Zowe Commands: History";
    private static readonly defaultDialogText: string = "\uFF0B " + localize("command.option.prompt.search", "Create a new Command");
    private static instance: MvsCommandHandler;

    private history: PersistentFilters;
    private outputChannel: vscode.OutputChannel;


    constructor() {
        this.outputChannel = vscode.window.createOutputChannel(localize("issueMvsCommand.outputchannel.title", "Zowe MVS Command"));
        this.history = new PersistentFilters(MvsCommandHandler.persistenceSchema, MvsCommandHandler.totalFilters);
    }

    /**
     * Allow the user to submit a MVS Console command to the selected server. Response is written
     * to the output channel.
     * @param session the session the command is to run against (optional) user is prompted if not supplied
     * @param command the command string (optional) user is prompted if not supplied
     */
    public async issueMvsCommand(session?: Session, command?: string) {
        if (!session) {
            let usrNme: string;
            let passWrd: string;
            let baseEncd: string;
            const profiles = Profiles.getInstance();
            const allProfiles: IProfileLoaded[] = profiles.allProfiles;
            const profileNamesList = allProfiles.map((temprofile) => {
                return temprofile.name;
            });
            if (profileNamesList.length) {
                const quickPickOptions: vscode.QuickPickOptions = {
                    placeHolder: localize("issueMvsCommand.quickPickOption", "Select the Profile to use to submit the command"),
                    ignoreFocusOut: true,
                    canPickMany: false
                };
                const sesName = await vscode.window.showQuickPick(profileNamesList, quickPickOptions);
                const zosmfProfile = allProfiles.filter((temprofile) => temprofile.name === sesName)[0];
                const updProfile = zosmfProfile.profile as ISession;
                if ((!updProfile.user) || (!updProfile.password)) {
                    try {
                        const values = await Profiles.getInstance().promptCredentials(zosmfProfile.name);
                        if (values !== undefined) {
                            usrNme = values [0];
                            passWrd = values [1];
                            baseEncd = values [2];
                        }
                    } catch (error) {
                        vscode.window.showErrorMessage(error.message);
                    }
                    if (usrNme !== undefined && passWrd !== undefined && baseEncd !== undefined) {
                        updProfile.user = usrNme;
                        updProfile.password = passWrd;
                        updProfile.base64EncodedAuth = baseEncd;
                    }
                }
                session = zowe.ZosmfSession.createBasicZosmfSession(updProfile as IProfile);
            } else {
                vscode.window.showInformationMessage(localize("issueMvsCommand.noProfilesLoaded", "No profiles available"));
                return;
            }
        }
        let command1: string = command;
        if (!command) {
            command1 = await this.getQuickPick(session && session.ISession ? session.ISession.hostname : "unknown");
        }
        await this.issueCommand(session, command1);
    }

    private async getQuickPick(hostname: string) {
        let response = "";
        const alwaysEdit = PersistentFilters.getDirectValue("Zowe Commands: Always edit") as boolean;
        if (this.history.getHistory().length > 0) {
            const createPick = new FilterDescriptor(MvsCommandHandler.defaultDialogText);
            const items: vscode.QuickPickItem[] = this.history.getHistory().map((element) => new FilterItem(element));
            if (extension.ISTHEIA) {
                const options1: vscode.QuickPickOptions = {
                    placeHolder: localize("issueMvsCommand.command.hostname", "Select a command to run against ") + hostname +
                                            (alwaysEdit ? localize("issueMvsCommand.command.edit", " (An option to edit will follow)"): "")
                };
                // get user selection
                const choice = (await vscode.window.showQuickPick([createPick, ...items], options1));
                if (!choice) {
                    vscode.window.showInformationMessage(localize("issueMvsCommand.options.noselection", "No selection made."));
                    return;
                }
                response = choice === createPick ? "" : choice.label;
            } else {
                const quickpick = vscode.window.createQuickPick();
                quickpick.placeholder = localize("issueMvsCommand.command.hostname", "Select a command to run against ") + hostname +
                                                (alwaysEdit ? localize("issueMvsCommand.command.edit", " (An option to edit will follow)") :
                                                        localize("issueMvsCommand.command.immediately", " immediately"));
                // quickpick.placeholder = localize("issueMvsCommand.options.prompt", "Select and edit a previous command");
                quickpick.items = [createPick, ...items];
                quickpick.ignoreFocusOut = true;
                quickpick.show();
                const choice = await resolveQuickPickHelper(quickpick);
                quickpick.hide();
                if (!choice) {
                    vscode.window.showInformationMessage(localize("issueMvsCommand.options.noselection", "No selection made."));
                    return;
                }
                if (choice instanceof FilterDescriptor) {
                    if (quickpick.value) {
                        response = quickpick.value;
                    }
                } else {
                    response =  choice.label;
                }
            }
        }
        if (!response || alwaysEdit) {
            // manually entering a search
            const options2: vscode.InputBoxOptions = {
                prompt: localize("issueMvsCommand.command", "Enter or update the command"),
                value: response,
                valueSelection: response ? [response.length, response.length] : undefined
            };
            // get user input
            response = await vscode.window.showInputBox(options2);
            if (!response) {
                vscode.window.showInformationMessage(localize("issueMvsCommand.enter.command", "No command entered."));
                return;
            }
        }
        return response;
    }

    /**
     * Allow the user to submit an MVS Console command to the selected server. Response is written
     * to the output channel.
     * @param session The Session object
     * @param command the command string
     */
    private async issueCommand(session: Session, command: string) {
        try {
            if (command) {
                // If the user has started their command with a / then remove it
                if (command.startsWith("/")) {
                    command = command.substring(1);
                }
                this.outputChannel.appendLine(`> ${command}`);
                const submitResponse = await vscode.window.withProgress({
                    location: vscode.ProgressLocation.Notification,
                    title: localize("issueMvsCommand.command.submitted", "MVS command submitted.")
                }, () => {
                    return zowe.IssueCommand.issueSimple(session, command);
                });
                if (submitResponse.success) {
                    this.outputChannel.appendLine(submitResponse.commandResponse);
                    this.outputChannel.show(true);
                }
            }
        } catch (error) {
            await errorHandling(error, null, error.message);
        }
        this.history.addHistory(command);
    }
}<|MERGE_RESOLUTION|>--- conflicted
+++ resolved
@@ -16,16 +16,11 @@
 import * as extension from "../extension";
 import { Profiles } from "../Profiles";
 import { PersistentFilters } from "../PersistentFilters";
-<<<<<<< HEAD
-import { FilterDescriptor, FilterItem, resolveQuickPickHelper } from "../utils";
+import { FilterDescriptor, FilterItem, resolveQuickPickHelper, errorHandling } from "../utils";
 
 // Set up localization
 nls.config({ messageFormat: nls.MessageFormat.bundle, bundleFormat: nls.BundleFormat.languagePack })();
 const localize: nls.LocalizeFunc = nls.loadMessageBundle();
-=======
-import { FilterDescriptor, FilterItem, resolveQuickPickHelper, errorHandling } from "../utils";
-const localize = nls.config({ messageFormat: nls.MessageFormat.file })();
->>>>>>> c7cd5c8a
 
 /**
  * Provides a class that manages submitting a command on the server
