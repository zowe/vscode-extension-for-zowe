/*
* This program and the accompanying materials are made available under the terms of the *
* Eclipse Public License v2.0 which accompanies this distribution, and is available at *
* https://www.eclipse.org/legal/epl-v20.html                                      *
*                                                                                 *
* SPDX-License-Identifier: EPL-2.0                                                *
*                                                                                 *
* Copyright Contributors to the Zowe Project.                                     *
*                                                                                 *
*/

import * as vscode from "vscode";
import * as zowe from "@zowe/cli";
import * as nls from "vscode-nls";
import { getStringFromTypeEnum } from "./dataset/utils";
import { ZoweDatasetNodeTemplate } from "./dataset/ZoweDatasetNodeTemplate";
const localize = nls.config({messageFormat: nls.MessageFormat.file})();

/**
 * Standard persistent values handling routines
 *
 * @export
 * @class PersistentFilters
 */
export class PersistentFilters {
    /**
     * Retrieves a generic setting either in user or workspace.
     * <pre>{@code
     *  PersistentFilters.getDirectValue("Zowe Commands: Always edit") as boolean;
     * }</pre>
     * @param key - string. The attribute value that needs retrieving
     */
    public static getDirectValue(key: string): string | boolean | undefined {
        const settings: any = { ...vscode.workspace.getConfiguration() };
        return settings.get(key);
    }
    private static readonly favorites: string = "favorites";
    private static readonly searchHistory: string = "searchHistory";
    private static readonly fileHistory: string = "fileHistory";
    private static readonly sessions: string = "sessions";
    private static readonly templates: string = "templates";

    public schema: string;
    private mSearchHistory: string[] = [];
    private mFileHistory: string[] = [];
    private mSessions: string[] = [];
    private mTemplates: ZoweDatasetNodeTemplate[] = [];

    constructor(schema: string, private maxSearchHistory = 5, private maxFileHistory = 10) {
        this.schema = schema;
        this.initialize();
    }

    /*********************************************************************************************************************************************/
    /* Add functions, for adding items to the persistent settings
    /*********************************************************************************************************************************************/

    /**
     * Adds one line of search history to the local store and
     * updates persistent store. The store contains a
     * maximum number of entries as described by `maxSearchHistory`
     *
     * If the entry matches a previous entry it is removed from the list
     * at that position in the stack.
     *
     * Once the maximum capacity has been reached the last entry is popped off
     *
     * @param {string} criteria - a line of search criteria
     */
    public async addSearchHistory(criteria: string) {
        if (criteria) {
            // Remove any entries that match
            this.mSearchHistory = this.mSearchHistory.filter( (element) => {
                return element.trim() !== criteria.trim();
            });

            // Add value to front of stack
            this.mSearchHistory.unshift(criteria);

            // If list getting too large remove last entry
            if (this.mSearchHistory.length > this.maxSearchHistory) {
                this.mSearchHistory.pop();
            }
            this.updateSearchHistory();
        }
    }

    /**
     * Adds the name of one recently-edited file to the local store and
     * updates persistent store. The store contains a
     * maximum number of entries as described by `maxFileHistory`
     *
     * If the entry matches a previous entry it is removed from the list
     * at that position in the stack.
     *
     * Once the maximum capacity has been reached the last entry is popped off
     *
     * @param {string} criteria - a line of search criteria
     */
    public async addFileHistory(criteria: string) {
        if (criteria) {
            criteria = criteria.toUpperCase();
            // Remove any entries that match
            this.mFileHistory = this.mFileHistory.filter((element) => {
                return element.trim() !== criteria.trim();
            });

            // Add value to front of stack
            this.mFileHistory.unshift(criteria);

            // If list getting too large remove last entry
            if (this.mFileHistory.length > this.maxFileHistory) {
                this.mFileHistory.pop();
            }
            this.updateFileHistory();
        }
    }

    /**
     * Adds one line of session history to the local store and
     * updates persistent store.
     *
     * If the entry matches a previous entry it is removed from the list
     * at that position in the stack.
     *
     * @param {string} criteria - a session name
     */
    public async addSession(criteria: string) {
        // Remove any entries that match
        this.mSessions = this.mSessions.filter( (element) => {
            return element.trim() !== criteria.trim();
        });
        this.mSessions.push(criteria);

        // Use standard sorting
        this.mSessions.sort();
        this.updateSessions();
    }

    /**
     * Adds the name of one recently-edited file to the local store and
     * updates persistent store. The store contains a
     * maximum number of entries as described by `maxFileHistory`
     *
     * If the entry matches a previous entry it is removed from the list
     * at that position in the stack.
     *
     * @param {ZoweDatasetNodeTemplate} template - the template to add
     */
    public async addTemplate(template: ZoweDatasetNodeTemplate) {
            template.nodeLabel = template.nodeLabel.toUpperCase();

            // Remove any entries that match
            this.mTemplates = this.mTemplates.filter((element) => {
                if (element.templateName.trim() === template.templateName.trim()) {
                        return element;
                }
            });

            // Add value to front of stack
            this.mTemplates.unshift(template);
            vscode.window.showInformationMessage(localize("addTemplate.success",
                                                          "Template saved successfully. Template name: {0}, Node type: {1}",
                                                          template.templateName, getStringFromTypeEnum(template.nodeType)));

            this.updateTemplates();
    }

    /*********************************************************************************************************************************************/
    /* Get/read functions, for returning the values stored in the persistent arrays
    /*********************************************************************************************************************************************/

    public getSearchHistory(): string[] {
        return this.mSearchHistory;
    }

    public getSessions(): string[] {
        return this.mSessions;
    }

    public getFileHistory(): string[] {
        return this.mFileHistory;
    }

    public readFavorites(): string[] {
        if (vscode.workspace.getConfiguration(this.schema)) {
            return vscode.workspace.getConfiguration(this.schema).get(PersistentFilters.favorites);
        }
        return [];
    }

    /*********************************************************************************************************************************************/
    /* Remove functions, for removing one item from the persistent arrays
    /*********************************************************************************************************************************************/

    public async removeSession(name: string) {
        // Remove any entries that match
        this.mSessions = this.mSessions.filter((element) => {
            return element.trim() !== name.trim();
        });
        this.updateSessions();
    }

    /**
     * @param name - Should be in format "[session]: DATASET.QUALIFIERS" or "[session]: /file/path", as appropriate
     */
    public async removeFileHistory(name: string) {
        const index = this.mFileHistory.findIndex((fileHistoryItem) => {
            return fileHistoryItem.includes(name.toUpperCase());
        });
        if (index >= 0) { this.mFileHistory.splice(index, 1); }
        await this.updateFileHistory();
    }

    /**
     * Removes one template from the persistent templates array
     *
     * @param {string} templateName - The name of the template to remove
     */
    public async removeTemplate(templateName: string) {
        const index = this.mTemplates.findIndex((item) => {
            if (item.templateName.toUpperCase() === templateName.toUpperCase()) {
                return item;
            }
        });
        if (index >= 0) { this.mTemplates.splice(index, 1); }
        await this.updateTemplates();
    }

    /*********************************************************************************************************************************************/
    /* Reset functions, for resetting the persistent array to empty (in the extension and in settings.json)
    /*********************************************************************************************************************************************/

    public async resetSearchHistory() {
        this.mSearchHistory = [];
        this.updateSearchHistory();
    }

    public async resetSessions() {
        this.mSessions = [];
        this.updateSessions();
    }

    public async resetFileHistory() {
        this.mFileHistory = [];
        this.updateFileHistory();
    }

    /**
     * Empties the persistent templates array
     * Sets the extension's templates array to empty, and updates the array in settings.json
     *
     */
    public async resetTemplates() {
        this.mTemplates = [];
        this.updateTemplates();
    }

    /*********************************************************************************************************************************************/
    /* Update functions, for updating the settings.json file in VSCode
    /*********************************************************************************************************************************************/

    public async updateFavorites(favorites: string[]) {
        // settings are read-only, so were cloned
        const settings: any = { ...vscode.workspace.getConfiguration(this.schema) };
        if (settings.persistence) {
            settings.favorites = favorites;
            await vscode.workspace.getConfiguration().update(this.schema, settings, vscode.ConfigurationTarget.Global);
        }
    }

    private async updateSearchHistory() {
        // settings are read-only, so make a clone
        const settings: any = { ...vscode.workspace.getConfiguration(this.schema) };
        if (settings.persistence) {
            settings.searchHistory = this.mSearchHistory;
            await vscode.workspace.getConfiguration().update(this.schema, settings, vscode.ConfigurationTarget.Global);
        }
    }

    private async updateSessions() {
        // settings are read-only, so make a clone
        const settings: any = { ...vscode.workspace.getConfiguration(this.schema) };
        if (settings.persistence) {
            settings.sessions = this.mSessions;
            await vscode.workspace.getConfiguration().update(this.schema, settings, vscode.ConfigurationTarget.Global);
        }
    }

    private async updateFileHistory() {
        // settings are read-only, so make a clone
        const settings: any = { ...vscode.workspace.getConfiguration(this.schema) };
        if (settings.persistence) {
            settings.fileHistory = this.mFileHistory;
            await vscode.workspace.getConfiguration().update(this.schema, settings, vscode.ConfigurationTarget.Global);
        }
    }

<<<<<<< HEAD
    /**
     * Updates the stored templates array in settings.json
     */
    private async updateTemplates() {
        // settings are read-only, so make a clone
        const settings: any = { ...vscode.workspace.getConfiguration(this.schema) };
        if (settings.persistence) {
            settings.templates = this.mTemplates;
            await vscode.workspace.getConfiguration().update(this.schema, settings, vscode.ConfigurationTarget.Global);
        }
    }

    /**
     * Initializes the search history and sessions sections by reading from a file
     */
=======
>>>>>>> 824a8f4e
    private async initialize() {
        let searchHistoryLines: string[];
        let sessionLines: string[];
        let fileHistoryLines: string[];
        let templateLines: ZoweDatasetNodeTemplate[];
        if (vscode.workspace.getConfiguration(this.schema)) {
            searchHistoryLines = vscode.workspace.getConfiguration(this.schema).get(PersistentFilters.searchHistory);
            sessionLines = vscode.workspace.getConfiguration(this.schema).get(PersistentFilters.sessions);
            fileHistoryLines = vscode.workspace.getConfiguration(this.schema).get(PersistentFilters.fileHistory);
            templateLines = vscode.workspace.getConfiguration(this.schema).get(PersistentFilters.templates);
        }
        if (searchHistoryLines) {
            this.mSearchHistory = searchHistoryLines;
        } else {
            this.resetSearchHistory();
        }
        if (sessionLines) {
            this.mSessions = sessionLines;
        } else {
            this.resetSessions();
        }
        if (fileHistoryLines) {
            this.mFileHistory = fileHistoryLines;
        } else {
            this.resetFileHistory();
        }
        if (templateLines) {
            this.mTemplates = templateLines;
        } else {
            this.resetTemplates();
        }
    }
}<|MERGE_RESOLUTION|>--- conflicted
+++ resolved
@@ -212,11 +212,6 @@
         await this.updateFileHistory();
     }
 
-    /**
-     * Removes one template from the persistent templates array
-     *
-     * @param {string} templateName - The name of the template to remove
-     */
     public async removeTemplate(templateName: string) {
         const index = this.mTemplates.findIndex((item) => {
             if (item.templateName.toUpperCase() === templateName.toUpperCase()) {
@@ -246,11 +241,6 @@
         this.updateFileHistory();
     }
 
-    /**
-     * Empties the persistent templates array
-     * Sets the extension's templates array to empty, and updates the array in settings.json
-     *
-     */
     public async resetTemplates() {
         this.mTemplates = [];
         this.updateTemplates();
@@ -296,10 +286,6 @@
         }
     }
 
-<<<<<<< HEAD
-    /**
-     * Updates the stored templates array in settings.json
-     */
     private async updateTemplates() {
         // settings are read-only, so make a clone
         const settings: any = { ...vscode.workspace.getConfiguration(this.schema) };
@@ -309,11 +295,6 @@
         }
     }
 
-    /**
-     * Initializes the search history and sessions sections by reading from a file
-     */
-=======
->>>>>>> 824a8f4e
     private async initialize() {
         let searchHistoryLines: string[];
         let sessionLines: string[];
