--- conflicted
+++ resolved
@@ -26,13 +26,10 @@
 import * as contextually from "../shared/context";
 import { closeOpenedTextFile } from "../utils/workspace";
 import * as nls from "vscode-nls";
-<<<<<<< HEAD
 import { DefaultProfileManager } from "../profiles/DefaultProfileManager";
 import { Session } from "selenium-webdriver";
-=======
 import { resetValidationSettings } from "../shared/actions";
 import { PersistentFilters } from "../PersistentFilters";
->>>>>>> 7a87c377
 
 // Set up localization
 nls.config({ messageFormat: nls.MessageFormat.bundle, bundleFormat: nls.BundleFormat.standalone })();
@@ -86,14 +83,9 @@
      * @param node - The node
      */
     public async rename(node: IZoweDatasetTreeNode) {
-<<<<<<< HEAD
         await Profiles.getInstance().checkCurrentProfile(node.getProfile(), true);
-        if (Profiles.getInstance().validProfile === ValidProfileEnum.VALID) {
-=======
-        await Profiles.getInstance().checkCurrentProfile(node.getProfile());
         if ((Profiles.getInstance().validProfile === ValidProfileEnum.VALID) ||
         (Profiles.getInstance().validProfile === ValidProfileEnum.UNVERIFIED)) {
->>>>>>> 7a87c377
             return contextually.isDsMember(node) ? this.renameDataSetMember(node) : this.renameDataSet(node);
         }
     }
@@ -131,20 +123,12 @@
      */
     public async getChildren(element?: IZoweDatasetTreeNode | undefined): Promise<IZoweDatasetTreeNode[]> {
         if (element) {
-            if (contextually.isFavoriteContext(element)) {
-                return this.mFavorites;
-            }
-<<<<<<< HEAD
-            const newSession = await Profiles.getInstance().checkCurrentProfile(element.getProfile());
-            if (newSession) { return element.getChildren(); }
-=======
             if (element.contextValue && element.contextValue === globals.FAV_PROFILE_CONTEXT){
                 const favsForProfile = this.loadProfilesForFavorites(this.log, element);
                 return favsForProfile;
             }
-            await Profiles.getInstance().checkCurrentProfile(element.getProfile());
-            return element.getChildren();
->>>>>>> 7a87c377
+            const newSession = await Profiles.getInstance().checkCurrentProfile(element.getProfile());
+            if (newSession) { return element.getChildren(); }
         }
         return this.mSessionNodes;
     }
@@ -200,67 +184,6 @@
                 " Please check formatting of the Zowe-DS-Persistent 'favorites' settings in the {0} user settings.", getAppName(globals.ISTHEIA)));
                 continue;
             }
-<<<<<<< HEAD
-            // validate line
-            const favoriteDataSetPattern = /^\[.+\]\:\s[a-zA-Z#@\$][a-zA-Z0-9#@\$\-]{0,7}(\.[a-zA-Z#@\$][a-zA-Z0-9#@\$\-]{0,7})*\{p?ds\}$/;
-            const favoriteSearchPattern = /^\[.+\]\:\s.*\{session}$/;
-            if (favoriteDataSetPattern.test(line)) {
-                const sesName = line.substring(1, line.lastIndexOf("]")).trim();
-                try {
-                    const profile = Profiles.getInstance().loadNamedProfile(sesName);
-                    const session = await ZoweExplorerApiRegister.getMvsApi(profile).getSession();
-                    let node: ZoweDatasetNode;
-                    if (line.substring(line.indexOf("{") + 1, line.lastIndexOf("}")) === globals.DS_PDS_CONTEXT) {
-                        node = new ZoweDatasetNode(line.substring(0, line.indexOf("{")), vscode.TreeItemCollapsibleState.Collapsed,
-                            this.mFavoriteSession, session, undefined, undefined, profile);
-                    } else {
-                        node = new ZoweDatasetNode(line.substring(0, line.indexOf("{")), vscode.TreeItemCollapsibleState.None,
-                            this.mFavoriteSession, session, undefined, undefined, profile);
-                        node.command = { command: "zowe.ZoweNode.openPS", title: "", arguments: [node] };
-                    }
-                    node.contextValue = contextually.asFavorite(node);
-                    const icon = getIconByNode(node);
-                    if (icon) {
-                        node.iconPath = icon.path;
-                    }
-                    this.mFavorites.push(node);
-                } catch (e) {
-                    const errMessage: string =
-                        localize("initializeFavorites.error.profile1",
-                            "Error: You have Zowe Data Set favorites that refer to a non-existent CLI profile named: ") + sesName +
-                        localize("intializeFavorites.error.profile2",
-                            ". To resolve this, you can create a profile with this name, ") +
-                        localize("initializeFavorites.error.profile3",
-                            "or remove the favorites with this profile name from the Zowe-DS-Persistent setting, which can be found in your ") +
-                        getAppName(globals.ISTHEIA) + localize("initializeFavorites.error.profile4", " user settings.");
-                    await errorHandling(e, null, errMessage);
-                    continue;
-                }
-            } else if (favoriteSearchPattern.test(line)) {
-                const sesName = line.substring(1, line.lastIndexOf("]")).trim();
-                let profile: IProfileLoaded;
-                try {
-                    profile = Profiles.getInstance().loadNamedProfile(sesName);
-                } catch (error) {
-                    const errMessage: string =
-                        localize("loadNamedProfile.error.profileName",
-                            "Initialization Error: Could not find profile named: ") +
-                        +sesName +
-                        localize("loadNamedProfile.error.period", ".");
-                    await errorHandling(error, null, errMessage);
-                    continue;
-                }
-                const session = await ZoweExplorerApiRegister.getMvsApi(profile).getSession();
-                const node = new ZoweDatasetNode(line.substring(0, line.lastIndexOf("{")),
-                    vscode.TreeItemCollapsibleState.None, this.mFavoriteSession, session, undefined, undefined, profile);
-                node.command = { command: "zowe.pattern", title: "", arguments: [node] };
-                node.contextValue = globals.DS_SESSION_CONTEXT + globals.FAV_SUFFIX;
-                const icon = getIconByNode(node);
-                if (icon) {
-                    node.iconPath = icon.path;
-                }
-                this.mFavorites.push(node);
-=======
             // Parse line
             const profileName = line.substring(1, line.lastIndexOf("]")).trim();
             const favLabel = line.substring(line.indexOf(":") + 2, line.indexOf("{"));
@@ -292,7 +215,6 @@
             if (contextValue === globals.DS_PDS_CONTEXT) {
                 node = new ZoweDatasetNode(label, vscode.TreeItemCollapsibleState.Collapsed,
                     parentNode, undefined, undefined, undefined);
->>>>>>> 7a87c377
             } else {
                 node = new ZoweDatasetNode(label, vscode.TreeItemCollapsibleState.None,
                     parentNode, undefined, contextValue, undefined);
@@ -391,15 +313,9 @@
         const setting = PersistentFilters.getDirectValue("Zowe-Automatic-Validation") as boolean;
         // Loads profile associated with passed sessionName, default if none passed
         if (sessionName) {
-<<<<<<< HEAD
-            const zosmfProfile: IProfileLoaded = Profiles.getInstance().loadNamedProfile(sessionName);
-            if (zosmfProfile) {
-                await this.addSingleSession(zosmfProfile);
-=======
             const profile: IProfileLoaded = Profiles.getInstance().loadNamedProfile(sessionName);
             if (profile) {
                 this.addSingleSession(profile);
->>>>>>> 7a87c377
             }
             for (const node of this.mSessionNodes) {
                 const name = node.getProfileName();
@@ -415,10 +331,6 @@
                     continue;
                 }
                 for (const session of this.mHistory.getSessions()) {
-<<<<<<< HEAD
-                    if (session === zosmfProfile.name) {
-                        await this.addSingleSession(zosmfProfile);
-=======
                     if (session === theProfile.name) {
                         this.addSingleSession(theProfile);
                         for (const node of this.mSessionNodes) {
@@ -427,7 +339,6 @@
                                 await resetValidationSettings(node, setting);
                             }
                         }
->>>>>>> 7a87c377
                     }
                 }
             }
