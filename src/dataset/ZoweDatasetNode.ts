/*
* This program and the accompanying materials are made available under the terms of the *
* Eclipse Public License v2.0 which accompanies this distribution, and is available at *
* https://www.eclipse.org/legal/epl-v20.html                                      *
*                                                                                 *
* SPDX-License-Identifier: EPL-2.0                                                *
*                                                                                 *
* Copyright Contributors to the Zowe Project.                                     *
*                                                                                 *
*/

import * as zowe from "@zowe/cli";
import * as vscode from "vscode";
import * as globals from "../globals";
import { Session, IProfileLoaded } from "@zowe/imperative";
import { errorHandling } from "../utils";
import { IZoweDatasetTreeNode } from "../api/IZoweTreeNode";
import { ZoweTreeNode } from "../abstract/ZoweTreeNode";
import { ZoweExplorerApiRegister } from "../api/ZoweExplorerApiRegister";
import { getIconByNode } from "../generators/icons";
import * as contextually from "../shared/context";

import * as nls from "vscode-nls";
const localize = nls.config({messageFormat: nls.MessageFormat.file})();

/**
 * A type of TreeItem used to represent sessions and data sets
 *
 * @export
 * @class ZoweDatasetNode
 * @extends {vscode.TreeItem}
 */
export class ZoweDatasetNode extends ZoweTreeNode implements IZoweDatasetTreeNode {
    public command: vscode.Command;
    public pattern = "";
    public dirty = true;
    public children: ZoweDatasetNode[] = [];

    /**
     * Creates an instance of ZoweDatasetNode
     *
     * @param {string} label - Displayed in the [TreeView]
     * @param {vscode.TreeItemCollapsibleState} mCollapsibleState - file/folder
     * @param {ZoweDatasetNode} mParent
     * @param {Session} session
     */
    constructor(label: string,
                collapsibleState: vscode.TreeItemCollapsibleState,
                mParent: IZoweDatasetTreeNode,
                session: Session,
                contextOverride?: string,
                private etag?: string,
                profile?: IProfileLoaded) {
        super(label, collapsibleState, mParent, session, profile);

        if (contextOverride) {
            this.contextValue = contextOverride;
        } else if (collapsibleState !== vscode.TreeItemCollapsibleState.None) {
            this.contextValue = globals.DS_PDS_CONTEXT;
        } else if (mParent && mParent.getParent()) {
            this.contextValue = globals.DS_MEMBER_CONTEXT;
        } else {
            this.contextValue = globals.DS_DS_CONTEXT;
        }
        this.tooltip = this.label;
        const icon = getIconByNode(this);
        if (icon) {
            this.iconPath = icon.path;
        }
    }

    /**
     * Implements access to profile name
     * for {IZoweDatasetTreeNode}.
     *
     * @returns {string}
     */
    public getProfileName(): string {
        return this.getProfile() ? this.getProfile().name : undefined;
    }

    /**
     * Retrieves child nodes of this ZoweDatasetNode
     *
     * @returns {Promise<ZoweDatasetNode[]>}
     */
    public async getChildren(): Promise<ZoweDatasetNode[]> {
        if (!this.pattern && contextually.isSessionNotFav(this)) {
            return [new ZoweDatasetNode(localize("getChildren.search", "Use the search button to display datasets"),
                                 vscode.TreeItemCollapsibleState.None, this, null, globals.INFORMATION_CONTEXT)];
        }
        if (contextually.isDocument(this) || contextually.isInformation(this)) {
             return [];
        }

        if (!this.dirty || this.label === "Favorites") {
            return this.children;
        }

        if (!this.label) {
            vscode.window.showErrorMessage(localize("getChildren.error.invalidNode", "Invalid node"));
            throw Error(localize("getChildren.error.invalidNode", "Invalid node"));
        }

        // Gets the datasets from the pattern or members of the dataset and displays any thrown errors
        let responses: zowe.IZosFilesResponse[] = [];
        responses = await vscode.window.withProgress({
                location: vscode.ProgressLocation.Notification,
                title: localize("ZoweJobNode.getJobs.progress", "Get Dataset list command submitted.")
        }, () => {
            return this.getDatasets();
        });

        // push nodes to an object with property names to avoid duplicates
        const elementChildren = {};
        responses.forEach((response) => {
            // Throws reject if the Zowe command does not throw an error but does not succeed
            if (!response.success) {
                throw Error(localize("getChildren.responses.error", "The response from Zowe CLI was not successful"));
            }

            // Loops through all the returned dataset members and creates nodes for them
            for (const item of response.apiResponse.items) {
                const existing = this.children.find((element) => element.label.trim() === item.dsname );
                if (existing) {
                    elementChildren[existing.label] = existing;
                // Creates a ZoweDatasetNode for a PDS
                } else if (item.dsorg === "PO" || item.dsorg === "PO-E") {
                    const temp = new ZoweDatasetNode(item.dsname, vscode.TreeItemCollapsibleState.Collapsed,
                                                     this, null, undefined, undefined, this.getProfile());
                    elementChildren[temp.label] = temp;
                } else if (item.migr && item.migr.toUpperCase() === "YES") {
                    const temp = new ZoweDatasetNode(item.dsname, vscode.TreeItemCollapsibleState.None,
                                                     this, null, globals.DS_MIGRATED_FILE_CONTEXT,
                        undefined, this.getProfile());
                    elementChildren[temp.label] = temp;
<<<<<<< HEAD
                // Creates a ZoweDatasetNode for a VSAM file
                } else if (item.dsorg === "VS") {
                    let altLabel = item.dsname;
                    if (altLabel.endsWith(".DATA")) {
                        altLabel = altLabel.substring(0, altLabel.indexOf(".DATA"));
                    } else if (altLabel.endsWith(".INDEX")) {
                        altLabel = altLabel.substring(0, altLabel.indexOf(".INDEX"));
                    }
                    if (!elementChildren[altLabel]) {
                        elementChildren[altLabel] = new ZoweDatasetNode(altLabel, vscode.TreeItemCollapsibleState.None,
                                                        this, null, globals.VSAM_CONTEXT, undefined, this.getProfile());
                    }
                } else if (this.contextValue === globals.DS_SESSION_CONTEXT) {
=======
                } else if (contextually.isSessionNotFav(this)) {
>>>>>>> 524b30b5
                    // Creates a ZoweDatasetNode for a PS
                    const temp = new ZoweDatasetNode(item.dsname, vscode.TreeItemCollapsibleState.None,
                                                     this, null, undefined, undefined, this.getProfile());
                    temp.command = {command: "zowe.ZoweNode.openPS", title: "", arguments: [temp]};
                    elementChildren[temp.label] = temp;
                } else {
                    // Creates a ZoweDatasetNode for a PDS member
                    const temp = new ZoweDatasetNode(item.member, vscode.TreeItemCollapsibleState.None,
                                                     this, null, undefined, undefined, this.getProfile());
                    temp.command = {command: "zowe.ZoweNode.openPS", title: "", arguments: [temp]};
                    elementChildren[temp.label] = temp;
                }
            }
        });

        this.dirty = false;
        if (Object.keys(elementChildren).length === 0) {
            return this.children = [new ZoweDatasetNode(localize("getChildren.noDataset", "No datasets found"),
            vscode.TreeItemCollapsibleState.None, this, null, globals.INFORMATION_CONTEXT)];
        } else {
            return this.children = Object.keys(elementChildren).sort().map((labels) => elementChildren[labels]);
        }
    }

    public getSessionNode(): IZoweDatasetTreeNode {
        return this.getParent() ? this.getParent().getSessionNode() : this;
    }
    /**
     * Returns the [etag] for this node
     *
     * @returns {string}
     */
    public getEtag(): string {
        return this.etag;
    }

    /**
     * Set the [etag] for this node
     *
     * @returns {void}
     */
    public setEtag(etagValue): void {
        this.etag = etagValue;
    }

    private async getDatasets(): Promise<zowe.IZosFilesResponse[]> {
        const responses: zowe.IZosFilesResponse[] = [];
        try {
            if (contextually.isSessionNotFav(this)) {
                this.pattern = this.pattern.toUpperCase();
                // loop through each pattern
                for (const pattern of this.pattern.split(",")) {
                    responses.push(await ZoweExplorerApiRegister.getMvsApi(this.getProfile()).dataSet(pattern.trim(), {attributes: true}));
                }
            } else {
                // Check if node is a favorite
                let label = this.label.trim();
                if (this.label.startsWith("[")) {
                    label = this.label.substring(this.label.indexOf(":") + 1).trim();
                }
                responses.push(await ZoweExplorerApiRegister.getMvsApi(this.getProfile()).allMembers(label, {attributes: true}));
            }
        } catch (err) {
            await errorHandling(err, this.label, localize("getChildren.error.response", "Retrieving response from ") + `zowe.List`);
        }
        return responses;
    }
}<|MERGE_RESOLUTION|>--- conflicted
+++ resolved
@@ -134,7 +134,6 @@
                                                      this, null, globals.DS_MIGRATED_FILE_CONTEXT,
                         undefined, this.getProfile());
                     elementChildren[temp.label] = temp;
-<<<<<<< HEAD
                 // Creates a ZoweDatasetNode for a VSAM file
                 } else if (item.dsorg === "VS") {
                     let altLabel = item.dsname;
@@ -147,10 +146,7 @@
                         elementChildren[altLabel] = new ZoweDatasetNode(altLabel, vscode.TreeItemCollapsibleState.None,
                                                         this, null, globals.VSAM_CONTEXT, undefined, this.getProfile());
                     }
-                } else if (this.contextValue === globals.DS_SESSION_CONTEXT) {
-=======
                 } else if (contextually.isSessionNotFav(this)) {
->>>>>>> 524b30b5
                     // Creates a ZoweDatasetNode for a PS
                     const temp = new ZoweDatasetNode(item.dsname, vscode.TreeItemCollapsibleState.None,
                                                      this, null, undefined, undefined, this.getProfile());
