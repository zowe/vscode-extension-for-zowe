/*
* This program and the accompanying materials are made available under the terms of the *
* Eclipse Public License v2.0 which accompanies this distribution, and is available at *
* https://www.eclipse.org/legal/epl-v20.html                                      *
*                                                                                 *
* SPDX-License-Identifier: EPL-2.0                                                *
*                                                                                 *
* Copyright Contributors to the Zowe Project.                                     *
*                                                                                 *
*/

import * as zowe from "@zowe/cli";
import * as vscode from "vscode";
import * as globals from "../globals";
import { Session, IProfileLoaded } from "@zowe/imperative";
import { errorHandling, refreshTree } from "../utils";
import { IZoweDatasetTreeNode } from "../api/IZoweTreeNode";
import { ZoweTreeNode } from "../abstract/ZoweTreeNode";
import { ZoweExplorerApiRegister } from "../api/ZoweExplorerApiRegister";
import { getIconByNode } from "../generators/icons";
import * as contextually from "../shared/context";
import * as nls from "vscode-nls";
<<<<<<< HEAD
// Set up localization
nls.config({ messageFormat: nls.MessageFormat.bundle, bundleFormat: nls.BundleFormat.standalone })();
const localize: nls.LocalizeFunc = nls.loadMessageBundle();
=======

const localize = nls.config({messageFormat: nls.MessageFormat.file})();
>>>>>>> a434aa86

/**
 * A type of TreeItem used to represent sessions and data sets
 *
 * @export
 * @class ZoweDatasetNode
 * @extends {vscode.TreeItem}
 */
export class ZoweDatasetNode extends ZoweTreeNode implements IZoweDatasetTreeNode {
    public command: vscode.Command;
    public pattern = "";
    public dirty = true;
    public children: ZoweDatasetNode[] = [];

    /**
     * Creates an instance of ZoweDatasetNode
     *
     * @param {string} label - Displayed in the [TreeView]
     * @param {vscode.TreeItemCollapsibleState} mCollapsibleState - file/folder
     * @param {ZoweDatasetNode} mParent
     * @param {Session} session
     */
    constructor(label: string,
                collapsibleState: vscode.TreeItemCollapsibleState,
                mParent: IZoweDatasetTreeNode,
                session: Session,
                contextOverride?: string,
                private etag?: string,
                profile?: IProfileLoaded) {
        super(label, collapsibleState, mParent, session, profile);

        if (contextOverride) {
            this.contextValue = contextOverride;
        } else if (collapsibleState !== vscode.TreeItemCollapsibleState.None) {
            this.contextValue = globals.DS_PDS_CONTEXT;
        } else if (mParent && mParent.getParent()) {
            this.contextValue = globals.DS_MEMBER_CONTEXT;
        } else {
            this.contextValue = globals.DS_DS_CONTEXT;
        }
        this.tooltip = this.label;
        const icon = getIconByNode(this);
        if (icon) {
            this.iconPath = icon.path;
        }
    }

    /**
     * Implements access to profile name
     * for {IZoweDatasetTreeNode}.
     *
     * @returns {string}
     */
    public getProfileName(): string {
        return this.getProfile() ? this.getProfile().name : undefined;
    }

    /**
     * Retrieves child nodes of this ZoweDatasetNode
     *
     * @returns {Promise<ZoweDatasetNode[]>}
     */
    public async getChildren(): Promise<ZoweDatasetNode[]> {
        if (!this.pattern && contextually.isSessionNotFav(this)) {
            return [new ZoweDatasetNode(localize("getChildren.search", "Use the search button to display datasets"),
                                 vscode.TreeItemCollapsibleState.None, this, null, globals.INFORMATION_CONTEXT)];
        }
        if (contextually.isDocument(this) || contextually.isInformation(this)) {
             return [];
        }

        if (!this.dirty || this.label === "Favorites") {
            return this.children;
        }

        if (!this.label) {
            vscode.window.showErrorMessage(localize("getChildren.error.invalidNode", "Invalid node"));
            throw Error(localize("getChildren.error.invalidNode", "Invalid node"));
        }

        // Gets the datasets from the pattern or members of the dataset and displays any thrown errors
        let responses: zowe.IZosFilesResponse[] = [];
        responses = await vscode.window.withProgress({
                location: vscode.ProgressLocation.Notification,
                title: localize("ZoweJobNode.getJobs.progress", "Get Dataset list command submitted.")
        }, () => {
            return this.getDatasets();
        });

        // push nodes to an object with property names to avoid duplicates
        const elementChildren = {};
        responses.forEach((response) => {
            // Throws reject if the Zowe command does not throw an error but does not succeed
            if (!response.success) {
                throw Error(localize("getChildren.responses.error", "The response from Zowe CLI was not successful"));
            }

            // Loops through all the returned dataset members and creates nodes for them
            for (const item of response.apiResponse.items) {
                const existing = this.children.find((element) => element.label.trim() === item.dsname );
                if (existing) {
                    elementChildren[existing.label] = existing;
                // Creates a ZoweDatasetNode for a PDS
                } else if (item.dsorg === "PO" || item.dsorg === "PO-E") {
                    const temp = new ZoweDatasetNode(item.dsname, vscode.TreeItemCollapsibleState.Collapsed,
                                                     this, null, undefined, undefined, this.getProfile());
                    elementChildren[temp.label] = temp;
                } else if (item.migr && item.migr.toUpperCase() === "YES") {
                    const temp = new ZoweDatasetNode(item.dsname, vscode.TreeItemCollapsibleState.None,
                                                     this, null, globals.DS_MIGRATED_FILE_CONTEXT,
                        undefined, this.getProfile());
                    elementChildren[temp.label] = temp;
                // Creates a ZoweDatasetNode for a VSAM file
                } else if (item.dsorg === "VS") {
                    let altLabel = item.dsname;
                    let endPoint = altLabel.indexOf(".DATA");
                    if (endPoint === -1) {
                        endPoint = altLabel.indexOf(".INDEX");
                    }
                    if (endPoint > -1) {
                        altLabel = altLabel.substring(0, endPoint);
                    }
                    if (!elementChildren[altLabel]) {
                        elementChildren[altLabel] = new ZoweDatasetNode(altLabel, vscode.TreeItemCollapsibleState.None,
                            this, null, globals.VSAM_CONTEXT, undefined, this.getProfile());
                    }
                } else if (contextually.isSessionNotFav(this)) {

                    // Creates a ZoweDatasetNode for a PS
                    const temp = new ZoweDatasetNode(item.dsname, vscode.TreeItemCollapsibleState.None,
                                                    this, null, undefined, undefined, this.getProfile());
                    temp.command = {command: "zowe.ZoweNode.openPS", title: "", arguments: [temp]};
                    elementChildren[temp.label] = temp;
                } else {
                    // Creates a ZoweDatasetNode for a PDS member
                    const temp = new ZoweDatasetNode(item.member, vscode.TreeItemCollapsibleState.None,
                                                     this, null, undefined, undefined, this.getProfile());
                    temp.command = {command: "zowe.ZoweNode.openPS", title: "", arguments: [temp]};
                    elementChildren[temp.label] = temp;
                }
            }
        });

        this.dirty = false;
        if (Object.keys(elementChildren).length === 0) {
            return this.children = [new ZoweDatasetNode(localize("getChildren.noDataset", "No datasets found"),
            vscode.TreeItemCollapsibleState.None, this, null, globals.INFORMATION_CONTEXT)];
        } else {
            return this.children = Object.keys(elementChildren).sort().map((labels) => elementChildren[labels]);
        }
    }

    public getSessionNode(): IZoweDatasetTreeNode {
        return this.getParent() ? this.getParent().getSessionNode() : this;
    }
    /**
     * Returns the [etag] for this node
     *
     * @returns {string}
     */
    public getEtag(): string {
        return this.etag;
    }

    /**
     * Set the [etag] for this node
     *
     * @returns {void}
     */
    public setEtag(etagValue): void {
        this.etag = etagValue;
    }

    private async getDatasets(): Promise<zowe.IZosFilesResponse[]> {
        const sessNode = this.getSessionNode();
        const responses: zowe.IZosFilesResponse[] = [];
        try {
            if (contextually.isSessionNotFav(this)) {
                this.pattern = this.pattern.toUpperCase();
                // loop through each pattern
                for (const pattern of this.pattern.split(",")) {
                    responses.push(await ZoweExplorerApiRegister.getMvsApi(this.getProfile()).dataSet(pattern.trim(), {attributes: true}));
                }
            } else {
                // Check if node is a favorite
                let label = this.label.trim();
                if (this.label.startsWith("[")) {
                    label = this.label.substring(this.label.indexOf(":") + 1).trim();
                }
                responses.push(await ZoweExplorerApiRegister.getMvsApi(this.getProfile()).allMembers(label, {attributes: true}));
            }
        } catch (err) {
            try{
            await errorHandling(err, this.label, localize("getChildren.error.response", "Retrieving response from ") + `zowe.List`);
            await refreshTree(sessNode);
            } catch (err) {
                await errorHandling(err, this.label, localize("getChildren.error.response", "Retrieving response from ") + `zowe.List`);
            }
        }
        return responses;
    }
}<|MERGE_RESOLUTION|>--- conflicted
+++ resolved
@@ -20,14 +20,9 @@
 import { getIconByNode } from "../generators/icons";
 import * as contextually from "../shared/context";
 import * as nls from "vscode-nls";
-<<<<<<< HEAD
 // Set up localization
 nls.config({ messageFormat: nls.MessageFormat.bundle, bundleFormat: nls.BundleFormat.standalone })();
 const localize: nls.LocalizeFunc = nls.loadMessageBundle();
-=======
-
-const localize = nls.config({messageFormat: nls.MessageFormat.file})();
->>>>>>> a434aa86
 
 /**
  * A type of TreeItem used to represent sessions and data sets
