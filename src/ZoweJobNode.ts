--- conflicted
+++ resolved
@@ -18,14 +18,10 @@
 import { IZoweTreeNode } from "./ZoweTree";
 import * as utils from "./utils";
 import * as nls from "vscode-nls";
-<<<<<<< HEAD
 
 // Set up localization
 nls.config({ messageFormat: nls.MessageFormat.bundle, bundleFormat: nls.BundleFormat.languagePack })();
 const localize: nls.LocalizeFunc = nls.loadMessageBundle();
-=======
-const localize = nls.config({ messageFormat: nls.MessageFormat.file })();
->>>>>>> c7cd5c8a
 
 // tslint:disable-next-line: max-classes-per-file
 export class Job extends vscode.TreeItem implements IZoweTreeNode {
