/*
* This program and the accompanying materials are made available under the terms of the *
* Eclipse Public License v2.0 which accompanies this distribution, and is available at *
* https://www.eclipse.org/legal/epl-v20.html                                      *
*                                                                                 *
* SPDX-License-Identifier: EPL-2.0                                                *
*                                                                                 *
* Copyright Contributors to the Zowe Project.                                     *
*                                                                                 *
*/

import * as vscode from "vscode";
import * as zowe from "@brightside/core";
import { Session, IProfileLoaded, Logger } from "@brightside/imperative";
// tslint:disable-next-line: no-duplicate-imports
import { IJob, IJobFile } from "@brightside/core";
import * as extension from "./extension";
import { IZoweTreeNode } from "./ZoweTree";
import * as utils from "./utils";
<<<<<<< HEAD
import { ZoweExplorerApiRegister } from "./api/ZoweExplorerApiRegister";
=======
import * as nls from "vscode-nls";
const localize = nls.config({ messageFormat: nls.MessageFormat.file })();
>>>>>>> e2bc6668

// tslint:disable-next-line: max-classes-per-file
export class Job extends vscode.TreeItem implements IZoweTreeNode {
    public static readonly JobId = "JobId:";
    public static readonly Owner = "Owner:";
    public static readonly Prefix = "Prefix:";

    public dirty = extension.ISTHEIA;  // Make sure this is true for theia instances
    private children: Job[] = [];
    // tslint:disable-next-line: variable-name
    private _owner: string;
    // tslint:disable-next-line: variable-name
    private _prefix: string;
    // tslint:disable-next-line: variable-name
    private _searchId: string;

    constructor(
        public label: string,
        public mCollapsibleState: vscode.TreeItemCollapsibleState,
        public mParent: Job,
        public session: Session,
        public job: IJob,
        public profile: IProfileLoaded) {
        super(label, mCollapsibleState);
        if (session) {
            this._owner = session.ISession.user;
        }
        this._prefix = "*";
        this._searchId = "";
        utils.applyIcons(this);
    }

    /**
     * Implements access to profile name
     * for {IZoweTreeNode}.
     *
     * @returns {string}
     */
    public getProfileName(): string {
        return this.label.trim();
    }

    public getSessionName(): string {
        return this.getSessionNode().label.trim();
    }

    public getSessionNode(): Job {
        if(this.mParent == null) {
            return this;
        } else {
            return this.mParent;
        }
    }

    public async getChildren(): Promise<Job[]> {
        if (this.dirty) {
            let spools: zowe.IJobFile[] = [];
            const elementChildren = [];
            if (this.contextValue === extension.JOBS_JOB_CONTEXT || this.contextValue === extension.JOBS_JOB_CONTEXT + extension.FAV_SUFFIX) {
<<<<<<< HEAD
                spools = await ZoweExplorerApiRegister.getJesApi(this.profile).getSpoolFiles(this.job.jobname, this.job.jobid);
=======
                spools = await vscode.window.withProgress({
                    location: vscode.ProgressLocation.Notification,
                    title: localize("ZoweJobNode.getJobs.spoolfiles", "Get Job Spool files command submitted.")
                }, () => {
                   return zowe.GetJobs.getSpoolFiles(this.session, this.job.jobname, this.job.jobid);
                });
>>>>>>> e2bc6668
                spools.forEach((spool) => {
                    const existing = this.children.find((element) => element.label.trim() === `${spool.stepname}:${spool.ddname}(${spool.id})` );
                    if (existing) {
                        elementChildren.push(existing);
                    } else {
                        let prefix = spool.stepname;
                        if (prefix === undefined) {
                            prefix = spool.procstep;
                        }
                        const sessionName = this.contextValue === extension.JOBS_JOB_CONTEXT + extension.FAV_SUFFIX ?
                            this.label.substring(1, this.label.lastIndexOf("]")).trim() :
                            this.getSessionName();
                        const spoolNode = new Spool(`${spool.stepname}:${spool.ddname}(${spool.id})`,
                            vscode.TreeItemCollapsibleState.None, this, this.session, spool, this.job, this);
                        spoolNode.iconPath = utils.applyIcons(spoolNode);
                        spoolNode.command = { command: "zowe.zosJobsOpenspool", title: "", arguments: [sessionName, spool] };
                        elementChildren.push(spoolNode);
                    }
                });
            } else {
<<<<<<< HEAD
                let jobs: zowe.IJob[] = [];
                if (this.searchId.length > 0 ) {
                    jobs.push(await ZoweExplorerApiRegister.getJesApi(this.profile).getJob(this._searchId));
                } else {
                    jobs = await ZoweExplorerApiRegister.getJesApi(this.profile).getJobsByOwnerAndPrefix(this._owner, this._prefix);
                }
=======
                const jobs = await vscode.window.withProgress({
                    location: vscode.ProgressLocation.Notification,
                    title: localize("ZoweJobNode.getJobs.jobs", "Get Jobs command submitted.")
                }, () => {
                   return this.getJobs(this.session, this._owner, this._prefix, this._searchId);
                });
>>>>>>> e2bc6668
                jobs.forEach((job) => {
                    let nodeTitle: string;
                    if (job.retcode) {
                        nodeTitle = `${job.jobname}(${job.jobid}) - ${job.retcode}`;
                    } else {
                        nodeTitle = `${job.jobname}(${job.jobid}) - ${job.status}`;
                    }
                    const existing = this.children.find((element) => element.label.trim() === nodeTitle );
                    if (existing) {
                        elementChildren.push(existing);
                    } else {
                        const jobNode = new Job(nodeTitle, vscode.TreeItemCollapsibleState.Collapsed, this, this.session, job, this.profile);
                        jobNode.command = { command: "zowe.zosJobsSelectjob", title: "", arguments: [jobNode] };
                        jobNode.contextValue = extension.JOBS_JOB_CONTEXT;
                        if (!jobNode.iconPath) {
                            jobNode.iconPath = utils.applyIcons(jobNode);
                        }
                        elementChildren.push(jobNode);
                    }
                });
            }
            elementChildren.sort((a, b) => {
                if (a.job.jobid > b.job.jobid) { return 1; }
                if (a.job.jobid < b.job.jobid) { return -1; }
                return 0;
            });
            this.children = elementChildren;
        }
        this.dirty = false;
        return this.children;
    }

    public reset() {
        utils.labelHack(this);
        this.children = [];
        this.dirty = true;
    }

    get tooltip(): string {
        if (this.job !== null) {
            if (this.job.retcode) {
                return `${this.job.jobname}(${this.job.jobid}) - ${this.job.retcode}`;
            } else {
                return `${this.job.jobname}(${this.job.jobid})`;
            }
        } else if (this.searchId.length>0) {
            return `${this.label} - job id: ${this.searchId}`;
        } else {
            return `${this.label} - owner: ${this.owner} prefix: ${this.prefix}`;
        }
    }

    set owner(newOwner: string) {
        if (newOwner !== undefined) {
            if (newOwner.length === 0) {
                this._owner = this.session.ISession.user;
            } else {
                this._owner = newOwner;
            }
        }
    }

    get owner() {
        return this._owner;
    }

    set prefix(newPrefix: string) {
        if (newPrefix !== undefined) {
            if (newPrefix.length === 0) {
                this._prefix = "*";
            } else {
                this._prefix = newPrefix;
            }
        }
    }

    get prefix() {
        return this._prefix;
    }

    set searchId(newId: string) {
        if (newId !== undefined) {
            this._searchId = newId;
        }
    }

    get searchId() {
        return this._searchId;
    }

    private async getJobs(session, owner, prefix, searchId): Promise<IJob[]> {
        let jobsInternal: zowe.IJob[] = [];
        if (this.searchId.length > 0 ) {
            jobsInternal.push(await zowe.GetJobs.getJob(session, searchId));
        } else {
            try {
                jobsInternal = await zowe.GetJobs.getJobsByOwnerAndPrefix(session, owner, prefix);
            } catch (error) {
                await utils.errorHandling(error, this.label, localize("getChildren.error.response", "Retrieving response from ") + `zowe.GetJobs`);
            }
        }
        return jobsInternal;
    }
}

// tslint:disable-next-line: max-classes-per-file
class Spool extends Job {
    constructor(public label: string, public mCollapsibleState: vscode.TreeItemCollapsibleState, public mParent: Job,
                public session: Session, public spool: IJobFile, public job: IJob, public parent: Job) {
        super(label, mCollapsibleState, mParent, session, job, parent.profile);
        this.contextValue = extension.JOBS_SPOOL_CONTEXT;
        utils.applyIcons(this);
    }
}<|MERGE_RESOLUTION|>--- conflicted
+++ resolved
@@ -17,12 +17,9 @@
 import * as extension from "./extension";
 import { IZoweTreeNode } from "./ZoweTree";
 import * as utils from "./utils";
-<<<<<<< HEAD
 import { ZoweExplorerApiRegister } from "./api/ZoweExplorerApiRegister";
-=======
 import * as nls from "vscode-nls";
 const localize = nls.config({ messageFormat: nls.MessageFormat.file })();
->>>>>>> e2bc6668
 
 // tslint:disable-next-line: max-classes-per-file
 export class Job extends vscode.TreeItem implements IZoweTreeNode {
@@ -82,16 +79,12 @@
             let spools: zowe.IJobFile[] = [];
             const elementChildren = [];
             if (this.contextValue === extension.JOBS_JOB_CONTEXT || this.contextValue === extension.JOBS_JOB_CONTEXT + extension.FAV_SUFFIX) {
-<<<<<<< HEAD
-                spools = await ZoweExplorerApiRegister.getJesApi(this.profile).getSpoolFiles(this.job.jobname, this.job.jobid);
-=======
                 spools = await vscode.window.withProgress({
                     location: vscode.ProgressLocation.Notification,
                     title: localize("ZoweJobNode.getJobs.spoolfiles", "Get Job Spool files command submitted.")
                 }, () => {
-                   return zowe.GetJobs.getSpoolFiles(this.session, this.job.jobname, this.job.jobid);
-                });
->>>>>>> e2bc6668
+                   return ZoweExplorerApiRegister.getJesApi(this.profile).getSpoolFiles(this.job.jobname, this.job.jobid);
+                });
                 spools.forEach((spool) => {
                     const existing = this.children.find((element) => element.label.trim() === `${spool.stepname}:${spool.ddname}(${spool.id})` );
                     if (existing) {
@@ -112,21 +105,12 @@
                     }
                 });
             } else {
-<<<<<<< HEAD
-                let jobs: zowe.IJob[] = [];
-                if (this.searchId.length > 0 ) {
-                    jobs.push(await ZoweExplorerApiRegister.getJesApi(this.profile).getJob(this._searchId));
-                } else {
-                    jobs = await ZoweExplorerApiRegister.getJesApi(this.profile).getJobsByOwnerAndPrefix(this._owner, this._prefix);
-                }
-=======
                 const jobs = await vscode.window.withProgress({
                     location: vscode.ProgressLocation.Notification,
                     title: localize("ZoweJobNode.getJobs.jobs", "Get Jobs command submitted.")
                 }, () => {
-                   return this.getJobs(this.session, this._owner, this._prefix, this._searchId);
-                });
->>>>>>> e2bc6668
+                   return this.getJobs(this._owner, this._prefix, this._searchId);
+                });
                 jobs.forEach((job) => {
                     let nodeTitle: string;
                     if (job.retcode) {
@@ -217,13 +201,13 @@
         return this._searchId;
     }
 
-    private async getJobs(session, owner, prefix, searchId): Promise<IJob[]> {
+    private async getJobs(owner, prefix, searchId): Promise<IJob[]> {
         let jobsInternal: zowe.IJob[] = [];
         if (this.searchId.length > 0 ) {
-            jobsInternal.push(await zowe.GetJobs.getJob(session, searchId));
+            jobsInternal.push(await ZoweExplorerApiRegister.getJesApi(this.profile).getJob(searchId));
         } else {
             try {
-                jobsInternal = await zowe.GetJobs.getJobsByOwnerAndPrefix(session, owner, prefix);
+                jobsInternal = await ZoweExplorerApiRegister.getJesApi(this.profile).getJobsByOwnerAndPrefix(owner, prefix);
             } catch (error) {
                 await utils.errorHandling(error, this.label, localize("getChildren.error.response", "Retrieving response from ") + `zowe.GetJobs`);
             }
