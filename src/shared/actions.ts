--- conflicted
+++ resolved
@@ -140,11 +140,7 @@
     }
     let pattern: string;
 
-<<<<<<< HEAD
-    const allRecall = [...datasetTree.getFileHistory(), ...ussTree.getFileHistory()];
-=======
     const fileHistory = [...datasetTree.getFileHistory(), ...ussTree.getFileHistory()];
->>>>>>> f95ebe4c
 
     // Get user selection
     if (fileHistory.length > 0) {
