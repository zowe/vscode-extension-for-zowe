/*
* This program and the accompanying materials are made available under the terms of the *
* Eclipse Public License v2.0 which accompanies this distribution, and is available at *
* https://www.eclipse.org/legal/epl-v20.html                                      *
*                                                                                 *
* SPDX-License-Identifier: EPL-2.0                                                *
*                                                                                 *
* Copyright Contributors to the Zowe Project.                                     *
*                                                                                 *
*/

import * as vscode from "vscode";
import { ZosmfSession, IJob } from "@zowe/cli";
import { IProfileLoaded, Logger } from "@zowe/imperative";
import { Profiles } from "./Profiles";
import { Job } from "./ZoweJobNode";
import {
    OwnerFilterDescriptor,
    JobIdFilterDescriptor,
    FilterItem,
    FilterDescriptor,
    getAppName,
    resolveQuickPickHelper,
    sortTreeItems,
    errorHandling,
    labelHack
} from "./utils";
import { IZoweTree } from "./api/IZoweTree";
import { IZoweJobTreeNode } from "./api/IZoweTreeNode";
import { ZoweTreeProvider } from "./abstract/ZoweTreeProvider";
import * as extension from "../src/extension";
import * as nls from "vscode-nls";
import { ZoweExplorerApiRegister } from "./api/ZoweExplorerApiRegister";
import { getIconByNode } from "./generators/icons";

<<<<<<< HEAD
// Set up localization
nls.config({ messageFormat: nls.MessageFormat.bundle, bundleFormat: nls.BundleFormat.standalone })();
const localize: nls.LocalizeFunc = nls.loadMessageBundle();
=======
const localize = nls.config({messageFormat: nls.MessageFormat.file})();
>>>>>>> f08214e4

/**
 * Creates the Job tree that contains nodes of sessions, jobs and spool items
 *
 * @export
 * @class ZosJobsProvider
 * @implements {vscode.TreeDataProvider}
 */
export async function createJobsTree(log: Logger) {
    const tree = new ZosJobsProvider();
    await tree.initializeJobsTree(log);
    await tree.addSession();
    return tree;
}

// tslint:disable-next-line: max-classes-per-file
export class ZosJobsProvider extends ZoweTreeProvider implements IZoweTree<IZoweJobTreeNode> {

    public static readonly JobId = "JobId:";
    public static readonly Owner = "Owner:";
    public static readonly Prefix = "Prefix:";
    public static readonly defaultDialogText: string = localize("SpecifyCriteria", "Create new..");
    private static readonly persistenceSchema: string = "Zowe-Jobs-Persistent";

    public mSessionNodes: IZoweJobTreeNode[] = [];
    public mFavorites: IZoweJobTreeNode[] = [];
    public createOwner = new OwnerFilterDescriptor();
    public createId = new JobIdFilterDescriptor();
    private treeView: vscode.TreeView<IZoweJobTreeNode>;

    constructor() {
        super(ZosJobsProvider.persistenceSchema,
            new Job(localize("Favorites", "Favorites"), vscode.TreeItemCollapsibleState.Collapsed, null, null, null, null));
        this.mFavoriteSession.contextValue = extension.FAVORITE_CONTEXT;
        const icon = getIconByNode(this.mFavoriteSession);
        if (icon) {
            this.mFavoriteSession.iconPath = icon.path;
        }
        this.mSessionNodes = [this.mFavoriteSession];
        this.treeView = vscode.window.createTreeView("zowe.jobs", {treeDataProvider: this});
    }

    public rename(node: IZoweJobTreeNode) {
        throw new Error("Method not implemented.");
    }
    public open(node: IZoweJobTreeNode, preview: boolean) {
        throw new Error("Method not implemented.");
    }
    public copy(node: IZoweJobTreeNode) {
        throw new Error("Method not implemented.");
    }
    public paste(node: IZoweJobTreeNode) {
        throw new Error("Method not implemented.");
    }
    public delete(node: IZoweJobTreeNode) {
        throw new Error("Method not implemented.");
    }
    /**
     * Adds a save search to the Jobs favorites list
     *
     * @param {IZoweJobTreeNode} node
     */
    public async saveSearch(node: IZoweJobTreeNode) {
        const favSessionContext = extension.JOBS_SESSION_CONTEXT + extension.FAV_SUFFIX;
        const favJob = new Job("[" + node.getProfileName() + "]: " +
            this.createSearchLabel(node.owner, node.prefix, node.searchId),
        vscode.TreeItemCollapsibleState.None, node.getParent(), node.getSession(), node.job, node.getProfile());
        favJob.owner = node.owner;
        favJob.prefix = node.prefix;
        favJob.searchId = node.searchId;
        favJob.contextValue = favSessionContext;
        favJob.command = { command: "zowe.jobs.search", title: "", arguments: [favJob] };
        const icon = getIconByNode(favJob);
        if (icon) {
            favJob.iconPath = icon.path;
        }
        if (!this.mFavorites.find((tempNode) => tempNode.label === favJob.label)) {
            this.mFavorites.push(favJob);
            sortTreeItems(this.mFavorites, favSessionContext);
            await this.updateFavorites();
            this.refreshElement(this.mFavoriteSession);
        }
    }
    public saveFile(document: vscode.TextDocument) {
        throw new Error("Method not implemented.");
    }
    public refreshPS(node: IZoweJobTreeNode) {
        throw new Error("Method not implemented.");
    }
    public uploadDialog(node: IZoweJobTreeNode) {
        throw new Error("Method not implemented.");
    }
    public filterPrompt(node: IZoweJobTreeNode) {
        return this.searchPrompt(node);
    }

    /**
     * Takes argument of type IZoweJobTreeNode and retrieves all of the first level children
     *
     * @param {IZoweJobTreeNode} [element] - Optional parameter; if not passed, returns root session nodes
     * @returns {IZoweJobTreeNode[] | Promise<IZoweJobTreeNode[]>}
     */
    public async getChildren(element?: IZoweJobTreeNode | undefined): Promise<IZoweJobTreeNode[]> {
        if (element) {
            // solution for optional credentials. Owner is having error on initialization.
            if (element.owner === "") {
                return;
            }
            if (element.contextValue === extension.FAVORITE_CONTEXT) {
                return this.mFavorites;
            }
            return element.getChildren();
        }
        return this.mSessionNodes;
    }

    /**
     * Returns the tree view for the current JobTree
     *
     * @returns {vscode.TreeView<Job>}
     */
    public getTreeView(): vscode.TreeView<IZoweJobTreeNode> {
        return this.treeView;
    }

    /**
     * Adds a session to the data set tree
     *
     * @param {string} [sessionName] - optional; loads default profile if not passed
     */
    public async addSession(sessionName?: string) {
        // Loads profile associated with passed sessionName, default if none passed
        if (sessionName) {
            const zosmfProfile: IProfileLoaded = Profiles.getInstance().loadNamedProfile(sessionName);
            if (zosmfProfile) {
                this.addSingleSession(zosmfProfile);
            }
        } else {
            const zosmfProfiles: IProfileLoaded[] = Profiles.getInstance().allProfiles;
            for (const zosmfProfile of zosmfProfiles) {
                // If session is already added, do nothing
                if (this.mSessionNodes.find((tempNode) => tempNode.label.trim() === zosmfProfile.name)) {
                    continue;
                }
                for (const session of this.mHistory.getSessions()) {
                    if (session === zosmfProfile.name) {
                        this.addSingleSession(zosmfProfile);
                    }
                }
            }
            if (this.mSessionNodes.length === 1) {
                this.addSingleSession(Profiles.getInstance().getDefaultProfile());
            }
        }
        this.refresh();
    }

    public async deleteJob(node: IZoweJobTreeNode) {
        try {
            await ZoweExplorerApiRegister.getJesApi(node.getProfile()).deleteJob(node.job.jobname, node.job.jobid);
            vscode.window.showInformationMessage(localize("deleteJob.job", "Job ") + node.job.jobname + "(" + node.job.jobid + ")" +
                localize("deleteJob.delete", " deleted"));
            this.removeFavorite(this.createJobsFavorite(node));
        } catch (error) {
            await errorHandling(error, node.getProfileName(), error.message);
        }
    }

    /**
     * Initialize the favorites and history information
     * @param log - Logger
     */
    public async initializeJobsTree(log: Logger) {
        this.log = log;
        this.log.debug(localize("initializeFavorites.log.debug", "initializing favorites"));
        const lines: string[] = this.mHistory.readFavorites();
        lines.forEach((line) => {
            const profileName = line.substring(1, line.lastIndexOf("]"));
            const nodeName = (line.substring(line.indexOf(":") + 1, line.indexOf("{"))).trim();
            const sesName = line.substring(1, line.lastIndexOf("]")).trim();
            try {
                const zosmfProfile = Profiles.getInstance().loadNamedProfile(sesName);
                let favJob: Job;
                if (line.substring(line.indexOf("{") + 1, line.lastIndexOf("}")) === extension.JOBS_JOB_CONTEXT) {
                    favJob = new Job(line.substring(0, line.indexOf("{")), vscode.TreeItemCollapsibleState.Collapsed, this.mFavoriteSession,
                        ZosmfSession.createBasicZosmfSession(zosmfProfile.profile), new JobDetail(nodeName), zosmfProfile);
                    favJob.contextValue = extension.JOBS_JOB_CONTEXT + extension.FAV_SUFFIX;
                    favJob.command = {command: "zowe.zosJobsSelectjob", title: "", arguments: [favJob]};
                } else { // for search
                    favJob = new Job(
                        line.substring(0, line.indexOf("{")),
                        vscode.TreeItemCollapsibleState.None,
                        this.mFavoriteSession,
                        ZosmfSession.createBasicZosmfSession(zosmfProfile.profile),
                        null, zosmfProfile
                    );
                    favJob.command = {command: "zowe.jobs.search", title: "", arguments: [favJob]};
                    favJob.contextValue = extension.JOBS_SESSION_CONTEXT + extension.FAV_SUFFIX;
                }
                const icon = getIconByNode(favJob);
                if (icon) {
                    favJob.iconPath = icon.path;
                }
                this.mFavorites.push(favJob);
            } catch (e) {
                const errMessage: string =
                    localize("initializeJobsFavorites.error.profile1",
                        "Error: You have Jobs favorites that refer to a non-existent CLI profile named: ") + profileName +
                    localize("initializeJobsFavorites.error.profile2",
                        ". To resolve this, you can create a profile with this name, ") +
                    localize("initializeJobsFavorites.error.profile3",
                        "or remove the favorites with this profile name from the Zowe-Jobs-Persistent setting, which can be found in your ") +
                    getAppName(extension.ISTHEIA) + localize("initializeJobsFavorites.error.profile4", " user settings.");
                errorHandling(e, null, errMessage);
                return;
            }
        });
    }

    /**
     * Adds a node to the Jobs favorites list
     *
     * @param {IZoweJobTreeNode} node
     */
    public async addFavorite(node: IZoweJobTreeNode) {
        const favJob = this.createJobsFavorite(node);
        if (!this.mFavorites.find((tempNode) => tempNode.label === favJob.label)) {
            this.mFavorites.push(favJob);
            sortTreeItems(this.mFavorites, extension.JOBS_SESSION_CONTEXT + extension.FAV_SUFFIX);
            await this.updateFavorites();
            this.refreshElement(this.mFavoriteSession);
        }
    }

    /**
     * Removes a node from the favorites list
     *
     * @param {IZoweJobTreeNode} node
     */
    public async removeFavorite(node: IZoweJobTreeNode) {
        const startLength = this.mFavorites.length;
        this.mFavorites = this.mFavorites.filter((temp) =>
            !((temp.label === node.label) && (temp.contextValue.startsWith(node.contextValue))));
        if (startLength !== this.mFavorites.length) {
            await this.updateFavorites();
            this.refreshElement(this.mFavoriteSession);
        }
    }

    public async updateFavorites() {
        const settings: any = {...vscode.workspace.getConfiguration().get(ZosJobsProvider.persistenceSchema)};
        if (settings.persistence) {
            settings.favorites = this.mFavorites.map((fav) => fav.label +
                "{" + (fav.contextValue === extension.JOBS_JOB_CONTEXT + extension.FAV_SUFFIX ?
                    extension.JOBS_JOB_CONTEXT :
                    extension.JOBS_SESSION_CONTEXT) + "}");
            await vscode.workspace.getConfiguration().update(ZosJobsProvider.persistenceSchema, settings, vscode.ConfigurationTarget.Global);
        }
    }

    /**
     * Prompts the user for search details to populate the [TreeView]{@link vscode.TreeView}
     *
     * @param {IZoweJobTreeNode} node - The session node
     * @returns {Promise<void>}
     */
    public async searchPrompt(node: IZoweJobTreeNode) {
        let choice: vscode.QuickPickItem;
        let searchCriteria: string = "";
        const hasHistory = this.mHistory.getHistory().length > 0;
        let usrNme: string;
        let passWrd: string;
        let baseEncd: string;
        let sesNamePrompt: string;
        if (node.contextValue.endsWith(extension.FAV_SUFFIX)) {
            sesNamePrompt = node.label.substring(1, node.label.indexOf("]"));
        } else {
            sesNamePrompt = node.label;
        }
        if ((!node.getSession().ISession.user) || (!node.getSession().ISession.password)) {
            try {
                const values = await Profiles.getInstance().promptCredentials(sesNamePrompt);
                if (values !== undefined) {
                    usrNme = values [0];
                    passWrd = values [1];
                    baseEncd = values [2];
                }
            } catch (error) {
                await errorHandling(error, node.getProfileName(), error.message);
            }
            if (usrNme !== undefined && passWrd !== undefined && baseEncd !== undefined) {
                node.getSession().ISession.user = usrNme;
                node.getSession().ISession.password = passWrd;
                node.getSession().ISession.base64EncodedAuth = baseEncd;
                node.owner = usrNme;
                this.validProfile = 0;
            } else {
                return;
            }
            await this.refreshElement(node);
            await this.refresh();
        } else {
            this.validProfile = 0;
        }
        if (this.validProfile === 0) {
            if (node.contextValue === extension.JOBS_SESSION_CONTEXT) { // This is the profile object context
                if (hasHistory) { // Check if user has created some history
                    const items: vscode.QuickPickItem[] = this.mHistory.getHistory().map((element) => new FilterItem(element));
                    if (extension.ISTHEIA) { // Theia doesn't work properly when directly creating a QuickPick
                        const options1: vscode.QuickPickOptions = {
                            placeHolder: localize("searchHistory.options.prompt", "Select a filter")
                        };
                        // get user selection
                        choice = (await vscode.window.showQuickPick([this.createOwner, this.createId, ...items], options1));
                        if (!choice) {
                            vscode.window.showInformationMessage(localize("enterPattern.pattern", "No selection made."));
                            return;
                        }
                        searchCriteria = choice === this.createOwner || choice === this.createId ? "" : choice.label;
                    } else { // VSCode route to create a QuickPick
                        const quickpick = vscode.window.createQuickPick();
                        quickpick.items = [this.createOwner, this.createId, ...items];
                        quickpick.placeholder = localize("searchHistory.options.prompt", "Select a filter");
                        quickpick.ignoreFocusOut = true;
                        quickpick.show();
                        choice = await resolveQuickPickHelper(quickpick);
                        quickpick.hide();
                        if (!choice) {
                            vscode.window.showInformationMessage(localize("enterPattern.pattern", "No selection made."));
                            return;
                        }
                        if (choice instanceof FilterDescriptor) {
                            if (quickpick.value.length > 0) {
                                searchCriteria = this.interpretFreeform(quickpick.value);
                            }
                        } else {
                            searchCriteria = choice.label;
                        }
                    }
                }
                if (!searchCriteria) { // Do we have anything to search with yet?
                    // if (searchCriteria === ZosJobsProvider.defaultDialogText) {
                    let options: vscode.InputBoxOptions;
                    let owner: string;
                    let prefix: string;
                    let jobid: string;
                    // manually entering a search
                    if (!hasHistory || choice === this.createOwner) { // User has selected owner/prefix option
                        options = {
                            prompt: localize("jobsFilterPrompt.option.prompt.owner",
                                "Enter the Job Owner. Default is *."),
                            validateInput: (value: string) => (value.match(/ /g) ? localize("jobs.enter.valid.owner",
                                "Please enter a valid owner name (no spaces allowed).") : ""),
                            value: node.owner
                        };
                        // get user input
                        owner = await vscode.window.showInputBox(options);
                        if (owner === undefined) {
                            vscode.window.showInformationMessage(localize("jobsFilterPrompt.enterPrefix", "Search Cancelled"));
                            return;
                        }
                        if (!owner) {
                            owner = "*";
                        }
                        owner = owner.toUpperCase();
                        options = {
                            prompt: localize("jobsFilterPrompt.option.prompt.prefix", "Enter a Job prefix. Default is *."),
                            value: node.prefix
                        };
                        // get user input
                        prefix = await vscode.window.showInputBox(options);
                        if (prefix === undefined) {
                            vscode.window.showInformationMessage(localize("jobsFilterPrompt.enterPrefix", "Search Cancelled"));
                            return;
                        }
                        if (!prefix) {
                            prefix = "*";
                        }
                        prefix = prefix.toUpperCase();
                        if (!hasHistory || choice === this.createId) {
                            options = {
                                prompt: localize("jobsFilterPrompt.option.prompt.jobid", "Enter a Job id"),
                                value: node.searchId
                            };
                            // get user input
                            jobid = await vscode.window.showInputBox(options);
                            if (jobid === undefined) {
                                vscode.window.showInformationMessage(localize("jobsFilterPrompt.enterPrefix", "Search Cancelled"));
                                return;
                            }
                        }
                    } else { // User has selected JobId option
                        options = {
                            prompt: localize("jobsFilterPrompt.option.prompt.jobid", "Enter a Job id"),
                            value: node.searchId
                        };
                        // get user input
                        jobid = await vscode.window.showInputBox(options);
                        if (!jobid) {
                            vscode.window.showInformationMessage(localize("jobsFilterPrompt.enterPrefix", "Search Cancelled"));
                            return;
                        }
                    }
                    searchCriteria = this.createSearchLabel(owner, prefix, jobid);
                }
                this.applySearchLabelToNode(node, searchCriteria);
            } else {
                // executing search from saved search in favorites
                searchCriteria = node.label.trim().substring(node.label.trim().indexOf(":") + 2);
                const session = node.label.trim().substring(node.label.trim().indexOf("[") + 1, node.label.trim().indexOf("]"));
                const faveNode = node;
                await this.addSession(session);
                node = this.mSessionNodes.find((tempNode) => tempNode.label.trim() === session);
                if ((!node.getSession().ISession.user) || (!node.getSession().ISession.password)) {
                    node.getSession().ISession.user = faveNode.getSession().ISession.user;
                    node.getSession().ISession.password = faveNode.getSession().ISession.password;
                    node.getSession().ISession.base64EncodedAuth = faveNode.getSession().ISession.base64EncodedAuth;
                }
                this.applySearchLabelToNode(node, searchCriteria);
            }
            node.collapsibleState = vscode.TreeItemCollapsibleState.Expanded;
            const icon = getIconByNode(node);
            if (icon) {
                node.iconPath = icon.path;
            }
            labelHack(node);
            node.dirty = true;
            this.refreshElement(node);
            this.addHistory(searchCriteria);
        }
    }

    public async onDidChangeConfiguration(e: vscode.ConfigurationChangeEvent) {
        if (e.affectsConfiguration(ZosJobsProvider.persistenceSchema)) {
            const setting: any = {...vscode.workspace.getConfiguration().get(ZosJobsProvider.persistenceSchema)};
            if (!setting.persistence) {
                setting.favorites = [];
                setting.history = [];
                await vscode.workspace.getConfiguration().update(ZosJobsProvider.persistenceSchema, setting, vscode.ConfigurationTarget.Global);
            }
        }
    }

    public deleteSession(node: IZoweJobTreeNode) {
        this.mSessionNodes = this.mSessionNodes.filter((tempNode) => tempNode.label.trim() !== node.label.trim());
        this.deleteSessionByLabel(node.getLabel());
    }

    /**
     * Creates a display string to represent a search
     * @param owner - The owner search item
     * @param prefix - The job prefix search item
     * @param jobid - A specific jobid search item
     */
    public createSearchLabel(owner: string, prefix: string, jobid: string): string {
        let revisedCriteria: string = "";

        const alphaNumeric = new RegExp("^\w+$");
        if (jobid && !alphaNumeric.exec(jobid.trim())) {
            revisedCriteria = Job.JobId + jobid.toUpperCase().trim();
        } else {
            if (owner) {
                revisedCriteria = Job.Owner + owner.trim() + " ";
            }
            if (prefix) {
                revisedCriteria += Job.Prefix + prefix.trim();
            }
        }
        return revisedCriteria.trim();
    }

    public interpretFreeform(input: string): string {
        let jobId: string;
        let owner: string;
        let prefix: string;


        // test if it's like our stored structure
        const criteria: string[] = input.split(" ");
        criteria.forEach((crit, index) => {
            if (crit.toUpperCase().indexOf(ZosJobsProvider.JobId.toUpperCase()) > -1 && criteria.length >= index + 2) {
                jobId = criteria[index + 1].trim().toUpperCase();
            }
            if (crit.toUpperCase().indexOf(ZosJobsProvider.Owner.toUpperCase()) > -1 && criteria.length >= index + 2) {
                owner = criteria[index + 1].trim().toUpperCase();
            }
            if (crit.toUpperCase().indexOf(ZosJobsProvider.Prefix.toUpperCase()) > -1 && criteria.length >= index + 2) {
                prefix = criteria[index + 1].trim().toUpperCase();
            }
        });
        // test for a jobId on it's own
        const jobPattern = new RegExp("[a-zA-Z]{3}[0-9]{5}");
        const jobs = jobPattern.exec(input);
        if (jobs && jobs.length > 0) {
            return this.createSearchLabel("*", "*", jobs[0]);
        }
        if (!owner && !prefix && !jobId) {
            const validPattern = new RegExp("[a-zA-Z0-9*]{2,8}");
            criteria.forEach((crit, index) => {
                if (index === 0 && validPattern.test(crit)) {
                    owner = crit.trim();
                } else if (index === 1 && validPattern.test(crit)) {
                    prefix = crit.trim();
                }
            });
        }
        return this.createSearchLabel(owner, prefix, jobId);
    }

    /**
     * Function that takes a search criteria and updates a search node based upon it
     * @param node - a IZoweJobTreeNode node
     * @param storedSearch - The original search string
     */
    private applySearchLabelToNode(node: IZoweJobTreeNode, storedSearch: string) {
        if (storedSearch) {
            node.searchId = "";
            node.owner = "*";
            node.prefix = "*";
            const criteria: string[] = storedSearch.split(" ");
            for (const crit of criteria) {
                let index = crit.indexOf(ZosJobsProvider.JobId);
                if (index > -1) {
                    index += ZosJobsProvider.JobId.length;
                    node.searchId = crit.substring(index).trim();
                }
                index = crit.indexOf(ZosJobsProvider.Owner);
                if (index > -1) {
                    index += ZosJobsProvider.Owner.length;
                    node.owner = crit.substring(index).trim();
                }
                index = crit.indexOf(ZosJobsProvider.Prefix);
                if (index > -1) {
                    index += ZosJobsProvider.Prefix.length;
                    node.prefix = crit.substring(index).trim();
                }
            }
        }
    }

    private createJobsFavorite(node: IZoweJobTreeNode): IZoweJobTreeNode {
        const favJob = new Job("[" + node.getSessionNode().label + "]: " +
            node.label.substring(0, node.label.lastIndexOf(")") + 1),
            vscode.TreeItemCollapsibleState.Collapsed, node.getParent(), node.getSession(), node.job, node.getProfile());
        favJob.contextValue = extension.JOBS_JOB_CONTEXT + extension.FAV_SUFFIX;
        favJob.command = {command: "zowe.zosJobsSelectjob", title: "", arguments: [favJob]};
        const icon = getIconByNode(favJob);
        if (icon) {
            favJob.iconPath = icon.path;
        }
        return favJob;
    }

    /**
     * Adds a single session to the jobs tree
     *
     */
    private async addSingleSession(zosmfProfile: IProfileLoaded) {
        if (zosmfProfile) {
            // If session is already added, do nothing
            if (this.mSessionNodes.find((tempNode) => tempNode.label.trim() === zosmfProfile.name)) {
                return;
            }
            // Uses loaded profile to create a zosmf session with Zowe
            const session = ZosmfSession.createBasicZosmfSession(zosmfProfile.profile);
            // Creates ZoweNode to track new session and pushes it to mSessionNodes
            const node = new Job(zosmfProfile.name, vscode.TreeItemCollapsibleState.Collapsed, null, session, null, zosmfProfile);
            node.contextValue = extension.JOBS_SESSION_CONTEXT;
            const icon = getIconByNode(node);
            if (icon) {
                node.iconPath = icon.path;
            }
            node.dirty = true;
            this.mSessionNodes.push(node);
            this.mHistory.addSession(zosmfProfile.name);
        }
    }
}

/**
 * Helper class to allow generation of job details by history or favorite
 */
// tslint:disable-next-line: max-classes-per-file
class JobDetail implements IJob {
    public jobid: string;
    public jobname: string;
    public subsystem: string;
    public owner: string;
    public status: string;
    public type: string;
    public class: string;
    public retcode: string;
    public url: string;
    public "files-url": string;
    public "job-correlator": string;
    public phase: number;
    public "phase-name": string;
    public "reason-not-running"?: string;

    constructor(combined: string) {
        this.jobname = combined.substring(0, combined.indexOf("("));
        this.jobid = combined.substring(combined.indexOf("(") + 1, combined.indexOf(")"));
    }
}<|MERGE_RESOLUTION|>--- conflicted
+++ resolved
@@ -33,13 +33,9 @@
 import { ZoweExplorerApiRegister } from "./api/ZoweExplorerApiRegister";
 import { getIconByNode } from "./generators/icons";
 
-<<<<<<< HEAD
 // Set up localization
 nls.config({ messageFormat: nls.MessageFormat.bundle, bundleFormat: nls.BundleFormat.standalone })();
 const localize: nls.LocalizeFunc = nls.loadMessageBundle();
-=======
-const localize = nls.config({messageFormat: nls.MessageFormat.file})();
->>>>>>> f08214e4
 
 /**
  * Creates the Job tree that contains nodes of sessions, jobs and spool items
