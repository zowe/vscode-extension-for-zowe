/*
* This program and the accompanying materials are made available under the terms of the *
* Eclipse Public License v2.0 which accompanies this distribution, and is available at *
* https://www.eclipse.org/legal/epl-v20.html                                      *
*                                                                                 *
* SPDX-License-Identifier: EPL-2.0                                                *
*                                                                                 *
* Copyright Contributors to the Zowe Project.                                     *
*                                                                                 *
*/

import * as vscode from "vscode";
import { ZosmfSession, IJob, DeleteJobs } from "@brightside/core";
import { IProfileLoaded, Logger } from "@brightside/imperative";
// tslint:disable-next-line: no-duplicate-imports
import { Profiles } from "./Profiles";
import { Job } from "./ZoweJobNode";
import {
    OwnerFilterDescriptor,
    JobIdFilterDescriptor,
    applyIcons,
    FilterItem,
    FilterDescriptor,
    getAppName,
    resolveQuickPickHelper,
    sortTreeItems,
    labelHack
} from "./utils";
import { IZoweTree, IZoweJobTreeNode } from "./api/ZoweTree";
import { ZoweTreeProvider } from "./abstract/ZoweTreeProvider";
import * as extension from "../src/extension";
import * as nls from "vscode-nls";
const localize = nls.config({ messageFormat: nls.MessageFormat.file })();

/**
 * Creates the Job tree that contains nodes of sessions, jobs and spool items
 *
 * @export
 * @class ZosJobsProvider
 * @implements {vscode.TreeDataProvider}
 */
export async function createJobsTree(log: Logger) {
    const tree = new ZosJobsProvider();
    await tree.initializeJobsTree(log);
    await tree.addSession();
    return tree;
}

// tslint:disable-next-line: max-classes-per-file
export class ZosJobsProvider extends ZoweTreeProvider implements IZoweTree<IZoweJobTreeNode> {

    public static readonly JobId = "JobId:";
    public static readonly Owner = "Owner:";
    public static readonly Prefix = "Prefix:";
    public static readonly defaultDialogText: string = localize("SpecifyCriteria", "Create new..");
    private static readonly persistenceSchema: string = "Zowe-Jobs-Persistent";

    public mSessionNodes: IZoweJobTreeNode[] = [];
    public mFavorites: IZoweJobTreeNode[] = [];
    public createOwner = new OwnerFilterDescriptor();
    public createId = new JobIdFilterDescriptor();

    constructor() {
        super(ZosJobsProvider.persistenceSchema,
                new Job(localize("Favorites", "Favorites"), vscode.TreeItemCollapsibleState.Collapsed, null, null, null));

        this.mFavoriteSession = new Job(localize("Favorites", "Favorites"),vscode.TreeItemCollapsibleState.Collapsed, null, null, null);
        this.mFavoriteSession.contextValue = extension.FAVORITE_CONTEXT;
        this.mFavoriteSession.iconPath = applyIcons(this.mFavoriteSession);
        this.mSessionNodes = [this.mFavoriteSession];
    }

    /**
     * Takes argument of type IZoweJobTreeNode and retrieves all of the first level children
     *
     * @param {IZoweJobTreeNode} [element] - Optional parameter; if not passed, returns root session nodes
     * @returns {IZoweJobTreeNode[] | Promise<IZoweJobTreeNode[]>}
     */
    public async getChildren(element?: IZoweJobTreeNode | undefined): Promise<IZoweJobTreeNode[]> {
        if (element) {
            // solution for optional credentials. Owner is having error on initialization.
            if (element.owner === "") {
                return;
            }
            if (element.contextValue === extension.FAVORITE_CONTEXT) {
                return this.mFavorites;
            }
            return element.getChildren();
        }
        return this.mSessionNodes;
    }

    /**
     * Adds a session to the data set tree
     *
     * @param {string} [sessionName] - optional; loads default profile if not passed
     */
    public async addSession(sessionName?: string) {
        // Loads profile associated with passed sessionName, default if none passed
        if (sessionName) {
            const zosmfProfile: IProfileLoaded = Profiles.getInstance().loadNamedProfile(sessionName);
            if (zosmfProfile) {
                this.addSingleSession(zosmfProfile);
            }
        } else {
            const zosmfProfiles: IProfileLoaded[] = Profiles.getInstance().allProfiles;
            for (const zosmfProfile of zosmfProfiles) {
                // If session is already added, do nothing
                if (this.mSessionNodes.find((tempNode) => tempNode.label.trim() === zosmfProfile.name)) {
                    continue;
                }
                for (const session of this.mHistory.getSessions()) {
                    if (session === zosmfProfile.name) {
                        this.addSingleSession(zosmfProfile);
                    }
                }
            }
            if (this.mSessionNodes.length === 1) {
                this.addSingleSession(Profiles.getInstance().defaultProfile);
            }
        }
        this.refresh();
    }

    public async deleteJob(node: IZoweJobTreeNode) {
        try {
            await DeleteJobs.deleteJob(node.getSession(), node.job.jobname, node.job.jobid);
            vscode.window.showInformationMessage(localize("deleteJob.job", "Job ") + node.job.jobname + "(" + node.job.jobid + ")" +
            localize("deleteJob.delete", " deleted"));
            this.removeFavorite(this.createJobsFavorite(node));
        } catch (error) {
            vscode.window.showErrorMessage(error.message);
        }
    }

    /**
     * Initialize the favorites and history information
     * @param log - Logger
     */
    public async initializeJobsTree(log: Logger) {
        this.log = log;
        this.log.debug(localize("initializeFavorites.log.debug", "initializing favorites"));
        const lines: string[] = this.mHistory.readFavorites();
        lines.forEach((line) => {
            const profileName = line.substring(1, line.lastIndexOf("]"));
            const nodeName = (line.substring(line.indexOf(":") + 1, line.indexOf("{"))).trim();
            const sesName = line.substring(1, line.lastIndexOf("]")).trim();
            try {
                const zosmfProfile = Profiles.getInstance().loadNamedProfile(sesName);
                let favJob: Job;
                if (line.substring(line.indexOf("{") + 1, line.lastIndexOf("}")) === extension.JOBS_JOB_CONTEXT) {
                    favJob = new Job(line.substring(0, line.indexOf("{")), vscode.TreeItemCollapsibleState.Collapsed, this.mFavoriteSession,
                            ZosmfSession.createBasicZosmfSession(zosmfProfile.profile), new JobDetail(nodeName));
                    favJob.contextValue = extension.JOBS_JOB_CONTEXT + extension.FAV_SUFFIX;
                    favJob.command = { command: "zowe.zosJobsSelectjob", title: "", arguments: [favJob] };
                } else { // for search
                    favJob = new Job(
                        line.substring(0, line.indexOf("{")),
                        vscode.TreeItemCollapsibleState.None,
                        this.mFavoriteSession,
                        ZosmfSession.createBasicZosmfSession(zosmfProfile.profile),
                        null
                    );
                    favJob.command = {command: "zowe.jobs.search", title: "", arguments: [favJob]};
                    favJob.contextValue = extension.JOBS_SESSION_CONTEXT + extension.FAV_SUFFIX;
                }
                favJob.iconPath = applyIcons(favJob);
                this.mFavorites.push(favJob);
        } catch(e) {
            vscode.window.showErrorMessage(
                localize("initializeJobsFavorites.error.profile1",
                "Error: You have Jobs favorites that refer to a non-existent CLI profile named: ") + profileName +
                localize("initializeJobsFavorites.error.profile2",
                ". To resolve this, you can create a profile with this name, ") +
                localize("initializeJobsFavorites.error.profile3",
                "or remove the favorites with this profile name from the Zowe-Jobs-Persistent setting, which can be found in your ") +
                getAppName(extension.ISTHEIA) + localize("initializeJobsFavorites.error.profile4", " user settings."));
            return;
        }
        });
    }

    /**
     * Adds a node to the Jobs favorites list
     *
     * @param {IZoweJobTreeNode} node
     */
    public async addFavorite(node: IZoweJobTreeNode) {
        const favJob = this.createJobsFavorite(node);
        if (!this.mFavorites.find((tempNode) => tempNode.label === favJob.label)) {
            this.mFavorites.push(favJob);
            sortTreeItems(this.mFavorites, extension.JOBS_SESSION_CONTEXT + extension.FAV_SUFFIX);
            await this.updateFavorites();
            this.refreshElement(this.mFavoriteSession);
        }
    }

    /**
     * Adds a save search to the Jobs favorites list
     *
     * @param {IZoweJobTreeNode} node
     */
    public async saveSearch(node: IZoweJobTreeNode) {
        const favSessionContext = extension.JOBS_SESSION_CONTEXT + extension.FAV_SUFFIX;
        const favJob = new Job("[" + node.getProfileName() + "]: " +
            this.createSearchLabel(node.owner, node.prefix, node.searchId),
        vscode.TreeItemCollapsibleState.None, node.getParent(), node.getSession(), node.job);
        favJob.owner = node.owner;
        favJob.prefix = node.prefix;
        favJob.searchId = node.searchId;
        favJob.contextValue = favSessionContext;
        favJob.command = { command: "zowe.jobs.search", title: "", arguments: [favJob] };
        favJob.iconPath = applyIcons(favJob);
        if (!this.mFavorites.find((tempNode) => tempNode.label === favJob.label)) {
            this.mFavorites.push(favJob);
            sortTreeItems(this.mFavorites, favSessionContext);
            await this.updateFavorites();
            this.refreshElement(this.mFavoriteSession);
        }
    }
    /**
     * Removes a node from the favorites list
     *
     * @param {IZoweJobTreeNode} node
     */
    public async removeFavorite(node: IZoweJobTreeNode) {
        const startLength = this.mFavorites.length;
        this.mFavorites = this.mFavorites.filter((temp) =>
           !((temp.label === node.label) && (temp.contextValue.startsWith(node.contextValue))));
        if (startLength !== this.mFavorites.length) {
            await this.updateFavorites();
            this.refreshElement(this.mFavoriteSession);
        }
    }

    public async updateFavorites() {
        const settings: any = { ...vscode.workspace.getConfiguration().get(ZosJobsProvider.persistenceSchema) };
        if (settings.persistence) {
            settings.favorites = this.mFavorites.map((fav) => fav.label +
                "{" + (fav.contextValue === extension.JOBS_JOB_CONTEXT + extension.FAV_SUFFIX ?
                        extension.JOBS_JOB_CONTEXT :
                        extension.JOBS_SESSION_CONTEXT ) + "}");
            await vscode.workspace.getConfiguration().update(ZosJobsProvider.persistenceSchema, settings, vscode.ConfigurationTarget.Global);
        }
    }

    /**
     * Change the state of an expandable node
     * @param provider the tree view provider
     * @param element the node being flipped
     * @param isOpen the intended state of the the tree view provider, true or false
     * N.B. Specific implementation for Jobs as owner field set.
     */
    public async flipState(element: IZoweJobTreeNode, isOpen: boolean = false) {
        if (element.label !== "Favorites") {
            let usrNme: string;
            let passWrd: string;
            let baseEncd: string;
            let sesNamePrompt: string;
            if (element.contextValue.endsWith(extension.FAV_SUFFIX)) {
                sesNamePrompt = element.label.substring(1, element.label.indexOf("]"));
            } else {
                sesNamePrompt = element.label;
            }
            if ((!element.getSession().ISession.user) || (!element.getSession().ISession.password)) {
                try {
                    const values = await Profiles.getInstance().promptCredentials(sesNamePrompt);
                    if (values !== undefined) {
                        usrNme = values [0];
                        passWrd = values [1];
                        baseEncd = values [2];
                    }
                } catch (error) {
                    vscode.window.showErrorMessage(error.message);
                }
                if (usrNme !== undefined && passWrd !== undefined && baseEncd !== undefined) {
                    element.getSession().ISession.user = usrNme;
                    element.getSession().ISession.password = passWrd;
                    element.getSession().ISession.base64EncodedAuth = baseEncd;
                    element.owner = usrNme;
                    this.validProfile = 1;
                } else {
                    return;
                }
                await this.refreshElement(element);
                await this.refresh();
            } else {
                this.validProfile = 1;
            }
        } else {
            this.validProfile = 1;
        }
        if (this.validProfile === 1) {
            element.iconPath = applyIcons(element, isOpen ? extension.ICON_STATE_OPEN : extension.ICON_STATE_CLOSED);
            element.dirty = true;
            this.mOnDidChangeTreeData.fire(element);
        }
    }

    /**
     * Prompts the user for search details to populate the [TreeView]{@link vscode.TreeView}
     *
     * @param {IZoweJobTreeNode} node - The session node
     * @returns {Promise<void>}
     */
    public async searchPrompt(node: IZoweJobTreeNode) {
        let choice: vscode.QuickPickItem;
        let searchCriteria: string = "";
        const hasHistory = this.mHistory.getHistory().length > 0;
        let usrNme: string;
        let passWrd: string;
        let baseEncd: string;
        let sesNamePrompt: string;
        if (node.contextValue.endsWith(extension.FAV_SUFFIX)) {
            sesNamePrompt = node.label.substring(1, node.label.indexOf("]"));
        } else {
            sesNamePrompt = node.label;
        }
        if ((!node.getSession().ISession.user) || (!node.getSession().ISession.password)) {
            try {
                const values = await Profiles.getInstance().promptCredentials(sesNamePrompt);
                if (values !== undefined) {
                    usrNme = values [0];
                    passWrd = values [1];
                    baseEncd = values [2];
                }
            } catch (error) {
                vscode.window.showErrorMessage(error.message);
            }
            if (usrNme !== undefined && passWrd !== undefined && baseEncd !== undefined) {
                node.getSession().ISession.user = usrNme;
                node.getSession().ISession.password = passWrd;
                node.getSession().ISession.base64EncodedAuth = baseEncd;
                node.owner = usrNme;
                this.validProfile = 0;
            } else {
                return;
            }
            await this.refreshElement(node);
            await this.refresh();
        } else {
            this.validProfile = 0;
        }
        if (this.validProfile === 0) {
            if (node.contextValue === extension.JOBS_SESSION_CONTEXT) { // This is the profile object context
                if (hasHistory) { // Check if user has created some history
                    const items: vscode.QuickPickItem[] = this.mHistory.getHistory().map((element) => new FilterItem(element));
                    if (extension.ISTHEIA) { // Theia doesn't work properly when directly creating a QuickPick
                        const options1: vscode.QuickPickOptions = {
                            placeHolder: localize("searchHistory.options.prompt", "Select a filter")
                        };
                        // get user selection
                        choice = (await vscode.window.showQuickPick([this.createOwner, this.createId, ...items], options1));
                        if (!choice) {
                            vscode.window.showInformationMessage(localize("enterPattern.pattern", "No selection made."));
                            return;
                        }
                        searchCriteria = choice === this.createOwner || choice === this.createId ? "" : choice.label;
                    } else { // VSCode route to create a QuickPick
                        const quickpick = vscode.window.createQuickPick();
                        quickpick.items = [this.createOwner, this.createId,  ...items];
                        quickpick.placeholder = localize("searchHistory.options.prompt", "Select a filter");
                        quickpick.ignoreFocusOut = true;
                        quickpick.show();
                        choice = await resolveQuickPickHelper(quickpick);
                        quickpick.hide();
                        if (!choice) {
                            vscode.window.showInformationMessage(localize("enterPattern.pattern", "No selection made."));
                            return;
                        }
                        if (choice instanceof FilterDescriptor) {
                            if ( quickpick.value.length > 0) {
                                searchCriteria = this.interpretFreeform(quickpick.value);
                            }
                        } else {
                            searchCriteria = choice.label;
                        }
                    }
                }
                if (!searchCriteria) { // Do we have anything to search with yet?
                    // if (searchCriteria === ZosJobsProvider.defaultDialogText) {
                    let options: vscode.InputBoxOptions;
                    let owner: string;
                    let prefix: string;
                    let jobid: string;
                    // manually entering a search
                    if (!hasHistory || choice === this.createOwner) { // User has selected owner/prefix option
                        options = {
                            prompt: localize("jobsFilterPrompt.option.prompt.owner",
                            "Enter the Job Owner. Default is *."),
                            validateInput: (value: string) => (value.match(/ /g) ? localize("jobs.enter.valid.owner", "Please enter a valid owner name (no spaces allowed).") : ""),
                            value: node.owner
                        };
                        // get user input
                        owner = await vscode.window.showInputBox(options);
                        if (owner === undefined) {
                            vscode.window.showInformationMessage(localize("jobsFilterPrompt.enterPrefix", "Search Cancelled"));
                            return;
                        }
                        if (!owner) {
                            owner = "*";
                        }
                        owner = owner.toUpperCase();
                        options = {
                            prompt: localize("jobsFilterPrompt.option.prompt.prefix", "Enter a Job prefix. Default is *."),
                            value: node.prefix
                        };
                        // get user input
                        prefix = await vscode.window.showInputBox(options);
                        if (prefix === undefined) {
                            vscode.window.showInformationMessage(localize("jobsFilterPrompt.enterPrefix", "Search Cancelled"));
                            return;
                        }
                        if (!prefix) {
                            prefix = "*";
                        }
                        prefix = prefix.toUpperCase();
                        if (!hasHistory || choice === this.createId) {
                            options = {
                                prompt: localize("jobsFilterPrompt.option.prompt.jobid", "Enter a Job id"),
                                value: node.searchId
                            };
                            // get user input
                            jobid = await vscode.window.showInputBox(options);
                            if (jobid === undefined) {
                                vscode.window.showInformationMessage(localize("jobsFilterPrompt.enterPrefix", "Search Cancelled"));
                                return;
                            }
                        }
                    } else { // User has selected JobId option
                        options = {
                            prompt: localize("jobsFilterPrompt.option.prompt.jobid", "Enter a Job id"),
                            value: node.searchId
                        };
                        // get user input
                        jobid = await vscode.window.showInputBox(options);
                        if (!jobid) {
                            vscode.window.showInformationMessage(localize("jobsFilterPrompt.enterPrefix", "Search Cancelled"));
                            return;
                        }
                    }
                    searchCriteria = this.createSearchLabel(owner, prefix, jobid);
                }
                this.applySearchLabelToNode(node, searchCriteria);
            } else {
                // executing search from saved search in favorites
                searchCriteria = node.label.trim().substring(node.label.trim().indexOf(":") + 2);
                const session = node.label.trim().substring(node.label.trim().indexOf("[") + 1, node.label.trim().indexOf("]"));
                const faveNode = node;
                await this.addSession(session);
                node = this.mSessionNodes.find((tempNode) => tempNode.label.trim() === session);
                if ((!node.getSession().ISession.user) || (!node.getSession().ISession.password)) {
                    node.getSession().ISession.user = faveNode.getSession().ISession.user;
                    node.getSession().ISession.password = faveNode.getSession().ISession.password;
                    node.getSession().ISession.base64EncodedAuth = faveNode.getSession().ISession.base64EncodedAuth;
                }
                this.applySearchLabelToNode(node, searchCriteria);
            }
<<<<<<< HEAD
            node.label = node.label.trim()+ " ";
            node.label.trim();
            node.dirty = true;
            this.addHistory(searchCriteria);
=======
            node.collapsibleState = vscode.TreeItemCollapsibleState.Expanded;
            node.iconPath = applyIcons(node.getSessionNode(), extension.ICON_STATE_OPEN);
            labelHack(node);
            node.dirty = true;
            this.refreshElement(node);
            this.addHistory(searchCriteria);
        }
    }

    public async onDidChangeConfiguration(e: vscode.ConfigurationChangeEvent) {
        if (e.affectsConfiguration(ZosJobsProvider.persistenceSchema)) {
            const setting: any = { ...vscode.workspace.getConfiguration().get(ZosJobsProvider.persistenceSchema) };
            if (!setting.persistence) {
                setting.favorites = [];
                setting.history = [];
                await vscode.workspace.getConfiguration().update(ZosJobsProvider.persistenceSchema, setting, vscode.ConfigurationTarget.Global);
            }
>>>>>>> 2760fa0b
        }
    }

    public deleteSession(node: IZoweJobTreeNode) {
        this.mSessionNodes = this.mSessionNodes.filter((tempNode) => tempNode.label.trim() !== node.label.trim());
        this.deleteSessionByLabel(node.getLabel());
    }

    /**
     * Creates a display string to represent a search
     * @param owner - The owner search item
     * @param prefix - The job prefix search item
     * @param jobid - A specific jobid search item
     */
    public createSearchLabel(owner: string, prefix: string, jobid: string): string {
        let revisedCriteria: string = "";

        const alphaNumeric = new RegExp("^\w+$");
        if (jobid && !alphaNumeric.exec(jobid.trim())) {
            revisedCriteria = Job.JobId+jobid.toUpperCase().trim();
        } else {
            if (owner) {
                revisedCriteria = Job.Owner+owner.trim()+ " ";
            }
            if (prefix) {
                revisedCriteria += Job.Prefix+prefix.trim();
            }
        }
        return revisedCriteria.trim();
    }
    public interpretFreeform(input: string): string {
        let jobId: string;
        let owner: string;
        let prefix: string;


        // test if it's like our stored structure
        const criteria: string[] = input.split(" ");
        criteria.forEach((crit, index) => {
            if (crit.toUpperCase().indexOf(ZosJobsProvider.JobId.toUpperCase()) > -1 && criteria.length >= index + 2) {
                jobId = criteria[index+1].trim().toUpperCase();
            }
            if (crit.toUpperCase().indexOf(ZosJobsProvider.Owner.toUpperCase()) > -1 && criteria.length >= index + 2) {
                owner = criteria[index+1].trim().toUpperCase();
            }
            if (crit.toUpperCase().indexOf(ZosJobsProvider.Prefix.toUpperCase()) > -1 && criteria.length >= index + 2) {
                prefix = criteria[index+1].trim().toUpperCase();
            }
        });
        // test for a jobId on it's own
        const jobPattern = new RegExp("[a-zA-Z]{3}[0-9]{5}");
        const jobs = jobPattern.exec(input);
        if (jobs && jobs.length>0) {
            return this.createSearchLabel("*", "*", jobs[0]);
        }
        if (!owner && !prefix && !jobId) {
            const validPattern = new RegExp("[a-zA-Z0-9*]{2,8}");
            criteria.forEach((crit, index) => {
                if (index === 0 && validPattern.test(crit)) {
                    owner = crit.trim();
                } else if (index === 1 && validPattern.test(crit)) {
                    prefix = crit.trim();
                }
            });
        }
        return this.createSearchLabel(owner, prefix, jobId);
    }

    /**
     * Function that takes a search criteria and updates a search node based upon it
     * @param node - a IZoweJobTreeNode node
     * @param storedSearch - The original search string
     */
    private applySearchLabelToNode(node: IZoweJobTreeNode, storedSearch: string) {
        if (storedSearch) {
            node.searchId = "";
            node.owner = "*";
            node.prefix = "*";
            const criteria: string[] = storedSearch.split(" ");
            for (const crit of criteria) {
                let index = crit.indexOf(ZosJobsProvider.JobId);
                if (index > -1) {
                    index += ZosJobsProvider.JobId.length;
                    node.searchId = crit.substring(index).trim();
                }
                index = crit.indexOf(ZosJobsProvider.Owner);
                if (index > -1) {
                    index += ZosJobsProvider.Owner.length;
                    node.owner = crit.substring(index).trim();
                }
                index = crit.indexOf(ZosJobsProvider.Prefix);
                if (index > -1) {
                    index += ZosJobsProvider.Prefix.length;
                    node.prefix = crit.substring(index).trim();
                }
            }
        }
    }

    private createJobsFavorite(node: IZoweJobTreeNode): IZoweJobTreeNode {
        const favJob = new Job("[" + node.getSessionNode().label + "]: " +
                node.label.substring(0, node.label.lastIndexOf(")") + 1),
                    vscode.TreeItemCollapsibleState.Collapsed, node.getParent(), node.getSession(), node.job);
        favJob.contextValue = extension.JOBS_JOB_CONTEXT + extension.FAV_SUFFIX;
        favJob.command = { command: "zowe.zosJobsSelectjob", title: "", arguments: [favJob] };
        favJob.iconPath = applyIcons(favJob);
        return favJob;
    }

    /**
     * Adds a single session to the jobs tree
     *
     */
    private async addSingleSession(zosmfProfile: IProfileLoaded) {
        if (zosmfProfile) {
            // If session is already added, do nothing
            if (this.mSessionNodes.find((tempNode) => tempNode.label.trim() === zosmfProfile.name)) {
                return;
            }
            // Uses loaded profile to create a zosmf session with brightside
            const session = ZosmfSession.createBasicZosmfSession(zosmfProfile.profile);
            // Creates ZoweNode to track new session and pushes it to mSessionNodes
            const node = new Job(zosmfProfile.name, vscode.TreeItemCollapsibleState.Collapsed, null, session, null);
            node.contextValue = extension.JOBS_SESSION_CONTEXT;
            node.iconPath = applyIcons(node);
            node.dirty = true;
            this.mSessionNodes.push(node);
            this.mHistory.addSession(zosmfProfile.name);
        }
    }
}

/**
 * Helper class to allow generation of job details by history or favorite
 */
// tslint:disable-next-line: max-classes-per-file
class JobDetail implements IJob {
    public jobid: string;
    public jobname: string;
    public subsystem: string;
    public owner: string;
    public status: string;
    public type: string;
    public class: string;
    public retcode: string;
    public url: string;
    public "files-url": string;
    public "job-correlator": string;
    public phase: number;
    public "phase-name": string;
    public "reason-not-running"?: string;

    constructor(combined: string) {
        this.jobname = combined.substring(0, combined.indexOf("("));
        this.jobid = combined.substring(combined.indexOf("(") + 1, combined.indexOf(")"));
    }
 }<|MERGE_RESOLUTION|>--- conflicted
+++ resolved
@@ -456,12 +456,6 @@
                 }
                 this.applySearchLabelToNode(node, searchCriteria);
             }
-<<<<<<< HEAD
-            node.label = node.label.trim()+ " ";
-            node.label.trim();
-            node.dirty = true;
-            this.addHistory(searchCriteria);
-=======
             node.collapsibleState = vscode.TreeItemCollapsibleState.Expanded;
             node.iconPath = applyIcons(node.getSessionNode(), extension.ICON_STATE_OPEN);
             labelHack(node);
@@ -479,7 +473,6 @@
                 setting.history = [];
                 await vscode.workspace.getConfiguration().update(ZosJobsProvider.persistenceSchema, setting, vscode.ConfigurationTarget.Global);
             }
->>>>>>> 2760fa0b
         }
     }
 
