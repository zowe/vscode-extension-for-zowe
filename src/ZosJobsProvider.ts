--- conflicted
+++ resolved
@@ -31,16 +31,11 @@
 import { IZoweTree } from "./ZoweTree";
 import * as extension from "../src/extension";
 import * as nls from "vscode-nls";
-<<<<<<< HEAD
+import { ZoweExplorerApiRegister } from "./api/ZoweExplorerApiRegister";
 
 // Set up localization
 nls.config({ messageFormat: nls.MessageFormat.bundle, bundleFormat: nls.BundleFormat.standalone })();
 const localize: nls.LocalizeFunc = nls.loadMessageBundle();
-=======
-import { ZoweExplorerApiRegister } from "./api/ZoweExplorerApiRegister";
-
-const localize = nls.config({ messageFormat: nls.MessageFormat.file })();
->>>>>>> 59d9cfca
 
 /**
  * Creates the Job tree that contains nodes of sessions, jobs and spool items
