/*
* This program and the accompanying materials are made available under the terms of the *
* Eclipse Public License v2.0 which accompanies this distribution, and is available at *
* https://www.eclipse.org/legal/epl-v20.html                                      *
*                                                                                 *
* SPDX-License-Identifier: EPL-2.0                                                *
*                                                                                 *
* Copyright Contributors to the Zowe Project.                                     *
*                                                                                 *
*/

import * as vscode from "vscode";
import { ZosmfSession, IJob, DeleteJobs } from "@zowe/cli";
import { IProfileLoaded, Logger } from "@zowe/imperative";
import { Profiles } from "./Profiles";
import { PersistentFilters } from "./PersistentFilters";
import { Job } from "./ZoweJobNode";
import {
<<<<<<< HEAD
  OwnerFilterDescriptor,
  JobIdFilterDescriptor,
  applyIcons,
  FilterItem,
  FilterDescriptor,
  resolveQuickPickHelper,
  sortTreeItems
} from "./utils";
=======
    OwnerFilterDescriptor,
    JobIdFilterDescriptor,
    applyIcons,
    FilterItem,
    FilterDescriptor,
    getAppName,
    resolveQuickPickHelper,
    sortTreeItems,
    labelHack
} from "./utils";
import { IZoweTree } from "./ZoweTree";
>>>>>>> 2bfffc87
import * as extension from "../src/extension";
import * as nls from "vscode-nls";
const localize = nls.config({ messageFormat: nls.MessageFormat.file })();

/**
 * Creates the Job tree that contains nodes of sessions, jobs and spool items
 *
 * @export
 * @class ZosJobsProvider
 * @implements {vscode.TreeDataProvider}
 */
export async function createJobsTree(log: Logger) {
    const tree = new ZosJobsProvider();
    await tree.initializeJobsTree(log);
    await tree.addSession();
    return tree;
}

// tslint:disable-next-line: max-classes-per-file
export class ZosJobsProvider implements IZoweTree<Job> {
    public static readonly JobId = "JobId:";
    public static readonly Owner = "Owner:";
    public static readonly Prefix = "Prefix:";
    public static readonly defaultDialogText: string = localize("SpecifyCriteria", "Create new..");
    private static readonly persistenceSchema: string = "Zowe-Jobs-Persistent";

    public mSessionNodes: Job[] = [];
    public mFavoriteSession: Job;
    public mFavorites: Job[] = [];

    // Event Emitters used to notify subscribers that the refresh event has fired
    public mOnDidChangeTreeData: vscode.EventEmitter<Job | undefined> = new vscode.EventEmitter<Job | undefined>();
    public readonly onDidChangeTreeData: vscode.Event<Job | undefined> = this.mOnDidChangeTreeData.event;
    public createOwner = new OwnerFilterDescriptor();
    public createId = new JobIdFilterDescriptor();

    private validProfile: number = -1;
    private mHistory: PersistentFilters;
    private log: Logger;

    constructor() {
        this.mFavoriteSession = new Job(localize("FavoriteSession", "Favorites"), vscode.TreeItemCollapsibleState.Collapsed, null, null, null);
        this.mFavoriteSession.contextValue = extension.FAVORITE_CONTEXT;
        this.mFavoriteSession.iconPath = applyIcons(this.mFavoriteSession);
        this.mSessionNodes = [this.mFavoriteSession];
        this.mHistory = new PersistentFilters(ZosJobsProvider.persistenceSchema);
    }

    public getChildren(element?: Job | undefined): vscode.ProviderResult<Job[]> {
        if (element) {
            // solution for optional credentials. Owner is having error on initialization.
            if (element.owner === "") {
                return;
            }
            if (element.contextValue === extension.FAVORITE_CONTEXT) {
                return this.mFavorites;
            }
            return element.getChildren();
        }
        return this.mSessionNodes;
    }

    public getTreeItem(element: Job): vscode.TreeItem | Thenable<vscode.TreeItem> {
        return element;
    }
    public getParent(element: Job): Job {
        return element.mParent;
    }

    /**
     * Adds a session to the data set tree
     *
     * @param {string} [sessionName] - optional; loads default profile if not passed
     */
    public async addSession(sessionName?: string) {
        // Loads profile associated with passed sessionName, default if none passed
        if (sessionName) {
            const zosmfProfile: IProfileLoaded = Profiles.getInstance().loadNamedProfile(sessionName);
            if (zosmfProfile) {
                this.addSingleSession(zosmfProfile);
            }
        } else {
            const zosmfProfiles: IProfileLoaded[] = Profiles.getInstance().allProfiles;
            for (const zosmfProfile of zosmfProfiles) {
                // If session is already added, do nothing
                if (this.mSessionNodes.find((tempNode) => tempNode.label.trim() === zosmfProfile.name)) {
                    continue;
                }
                for (const session of this.mHistory.getSessions()) {
                    if (session === zosmfProfile.name) {
                        this.addSingleSession(zosmfProfile);
                    }
                }
            }
            if (this.mSessionNodes.length === 1) {
                this.addSingleSession(Profiles.getInstance().defaultProfile);
            }
        }
        this.refresh();
    }

    public deleteSession(node: Job) {
        this.mSessionNodes = this.mSessionNodes.filter((tempNode) => tempNode.label.trim() !== node.label.trim());
        let revisedLabel =  node.label;
        if (revisedLabel.includes("[")) {
            revisedLabel = revisedLabel.substring(0, revisedLabel.indexOf(" ["));
        }
        this.mHistory.removeSession(revisedLabel);
        this.refresh();
    }

    public async deleteJob(node: Job) {
        try {
            await DeleteJobs.deleteJob(node.session, node.job.jobname, node.job.jobid);
            vscode.window.showInformationMessage(localize("deleteJob.job", "Job ") + node.job.jobname + "(" + node.job.jobid + ")" +
            localize("deleteJob.delete", " deleted"));
            this.removeJobsFavorite(this.createJobsFavorite(node));
        } catch (error) {
            vscode.window.showErrorMessage(error.message);
        }
    }
    /**
     * Selects a specific job in the Jobs view
     *
     * @param {Job}
     */
    public setJob(treeView: vscode.TreeView<Job>, job: Job) {
        treeView.reveal(job, { select: true, focus: true });
    }


    /**
     * Called whenever the tree needs to be refreshed, and fires the data change event
     *
     */
    public refreshElement(element: Job): void {
        element.dirty = true;
        this.mOnDidChangeTreeData.fire(element);
    }

    /**
     * Called whenever the tree needs to be refreshed, and fires the data change event
     *
     */
    public refresh(): void {
        this.mOnDidChangeTreeData.fire();
    }

    /**
     * Change the state of an expandable node
     * @param provider the tree view provider
     * @param element the node being flipped
     * @param isOpen the intended state of the the tree view provider, true or false
     */
    public async flipState(element: Job, isOpen: boolean = false) {
        if (element.label !== "Favorites") {
            let usrNme: string;
            let passWrd: string;
            let baseEncd: string;
            let sesNamePrompt: string;
            if (element.contextValue.endsWith(extension.FAV_SUFFIX)) {
                sesNamePrompt = element.label.substring(1, element.label.indexOf("]"));
            } else {
                sesNamePrompt = element.label;
            }
            if ((!element.session.ISession.user) || (!element.session.ISession.password)) {
                try {
                    const values = await Profiles.getInstance().promptCredentials(sesNamePrompt);
                    if (values !== undefined) {
                        usrNme = values [0];
                        passWrd = values [1];
                        baseEncd = values [2];
                    }
                } catch (error) {
                    vscode.window.showErrorMessage(error.message);
                }
                if (usrNme !== undefined && passWrd !== undefined && baseEncd !== undefined) {
                    element.session.ISession.user = usrNme;
                    element.session.ISession.password = passWrd;
                    element.session.ISession.base64EncodedAuth = baseEncd;
                    element.owner = usrNme;
                    this.validProfile = 1;
                } else {
                    return;
                }
                await this.refreshElement(element);
                await this.refresh();
            } else {
                this.validProfile = 1;
            }
        } else {
            this.validProfile = 1;
        }
        if (this.validProfile === 1) {
            element.iconPath = applyIcons(element, isOpen ? extension.ICON_STATE_OPEN : extension.ICON_STATE_CLOSED);
            element.dirty = true;
            this.mOnDidChangeTreeData.fire(element);
        }
    }

    /**
     * Initialize the favorites and history information
     * @param log - Logger
     */
    public async initializeJobsTree(log: Logger) {
        this.log = log;
        this.log.debug(localize("initializeFavorites.log.debug", "initializing favorites"));
        const lines: string[] = this.mHistory.readFavorites();
        lines.forEach((line) => {
            const profileName = line.substring(1, line.lastIndexOf("]"));
            const nodeName = (line.substring(line.indexOf(":") + 1, line.indexOf("{"))).trim();
            const sesName = line.substring(1, line.lastIndexOf("]")).trim();
            try {
                const zosmfProfile = Profiles.getInstance().loadNamedProfile(sesName);
                let favJob: Job;
                if (line.substring(line.indexOf("{") + 1, line.lastIndexOf("}")) === extension.JOBS_JOB_CONTEXT) {
                    favJob = new Job(line.substring(0, line.indexOf("{")), vscode.TreeItemCollapsibleState.Collapsed, this.mFavoriteSession,
                            ZosmfSession.createBasicZosmfSession(zosmfProfile.profile), new JobDetail(nodeName));
                    favJob.contextValue = extension.JOBS_JOB_CONTEXT + extension.FAV_SUFFIX;
                    favJob.command = { command: "zowe.zosJobsSelectjob", title: "", arguments: [favJob] };
                } else { // for search
                    favJob = new Job(
                        line.substring(0, line.indexOf("{")),
                        vscode.TreeItemCollapsibleState.None,
                        this.mFavoriteSession,
                        ZosmfSession.createBasicZosmfSession(zosmfProfile.profile),
                        null
                    );
                    favJob.command = {command: "zowe.jobs.search", title: "", arguments: [favJob]};
                    favJob.contextValue = extension.JOBS_SESSION_CONTEXT + extension.FAV_SUFFIX;
                }
                favJob.iconPath = applyIcons(favJob);
                this.mFavorites.push(favJob);
        } catch(e) {
            vscode.window.showErrorMessage(
                localize("initializeJobsFavorites.error.profile1",
                "Error: You have Jobs favorites that refer to a non-existent CLI profile named: ") + profileName +
                localize("initializeJobsFavorites.error.profile2",
                ". To resolve this, you can create a profile with this name, ") +
                localize("initializeJobsFavorites.error.profile3",
                "or remove the favorites with this profile name from the Zowe-Jobs-Persistent setting, which can be found in your ") +
                getAppName(extension.ISTHEIA) + localize("initializeJobsFavorites.error.profile4", " user settings."));
            return;
        }
        });
    }

    /**
     * Adds a node to the Jobs favorites list
     *
     * @param {Job} node
     */
    public async addJobsFavorite(node: Job) {
        const favJob = this.createJobsFavorite(node);
        if (!this.mFavorites.find((tempNode) => tempNode.label === favJob.label)) {
            this.mFavorites.push(favJob);
            sortTreeItems(this.mFavorites, extension.JOBS_SESSION_CONTEXT + extension.FAV_SUFFIX);
            await this.updateFavorites();
            this.refreshElement(this.mFavoriteSession);
        }
    }

    /**
     * Adds a save search to the Jobs favorites list
     *
     * @param {Job} node
     */
    public async saveSearch(node: Job) {
        const favSessionContext = extension.JOBS_SESSION_CONTEXT + extension.FAV_SUFFIX;
        const favJob = new Job("[" + node.getSessionName() + "]: " +
            this.createSearchLabel(node.owner, node.prefix, node.searchId),
        vscode.TreeItemCollapsibleState.None, node.mParent, node.session, node.job);
        favJob.owner = node.owner;
        favJob.prefix = node.prefix;
        favJob.searchId = node.searchId;
        favJob.contextValue = favSessionContext;
        favJob.command = { command: "zowe.jobs.search", title: "", arguments: [favJob] };
        favJob.iconPath = applyIcons(favJob);
        if (!this.mFavorites.find((tempNode) => tempNode.label === favJob.label)) {
            this.mFavorites.push(favJob);
            sortTreeItems(this.mFavorites, favSessionContext);
            await this.updateFavorites();
            this.refreshElement(this.mFavoriteSession);
        }
    }
    /**
     * Removes a node from the favorites list
     *
     * @param {Job} node
     */
    public async removeJobsFavorite(node: Job) {
        const startLength = this.mFavorites.length;
        this.mFavorites = this.mFavorites.filter((temp) =>
           !((temp.label === node.label) && (temp.contextValue.startsWith(node.contextValue))));
        if (startLength !== this.mFavorites.length) {
            await this.updateFavorites();
            this.refreshElement(this.mFavoriteSession);
        }
    }

    public async updateFavorites() {
        const settings: any = { ...vscode.workspace.getConfiguration().get(ZosJobsProvider.persistenceSchema) };
        if (settings.persistence) {
            settings.favorites = this.mFavorites.map((fav) => fav.label +
                "{" + (fav.contextValue === extension.JOBS_JOB_CONTEXT + extension.FAV_SUFFIX ?
                        extension.JOBS_JOB_CONTEXT :
                        extension.JOBS_SESSION_CONTEXT ) + "}");
            await vscode.workspace.getConfiguration().update(ZosJobsProvider.persistenceSchema, settings, vscode.ConfigurationTarget.Global);
        }
    }

    /**
     * Prompts the user for search details to populate the [TreeView]{@link vscode.TreeView}
     *
     * @param {Job} node - The session node
     * @returns {Promise<void>}
     */
    public async searchPrompt(node: Job) {
        let choice: vscode.QuickPickItem;
        let searchCriteria: string = "";
        const hasHistory = this.mHistory.getHistory().length > 0;
        let usrNme: string;
        let passWrd: string;
        let baseEncd: string;
        let sesNamePrompt: string;
        if (node.contextValue.endsWith(extension.FAV_SUFFIX)) {
            sesNamePrompt = node.label.substring(1, node.label.indexOf("]"));
        } else {
            sesNamePrompt = node.label;
        }
        if ((!node.session.ISession.user) || (!node.session.ISession.password)) {
            try {
                const values = await Profiles.getInstance().promptCredentials(sesNamePrompt);
                if (values !== undefined) {
                    usrNme = values [0];
                    passWrd = values [1];
                    baseEncd = values [2];
                }
            } catch (error) {
                vscode.window.showErrorMessage(error.message);
            }
            if (usrNme !== undefined && passWrd !== undefined && baseEncd !== undefined) {
                node.session.ISession.user = usrNme;
                node.session.ISession.password = passWrd;
                node.session.ISession.base64EncodedAuth = baseEncd;
                node.owner = usrNme;
                this.validProfile = 0;
            } else {
                return;
            }
            await this.refreshElement(node);
            await this.refresh();
        } else {
            this.validProfile = 0;
        }
        if (this.validProfile === 0) {
            if (node.contextValue === extension.JOBS_SESSION_CONTEXT) { // This is the profile object context
                if (hasHistory) { // Check if user has created some history
                    const items: vscode.QuickPickItem[] = this.mHistory.getHistory().map((element) => new FilterItem(element));
                    if (extension.ISTHEIA) { // Theia doesn't work properly when directly creating a QuickPick
                        const options1: vscode.QuickPickOptions = {
                            placeHolder: localize("searchHistory.options.prompt", "Select a filter")
                        };
                        // get user selection
                        choice = (await vscode.window.showQuickPick([this.createOwner, this.createId, ...items], options1));
                        if (!choice) {
                            vscode.window.showInformationMessage(localize("enterPattern.pattern", "No selection made."));
                            return;
                        }
                        searchCriteria = choice === this.createOwner || choice === this.createId ? "" : choice.label;
                    } else { // VSCode route to create a QuickPick
                        const quickpick = vscode.window.createQuickPick();
                        quickpick.items = [this.createOwner, this.createId,  ...items];
                        quickpick.placeholder = localize("searchHistory.options.prompt", "Select a filter");
                        quickpick.ignoreFocusOut = true;
                        quickpick.show();
                        choice = await resolveQuickPickHelper(quickpick);
                        quickpick.hide();
                        if (!choice) {
                            vscode.window.showInformationMessage(localize("enterPattern.pattern", "No selection made."));
                            return;
                        }
                        if (choice instanceof FilterDescriptor) {
                            if ( quickpick.value.length > 0) {
                                searchCriteria = this.interpretFreeform(quickpick.value);
                            }
                        } else {
                            searchCriteria = choice.label;
                        }
                    }
                }
                if (!searchCriteria) { // Do we have anything to search with yet?
                    // if (searchCriteria === ZosJobsProvider.defaultDialogText) {
                    let options: vscode.InputBoxOptions;
                    let owner: string;
                    let prefix: string;
                    let jobid: string;
                    // manually entering a search
                    if (!hasHistory || choice === this.createOwner) { // User has selected owner/prefix option
                        options = {
                            prompt: localize("jobsFilterPrompt.option.prompt.owner",
                            "Enter the Job Owner. Default is *."),
                            validateInput: (value: string) => (value.match(/ /g) ? localize("jobs.enter.valid.owner", "Please enter a valid owner name (no spaces allowed).") : ""),
                            value: node.owner
                        };
                        // get user input
                        owner = await vscode.window.showInputBox(options);
                        if (owner === undefined) {
                            vscode.window.showInformationMessage(localize("jobsFilterPrompt.enterPrefix", "Search Cancelled"));
                            return;
                        }
                        if (!owner) {
                            owner = "*";
                        }
                        owner = owner.toUpperCase();
                        options = {
                            prompt: localize("jobsFilterPrompt.option.prompt.prefix", "Enter a Job prefix. Default is *."),
                            value: node.prefix
                        };
                        // get user input
                        prefix = await vscode.window.showInputBox(options);
                        if (prefix === undefined) {
                            vscode.window.showInformationMessage(localize("jobsFilterPrompt.enterPrefix", "Search Cancelled"));
                            return;
                        }
                        if (!prefix) {
                            prefix = "*";
                        }
                        prefix = prefix.toUpperCase();
                        if (!hasHistory || choice === this.createId) {
                            options = {
                                prompt: localize("jobsFilterPrompt.option.prompt.jobid", "Enter a Job id"),
                                value: node.searchId
                            };
                            // get user input
                            jobid = await vscode.window.showInputBox(options);
                            if (jobid === undefined) {
                                vscode.window.showInformationMessage(localize("jobsFilterPrompt.enterPrefix", "Search Cancelled"));
                                return;
                            }
                        }
                    } else { // User has selected JobId option
                        options = {
                            prompt: localize("jobsFilterPrompt.option.prompt.jobid", "Enter a Job id"),
                            value: node.searchId
                        };
                        // get user input
                        jobid = await vscode.window.showInputBox(options);
                        if (!jobid) {
                            vscode.window.showInformationMessage(localize("jobsFilterPrompt.enterPrefix", "Search Cancelled"));
                            return;
                        }
                    }
                    searchCriteria = this.createSearchLabel(owner, prefix, jobid);
                }
                this.applySearchLabelToNode(node, searchCriteria);
            } else {
                // executing search from saved search in favorites
                searchCriteria = node.label.trim().substring(node.label.trim().indexOf(":") + 2);
                const session = node.label.trim().substring(node.label.trim().indexOf("[") + 1, node.label.trim().indexOf("]"));
                const faveNode = node;
                await this.addSession(session);
                node = this.mSessionNodes.find((tempNode) => tempNode.label.trim() === session);
                if ((!node.session.ISession.user) || (!node.session.ISession.password)) {
                    node.session.ISession.user = faveNode.session.ISession.user;
                    node.session.ISession.password = faveNode.session.ISession.password;
                    node.session.ISession.base64EncodedAuth = faveNode.session.ISession.base64EncodedAuth;
                }
                this.applySearchLabelToNode(node, searchCriteria);
            }
            node.collapsibleState = vscode.TreeItemCollapsibleState.Expanded;
            node.iconPath = applyIcons(node.getSessionNode(), extension.ICON_STATE_OPEN);
            labelHack(node);
            node.dirty = true;
            this.refreshElement(node);
            this.addHistory(searchCriteria);
        }
    }

    public async onDidChangeConfiguration(e: vscode.ConfigurationChangeEvent) {
        if (e.affectsConfiguration(ZosJobsProvider.persistenceSchema)) {
            const setting: any = { ...vscode.workspace.getConfiguration().get(ZosJobsProvider.persistenceSchema) };
            if (!setting.persistence) {
                setting.favorites = [];
                setting.history = [];
                await vscode.workspace.getConfiguration().update(ZosJobsProvider.persistenceSchema, setting, vscode.ConfigurationTarget.Global);
            }
        }
    }

    public async addHistory(criteria: string) {
        if (criteria) {
            this.mHistory.addHistory(criteria);
        }
    }

    /**
     * Creates a display string to represent a search
     * @param owner - The owner search item
     * @param prefix - The job prefix search item
     * @param jobid - A specific jobid search item
     */
    public createSearchLabel(owner: string, prefix: string, jobid: string): string {
        let revisedCriteria: string = "";

        const alphaNumeric = new RegExp("^\w+$");
        if (jobid && !alphaNumeric.exec(jobid.trim())) {
            revisedCriteria = Job.JobId+jobid.toUpperCase().trim();
        } else {
            if (owner) {
                revisedCriteria = Job.Owner+owner.trim()+ " ";
            }
            if (prefix) {
                revisedCriteria += Job.Prefix+prefix.trim();
            }
        }
        return revisedCriteria.trim();
    }
    public interpretFreeform(input: string): string {
        let jobId: string;
        let owner: string;
        let prefix: string;


        // test if it's like our stored structure
        const criteria: string[] = input.split(" ");
        criteria.forEach((crit, index) => {
            if (crit.toUpperCase().indexOf(ZosJobsProvider.JobId.toUpperCase()) > -1 && criteria.length >= index + 2) {
                jobId = criteria[index+1].trim().toUpperCase();
            }
            if (crit.toUpperCase().indexOf(ZosJobsProvider.Owner.toUpperCase()) > -1 && criteria.length >= index + 2) {
                owner = criteria[index+1].trim().toUpperCase();
            }
            if (crit.toUpperCase().indexOf(ZosJobsProvider.Prefix.toUpperCase()) > -1 && criteria.length >= index + 2) {
                prefix = criteria[index+1].trim().toUpperCase();
            }
        });
        // test for a jobId on it's own
        const jobPattern = new RegExp("[a-zA-Z]{3}[0-9]{5}");
        const jobs = jobPattern.exec(input);
        if (jobs && jobs.length>0) {
            return this.createSearchLabel("*", "*", jobs[0]);
        }
        if (!owner && !prefix && !jobId) {
            const validPattern = new RegExp("[a-zA-Z0-9*]{2,8}");
            criteria.forEach((crit, index) => {
                if (index === 0 && validPattern.test(crit)) {
                    owner = crit.trim();
                } else if (index === 1 && validPattern.test(crit)) {
                    prefix = crit.trim();
                }
            });
        }
        return this.createSearchLabel(owner, prefix, jobId);
    }
    /**
     * Function that takes a search criteria and updates a search node based upon it
     * @param node - a Job node
     * @param storedSearch - The original search string
     */
    private applySearchLabelToNode(node: Job, storedSearch: string) {
        if (storedSearch) {
            node.searchId = "";
            node.owner = "*";
            node.prefix = "*";
            const criteria: string[] = storedSearch.split(" ");
            for (const crit of criteria) {
                let index = crit.indexOf(ZosJobsProvider.JobId);
                if (index > -1) {
                    index += ZosJobsProvider.JobId.length;
                    node.searchId = crit.substring(index).trim();
                }
                index = crit.indexOf(ZosJobsProvider.Owner);
                if (index > -1) {
                    index += ZosJobsProvider.Owner.length;
                    node.owner = crit.substring(index).trim();
                }
                index = crit.indexOf(ZosJobsProvider.Prefix);
                if (index > -1) {
                    index += ZosJobsProvider.Prefix.length;
                    node.prefix = crit.substring(index).trim();
                }
            }
        }
    }

    private createJobsFavorite(node: Job) {
        const favJob = new Job("[" + node.getSessionName() + "]: " +
                node.label.substring(0, node.label.lastIndexOf(")") + 1),
                    vscode.TreeItemCollapsibleState.Collapsed, node.mParent, node.session, node.job);
        favJob.contextValue = extension.JOBS_JOB_CONTEXT + extension.FAV_SUFFIX;
        favJob.command = { command: "zowe.zosJobsSelectjob", title: "", arguments: [favJob] };
        favJob.iconPath = applyIcons(favJob);
        return favJob;
    }

    /**
     * Adds a single session to the jobs tree
     *
     */
    private async addSingleSession(zosmfProfile: IProfileLoaded) {
        if (zosmfProfile) {
            // If session is already added, do nothing
            if (this.mSessionNodes.find((tempNode) => tempNode.label.trim() === zosmfProfile.name)) {
                return;
            }
            // Uses loaded profile to create a zosmf session with Zowe
            const session = ZosmfSession.createBasicZosmfSession(zosmfProfile.profile);
            // Creates ZoweNode to track new session and pushes it to mSessionNodes
            const node = new Job(zosmfProfile.name, vscode.TreeItemCollapsibleState.Collapsed, null, session, null);
            node.contextValue = extension.JOBS_SESSION_CONTEXT;
            node.iconPath = applyIcons(node);
            node.dirty = true;
            this.mSessionNodes.push(node);
            this.mHistory.addSession(zosmfProfile.name);
        }
    }
}

/**
 * Helper class to allow generation of job details by history or favorite
 */
// tslint:disable-next-line: max-classes-per-file
class JobDetail implements IJob {
    public jobid: string;
    public jobname: string;
    public subsystem: string;
    public owner: string;
    public status: string;
    public type: string;
    public class: string;
    public retcode: string;
    public url: string;
    public "files-url": string;
    public "job-correlator": string;
    public phase: number;
    public "phase-name": string;
    public "reason-not-running"?: string;

    constructor(combined: string) {
        this.jobname = combined.substring(0, combined.indexOf("("));
        this.jobid = combined.substring(combined.indexOf("(") + 1, combined.indexOf(")"));
    }
 }<|MERGE_RESOLUTION|>--- conflicted
+++ resolved
@@ -16,16 +16,6 @@
 import { PersistentFilters } from "./PersistentFilters";
 import { Job } from "./ZoweJobNode";
 import {
-<<<<<<< HEAD
-  OwnerFilterDescriptor,
-  JobIdFilterDescriptor,
-  applyIcons,
-  FilterItem,
-  FilterDescriptor,
-  resolveQuickPickHelper,
-  sortTreeItems
-} from "./utils";
-=======
     OwnerFilterDescriptor,
     JobIdFilterDescriptor,
     applyIcons,
@@ -37,7 +27,6 @@
     labelHack
 } from "./utils";
 import { IZoweTree } from "./ZoweTree";
->>>>>>> 2bfffc87
 import * as extension from "../src/extension";
 import * as nls from "vscode-nls";
 const localize = nls.config({ messageFormat: nls.MessageFormat.file })();
@@ -440,7 +429,8 @@
                         options = {
                             prompt: localize("jobsFilterPrompt.option.prompt.owner",
                             "Enter the Job Owner. Default is *."),
-                            validateInput: (value: string) => (value.match(/ /g) ? localize("jobs.enter.valid.owner", "Please enter a valid owner name (no spaces allowed).") : ""),
+                            validateInput: (value: string) => (value.match(/ /g) ? localize("jobs.enter.valid.owner",
+                                "Please enter a valid owner name (no spaces allowed).") : ""),
                             value: node.owner
                         };
                         // get user input
