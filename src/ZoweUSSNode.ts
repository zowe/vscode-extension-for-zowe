--- conflicted
+++ resolved
@@ -13,12 +13,7 @@
 import { Session, IProfileLoaded } from "@brightside/imperative";
 import * as vscode from "vscode";
 import * as nls from "vscode-nls";
-<<<<<<< HEAD
-import { IZoweTreeNode } from "./ZoweTree";
-=======
 import { IZoweUSSTreeNode } from "./api/IZoweTreeNode";
-const localize = nls.config({ messageFormat: nls.MessageFormat.file })();
->>>>>>> c35c5c0d
 import * as extension from "../src/extension";
 import * as utils from "./utils";
 import * as fs from "fs";
@@ -30,14 +25,11 @@
 import { injectAdditionalDataToTooltip } from "./utils/uss";
 import { Profiles } from "./Profiles";
 import { ZoweExplorerApiRegister } from "./api/ZoweExplorerApiRegister";
-<<<<<<< HEAD
+import { attachRecentSaveListener, disposeRecentSaveListener, getRecentSaveStatus } from "./utils/file";
 
 // Set up localization
 nls.config({ messageFormat: nls.MessageFormat.bundle, bundleFormat: nls.BundleFormat.standalone })();
 const localize: nls.LocalizeFunc = nls.loadMessageBundle();
-=======
-import { attachRecentSaveListener, disposeRecentSaveListener, getRecentSaveStatus } from "./utils/file";
->>>>>>> c35c5c0d
 
 /**
  * A type of TreeItem used to represent sessions and USS directories and files
