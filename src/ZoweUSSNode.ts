/*
* This program and the accompanying materials are made available under the terms of the *
* Eclipse Public License v2.0 which accompanies this distribution, and is available at *
* https://www.eclipse.org/legal/epl-v20.html                                      *
*                                                                                 *
* SPDX-License-Identifier: EPL-2.0                                                *
*                                                                                 *
* Copyright Contributors to the Zowe Project.                                     *
*                                                                                 *
*/

import * as zowe from "@brightside/core";
import { Session, IProfileLoaded } from "@brightside/imperative";
import * as vscode from "vscode";
import * as nls from "vscode-nls";
const localize = nls.config({ messageFormat: nls.MessageFormat.file })();
import * as extension from "../src/extension";
import * as utils from "./utils";
import { Profiles } from "./Profiles";
import { ZoweVscApiRegister } from "./api/ZoweVscApiRegister";

/**
 * A type of TreeItem used to represent sessions and USS directories and files
 *
 * @export
 * @class ZoweUSSNode
 * @extends {vscode.TreeItem}
 */
export class ZoweUSSNode extends vscode.TreeItem {
    public command: vscode.Command;
    public fullPath = "";
    public dirty = extension.ISTHEIA;  // Make sure this is true for theia instances
    public children: ZoweUSSNode[] = [];
    public binaryFiles = {};
    public shortLabel = "";
    public profileName = "";
    public profile: IProfileLoaded; // TODO: This reference should be stored instead of the name

    /**
     * Creates an instance of ZoweUSSNode
     *
     * @param {string} label - Displayed in the [TreeView]
     * @param {vscode.TreeItemCollapsibleState} collapsibleState - file/directory
     * @param {ZoweUSSNode} mParent - The parent node
     * @param {Session} session
     * @param {String} parentPath - The file path of the parent on the server
     * @param {String} mProfileName - Profile to which the node belongs to
     */
    constructor(label: string,
                collapsibleState: vscode.TreeItemCollapsibleState,
                public mParent: ZoweUSSNode,
                private session: Session,
                private parentPath: string,
                public binary = false,
                public mProfileName?: string,
                private etag?: string) {
        super(label, collapsibleState);
        if (collapsibleState !== vscode.TreeItemCollapsibleState.None) {
            this.contextValue = extension.USS_DIR_CONTEXT;
        } else if (binary) {
            this.contextValue = extension.DS_BINARY_FILE_CONTEXT + extension.FAV_SUFFIX;
        } else {
            this.contextValue = extension.DS_TEXT_FILE_CONTEXT;
        }
        if (this.parentPath) {
            this.fullPath = this.tooltip = this.parentPath + "/" + label;
            if (parentPath === "/") {
                // Keep fullPath of root level nodes preceded by a single slash
                this.fullPath = this.tooltip = "/" + label;
            }
        }
        if (this.mParent && this.mParent.contextValue === extension.FAVORITE_CONTEXT) {
            this.profileName = "[" + mProfileName + "]: ";
            this.fullPath = label.trim();
            // File or directory name only (no parent path)
            this.shortLabel = this.fullPath.split("/", this.fullPath.length).pop();
            // Display name for favorited file or directory in tree view
            this.label = this.profileName + this.shortLabel;
            this.tooltip = this.profileName + this.fullPath;
        }
<<<<<<< HEAD
        // TODO: this should not be necessary of each node gets initialized with the profile reference.
        if (mProfileName) {
            this.profile = Profiles.getInstance().loadNamedProfile(mProfileName);
        } else if (mParent && mParent.mProfileName) {
            this.mProfileName = mParent.mProfileName;
            this.profile = Profiles.getInstance().loadNamedProfile(mParent.mProfileName);
        }
=======
        this.etag = etag ? etag : "";
>>>>>>> cb447113
        utils.applyIcons(this);
    }

    /**
     * Retrieves child nodes of this ZoweUSSNode
     *
     * @returns {Promise<ZoweUSSNode[]>}
     */
    public async getChildren(): Promise<ZoweUSSNode[]> {
        if ((!this.fullPath && this.contextValue === extension.USS_SESSION_CONTEXT) ||
                (this.contextValue === extension.DS_TEXT_FILE_CONTEXT ||
                    this.contextValue === extension.DS_BINARY_FILE_CONTEXT + extension.FAV_SUFFIX)) {
            return [];
        }

        if (!this.dirty) {
            if (this.collapsibleState === vscode.TreeItemCollapsibleState.Collapsed) {
                this.children = [];
            }
            return this.children;
        }

        if (!this.label) {
            vscode.window.showErrorMessage(localize("getChildren.error.invalidNode", "Invalid node"));
            throw Error("Invalid node");
        }

        // Gets the directories from the fullPath and displays any thrown errors
        const responses: zowe.IZosFilesResponse[] = [];
        try {
            responses.push(await ZoweVscApiRegister.getUssApi(this.profile).fileList(this.getSession(), this.fullPath));
        } catch (err) {
            vscode.window.showErrorMessage(localize("getChildren.error.response", "Retrieving response from API")
                                                    + `\n${err}\n`);
            throw Error(localize("getChildren.error.response", "Retrieving response from API") + `\n${err}\n`);
        }
        // push nodes to an object with property names to avoid duplicates
        const elementChildren = {};
        responses.forEach((response) => {
            // Throws reject if the brightside command does not throw an error but does not succeed
            if (!response.success) {
                throw Error(
                    localize("getChildren.responses.error.response", "The response from Zowe CLI was not successful"));
            }

            // Loops through all the returned file references members and creates nodes for them
            for (const item of response.apiResponse.items) {
                const existing = this.children.find((element) => element.label.trim() === item.name );
                if (existing) {
                    elementChildren[existing.label] = existing;
                } else if (item.name !== "." && item.name !== "..") {
                    // Creates a ZoweUSSNode for a directory
                    if (item.mode.startsWith("d")) {
                        const temp = new ZoweUSSNode(
                            item.name,
                            vscode.TreeItemCollapsibleState.Collapsed,
                            this,
                            null,
                            this.fullPath,
                            false,
                            item.mProfileName);
                        elementChildren[temp.label] = temp;
                    } else {
                        // Creates a ZoweUSSNode for a file
                        let temp;
                        if(this.getSessionNode().binaryFiles.hasOwnProperty(this.fullPath + "/" + item.name)) {
                            temp = new ZoweUSSNode(
                                item.name,
                                vscode.TreeItemCollapsibleState.None,
                                this,
                                null,
                                this.fullPath,
                                true,
                                item.mProfileName);
                        } else {
                            temp = new ZoweUSSNode(
                                item.name,
                                vscode.TreeItemCollapsibleState.None,
                                this,
                                null,
                                this.fullPath,
                                false,
                                item.mProfileName);
                        }
                        temp.command = {command: "zowe.uss.ZoweUSSNode.open",
                                        title: localize("getChildren.responses.open", "Open"), arguments: [temp]};
                        elementChildren[temp.label] = temp;
                    }
                }
            }
        });
        if (this.contextValue === extension.USS_SESSION_CONTEXT) {
            this.dirty = false;
        }
        return this.children = Object.keys(elementChildren).sort().map((labels) => elementChildren[labels]);
    }

    /**
     * Returns the [Session] for this node
     *
     * @returns {Session}
     */
    public getSession(): Session {
        return this.session || this.mParent.getSession();
    }

    /**
     * Returns the session node for this node
     *
     * @returns {ZoweUSSNode}
     */
    public getSessionNode(): ZoweUSSNode {
        return this.session ? this : this.mParent.getSessionNode();
    }

    public setBinary(binary: boolean) {
        this.binary = binary;
        if(this.binary){
            this.contextValue = extension.DS_BINARY_FILE_CONTEXT + extension.FAV_SUFFIX;
            this.getSessionNode().binaryFiles[this.fullPath] = true;
        } else {
            this.contextValue = extension.DS_TEXT_FILE_CONTEXT;
            delete this.getSessionNode().binaryFiles[this.fullPath];
        }
        if (this.mParent && this.mParent.contextValue === extension.FAVORITE_CONTEXT) {
            this.binary ? this.contextValue = extension.DS_BINARY_FILE_CONTEXT + extension.FAV_SUFFIX :
             this.contextValue = extension.DS_TEXT_FILE_CONTEXT + extension.FAV_SUFFIX;
        }
        utils.applyIcons(this);
        this.dirty = true;
    }
    /**
     * helper method to change the node names in one go
     * @param oldReference string
     * @param revision string
     */
    public rename(newFullPath: string) {
        const oldReference = this.shortLabel;
        this.fullPath = newFullPath;
        this.shortLabel = newFullPath.substring(newFullPath.lastIndexOf("/"));
        this.label = this.label.replace(oldReference, this.shortLabel);
        this.tooltip = this.tooltip.replace(oldReference, this.shortLabel);
    }

    /**
     * Returns the [etag] for this node
     *
     * @returns {string}
     */
    public getEtag(): string {
        return this.etag;
    }

    /**
     * Set the [etag] for this node
     *
     * @returns {void}
     */
    public setEtag(etagValue): void {
        this.etag = etagValue;
    /**
     * helper method to change the node names in one go
     * @param oldReference string
     * @param revision string
     */
    }
}<|MERGE_RESOLUTION|>--- conflicted
+++ resolved
@@ -78,7 +78,6 @@
             this.label = this.profileName + this.shortLabel;
             this.tooltip = this.profileName + this.fullPath;
         }
-<<<<<<< HEAD
         // TODO: this should not be necessary of each node gets initialized with the profile reference.
         if (mProfileName) {
             this.profile = Profiles.getInstance().loadNamedProfile(mProfileName);
@@ -86,9 +85,7 @@
             this.mProfileName = mParent.mProfileName;
             this.profile = Profiles.getInstance().loadNamedProfile(mParent.mProfileName);
         }
-=======
         this.etag = etag ? etag : "";
->>>>>>> cb447113
         utils.applyIcons(this);
     }
 
