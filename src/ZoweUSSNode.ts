--- conflicted
+++ resolved
@@ -14,10 +14,6 @@
 import * as vscode from "vscode";
 import * as nls from "vscode-nls";
 import { IZoweTreeNode } from "./ZoweTree";
-<<<<<<< HEAD
-=======
-// tslint:disable-next-line: no-duplicate-imports
->>>>>>> 42913418
 import * as extension from "../src/extension";
 import * as utils from "./utils";
 import { getIconByNode } from "./generators/icons/index";
@@ -26,13 +22,9 @@
 import { Profiles } from "./Profiles";
 import { ZoweExplorerApiRegister } from "./api/ZoweExplorerApiRegister";
 
-<<<<<<< HEAD
 // Set up localization
 nls.config({ messageFormat: nls.MessageFormat.bundle, bundleFormat: nls.BundleFormat.standalone })();
 const localize: nls.LocalizeFunc = nls.loadMessageBundle();
-=======
-const localize = nls.config({messageFormat: nls.MessageFormat.file})();
->>>>>>> 42913418
 
 /**
  * A type of TreeItem used to represent sessions and USS directories and files
