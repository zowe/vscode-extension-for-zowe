--- conflicted
+++ resolved
@@ -500,13 +500,8 @@
         };
         const chosenProfile = await vscode.window.showQuickPick(profileNamesList, quickPickOptions);
         if (chosenProfile) {
-<<<<<<< HEAD
             log.debug(localize("addSession.log.debug.selectedProfile", "User selected profile ") + chosenProfile);
-            await datasetProvider.addSession(chosenProfile);
-=======
-            log.debug("User selected profile '%s'", chosenProfile);
             await datasetProvider.addSession(log, chosenProfile);
->>>>>>> 3ff99687
         } else {
             log.debug(localize("addSession.log.debug.cancelledSelection", "User cancelled profile selection"));
         }
@@ -557,13 +552,8 @@
         };
         const chosenProfile = await vscode.window.showQuickPick(profileNamesList, quickPickOptions);
         if (chosenProfile) {
-<<<<<<< HEAD
             log.debug(localize("addUSSSession.log.debug.selectProfile", "User selected profile ") + chosenProfile);
-            await ussFileProvider.addSession(chosenProfile);
-=======
-            log.debug("User selected profile '%s'", chosenProfile);
             await ussFileProvider.addSession(log, chosenProfile);
->>>>>>> 3ff99687
         } else {
             log.debug(localize("addUSSSession.log.debug.cancelledSelection", "User cancelled profile selection"));
         }
@@ -1498,13 +1488,8 @@
         };
         const chosenProfile = await vscode.window.showQuickPick(profileNamesList, quickPickOptions);
         if (chosenProfile) {
-<<<<<<< HEAD
             log.debug(localize("addJobsSession.log.debug.selectedProfile", "User selected profile ") + chosenProfile);
-            await datasetProvider.addSession(chosenProfile);
-=======
-            log.debug("User selected profile '%s'", chosenProfile);
             await datasetProvider.addSession(log, chosenProfile);
->>>>>>> 3ff99687
         } else {
             log.debug(localize("addJobsSession.log.debug.cancelledProfile", "User cancelled profile selection"));
         }
