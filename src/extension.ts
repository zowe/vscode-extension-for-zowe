--- conflicted
+++ resolved
@@ -364,8 +364,6 @@
     tempPath !== "" && tempPath !== undefined ?
         ZOWETEMPFOLDER = path.join(tempPath, "temp") :
         ZOWETEMPFOLDER = path.join(__dirname, "..", "..", "resources", "temp");
-<<<<<<< HEAD
-
     ZOWE_TMP_FOLDER = path.join(ZOWETEMPFOLDER, "tmp");
     USS_DIR = path.join(ZOWETEMPFOLDER, "_U_");
     DS_DIR = path.join(ZOWETEMPFOLDER, "_D_");
@@ -408,51 +406,6 @@
     return undefined;
 }
 
-=======
-
-    ZOWE_TMP_FOLDER = path.join(ZOWETEMPFOLDER, "tmp");
-    USS_DIR = path.join(ZOWETEMPFOLDER, "_U_");
-    DS_DIR = path.join(ZOWETEMPFOLDER, "_D_");
-}
-
-/**
- * function to check if imperative.json contains
- * information about security or not and then
- * Imports the neccesary security modules
- */
-export function getSecurityModules(moduleName): NodeRequire | undefined {
-    let imperativeIsSecure: boolean = false;
-    try {
-        const fileName = path.join(getZoweDir(), "settings", "imperative.json");
-        let settings: any;
-        if (fs.existsSync(fileName)) {
-            settings = JSON.parse(fs.readFileSync(fileName).toString());
-        }
-        const value1 = settings?.overrides.CredentialManager;
-        const value2 = settings?.overrides["credential-manager"];
-        imperativeIsSecure = ((typeof value1 === "string") && (value1.length > 0)) ||
-            ((typeof value2 === "string") && (value2.length > 0));
-    } catch (error) {
-        log.warn(localize("profile.init.read.imperative", "Unable to read imperative file. ") + error.message);
-        vscode.window.showWarningMessage(error.message);
-        return undefined;
-    }
-    if (imperativeIsSecure) {
-        // Workaround for Theia issue (https://github.com/eclipse-theia/theia/issues/4935)
-        const appRoot = ISTHEIA ? process.cwd() : vscode.env.appRoot;
-        try {
-            return require(`${appRoot}/node_modules/${moduleName}`);
-        } catch (err) { /* Do nothing */ }
-        try {
-            return require(`${appRoot}/node_modules.asar/${moduleName}`);
-        } catch (err) { /* Do nothing */ }
-        vscode.window.showWarningMessage(localize("initialize.module.load",
-            "Credentials not managed, unable to load security file: ") + moduleName);
-    }
-    return undefined;
-}
-
->>>>>>> d6f5826c
 /**
  * Function to retrieve the home directory. In the situation Imperative has
  * not initialized it we mock a default value.
@@ -888,35 +841,7 @@
             await ZoweExplorerApiRegister.getMvsApi(node.getProfile()).createDataSet(typeEnum, name, createOptions);
             node.dirty = true;
 
-<<<<<<< HEAD
             const theFilter = await datasetProvider.addFilterString(name, node);
-=======
-            // Store previous filters (before refreshing)
-            const currChildren = await node.getChildren();
-            let theFilter = datasetProvider.getHistory()[0] || null;
-
-            // Check if filter is currently applied
-            if (currChildren[0].contextValue !== "information" && theFilter) {
-                const currentFilters = theFilter.split(",");
-
-                // Check if current filter includes the new node
-                const matchedFilters = currentFilters.filter((filter) => {
-                    const regex = new RegExp(filter.trim().replace(`*`, "") + "(.*)$");
-                    return regex.test(name);
-                });
-
-                if (matchedFilters.length === 0) {
-                    // remove the last segement with a dot of the name for the new filter
-                    const newFilterBase = name.replace(/\.(?:.(?!\.))+$/, "");
-                    theFilter = `${theFilter},${newFilterBase}.*`;
-                    datasetProvider.addHistory(theFilter);
-                }
-            } else {
-                // No filter is currently applied
-                theFilter = name;
-                datasetProvider.addHistory(theFilter);
-            }
->>>>>>> d6f5826c
 
             datasetProvider.addHistory(theFilter);
             datasetProvider.refresh();
@@ -1600,7 +1525,6 @@
             if (previewMember === true) {
                 await vscode.window.showTextDocument(document);
             } else {
-<<<<<<< HEAD
                 await vscode.window.showTextDocument(document, { preview: false });
             }
 
@@ -1609,10 +1533,6 @@
 
             // Reveal node in tree
             datasetProvider.getTreeView().reveal(node, {select: true, focus: true, expand: true});
-=======
-                await vscode.window.showTextDocument(document, {preview: false});
-            }
->>>>>>> d6f5826c
         } catch (err) {
             log.error(localize("openPS.log.error.openDataSet", "Error encountered when opening data set! ") + JSON.stringify(err));
             await utils.errorHandling(err, node.getProfileName(), err.message);
