/*
* This program and the accompanying materials are made available under the terms of the *
* Eclipse Public License v2.0 which accompanies this distribution, and is available at *
* https://www.eclipse.org/legal/epl-v20.html                                      *
*                                                                                 *
* SPDX-License-Identifier: EPL-2.0                                                *
*                                                                                 *
* Copyright Contributors to the Zowe Project.                                     *
*                                                                                 *
*/

// tslint:disable-next-line: no-duplicate-imports
import * as zowe from "@zowe/cli";
import * as fs from "fs";
import * as os from "os";
import { moveSync } from "fs-extra";
import * as path from "path";
import * as vscode from "vscode";
import { IZoweDatasetTreeNode, IZoweJobTreeNode, IZoweTreeNode, IZoweUSSTreeNode, IZoweNodeType } from "./api/IZoweTreeNode";
import { IZoweTree } from "./api/IZoweTree";
import { Logger, TextUtils, IProfileLoaded, ImperativeConfig, Session, CredentialManagerFactory,
    ImperativeError, CliProfileManager } from "@zowe/imperative";
import { DatasetTree, createDatasetTree } from "./DatasetTree";
import { ZosJobsProvider, createJobsTree } from "./ZosJobsProvider";
import { Job } from "./ZoweJobNode";
import { createUSSTree, USSTree } from "./USSTree";
import * as ussActions from "./uss/ussNodeActions";
import * as mvsActions from "./mvs/mvsNodeActions";
import * as dsActions from "./dataset/dsNodeActions";
import * as jobActions from "./job/jobNodeActions";
import { MvsCommandHandler } from "./command/MvsCommandHandler";
import { Profiles } from "./Profiles";
import * as nls from "vscode-nls";
import * as utils from "./utils";
import SpoolProvider, { encodeJobFile } from "./SpoolProvider";
import { ZoweExplorerApiRegister } from "./api/ZoweExplorerApiRegister";
import { ZoweDatasetNode } from "./ZoweDatasetNode";
import { KeytarCredentialManager } from "./KeytarCredentialManager";
import { getIconByNode } from "./generators/icons";
import { closeOpenedTextFile } from "./utils/workspace";

// Localization support
const localize = nls.config({messageFormat: nls.MessageFormat.file})();

// Globals
export let ZOWETEMPFOLDER;
export let ZOWE_TMP_FOLDER;
export let USS_DIR;
export let DS_DIR;
export let ISTHEIA: boolean = false; // set during activate
export const FAV_SUFFIX = "_fav";
export const INFORMATION_CONTEXT = "information";
export const FAVORITE_CONTEXT = "favorite";
export const DS_FAV_CONTEXT = "ds_fav";
export const PDS_FAV_CONTEXT = "pds_fav";
export const DS_SESSION_CONTEXT = "session";
export const DS_PDS_CONTEXT = "pds";
export const DS_DS_CONTEXT = "ds";
export const DS_MEMBER_CONTEXT = "member";
export const DS_TEXT_FILE_CONTEXT = "textFile";
export const DS_FAV_TEXT_FILE_CONTEXT = "textFile_fav";
export const DS_BINARY_FILE_CONTEXT = "binaryFile";
export const DS_MIGRATED_FILE_CONTEXT = "migr";
export const USS_SESSION_CONTEXT = "uss_session";
export const USS_DIR_CONTEXT = "directory";
export const USS_FAV_DIR_CONTEXT = "directory_fav";
export const JOBS_SESSION_CONTEXT = "server";
export const JOBS_JOB_CONTEXT = "job";
export const JOBS_SPOOL_CONTEXT = "spool";
export const ICON_STATE_OPEN = "open";
export const ICON_STATE_CLOSED = "closed";

let usrNme: string;
let passWrd: string;
let baseEncd: string;
let validProfile: number = -1;
let log: Logger;

/**
 * The function that runs when the extension is loaded
 *
 * @export
 * @param {vscode.ExtensionContext} context - Context of vscode at the time that the function is called
 * @returns {Promise<ZoweExplorerApiRegister>}
 */
export async function activate(context: vscode.ExtensionContext): Promise<ZoweExplorerApiRegister> {

    // Get temp folder location from settings
    let preferencesTempPath: string =
        vscode.workspace.getConfiguration()
            /* tslint:disable:no-string-literal */
            .get("Zowe-Temp-Folder-Location")["folderPath"];

    // Determine the runtime framework to support special behavior for Theia
    const theia = "Eclipse Theia";
    const appName: string = vscode.env.appName;
    if (appName && appName === theia) {
        ISTHEIA = true;
    }

    defineGlobals(preferencesTempPath);

    // Call cleanTempDir before continuing
    // this is to handle if the application crashed on a previous execution and
    // VSC didn't get a chance to call our deactivate to cleanup.
    await deactivate();

    try {
        fs.mkdirSync(ZOWETEMPFOLDER);
        fs.mkdirSync(ZOWE_TMP_FOLDER);
        fs.mkdirSync(USS_DIR);
        fs.mkdirSync(DS_DIR);
    } catch (err) {
        await utils.errorHandling(err, null, err.message);
    }

    let datasetProvider: IZoweTree<IZoweDatasetTreeNode>;
    let ussFileProvider: IZoweTree<IZoweUSSTreeNode>;
    let jobsProvider: IZoweTree<IZoweJobTreeNode>;

    try {
        // Initialize Imperative Logger
        const loggerConfig = require(path.join(context.extensionPath, "log4jsconfig.json"));
        loggerConfig.log4jsConfig.appenders.default.filename = path.join(context.extensionPath, "logs", "imperative.log");
        loggerConfig.log4jsConfig.appenders.imperative.filename = path.join(context.extensionPath, "logs", "imperative.log");
        loggerConfig.log4jsConfig.appenders.app.filename = path.join(context.extensionPath, "logs", "zowe.log");
        Logger.initLogger(loggerConfig);

        log = Logger.getAppLogger();
        log.debug(localize("initialize.log.debug", "Initialized logger from VSCode extension"));

        const keytar = getSecurityModules("keytar");
        if (keytar) {
            KeytarCredentialManager.keytar = keytar;
            const service: string = vscode.workspace.getConfiguration().get("Zowe Security: Credential Key");

            try {
                await CredentialManagerFactory.initialize(
                    {
                        service: service || "Zowe-Plugin",
                        Manager: KeytarCredentialManager,
                        displayName: localize("displayName", "Zowe Explorer")
                    }
                );
            } catch (err) {
                throw new ImperativeError({msg: err.toString()});
            }
        }

        // Ensure that ~/.zowe folder exists
        await CliProfileManager.initialize({
            configuration: zowe.getImperativeConfig().profiles,
            profileRootDirectory: path.join(getZoweDir(), "profiles"),
        });
        // Initialize profile manager
        await Profiles.createInstance(log);
        // Initialize dataset provider
        datasetProvider = await createDatasetTree(log);
        // Initialize uss provider
        ussFileProvider = await createUSSTree(log);
        // Initialize Jobs provider with the created session and the selected pattern
        jobsProvider = await createJobsTree(log);

    } catch (err) {
        await utils.errorHandling(err, null, (localize("initialize.log.error", "Error encountered while activating and initializing logger! ")));
        log.error(localize("initialize.log.error", "Error encountered while activating and initializing logger! ") + JSON.stringify(err));
    }

    const spoolProvider = new SpoolProvider();
    const providerRegistration = vscode.Disposable.from(
        vscode.workspace.registerTextDocumentContentProvider(SpoolProvider.scheme, spoolProvider)
    );
    context.subscriptions.push(spoolProvider, providerRegistration);

    if (datasetProvider) {
        vscode.commands.registerCommand("zowe.addSession", async () => addZoweSession(datasetProvider));
        vscode.commands.registerCommand("zowe.addFavorite", async (node) => datasetProvider.addFavorite(node));
        vscode.commands.registerCommand("zowe.refreshAll", () => dsActions.refreshAll(datasetProvider));
        vscode.commands.registerCommand("zowe.refreshNode", (node) => refreshPS(node));
        vscode.commands.registerCommand("zowe.pattern", (node) => datasetProvider.filterPrompt(node));
        vscode.commands.registerCommand("zowe.ZoweNode.openPS", (node) => openPS(node, true, datasetProvider));
        vscode.workspace.onDidSaveTextDocument(async (savedFile) => {
            log.debug(localize("onDidSaveTextDocument1",
                "File was saved -- determining whether the file is a USS file or Data set.\n Comparing (case insensitive) ") +
                savedFile.fileName +
                localize("onDidSaveTextDocument2", " against directory ") +
                DS_DIR + localize("onDidSaveTextDocument3", "and") + USS_DIR);
            if (savedFile.fileName.toUpperCase().indexOf(DS_DIR.toUpperCase()) >= 0) {
                log.debug(localize("activate.didSaveText.isDataSet", "File is a data set-- saving "));
                await saveFile(savedFile, datasetProvider); // TODO MISSED TESTING
            } else if (savedFile.fileName.toUpperCase().indexOf(USS_DIR.toUpperCase()) >= 0) {
                log.debug(localize("activate.didSaveText.isUSSFile", "File is a USS file -- saving"));
                await saveUSSFile(savedFile, ussFileProvider); // TODO MISSED TESTING
            } else {
                log.debug(localize("activate.didSaveText.file", "File ") + savedFile.fileName +
                    localize("activate.didSaveText.notDataSet", " is not a data set or USS file "));
            }
        });
        vscode.commands.registerCommand("zowe.createDataset", (node) => createFile(node, datasetProvider));
        vscode.commands.registerCommand("zowe.createMember", (node) => createMember(node, datasetProvider));
        vscode.commands.registerCommand("zowe.deleteDataset", (node) => deleteDataset(node, datasetProvider));
        vscode.commands.registerCommand("zowe.deletePDS", (node) => deleteDataset(node, datasetProvider));
        vscode.commands.registerCommand("zowe.uploadDialog", (node) => mvsActions.uploadDialog(node, datasetProvider));
        vscode.commands.registerCommand("zowe.deleteMember", (node) => deleteDataset(node, datasetProvider));
        vscode.commands.registerCommand("zowe.editMember", (node) => openPS(node, false, datasetProvider));
        vscode.commands.registerCommand("zowe.removeSession", async (node) => datasetProvider.deleteSession(node));
        vscode.commands.registerCommand("zowe.removeFavorite", async (node) => datasetProvider.removeFavorite(node));
        vscode.commands.registerCommand("zowe.saveSearch", async (node) => datasetProvider.addFavorite(node));
        vscode.commands.registerCommand("zowe.removeSavedSearch", async (node) => datasetProvider.removeFavorite(node));
        vscode.commands.registerCommand("zowe.submitJcl", async () => submitJcl(datasetProvider));
        vscode.commands.registerCommand("zowe.submitMember", async (node) => submitMember(node));
        vscode.commands.registerCommand("zowe.showDSAttributes", (node) => showDSAttributes(node, datasetProvider));
        vscode.commands.registerCommand("zowe.renameDataSet", (node) => datasetProvider.rename(node));
        vscode.commands.registerCommand("zowe.copyDataSet", (node) => copyDataSet(node));
        vscode.commands.registerCommand("zowe.pasteDataSet", (node) => pasteDataSet(node, datasetProvider));
        vscode.commands.registerCommand("zowe.renameDataSetMember", (node) => datasetProvider.rename(node));
        vscode.commands.registerCommand("zowe.hMigrateDataSet", (node) => hMigrateDataSet(node));
        vscode.workspace.onDidChangeConfiguration(async (e) => {
            datasetProvider.onDidChangeConfiguration(e);
        });
        vscode.workspace.onDidChangeConfiguration((e) => {
            if (e.affectsConfiguration("Zowe-Temp-Folder-Location")) {
                const updatedPreferencesTempPath: string =
                    vscode.workspace.getConfiguration()
                        /* tslint:disable:no-string-literal */
                        .get("Zowe-Temp-Folder-Location")["folderPath"];
                moveTempFolder(preferencesTempPath, updatedPreferencesTempPath);
                // Update current temp folder preference
                preferencesTempPath = updatedPreferencesTempPath;
            }
        });
        // Attaches the TreeView as a subscriber to the refresh event of datasetProvider
        const theTreeView = datasetProvider.getTreeView();
        context.subscriptions.push(theTreeView);
        if (!ISTHEIA) {
            theTreeView.onDidCollapseElement(async (e) => {
                datasetProvider.flipState(e.element, false);
            });
            theTreeView.onDidExpandElement(async (e) => {
                datasetProvider.flipState(e.element, true);
            });
        }
    }
    if (ussFileProvider) {
        vscode.commands.registerCommand("zowe.uss.addFavorite", async (node: IZoweUSSTreeNode) => ussFileProvider.addFavorite(node));
        vscode.commands.registerCommand("zowe.uss.removeFavorite", async (node: IZoweUSSTreeNode) => ussFileProvider.removeFavorite(node));
        vscode.commands.registerCommand("zowe.uss.addSession", async () => addZoweSession(ussFileProvider));
        vscode.commands.registerCommand("zowe.uss.refreshAll", () => ussActions.refreshAllUSS(ussFileProvider));
        vscode.commands.registerCommand("zowe.uss.refreshUSS", (node: IZoweUSSTreeNode) => node.refreshUSS());
        vscode.commands.registerCommand("zowe.uss.refreshUSSInTree", (node: IZoweUSSTreeNode) => refreshUSSInTree(node, ussFileProvider));
        vscode.commands.registerCommand("zowe.uss.fullPath", (node: IZoweUSSTreeNode) => ussFileProvider.filterPrompt(node));
        vscode.commands.registerCommand("zowe.uss.ZoweUSSNode.open", (node: IZoweUSSTreeNode) => node.openUSS(false, true, ussFileProvider));
        vscode.commands.registerCommand("zowe.uss.removeSession", async (node: IZoweUSSTreeNode) => ussFileProvider.deleteSession(node));
        vscode.commands.registerCommand("zowe.uss.createFile", async (node: IZoweUSSTreeNode) =>
            ussActions.createUSSNode(node, ussFileProvider, "file"));
        vscode.commands.registerCommand("zowe.uss.createFolder", async (node: IZoweUSSTreeNode) =>
            ussActions.createUSSNode(node, ussFileProvider, "directory"));
        vscode.commands.registerCommand("zowe.uss.deleteNode", async (node: IZoweUSSTreeNode) =>
                                                                         node.deleteUSSNode(ussFileProvider, node.getUSSDocumentFilePath()));
        vscode.commands.registerCommand("zowe.uss.binary", async (node: IZoweUSSTreeNode) => changeFileType(node, true, ussFileProvider));
        vscode.commands.registerCommand("zowe.uss.text", async (node: IZoweUSSTreeNode) => changeFileType(node, false, ussFileProvider));
        vscode.commands.registerCommand("zowe.uss.renameNode", async (node: IZoweUSSTreeNode) => ussFileProvider.rename(node));
        vscode.commands.registerCommand("zowe.uss.uploadDialog", async (node: IZoweUSSTreeNode) => ussActions.uploadDialog(node, ussFileProvider));
        vscode.commands.registerCommand("zowe.uss.createNode", async (node: IZoweUSSTreeNode) =>
                                                                            ussActions.createUSSNodeDialog(node, ussFileProvider));
        vscode.commands.registerCommand("zowe.uss.copyPath", async (node: IZoweUSSTreeNode) => ussActions.copyPath(node));
        vscode.commands.registerCommand("zowe.uss.editFile", (node: IZoweUSSTreeNode) => node.openUSS(false, false, ussFileProvider));
        vscode.commands.registerCommand("zowe.uss.saveSearch", async (node: IZoweUSSTreeNode) => node.saveSearch(ussFileProvider));
        vscode.commands.registerCommand("zowe.uss.removeSavedSearch", async (node: IZoweUSSTreeNode) => ussFileProvider.removeFavorite(node));
        vscode.workspace.onDidChangeConfiguration(async (e) => {
            ussFileProvider.onDidChangeConfiguration(e);
        });
        const theTreeView = ussFileProvider.getTreeView();
        context.subscriptions.push(theTreeView);
        if (!ISTHEIA) {
            theTreeView.onDidCollapseElement(async (e) => {
                ussFileProvider.flipState(e.element, false);
            });
            theTreeView.onDidExpandElement(async (e) => {
                ussFileProvider.flipState(e.element, true);
            });
        }
    }

    if (jobsProvider) {
        vscode.commands.registerCommand("zowe.zosJobsOpenspool", (session, spool) => {
            getSpoolContent(session, spool);
        });
        vscode.commands.registerCommand("zowe.deleteJob", (job) => jobsProvider.delete(job));
        vscode.commands.registerCommand("zowe.runModifyCommand", (job) => {
            modifyCommand(job);
        });
        vscode.commands.registerCommand("zowe.runStopCommand", (job) => {
            stopCommand(job);
        });
        vscode.commands.registerCommand("zowe.refreshJobsServer", async (node) => refreshJobsServer(node, jobsProvider));
        vscode.commands.registerCommand("zowe.refreshAllJobs", async () => jobActions.refreshAllJobs(jobsProvider));

        vscode.commands.registerCommand("zowe.addJobsSession", () => addZoweSession(jobsProvider));
        vscode.commands.registerCommand("zowe.setOwner", (node) => {
            setOwner(node, jobsProvider);
        });
        vscode.commands.registerCommand("zowe.setPrefix", (node) => {
            setPrefix(node, jobsProvider);
        });
        vscode.commands.registerCommand("zowe.removeJobsSession", (node) => jobsProvider.deleteSession(node));
        vscode.commands.registerCommand("zowe.downloadSpool", (job) => downloadSpool(job));
        vscode.commands.registerCommand("zowe.getJobJcl", (job) => {
            downloadJcl(job);
        });
        vscode.commands.registerCommand("zowe.setJobSpool", async (session, jobid) => {
            const sessionNode = jobsProvider.mSessionNodes.find((jobNode) => {
                return jobNode.label.trim() === session.trim();
            });
            sessionNode.dirty = true;
            jobsProvider.refresh();
            const jobs: IZoweJobTreeNode[] = await sessionNode.getChildren();
            const job: IZoweJobTreeNode = jobs.find((jobNode) => {
                return jobNode.job.jobid === jobid;
            });
            jobsProvider.setItem(theTreeView, job);
        });
        vscode.commands.registerCommand("zowe.jobs.search", (node) => jobsProvider.filterPrompt(node));
        vscode.commands.registerCommand("zowe.issueTsoCmd", async () => MvsCommandHandler.getInstance().issueMvsCommand());
        vscode.commands.registerCommand("zowe.issueMvsCmd", async (node, command) =>
            MvsCommandHandler.getInstance().issueMvsCommand(node.session, command));
        vscode.workspace.onDidChangeConfiguration(async (e) => {
            jobsProvider.onDidChangeConfiguration(e);
        });
        vscode.commands.registerCommand("zowe.jobs.addFavorite", async (node) => jobsProvider.addFavorite(node));
        vscode.commands.registerCommand("zowe.jobs.removeFavorite", async (node) => jobsProvider.removeFavorite(node));
        vscode.commands.registerCommand("zowe.jobs.saveSearch", async (node) => jobsProvider.saveSearch(node));
        vscode.commands.registerCommand("zowe.jobs.removeSearchFavorite", async (node) => jobsProvider.removeFavorite(node));
        const theTreeView = jobsProvider.getTreeView();
        context.subscriptions.push(theTreeView);
        if (!ISTHEIA) {
            theTreeView.onDidCollapseElement( async (e: { element: IZoweJobTreeNode; }) => {
                jobsProvider.flipState(e.element, false);
            });
            theTreeView.onDidExpandElement( async (e: { element: IZoweJobTreeNode; }) => {
                jobsProvider.flipState(e.element, true);
            });
        }
    }

    // return the Extension's API to other extensions that want to register their APIs.
    return ZoweExplorerApiRegister.getInstance();
}

/**
 * Defines all global variables
 * @param tempPath File path for temporary folder defined in preferences
 */
export function defineGlobals(tempPath: string | undefined) {
    tempPath !== "" && tempPath !== undefined ?
        ZOWETEMPFOLDER = path.join(tempPath, "temp") :
        ZOWETEMPFOLDER = path.join(__dirname, "..", "..", "resources", "temp");

    ZOWE_TMP_FOLDER = path.join(ZOWETEMPFOLDER, "tmp");
    USS_DIR = path.join(ZOWETEMPFOLDER, "_U_");
    DS_DIR = path.join(ZOWETEMPFOLDER, "_D_");
}

/**
 * function to check if imperative.json contains
 * information about security or not and then
 * Imports the neccesary security modules
 */
export function getSecurityModules(moduleName): NodeRequire | undefined {
    let imperativeIsSecure: boolean = false;
    try {
        const fileName = path.join(getZoweDir(), "settings", "imperative.json");
        let settings: any;
        if (fs.existsSync(fileName)) {
            settings = JSON.parse(fs.readFileSync(fileName).toString());
        }
        const value1 = settings?.overrides.CredentialManager;
        const value2 = settings?.overrides["credential-manager"];
        imperativeIsSecure = ((typeof value1 === "string") && (value1.length > 0)) ||
            ((typeof value2 === "string") && (value2.length > 0));
    } catch (error) {
        log.warn(localize("profile.init.read.imperative", "Unable to read imperative file. ") + error.message);
        vscode.window.showWarningMessage(error.message);
        return undefined;
    }
    if (imperativeIsSecure) {
        // Workaround for Theia issue (https://github.com/eclipse-theia/theia/issues/4935)
        const appRoot = ISTHEIA ? process.cwd() : vscode.env.appRoot;
        try {
            return require(`${appRoot}/node_modules/${moduleName}`);
        } catch (err) { /* Do nothing */ }
        try {
            return require(`${appRoot}/node_modules.asar/${moduleName}`);
        } catch (err) { /* Do nothing */ }
        vscode.window.showWarningMessage(localize("initialize.module.load",
            "Credentials not managed, unable to load security file: ") + moduleName);
    }
    return undefined;
}

/**
 * Function to retrieve the home directory. In the situation Imperative has
 * not initialized it we mock a default value.
 */
export function getZoweDir(): string {
    ImperativeConfig.instance.loadedConfig = {
        defaultHome: path.join(os.homedir(), ".zowe"),
        envVariablePrefix: "ZOWE"
    };
    return ImperativeConfig.instance.cliHome;
}

/**
 * Moves temp folder to user defined location in preferences
 * @param previousTempPath temp path settings value before updated by user
 * @param currentTempPath temp path settings value after updated by user
 */
export function moveTempFolder(previousTempPath: string, currentTempPath: string) {
    // Re-define globals with updated path
    defineGlobals(currentTempPath);

    if (previousTempPath === "") {
        previousTempPath = path.join(__dirname, "..", "..", "resources");
    }

    // Make certain that "temp" folder is cleared
    cleanTempDir();

    try {
        fs.mkdirSync(ZOWETEMPFOLDER);
        fs.mkdirSync(ZOWE_TMP_FOLDER);
        fs.mkdirSync(USS_DIR);
        fs.mkdirSync(DS_DIR);
    } catch (err) {
        log.error(localize("moveTempFolder.error", "Error encountered when creating temporary folder! ") + JSON.stringify(err));
        utils.errorHandling(err, null, localize("moveTempFolder.error", "Error encountered when creating temporary folder! ") + err.message);
    }
    const previousTemp = path.join(previousTempPath, "temp");
    try {
        // If source and destination path are same, exit
        if (previousTemp === ZOWETEMPFOLDER) {
            return;
        }

        // TODO: Possibly remove when supporting "Multiple Instances"
        // If a second instance has already moved the temp folder, exit
        // Ideally, `moveSync()` would alert user if path doesn't exist.
        // However when supporting "Multiple Instances", might not be possible.
        if (!fs.existsSync(previousTemp)) {
            return;
        }

        moveSync(previousTemp, ZOWETEMPFOLDER, { overwrite: true });
    } catch (err) {
        log.error("Error moving temporary folder! " + JSON.stringify(err));
        vscode.window.showErrorMessage(err.message);
    }
}

/**
 * Download all the spool content for the specified job.
 *
 * @param job The job to download the spool content from
 */
export async function downloadSpool(job: IZoweJobTreeNode){
    try {
        const dirUri = await vscode.window.showOpenDialog({
            openLabel: localize("downloadSpool.select", "Select"),
            canSelectFolders: true,
            canSelectFiles: false,
            canSelectMany: false
        });
        if (dirUri !== undefined) {
            ZoweExplorerApiRegister.getJesApi(job.getProfile()).downloadSpoolContent({
                jobid: job.job.jobid,
                jobname: job.job.jobname,
                outDir: dirUri[0].fsPath
            });
        }
    } catch (error) {
        await utils.errorHandling(error, null, error.message);
    }

}

export async function downloadJcl(job: Job) {
    try {
        const jobJcl = await ZoweExplorerApiRegister.getJesApi(job.getProfile()).getJclForJob(job.job);
        const jclDoc = await vscode.workspace.openTextDocument({language: "jcl", content: jobJcl});
        await vscode.window.showTextDocument(jclDoc);
    } catch (error) {
        await utils.errorHandling(error, null, error.message);
    }
}

/**
 * Switch the download type and redownload the file.
 *
 * @param node The file that is going to be downloaded
 * @param binary Whether the file should be downloaded as binary or not
 * @param ussFileProvider Our USSTree object
 */
export async function changeFileType(node: IZoweUSSTreeNode, binary: boolean, ussFileProvider: IZoweTree<IZoweUSSTreeNode>) {
    node.setBinary(binary);
    await node.openUSS(true, true, ussFileProvider);
    ussFileProvider.refresh();
}

/**
 * Submit the contents of the editor as JCL.
 *
 * @export
 * @param {DatasetTree} datasetProvider - our DatasetTree object
 */
export async function submitJcl(datasetProvider: IZoweTree<IZoweDatasetTreeNode>) {
    if (!vscode.window.activeTextEditor) {
        vscode.window.showErrorMessage(
            localize("submitJcl.noDocumentOpen", "No editor with a document that could be submitted as JCL is currently open."));
        return;
    }
    const doc = vscode.window.activeTextEditor.document;
    log.debug(localize("submitJcl.log.debug", "Submitting JCL in document ") + doc.fileName);
    // get session name
    const sessionregex = /\[(.*)(\])(?!.*\])/g;
    const regExp = sessionregex.exec(doc.fileName);
    const profiles = await Profiles.getInstance();
    let sessProfileName;
    if (regExp === null) {
        const allProfiles: IProfileLoaded[] = profiles.allProfiles;
        const profileNamesList = allProfiles.map((profile) => {
            return profile.name;
        });
        if (profileNamesList.length) {
            const quickPickOptions: vscode.QuickPickOptions = {
                placeHolder: localize("submitJcl.quickPickOption", "Select the Profile to use to submit the job"),
                ignoreFocusOut: true,
                canPickMany: false
            };
            sessProfileName = await vscode.window.showQuickPick(profileNamesList, quickPickOptions);
        } else {
            vscode.window.showInformationMessage(localize("submitJcl.noProfile", "No profiles available"));
        }
    } else {
        sessProfileName = regExp[1];
        if (sessProfileName.includes("[")) {
            // if submitting from favorites, sesName might be the favorite node, so extract further
            sessProfileName = sessionregex.exec(sessProfileName)[1];
        }
    }

    // get profile from session name
    let sessProfile: IProfileLoaded;
    const sesNode = (await datasetProvider.getChildren()).find((child) => child.label.trim() === sessProfileName);
    if (sesNode) {
        sessProfile = sesNode.getProfile();
    } else {
        // if submitting from favorites, a session might not exist for this node
        sessProfile = profiles.loadNamedProfile(sessProfileName);
    }
    if (sessProfile == null) {
        log.error(localize("submitJcl.log.error.nullSession", "Session for submitting JCL was null or undefined!"));
        return;
    }
    try {
        const job = await ZoweExplorerApiRegister.getJesApi(sessProfile).submitJcl(doc.getText());
        const args = [sessProfileName, job.jobid];
        const setJobCmd = `command:zowe.setJobSpool?${encodeURIComponent(JSON.stringify(args))}`;
        vscode.window.showInformationMessage(localize("submitJcl.jobSubmitted", "Job submitted ") + `[${job.jobid}](${setJobCmd})`);
    } catch (error) {
        await utils.errorHandling(error, sessProfileName, localize("submitJcl.jobSubmissionFailed", "Job submission failed\n") + error.message);
    }
}

/**
 * Submit the selected dataset member as a Job.
 *
 * @export
 * @param node The dataset member
 */
export async function submitMember(node: IZoweTreeNode) {
    const labelregex = /\[(.+)\]\: (.+)/g;
    let label;
    let sesName;
    let sessProfile;
    let regex;
    const profiles = await Profiles.getInstance();
    switch (node.getParent().contextValue) {
        case (FAVORITE_CONTEXT):
            regex = labelregex.exec(node.getLabel());
            sesName = regex[1];
            label = regex[2];
            sessProfile = profiles.loadNamedProfile(sesName);
            break;
        case (DS_PDS_CONTEXT + FAV_SUFFIX):
            regex = labelregex.exec(node.getParent().getLabel());
            sesName = regex[1];
            label = regex[2] + "(" + node.label.trim()+ ")";
            sessProfile = node.getParent().getProfile();
            break;
        case (DS_SESSION_CONTEXT):
            sesName = node.getParent().getLabel();
            label = node.label;
            sessProfile = node.getParent().getProfile();
            break;
        case (DS_PDS_CONTEXT):
            sesName = node.getParent().getParent().getLabel();
            label = node.getParent().getLabel() + "(" + node.label.trim()+ ")";
            sessProfile = node.getParent().getParent().getProfile();
            break;
        default:
            vscode.window.showErrorMessage(localize("submitMember.invalidNode", "submitMember() called from invalid node."));
            throw Error(localize("submitMember.error.invalidNode", "submitMember() called from invalid node."));
    }
    try {
        const job = await ZoweExplorerApiRegister.getJesApi(sessProfile).submitJob(label);
        const args = [sesName, job.jobid];
        const setJobCmd = `command:zowe.setJobSpool?${encodeURIComponent(JSON.stringify(args))}`;
        vscode.window.showInformationMessage(localize("submitMember.jobSubmitted", "Job submitted ") + `[${job.jobid}](${setJobCmd})`);
    } catch (error) {
        await utils.errorHandling(error, sesName, localize("submitMember.jobSubmissionFailed", "Job submission failed\n") + error.message);
    }
}

/**
 * Adds a new Profile to the provided treeview by clicking the 'Plus' button and
 * selecting which profile you would like to add from the drop-down that appears.
 * The profiles that are in the tree view already will not appear in the
 * drop-down.
 *
 * @export
 * @param {USSTree} zoweFileProvider - either the USS, MVS, JES tree
 */
export async function addZoweSession(zoweFileProvider: IZoweTree<IZoweDatasetTreeNode>) {

    const allProfiles = (await Profiles.getInstance()).allProfiles;
    const createNewProfile = "Create a New Connection to z/OS";
    let chosenProfile: string;

    // Get all profiles
    let profileNamesList = allProfiles.map((profile) => {
        return profile.name;
    });
    // Filter to list of the APIs available for current tree explorer
    profileNamesList = profileNamesList.filter((profileName) => {
        const profile = Profiles.getInstance().loadNamedProfile(profileName);
        if (zoweFileProvider instanceof USSTree) {
            const ussProfileTypes = ZoweExplorerApiRegister.getInstance().registeredUssApiTypes();
            return ussProfileTypes.includes(profile.type);
        }
        if (zoweFileProvider instanceof DatasetTree) {
            const mvsProfileTypes = ZoweExplorerApiRegister.getInstance().registeredMvsApiTypes();
            return mvsProfileTypes.includes(profile.type);
        }
        if (zoweFileProvider instanceof ZosJobsProvider) {
            const jesProfileTypes = ZoweExplorerApiRegister.getInstance().registeredJesApiTypes();
            return jesProfileTypes.includes(profile.type);
        }
    });
    if (profileNamesList) {
        profileNamesList = profileNamesList.filter((profileName) =>
            // Find all cases where a profile is not already displayed
            !zoweFileProvider.mSessionNodes.find((sessionNode) =>
                sessionNode.getProfileName() === profileName
            )
        );
    }
    const createPick = new utils.FilterDescriptor("\uFF0B " + createNewProfile);
    const items: vscode.QuickPickItem[] = profileNamesList.map((element) => new utils.FilterItem(element));
    const quickpick = vscode.window.createQuickPick();
    const placeholder = localize("addSession.quickPickOption",
        "Choose \"Create new...\" to define a new profile or select an existing profile to Add to the USS Explorer");

    if (ISTHEIA) {
        const options: vscode.QuickPickOptions = {
            placeHolder: placeholder
        };
        // get user selection
        const choice = (await vscode.window.showQuickPick([createPick, ...items], options));
        if (!choice) {
            vscode.window.showInformationMessage(localize("enterPattern.pattern", "No selection made."));
            return;
        }
        chosenProfile = choice === createPick ? "" : choice.label;
    } else {
        quickpick.items = [createPick, ...items];
        quickpick.placeholder = placeholder;
        quickpick.ignoreFocusOut = true;
        quickpick.show();
        const choice = await utils.resolveQuickPickHelper(quickpick);
        quickpick.hide();
        if (!choice) {
            vscode.window.showInformationMessage(localize("enterPattern.pattern", "No selection made."));
            return;
        }
        if (choice instanceof utils.FilterDescriptor) {
            chosenProfile = "";
        } else {
            chosenProfile = choice.label;
        }
    }

    if (chosenProfile === "") {
        let newprofile: any;
        let profileName: string;
        if (quickpick.value) {
            profileName = quickpick.value;
        }

        const options = {
            placeHolder: localize("createNewConnection.option.prompt.profileName.placeholder", "Connection Name"),
            prompt: localize("createNewConnection.option.prompt.profileName", "Enter a name for the connection"),
            value: profileName
        };
        profileName = await vscode.window.showInputBox(options);
        if (!profileName) {
            vscode.window.showInformationMessage(localize("createNewConnection.enterprofileName",
                "Profile Name was not supplied. Operation Cancelled"));
            return;
        }
        chosenProfile = profileName;
        log.debug(localize("addSession.log.debug.createNewProfile", "User created a new profile"));
        try {
            newprofile = await Profiles.getInstance().createNewConnection(chosenProfile);
        } catch (error) {
            await utils.errorHandling(error, chosenProfile, error.message);
        }
        if (newprofile) {
            try {
                await Profiles.getInstance().refresh();
            } catch (error) {
                await utils.errorHandling(error, newprofile, error.message);
            }
            await zoweFileProvider.addSession(newprofile);
            await zoweFileProvider.refresh();
        }
    } else if (chosenProfile) {
        log.debug(localize("addZoweSession.log.debug.selectProfile", "User selected profile ") + chosenProfile);
        await zoweFileProvider.addSession(chosenProfile);
    } else {
        log.debug(localize("addZoweSession.log.debug.cancelledSelection", "User cancelled profile selection"));
    }
}

/**
 * Creates a new file and uploads to the server
 * !!!!!!!!!!!!!!!!!!!!!!!!!!!!!!!!!!!!!!!!!!!!!!!!!!!
 * TODO: Consider changing configuration to allow "custom" data set specifications
 * !!!!!!!!!!!!!!!!!!!!!!!!!!!!!!!!!!!!!!!!!!!!!!!!!!!
 * @export
 * @param {IZoweDatasetTreeNode} node - Desired Zowe session
 * @param {DatasetTree} datasetProvider - the tree which contains the nodes
 */
export async function createFile(node: IZoweDatasetTreeNode, datasetProvider: IZoweTree<IZoweDatasetTreeNode>) {
    const quickPickOptions: vscode.QuickPickOptions = {
        placeHolder: localize("createFile.quickPickOption.dataSetType", "Type of Data Set to be Created"),
        ignoreFocusOut: true,
        canPickMany: false
    };
    const types = [
        localize("createFile.dataSetBinary", "Data Set Binary"),
        localize("createFile.dataSetC", "Data Set C"),
        localize("createFile.dataSetClassic", "Data Set Classic"),
        localize("createFile.dataSetPartitioned", "Data Set Partitioned"),
        localize("createFile.dataSetSequential", "Data Set Sequential")
    ];
    let sesNamePrompt: string;
    if (node.contextValue.endsWith(FAV_SUFFIX)) {
        sesNamePrompt = node.label.substring(1, node.label.indexOf("]"));
    } else {
        sesNamePrompt = node.label;
    }

    if ((!node.getSession().ISession.user) || (!node.getSession().ISession.password)) {
        try {
            const values = await Profiles.getInstance().promptCredentials(sesNamePrompt);
            if (values !== undefined) {
                usrNme = values[0];
                passWrd = values[1];
                baseEncd = values[2];
            }
        } catch (error) {
            await utils.errorHandling(error, node.getProfileName(), error.message);
        }
        if (usrNme !== undefined && passWrd !== undefined && baseEncd !== undefined) {
            node.getSession().ISession.user = usrNme;
            node.getSession().ISession.password = passWrd;
            node.getSession().ISession.base64EncodedAuth = baseEncd;
            validProfile = 0;
        } else {
            return;
        }
        await datasetProvider.refreshElement(node);
        await datasetProvider.refresh();
    } else {
        validProfile = 0;
    }
    if (validProfile === 0) {
        // get data set type
        const type = await vscode.window.showQuickPick(types, quickPickOptions);
        if (type == null) {
            log.debug(localize("createFile.log.debug.noValidTypeSelected", "No valid data type selected"));
            return;
        } else {
            log.debug(localize("createFile.log.debug.creatingNewDataSet", "Creating new data set"));
        }

        let typeEnum;
        let createOptions;
        switch (type) {
            case localize("createFile.dataSetBinary", "Data Set Binary"):
                typeEnum = zowe.CreateDataSetTypeEnum.DATA_SET_BINARY;
                createOptions = vscode.workspace.getConfiguration("Zowe-Default-Datasets-Binary");
                break;
            case localize("createFile.dataSetC", "Data Set C"):
                typeEnum = zowe.CreateDataSetTypeEnum.DATA_SET_C;
                createOptions = vscode.workspace.getConfiguration("Zowe-Default-Datasets-C");
                break;
            case localize("createFile.dataSetClassic", "Data Set Classic"):
                typeEnum = zowe.CreateDataSetTypeEnum.DATA_SET_CLASSIC;
                createOptions = vscode.workspace.getConfiguration("Zowe-Default-Datasets-Classic");
                break;
            case localize("createFile.dataSetPartitioned", "Data Set Partitioned"):
                typeEnum = zowe.CreateDataSetTypeEnum.DATA_SET_PARTITIONED;
                createOptions = vscode.workspace.getConfiguration("Zowe-Default-Datasets-PDS");
                break;
            case localize("createFile.dataSetSequential", "Data Set Sequential"):
                typeEnum = zowe.CreateDataSetTypeEnum.DATA_SET_SEQUENTIAL;
                createOptions = vscode.workspace.getConfiguration("Zowe-Default-Datasets-PS");
                break;
        }

        // get name of data set
        let name = await vscode.window.showInputBox({placeHolder: localize("dataset.name", "Name of Data Set")});
        name = name.toUpperCase();

        try {
            await ZoweExplorerApiRegister.getMvsApi(node.getProfile()).createDataSet(typeEnum, name, createOptions);
            node.dirty = true;

            // Store previous filters (before refreshing)
            const currChildren = await node.getChildren();
            let theFilter = datasetProvider.getHistory()[0] || null;

            // Check if filter is currently applied
            if (currChildren[0].contextValue !== "information" && theFilter) {
                const currentFilters = theFilter.split(",");

                // Check if current filter includes the new node
                const matchedFilters = currentFilters.filter((filter) => {
                    const regex = new RegExp(filter.trim().replace(`*`, "") + "(.*)$");
                    return regex.test(name);
                });

                if (matchedFilters.length === 0) {
                    // remove the last segement with a dot of the name for the new filter
                    const newFilterBase = name.replace(/\.(?:.(?!\.))+$/, "");
                    theFilter = `${theFilter},${newFilterBase}.*`;
                    datasetProvider.addHistory(theFilter);
                }
            } else {
                // No filter is currently applied
                theFilter = name;
                datasetProvider.addHistory(theFilter);
            }

            datasetProvider.refresh();

            // Show newly-created data set in expanded tree view
            if (name) {
                node.label = `${node.label} `;
                node.label = node.label.trim();
                node.tooltip = node.pattern = theFilter.toUpperCase();
                node.collapsibleState = vscode.TreeItemCollapsibleState.Expanded;
                const icon = getIconByNode(node);
                if (icon) {
                    node.iconPath = icon.path;
                }
                node.dirty = true;

                const newNode = await node.getChildren().then((children) => children.find((child) => child.label === name));
                datasetProvider.getTreeView().reveal(newNode, {select: true});
            }
        } catch (err) {
            log.error(localize("createDataSet.error", "Error encountered when creating data set! ") + JSON.stringify(err));
            await utils.errorHandling(err, node.getProfileName(), localize("createDataSet.error", "Error encountered when creating data set! ") +
                err.message);
            throw (err);
        }
    }
}

/**
 * Creates a PDS member
 *
 * @export
 * @param {IZoweDatasetTreeNode} parent - The parent Node
 * @param {DatasetTree} datasetProvider - the tree which contains the nodes
 */
export async function createMember(parent: IZoweDatasetTreeNode, datasetProvider: IZoweTree<IZoweDatasetTreeNode>) {
    const name = await vscode.window.showInputBox({ placeHolder: localize("createMember.inputBox", "Name of Member") });
    log.debug(localize("createMember.log.debug.createNewDataSet", "creating new data set member of name ") + name);
    if (name) {
        let label = parent.label.trim();
        if (parent.contextValue === DS_PDS_CONTEXT + FAV_SUFFIX) {
            label = parent.label.substring(parent.label.indexOf(":") + 2); // TODO MISSED TESTING
        }

        try {
            await ZoweExplorerApiRegister.getMvsApi(parent.getProfile()).createDataSetMember(label + "(" + name + ")");
        } catch (err) {
            log.error(localize("createMember.log.error", "Error encountered when creating member! ") + JSON.stringify(err));
            await utils.errorHandling(err, label, localize("createMember.error", "Unable to create member: ") + err.message);
            throw (err);
        }
        parent.dirty = true;
        datasetProvider.refreshElement(parent);
        openPS(
            new ZoweDatasetNode(name, vscode.TreeItemCollapsibleState.None, parent, null, undefined, undefined, parent.getProfile()),
            true, datasetProvider);
        datasetProvider.refresh();
    }
}


/**
 * Shows data set attributes in a new text editor
 *
 * @export
 * @param {IZoweDatasetTreeNode} parent - The parent Node
 * @param {DatasetTree} datasetProvider - the tree which contains the nodes
 */
export async function showDSAttributes(parent: IZoweDatasetTreeNode, datasetProvider: IZoweTree<IZoweDatasetTreeNode>) {

    let label = parent.label.trim();
    if (parent.contextValue === DS_PDS_CONTEXT + FAV_SUFFIX || parent.contextValue === DS_DS_CONTEXT + FAV_SUFFIX) {
        label = parent.label.trim().substring(parent.label.trim().indexOf(":") + 2);
    }

    log.debug(localize("showDSAttributes.debug", "showing attributes of data set ") + label);
    let attributes: any;
    try {
        attributes = await ZoweExplorerApiRegister.getMvsApi(parent.getProfile()).dataSet(label, { attributes: true });
        attributes = attributes.apiResponse.items;
        attributes = attributes.filter((dataSet) => {
            return dataSet.dsname.toUpperCase() === label.toUpperCase();
        });
        if (attributes.length === 0) {
            throw new Error(localize("showDSAttributes.lengthError", "No matching data set names found for query: ") + label);
        }
    } catch (err) {
        log.error(localize("showDSAttributes.log.error", "Error encountered when listing attributes! ") + JSON.stringify(err));
        await utils.errorHandling(err, parent.getProfileName(), localize("showDSAttributes.error", "Unable to list attributes: ") + err.message);
        throw (err);
    }

    // shouldn't be possible for there to be two cataloged data sets with the same name,
    // but just in case we'll display all of the results
    // if there's only one result (which there should be), we will just pass in attributes[0]
    // so that prettyJson doesn't display the attributes as an array with a hyphen character
    const attributesText = TextUtils.prettyJson(attributes.length > 1 ? attributes : attributes[0], undefined, false);
    // const attributesFilePath = path.join(ZOWETEMPFOLDER, label + ".yaml");
    // fs.writeFileSync(attributesFilePath, attributesText);
    // const document = await vscode.workspace.openTextDocument(attributesFilePath);
    // await vscode.window.showTextDocument(document);
    const attributesMessage = localize("attributes.title", "Attributes");
    const webviewHTML = `<!DOCTYPE html>
    <html lang="en">
    <head>
        <meta charset="UTF-8">
        <title>${label} "${attributesMessage}"</title>
    </head>
    <body>
     ${attributesText.replace(/\n/g, "</br>")}
    </body>
    </html>`;
    const column = vscode.window.activeTextEditor
        ? vscode.window.activeTextEditor.viewColumn
        : undefined;
    const panel: vscode.WebviewPanel = vscode.window.createWebviewPanel(
        "zowe",
        label + " " + localize("attributes.title", "Attributes"),
        column || 1,
        {}
    );
    panel.webview.html = webviewHTML;

}

/**
 * Rename data sets
 *
 * @export
 * @param {IZoweDatasetTreeNode} node - The node
 * @param {DatasetTree} datasetProvider - the tree which contains the nodes
 */
export async function renameDataSet(node: IZoweDatasetTreeNode, datasetProvider: IZoweTree<IZoweDatasetTreeNode>) {
    let beforeDataSetName = node.label.trim();
    let favPrefix = "";
    let isFavourite;

    if (node.contextValue.includes(FAV_SUFFIX)) {
        isFavourite = true;
        favPrefix = node.label.substring(0, node.label.indexOf(":") + 2);
        beforeDataSetName = node.label.substring(node.label.indexOf(":") + 2);
    }
    const afterDataSetName = await vscode.window.showInputBox({value: beforeDataSetName});
    const beforeFullPath = getDocumentFilePath(node.getLabel(), node);
    const closedOpenedInstance = await closeOpenedTextFile(beforeFullPath);

    log.debug(localize("renameDataSet.log.debug", "Renaming data set ") + afterDataSetName);
    if (afterDataSetName) {
        try {
            await ZoweExplorerApiRegister.getMvsApi(node.getProfile()).renameDataSet(beforeDataSetName, afterDataSetName);
<<<<<<< HEAD
            node.label = `${favPrefix}${afterDataSetName}`;

            if (isFavourite) {
                const profile = favPrefix.substring(1, favPrefix.indexOf("]"));
                datasetProvider.renameNode(profile, beforeDataSetName, afterDataSetName);
            } else {
                const temp = node.label;
                node.label = "[" + node.getSessionNode().label.trim() + "]: " + beforeDataSetName;
                datasetProvider.renameFavorite(node, afterDataSetName);
                node.label = temp;
            }
            datasetProvider.refreshElement(node);
=======
            node.label = favPrefix ? `${favPrefix}${afterDataSetName}` : afterDataSetName;
>>>>>>> 47da1ca0
        } catch (err) {
            log.error(localize("renameDataSet.log.error", "Error encountered when renaming data set! ") + JSON.stringify(err));
            await utils.errorHandling(err, favPrefix, localize("renameDataSet.error", "Unable to rename data set: ") + err.message);
            throw err;
        }
<<<<<<< HEAD
=======
        if (isFavourite) {
            const profile = favPrefix.substring(1, favPrefix.indexOf("]"));
            datasetProvider.renameNode(profile, beforeDataSetName, afterDataSetName);
        } else {
            const temp = node.label;
            node.label = "[" + node.getSessionNode().label.trim() + "]: " + beforeDataSetName;
            datasetProvider.renameFavorite(node, afterDataSetName);
            node.label = temp;
        }

        datasetProvider.refreshElement(node);
        datasetProvider.updateFavorites();

        if (fs.existsSync(beforeFullPath)) {
            fs.unlinkSync(beforeFullPath);
        }

        if (closedOpenedInstance) {
            vscode.commands.executeCommand("zowe.ZoweNode.openPS", node);
        }
>>>>>>> 47da1ca0
    }
}

function getProfileAndDataSetName(node: IZoweNodeType) {
    let profileName;
    let dataSetName;
    if (node.contextValue.includes(FAV_SUFFIX)) {
        profileName = node.label.substring(1, node.label.indexOf("]"));
        dataSetName = node.label.substring(node.label.indexOf(":") + 2);
    } else {
        profileName = node.getParent().getLabel();
        dataSetName = node.label.trim();
    }

    return {profileName, dataSetName};
}

function getNodeLabels(node: IZoweNodeType) {
    if (node.contextValue.includes(DS_MEMBER_CONTEXT)) {
        return { ...getProfileAndDataSetName(node.getParent()), memberName: node.getLabel()};
    } else {
        return getProfileAndDataSetName(node);
    }
}

/**
 * Copy data sets
 *
 * @export
 * @param {IZoweNodeType} node - The node to copy
 */
export async function copyDataSet(node: IZoweNodeType) {
    return vscode.env.clipboard.writeText(JSON.stringify(getNodeLabels(node)));
}

/**
 * Migrate data sets
 *
 * @export
 * @param {IZoweDatasetTreeNode} node - The node to paste to
 */
export async function hMigrateDataSet(node: ZoweDatasetNode) {
    const { dataSetName } = getNodeLabels(node);
    vscode.window.showInformationMessage(localize("hMigrate.requestSent1", "Migration of dataset: ") + dataSetName +
    localize("hMigrate.requestSent2", " requested."));
    return ZoweExplorerApiRegister.getMvsApi(node.getProfile()).hMigrateDataSet(dataSetName);
}

/**
 * Paste data sets
 *
 * @export
 * @param {ZoweNode} node - The node to paste to
 * @param {DatasetTree} datasetProvider - the tree which contains the nodes
 */
export async function pasteDataSet(node: IZoweDatasetTreeNode, datasetProvider: IZoweTree<IZoweDatasetTreeNode>) {
    const { profileName, dataSetName } = getNodeLabels(node);
    let memberName;
    let beforeDataSetName;
    let beforeProfileName;
    let beforeMemberName;

    if (node.contextValue.includes(DS_PDS_CONTEXT)) {
        memberName = await vscode.window.showInputBox({placeHolder: localize("renameDataSet.name", "Name of Data Set Member")});
        if (!memberName) {
            return;
        }
    }

    try {
        ({
            dataSetName: beforeDataSetName,
            memberName: beforeMemberName,
            profileName: beforeProfileName,
        } = JSON.parse(await vscode.env.clipboard.readText()));
    } catch (err) {
        throw Error("Invalid clipboard. Copy from data set first");
    }

    if (beforeProfileName === profileName) {
        if (memberName) {
            try {
                await ZoweExplorerApiRegister.getMvsApi(node.getProfile()).getContents(`${dataSetName}(${memberName})`);
                throw Error(`${dataSetName}(${memberName}) already exists. You cannot replace a member`);
            } catch (err) {
                if (!err.message.includes("Member not found")) {
                    throw err;
                }
            }
        }
        await ZoweExplorerApiRegister.getMvsApi(node.getProfile()).copyDataSetMember(
            { dataSetName: beforeDataSetName, memberName: beforeMemberName },
            { dataSetName, memberName }
        );

        if (memberName) {
            datasetProvider.refreshElement(node);
            let node2;
            if (node.contextValue.includes(FAV_SUFFIX)) {
                node2 = datasetProvider.findNonFavoritedNode(node);
            } else {
                node2 = datasetProvider.findFavoritedNode(node);
            }
            if (node2) {
                datasetProvider.refreshElement(node2);
            }
        } else {
            refreshPS(node);
        }
    }
}

/**
 * Rename data set members
 *
 * @export
 * @param {IZoweTreeNode} node - The node
 * @param {DatasetTree} datasetProvider - the tree which contains the nodes
 */
export async function renameDataSetMember(node: IZoweTreeNode, datasetProvider: IZoweTree<IZoweDatasetTreeNode>) {
    const beforeMemberName = node.label.trim();
    let dataSetName;
    let profileLabel;

    if (node.getParent().contextValue.includes(FAV_SUFFIX)) {
        profileLabel = node.getParent().getLabel().substring(0, node.getParent().getLabel().indexOf(":") + 2);
        dataSetName = node.getParent().getLabel().substring(node.getParent().getLabel().indexOf(":") + 2);
    } else {
        dataSetName = node.getParent().getLabel();
    }
    const afterMemberName = await vscode.window.showInputBox({value: beforeMemberName});
    const beforeFullPath = getDocumentFilePath(`${node.getParent().getLabel()}(${node.getLabel()})`, node);
    const closedOpenedInstance = await closeOpenedTextFile(beforeFullPath);

    log.debug(localize("renameDataSet.log.debug", "Renaming data set ") + afterMemberName);
    if (afterMemberName) {
        try {
            await ZoweExplorerApiRegister.getMvsApi(node.getProfile()).renameDataSetMember(dataSetName, beforeMemberName, afterMemberName);
<<<<<<< HEAD
            node.label = afterMemberName;
=======
            node.label = profileLabel ? `${profileLabel}${afterMemberName}` : afterMemberName;
>>>>>>> 47da1ca0
        } catch (err) {
            log.error(localize("renameDataSet.log.error", "Error encountered when renaming data set! ") + JSON.stringify(err));
            await utils.errorHandling(err, profileLabel, localize("renameDataSet.error", "Unable to rename data set: ") + err.message);
            throw err;
        }
        let otherParent;

        if (node.getParent().contextValue.includes(FAV_SUFFIX)) {
            otherParent = datasetProvider.findNonFavoritedNode(node.getParent());
        } else {
            otherParent = datasetProvider.findFavoritedNode(node.getParent());
        }
        if (otherParent) {
            const otherMember = otherParent.children.find((child) => child.label === beforeMemberName);
            if (otherMember) {
                otherMember.label = afterMemberName;
                datasetProvider.refreshElement(otherMember);
            }
        }
<<<<<<< HEAD
        datasetProvider.refreshElement(node);
=======
        datasetProvider.refreshElement(node.getParent());

        if (fs.existsSync(beforeFullPath)) {
            fs.unlinkSync(beforeFullPath);
        }

        if (closedOpenedInstance) {
            vscode.commands.executeCommand("zowe.ZoweNode.openPS", node);
        }
>>>>>>> 47da1ca0
    }
}

/**
 * Recursively deletes directory
 *
 * @param directory path to directory to be deleted
 */
export function cleanDir(directory) {
    if (!fs.existsSync(directory)) {
        return;
    }
    fs.readdirSync(directory).forEach((file) => {
        const fullpath = path.join(directory, file);
        const lstat = fs.lstatSync(fullpath);
        if (lstat.isFile()) {
            fs.unlinkSync(fullpath);
        } else {
            cleanDir(fullpath);
        }
    });
    fs.rmdirSync(directory);
}

/**
 * Cleans up local temp directory
 *
 * @export
 */
export async function cleanTempDir() {
    // logger hasn't necessarily been initialized yet, don't use the `log` in this function
    if (!fs.existsSync(ZOWETEMPFOLDER)) {
        return;
    }
    try {
        cleanDir(ZOWETEMPFOLDER);
    } catch (err) {
        vscode.window.showErrorMessage(localize("deactivate.error", "Unable to delete temporary folder. ") + err);
    }
}

/**
 * Called by VSCode on shutdown
 *
 * @export
 */
export async function deactivate() {
    await cleanTempDir();
}

/**
 * Deletes a dataset
 *
 * @export
 * @param {IZoweTreeNode} node - The node to be deleted
 * @param {IZoweTree<IZoweDatasetTreeNode>} datasetProvider - the tree which contains the nodes
 */
export async function deleteDataset(node: IZoweTreeNode, datasetProvider: IZoweTree<IZoweDatasetTreeNode>) {
    log.debug(localize("deleteDataset.log.debug", "Deleting data set ") + node.label);
    const quickPickOptions: vscode.QuickPickOptions = {
        placeHolder: localize("deleteDataset.quickPickOption", "Are you sure you want to delete ") + node.label,
        ignoreFocusOut: true,
        canPickMany: false
    };
    // confirm that the user really wants to delete
    if (await vscode.window.showQuickPick([localize("deleteDataset.showQuickPick.yes", "Yes"),
        localize("deleteDataset.showQuickPick.no", "No")], quickPickOptions) !== localize("deleteDataset.showQuickPick.yes", "Yes")) {
        log.debug(localize("deleteDataset.showQuickPick.log.debug", "User picked no. Cancelling delete of data set"));
        return;
    }

    let label = "";
    let fav = false;
    try {
        switch (node.getParent().contextValue) {
            case (FAVORITE_CONTEXT):
                label = node.label.substring(node.label.indexOf(":") + 1).trim();
                fav = true;
                break;
            case (DS_PDS_CONTEXT + FAV_SUFFIX):
                label = node.getParent().getLabel().substring(node.getParent().getLabel().indexOf(":") + 1).trim() + "(" + node.getLabel()+ ")";
                fav = true;
                break;
            case (DS_SESSION_CONTEXT):
                label = node.getLabel();
                break;
            case (DS_PDS_CONTEXT):
                label = node.getParent().getLabel()+ "(" + node.getLabel()+ ")";
                break;
            default:
                throw Error(localize("deleteDataSet.invalidNode.error", "deleteDataSet() called from invalid node."));
        }
        await ZoweExplorerApiRegister.getMvsApi(node.getProfile()).deleteDataSet(label);
    } catch (err) {
        log.error(localize("deleteDataSet.delete.log.error", "Error encountered when deleting data set! ") + JSON.stringify(err));
        if (err.message.includes(localize("deleteDataSet.error.notFound", "not found"))) {
            vscode.window.showInformationMessage(localize("deleteDataSet.notFound.error1", "Unable to find file: ") + label +
                localize("deleteDataSet.notFound.error2", " was probably already deleted."));
        } else {
            await utils.errorHandling(err, node.getProfileName(), err.message);
        }
        throw err;
    }

    // remove node from tree
    if (fav) {
        datasetProvider.mSessionNodes.forEach((ses) => {
            if (node.label.substring(node.label.indexOf("[") + 1, node.label.indexOf("]")) === ses.label.trim()||
                node.getParent().getLabel().substring(node.getParent().getLabel().indexOf("["),
                        node.getParent().getLabel().indexOf("]")) === ses.label) {
                ses.dirty = true;
            }
        });
        datasetProvider.removeFavorite(node);
    } else {
        node.getSessionNode().dirty = true;
        const temp = node.label;
        node.label = "[" + node.getSessionNode().label.trim() + "]: " + node.label;
        datasetProvider.removeFavorite(node);
        node.label = temp;
    }

    // refresh Tree View & favorites
    if (node.getParent() && node.getParent().contextValue !== DS_SESSION_CONTEXT) {
        datasetProvider.refreshElement(node.getParent());
        if (node.getParent().contextValue.includes(FAV_SUFFIX) || node.getParent().contextValue === FAVORITE_CONTEXT) {
            const nonFavNode = datasetProvider.findNonFavoritedNode(node.getParent());
            if (nonFavNode) { datasetProvider.refreshElement(nonFavNode); }
        } else {
            const favNode = datasetProvider.findFavoritedNode(node.getParent());
            if (favNode) { datasetProvider.refreshElement(favNode); }
        }
    } else {
        datasetProvider.refresh();
    }

    // remove local copy of file
    const fileName = getDocumentFilePath(label, node);
    try {
        if (fs.existsSync(fileName)) {
            fs.unlinkSync(fileName);
        }
    } catch (err) {
        // do nothing
    }
}

/**
 * Prompts the user for a pattern, and populates the [TreeView]{@link vscode.TreeView} based on the pattern
 *
 * @param {IZoweDatasetTreeNode} node - The session node
 * @param {DatasetTree} datasetProvider - Current DatasetTree used to populate the TreeView
 * @returns {Promise<void>}
 */
export async function enterPattern(node: IZoweDatasetTreeNode, datasetProvider: DatasetTree) {
    if (log) {
        log.debug(localize("enterPattern.log.debug.prompt", "Prompting the user for a data set pattern"));
    }
    let pattern: string;
    if (node.contextValue === DS_SESSION_CONTEXT) {
        // manually entering a search
        const options: vscode.InputBoxOptions = {
            prompt: localize("enterPattern.options.prompt", "Search data sets by entering patterns: use a comma to separate multiple patterns"),
            value: node.pattern
        };
        // get user input
        pattern = await vscode.window.showInputBox(options);
        if (!pattern) {
            vscode.window.showInformationMessage(localize("enterPattern.pattern", "You must enter a pattern."));
            return;
        }
    } else {
        // executing search from saved search in favorites
        pattern = node.label.trim().substring(node.label.trim().indexOf(":") + 2);
        const session = node.label.trim().substring(node.label.trim().indexOf("[") + 1, node.label.trim().indexOf("]"));
        await datasetProvider.addSession(session);
        node = datasetProvider.mSessionNodes.find((tempNode) => tempNode.label.trim() === session);
    }

    // update the treeview with the new pattern
    // TODO figure out why a label change is needed to refresh the treeview,
    // instead of changing the collapsible state
    // change label so the treeview updates
    node.label = node.label.trim() + " ";
    node.label.trim();
    node.tooltip = node.pattern = pattern.toUpperCase();
    node.collapsibleState = vscode.TreeItemCollapsibleState.Expanded;
    node.dirty = true;
    const icon = getIconByNode(node);
    if (icon) {
        node.iconPath = icon.path;
    }
    datasetProvider.addHistory(node.pattern);
}

/**
 * Returns the profile for the specified node
 *
 * @export
 * @param {IZoweTreeNode} node
 */
export function getProfile(node: IZoweTreeNode) {
    let profile = node.getSessionNode().label.trim();
    // if this is a favorite node, further extraction is necessary
    if (profile.includes("[")) {
        profile = profile.substring(profile.indexOf("[") + 1, profile.indexOf("]"));
    }
    return profile;
}

/**
 * Returns the profile for the specified node
 *
 * @export
 * @param {ZoweUSSNode} node
 */
export function getUSSProfile(node: IZoweUSSTreeNode) {
    return node.getSessionNode().getProfileName();
}

/**
 * Append a suffix on a ds file so it can be interpretted with syntax highlighter
 *
 * Rules of mapping:
 *  1. Start with LLQ and work backwards as it is at this end usually
 *   the language is specified
 *  2. Dont do this for the top level HLQ
 */
function appendSuffix(label: string): string {
    const limit = 5;
    const bracket = label.indexOf("(");
    const split = (bracket > -1) ? label.substr(0, bracket).split(".", limit) : label.split(".", limit);
    for (let i = split.length - 1; i > 0; i--) {
        if (["JCL", "CNTL"].includes(split[i])) {
            return label.concat(".jcl");
        }
        if (["COBOL", "CBL", "COB", "SCBL"].includes(split[i])) {
            return label.concat(".cbl");
        }
        if (["COPYBOOK", "COPY", "CPY", "COBCOPY"].includes(split[i])) {
            return label.concat(".cpy");
        }
        if (["INC", "INCLUDE", "PLINC"].includes(split[i])) {
            return label.concat(".inc");
        }
        if (["PLI", "PL1", "PLX", "PCX"].includes(split[i])) {
            return label.concat(".pli");
        }
        if (["SH", "SHELL"].includes(split[i])) {
            return label.concat(".sh");
        }
        if (["REXX", "REXEC", "EXEC"].includes(split[i])) {
            return label.concat(".rexx");
        }
        if (split[i] === "XML") {
            return label.concat(".xml");
        }
        if (split[i] === "ASM" || split[i].indexOf("ASSEMBL") > -1) {
            return label.concat(".asm");
        }
        if (split[i] === "LOG" || split[i].indexOf("SPFLOG") > -1) {
            return label.concat(".log");
        }
    }
    return label;
}

/**
 * Returns the file path for the IZoweTreeNode
 *
 * @export
 * @param {string} label - If node is a member, label includes the name of the PDS
 * @param {IZoweDatasetTreeNode} node
 */
export function getDocumentFilePath(label: string, node: IZoweTreeNode) {
    return path.join(DS_DIR, "/" + getProfile(node) + "/" + appendSuffix(label) );
}

/**
 * Downloads and displays a PS in a text editor view
 *
 * @param {IZoweDatasetTreeNode} node
 */
export async function openPS(node: IZoweDatasetTreeNode, previewMember: boolean, datasetProvider?: IZoweTree<IZoweDatasetTreeNode>) {
    let sesNamePrompt: string;
    if (node.contextValue.endsWith(FAV_SUFFIX)) {
        sesNamePrompt = node.getLabel().substring(1, node.getLabel().indexOf("]"));
    } else {
        sesNamePrompt = node.getLabel();
    }
    if ((!node.getSession().ISession.user) || (!node.getSession().ISession.password)) {
        try {
            const values = await Profiles.getInstance().promptCredentials(sesNamePrompt);
            if (values !== undefined) {
                usrNme = values[0];
                passWrd = values[1];
                baseEncd = values[2];
            }
        } catch (error) {
            await utils.errorHandling(error, node.getProfileName(), error.message);
        }
        if (usrNme !== undefined && passWrd !== undefined && baseEncd !== undefined) {
            node.getSession().ISession.user = usrNme;
            node.getSession().ISession.password = passWrd;
            node.getSession().ISession.base64EncodedAuth = baseEncd;
            validProfile = 0;
        } else {
            return;
        }
        await datasetProvider.refreshElement(node);
        await datasetProvider.refresh();
    } else {
        validProfile = 0;
    }
    if (validProfile === 0) {
        try {
            let label: string;
            switch (node.getParent().contextValue) {
                case (FAVORITE_CONTEXT):
                    label = node.label.substring(node.label.indexOf(":") + 1).trim();
                    break;
                case (DS_PDS_CONTEXT + FAV_SUFFIX):
                    label = node.getParent().getLabel().substring(node.getParent().getLabel().indexOf(":") + 1).trim() + "(" + node.getLabel()+ ")";
                    break;
                case (DS_SESSION_CONTEXT):
                    label = node.label.trim();
                    break;
                case (DS_PDS_CONTEXT):
                    label = node.getParent().getLabel().trim() + "(" + node.getLabel()+ ")";
                    break;
                default:
                    vscode.window.showErrorMessage(localize("openPS.invalidNode", "openPS() called from invalid node."));
                    throw Error(localize("openPS.error.invalidNode", "openPS() called from invalid node."));
            }
            log.debug(localize("openPS.log.debug.openDataSet", "opening physical sequential data set from label ") + label);
            // if local copy exists, open that instead of pulling from mainframe
            const documentFilePath = getDocumentFilePath(label, node);
            if (!fs.existsSync(documentFilePath)) {
                const response = await vscode.window.withProgress({
                    location: vscode.ProgressLocation.Notification,
                    title: "Opening data set..."
                }, function downloadDataset() {
                    return ZoweExplorerApiRegister.getMvsApi(node.getProfile()).getContents(label, {
                        file: documentFilePath,
                        returnEtag: true
                    });
                });
                node.setEtag(response.apiResponse.etag);
            }
            const document = await vscode.workspace.openTextDocument(getDocumentFilePath(label, node));
            if (previewMember === true) {
                await vscode.window.showTextDocument(document);
            } else {
                await vscode.window.showTextDocument(document, {preview: false});
            }
        } catch (err) {
            log.error(localize("openPS.log.error.openDataSet", "Error encountered when opening data set! ") + JSON.stringify(err));
            await utils.errorHandling(err, node.getProfileName(), err.message);
            throw (err);
        }
    }
}

/**
 * Refreshes the passed node with current mainframe data
 *
 * @param {IZoweDatasetTreeNode} node - The node which represents the dataset
 */
export async function refreshPS(node: IZoweDatasetTreeNode) {
    let label;
    try {
        switch (node.getParent().contextValue) {
            case (FAVORITE_CONTEXT):
                label = node.label.substring(node.label.indexOf(":") + 1).trim();
                break;
            case (DS_PDS_CONTEXT + FAV_SUFFIX):
                label = node.getParent().getLabel().substring(node.getParent().getLabel().indexOf(":") + 1).trim() + "(" + node.getLabel()+ ")";
                break;
            case (DS_SESSION_CONTEXT):
                label = node.label.trim();
                break;
            case (DS_PDS_CONTEXT):
                label = node.getParent().getLabel() + "(" + node.getLabel() + ")";
                break;
            default:
                throw Error(localize("refreshPS.error.invalidNode", "refreshPS() called from invalid node."));
        }
        const documentFilePath = getDocumentFilePath(label, node);
        const response = await ZoweExplorerApiRegister.getMvsApi(node.getProfile()).getContents(label, {
            file: documentFilePath,
            returnEtag: true
        });
        node.setEtag(response.apiResponse.etag);

        const document = await vscode.workspace.openTextDocument(documentFilePath);
        vscode.window.showTextDocument(document);
        // if there are unsaved changes, vscode won't automatically display the updates, so close and reopen
        if (document.isDirty) {
            await vscode.commands.executeCommand("workbench.action.closeActiveEditor");
            vscode.window.showTextDocument(document);
        }
    } catch (err) {
        log.error(localize("refreshPS.log.error.refresh", "Error encountered when refreshing data set view: ") + JSON.stringify(err));
        if (err.message.includes(localize("refreshPS.error.notFound", "not found"))) {
            vscode.window.showInformationMessage(localize("refreshPS.file1", "Unable to find file: ") + label +
                localize("refreshPS.file2", " was probably deleted."));
        } else {
            await utils.errorHandling(err, node.getProfileName(), err.message);
        }
    }
}

export async function refreshUSSInTree(node: IZoweUSSTreeNode, ussFileProvider: IZoweTree<IZoweUSSTreeNode>) {
    await ussFileProvider.refreshElement(node);
}

function checkForAddedSuffix(filename: string): boolean {
    // identify how close to the end of the string the last . is
    const dotPos = filename.length - (1 + filename.lastIndexOf("."));
    // tslint:disable-next-line: no-magic-numbers
    return ((dotPos >= 2 && dotPos <= 4) && // if the last characters are 2 to 4 long and lower case it has been added
        ((filename.substring(filename.length - dotPos) === filename.substring(filename.length - dotPos).toLowerCase())));

}

/**
 * Uploads the file to the mainframe
 *
 * @export
 * @param {vscode.TextDocument} doc - TextDocument that is being saved
 */
export async function saveFile(doc: vscode.TextDocument, datasetProvider: IZoweTree<IZoweDatasetTreeNode>) {
    // Check if file is a data set, instead of some other file
    log.debug(localize("saveFile.log.debug.request", "requested to save data set: ") + doc.fileName);
    const docPath = path.join(doc.fileName, "..");
    log.debug("requested to save data set: " + doc.fileName);
    if (docPath.toUpperCase().indexOf(DS_DIR.toUpperCase()) === -1) {
        log.debug(localize("saveFile.log.debug.path", "path.relative returned a non-blank directory.") +
            localize("saveFile.log.debug.directory", "Assuming we are not in the DS_DIR directory: ") + path.relative(docPath, DS_DIR));
        return;
    }
    const start = path.join(DS_DIR + path.sep).length;
    const ending = doc.fileName.substring(start);
    const sesName = ending.substring(0, ending.indexOf(path.sep));
    const profile = (await Profiles.getInstance()).loadNamedProfile(sesName);
    if (!profile) {
        log.error(localize("saveFile.log.error.session", "Couldn't locate session when saving data set!"));
        return vscode.window.showErrorMessage(localize("saveFile.log.error.session", "Couldn't locate session when saving data set!"));
    }

    // get session from session name
    let documentSession: Session;
    let node: IZoweDatasetTreeNode;
    const sesNode = (await datasetProvider.getChildren()).find((child) =>
        child.label.trim() === sesName);
    if (sesNode) {
        log.debug(localize("saveFile.log.debug.load", "Loading session from session node in saveFile()"));
        documentSession = sesNode.getSession();
    } else {
        // if saving from favorites, a session might not exist for this node
        log.debug(localize("saveFile.log.debug.sessionNode", "couldn't find session node, loading profile with CLI profile manager"));
        documentSession = ZoweExplorerApiRegister.getMvsApi(profile).getSession();
    }

    // If not a member
    const label = doc.fileName.substring(doc.fileName.lastIndexOf(path.sep) + 1,
        checkForAddedSuffix(doc.fileName) ? doc.fileName.lastIndexOf(".") : doc.fileName.length);
    log.debug(localize("saveFile.log.debug.saving", "Saving file ") + label);
    if (!label.includes("(")) {
        try {
            // Checks if file still exists on server
            const response = await ZoweExplorerApiRegister.getMvsApi(profile).dataSet(label);
            if (!response.apiResponse.items.length) {
                return vscode.window.showErrorMessage(
                    localize("saveFile.error.saveFailed", "Data set failed to save. Data set may have been deleted on mainframe."));
            }
        } catch (err) {
            await utils.errorHandling(err, sesName, err.message);
        }
    }
    // Get specific node based on label and parent tree (session / favorites)
    let nodes: IZoweNodeType[];
    let isFromFavorites: boolean;
    if (!sesNode || sesNode.children.length === 0) {
        // saving from favorites
        nodes = utils.concatChildNodes(datasetProvider.mFavorites);
        isFromFavorites = true;
    } else {
        // saving from session
        nodes = utils.concatChildNodes([sesNode]);
        isFromFavorites = false;
    }
    node = nodes.find((zNode) => {
        // dataset in Favorites
        if (zNode.contextValue === DS_FAV_CONTEXT) {
            return (zNode.label === `[${sesName}]: ${label}`);
            // member in Favorites
        } else if (zNode.contextValue === DS_MEMBER_CONTEXT && isFromFavorites) {
            const zNodeDetails = getProfileAndDataSetName(zNode);
            return (`${zNodeDetails.profileName}(${zNodeDetails.dataSetName})` === `[${sesName}]: ${label}`);
        } else if (zNode.contextValue === DS_MEMBER_CONTEXT && !isFromFavorites) {
            const zNodeDetails = getProfileAndDataSetName(zNode);
            return (`${zNodeDetails.profileName}(${zNodeDetails.dataSetName})` === `${label}`);
        } else if (zNode.contextValue === DS_DS_CONTEXT) {
            return (zNode.label.trim() === label);
        } else {
            return false;
        }
    });

    // define upload options
    let uploadOptions: zowe.IUploadOptions;
    if (node) {
        uploadOptions = {
            etag: node.getEtag(),
            returnEtag: true
        };
    }

    try {
        const uploadResponse = await vscode.window.withProgress({
            location: vscode.ProgressLocation.Notification,
            title: localize("saveFile.response.save.title", "Saving data set...")
        }, () => {
            return ZoweExplorerApiRegister.getMvsApi(node ? node.getProfile(): profile).putContents(doc.fileName, label, uploadOptions);
        });
        if (uploadResponse.success) {
            vscode.window.showInformationMessage(uploadResponse.commandResponse);
            // set local etag with the new etag from the updated file on mainframe
            if (node) {
                node.setEtag(uploadResponse.apiResponse[0].etag);
            }
        } else if (!uploadResponse.success && uploadResponse.commandResponse.includes(
            localize("saveFile.error.ZosmfEtagMismatchError", "Rest API failure with HTTP(S) status 412"))) {
            const downloadResponse = await ZoweExplorerApiRegister.getMvsApi(node ? node.getProfile(): profile).getContents(label, {
                file: doc.fileName,
                returnEtag: true
            });
            // re-assign etag, so that it can be used with subsequent requests
            const downloadEtag = downloadResponse.apiResponse.etag;
            if (node && downloadEtag !== node.getEtag()) {
                node.setEtag(downloadEtag);
            }
            vscode.window.showWarningMessage(localize("saveFile.error.etagMismatch",
                "Remote file has been modified in the meantime.\nSelect 'Compare' to resolve the conflict."));
            // Store document in a separate variable, to be used on merge conflict
            const oldDoc = doc;
            const oldDocText = oldDoc.getText();
            const startPosition = new vscode.Position(0, 0);
            const endPosition = new vscode.Position(oldDoc.lineCount, 0);
            const deleteRange = new vscode.Range(startPosition, endPosition);
            await vscode.window.activeTextEditor.edit((editBuilder) => {
                // re-write the old content in the editor view
                editBuilder.delete(deleteRange);
                editBuilder.insert(startPosition, oldDocText);
            });
            await vscode.window.activeTextEditor.document.save();
        } else {
            vscode.window.showErrorMessage(uploadResponse.commandResponse);
        }
    } catch (err) {
        vscode.window.showErrorMessage(err.message);
    }
}

/**
 * Uploads the file to the mainframe
 *
 * @export
 * @param {Session} session - Desired session
 * @param {vscode.TextDocument} doc - TextDocument that is being saved
 */
export async function saveUSSFile(doc: vscode.TextDocument, ussFileProvider: IZoweTree<IZoweUSSTreeNode>) {
    log.debug(localize("saveUSSFile.log.debug.saveRequest", "save requested for USS file ") + doc.fileName);
    const start = path.join(USS_DIR + path.sep).length;
    const ending = doc.fileName.substring(start);
    const sesName = ending.substring(0, ending.indexOf(path.sep));
    const remote = ending.substring(sesName.length).replace(/\\/g, "/");

    // get session from session name
    let documentSession: Session;
    let binary;
    let node: IZoweUSSTreeNode;
    // TODO remove as
    const sesNode: IZoweUSSTreeNode = (ussFileProvider.mSessionNodes.find((child) =>
                                child.getProfileName() && child.getProfileName() === sesName.trim()));
    if (sesNode) {
        documentSession = sesNode.getSession();
        binary = Object.keys(sesNode.binaryFiles).find((child) => child === remote) !== undefined;
    }
    // Get specific node based on label and parent tree (session / favorites)
    let nodes: IZoweUSSTreeNode[];
    if (!sesNode || sesNode.children.length === 0) {
        // saving from favorites
        nodes = utils.concatChildNodes(ussFileProvider.mFavorites);
    } else {
        // saving from session
        nodes = utils.concatChildNodes([sesNode]);
    }
    node = nodes.find((zNode) => {
        if (zNode.contextValue === DS_FAV_TEXT_FILE_CONTEXT || zNode.contextValue === DS_TEXT_FILE_CONTEXT) {
            return (zNode.fullPath.trim() === remote);
        }
        else {
            return false;
        }
    });

    // define upload options
    let etagToUpload: string;
    let returnEtag: boolean;
    if (node) {
        etagToUpload = node.getEtag();
        if (etagToUpload) {
            returnEtag = true;
        }
    }

    try {
        const uploadResponse: zowe.IZosFilesResponse = await vscode.window.withProgress({
            location: vscode.ProgressLocation.Notification,
            title: localize("saveUSSFile.response.title", "Saving file...")
        }, () => {
            return ZoweExplorerApiRegister.getUssApi(sesNode.getProfile()).putContents(
                doc.fileName, remote, binary, null, etagToUpload, returnEtag);  // TODO MISSED TESTING
        });
        if (uploadResponse.success) {
            vscode.window.showInformationMessage(uploadResponse.commandResponse);
            // set local etag with the new etag from the updated file on mainframe
            node.setEtag(uploadResponse.apiResponse.etag);
            // this part never runs! zowe.Upload.fileToUSSFile doesn't return success: false, it just throws the error which is caught below!!!!!
        } else {
            vscode.window.showErrorMessage(uploadResponse.commandResponse);
        }
    } catch (err) {
        // TODO: error handling must not be zosmf specific
        if (err.message.includes(localize("saveFile.error.ZosmfEtagMismatchError", "Rest API failure with HTTP(S) status 412"))) {
            // Store old document text in a separate variable, to be used on merge conflict
            const oldDocText = doc.getText();
            const oldDocLineCount = doc.lineCount;
            const downloadResponse = await ZoweExplorerApiRegister.getUssApi(node.getProfile()).getContents(
                node.fullPath, {
                    file: node.getUSSDocumentFilePath(),
                    binary,
                    returnEtag: true
                });
            // re-assign etag, so that it can be used with subsequent requests
            const downloadEtag = downloadResponse.apiResponse.etag;
            if (downloadEtag !== etagToUpload) {
                node.setEtag(downloadEtag);
            }
            this.downloaded = true;

            vscode.window.showWarningMessage(localize("saveFile.error.etagMismatch",
                "Remote file has been modified in the meantime.\nSelect 'Compare' to resolve the conflict."));
            const startPosition = new vscode.Position(0, 0);
            const endPosition = new vscode.Position(oldDocLineCount, 0);
            const deleteRange = new vscode.Range(startPosition, endPosition);
            await vscode.window.activeTextEditor.edit((editBuilder) => {
                // re-write the old content in the editor view
                editBuilder.delete(deleteRange);
                editBuilder.insert(startPosition, oldDocText);
            });
            await vscode.window.activeTextEditor.document.save();
        } else {
            log.error(localize("saveUSSFile.log.error.save", "Error encountered when saving USS file: ") + JSON.stringify(err));
            await utils.errorHandling(err, sesName, err.message);
        }
    }
}

export async function modifyCommand(job: Job) {
    try {
        const command = await vscode.window.showInputBox({prompt: localize("modifyCommand.command.prompt", "Modify Command")});
        if (command !== undefined) {
            const response = await zowe.IssueCommand.issueSimple(job.getSession(), `f ${job.job.jobname},${command}`);
            vscode.window.showInformationMessage(localize("modifyCommand.response", "Command response: ") + response.commandResponse);
        }
    } catch (error) {
        await utils.errorHandling(error, null, error.message);
    }
}

export async function stopCommand(job: Job) {
    try {
        const response = await zowe.IssueCommand.issueSimple(job.getSession(), `p ${job.job.jobname}`);
        vscode.window.showInformationMessage(localize("stopCommand.response", "Command response: ") + response.commandResponse);
    } catch (error) {
        await utils.errorHandling(error, null, error.message);
    }
}

export async function getSpoolContent(session: string, spool: zowe.IJobFile) {
    const zosmfProfile = Profiles.getInstance().loadNamedProfile(session);
    const spoolSess = zowe.ZosmfSession.createBasicZosmfSession(zosmfProfile.profile);
    if ((!spoolSess.ISession.user) || (!spoolSess.ISession.password)) {
        try {
            const values = await Profiles.getInstance().promptCredentials(session);
            if (values !== undefined) {
                usrNme = values[0];
                passWrd = values[1];
                baseEncd = values[2];
            }
        } catch (error) {
            await utils.errorHandling(error, session, error.message);
        }
        if (usrNme !== undefined && passWrd !== undefined && baseEncd !== undefined) {
            spoolSess.ISession.user = usrNme;
            spoolSess.ISession.password = passWrd;
            spoolSess.ISession.base64EncodedAuth = baseEncd;
            validProfile = 0;
        }
    } else {
        validProfile = 0;
    }
    if (validProfile === 0) {
        try {
            const uri = encodeJobFile(session, spool);
            const document = await vscode.workspace.openTextDocument(uri);
            await vscode.window.showTextDocument(document);
        } catch (error) {
            await utils.errorHandling(error, session, error.message);
        }
    }
}

export async function setOwner(job: IZoweJobTreeNode, jobsProvider: IZoweTree<IZoweJobTreeNode>) {
    const newOwner = await vscode.window.showInputBox({ prompt: localize("setOwner.newOwner.prompt.owner", "Owner") });
    job.owner = newOwner;
    jobsProvider.refreshElement(job);
}

export async function setPrefix(job: IZoweJobTreeNode, jobsProvider: IZoweTree<IZoweJobTreeNode>) {
    const newPrefix = await vscode.window.showInputBox({ prompt: localize("setOwner.newOwner.prompt.prefix", "Prefix") });
    job.prefix = newPrefix;
    jobsProvider.refreshElement(job);
}

export async function refreshJobsServer(node: IZoweJobTreeNode, jobsProvider: IZoweTree<IZoweJobTreeNode>) {
    let sesNamePrompt: string;
    if (node.contextValue.endsWith(FAV_SUFFIX)) {
        sesNamePrompt = node.label.substring(1, node.label.indexOf("]"));
    } else {
        sesNamePrompt = node.label;
    }
    if ((!node.getSession().ISession.user ) || (!node.getSession().ISession.password)) {
        try {
            const values = await Profiles.getInstance().promptCredentials(sesNamePrompt);
            if (values !== undefined) {
                usrNme = values[0];
                passWrd = values[1];
                baseEncd = values[2];
            }
        } catch (error) {
            await utils.errorHandling(error, node.getProfileName(), error.message);
        }
        if (usrNme !== undefined && passWrd !== undefined && baseEncd !== undefined) {
            node.getSession().ISession.user = usrNme;
            node.getSession().ISession.password = passWrd;
            node.getSession().ISession.base64EncodedAuth = baseEncd;
            node.owner = usrNme;
            validProfile = 0;
        }
    } else {
        validProfile = 0;
    }
    if (validProfile === 0) {
        await jobsProvider.refreshElement(node);
    }
}<|MERGE_RESOLUTION|>--- conflicted
+++ resolved
@@ -1011,7 +1011,6 @@
     if (afterDataSetName) {
         try {
             await ZoweExplorerApiRegister.getMvsApi(node.getProfile()).renameDataSet(beforeDataSetName, afterDataSetName);
-<<<<<<< HEAD
             node.label = `${favPrefix}${afterDataSetName}`;
 
             if (isFavourite) {
@@ -1024,37 +1023,20 @@
                 node.label = temp;
             }
             datasetProvider.refreshElement(node);
-=======
-            node.label = favPrefix ? `${favPrefix}${afterDataSetName}` : afterDataSetName;
->>>>>>> 47da1ca0
+            datasetProvider.updateFavorites();
+
+            if (fs.existsSync(beforeFullPath)) {
+              fs.unlinkSync(beforeFullPath);
+            }
+
+            if (closedOpenedInstance) {
+                vscode.commands.executeCommand("zowe.ZoweNode.openPS", node);
+            }
         } catch (err) {
             log.error(localize("renameDataSet.log.error", "Error encountered when renaming data set! ") + JSON.stringify(err));
             await utils.errorHandling(err, favPrefix, localize("renameDataSet.error", "Unable to rename data set: ") + err.message);
             throw err;
         }
-<<<<<<< HEAD
-=======
-        if (isFavourite) {
-            const profile = favPrefix.substring(1, favPrefix.indexOf("]"));
-            datasetProvider.renameNode(profile, beforeDataSetName, afterDataSetName);
-        } else {
-            const temp = node.label;
-            node.label = "[" + node.getSessionNode().label.trim() + "]: " + beforeDataSetName;
-            datasetProvider.renameFavorite(node, afterDataSetName);
-            node.label = temp;
-        }
-
-        datasetProvider.refreshElement(node);
-        datasetProvider.updateFavorites();
-
-        if (fs.existsSync(beforeFullPath)) {
-            fs.unlinkSync(beforeFullPath);
-        }
-
-        if (closedOpenedInstance) {
-            vscode.commands.executeCommand("zowe.ZoweNode.openPS", node);
-        }
->>>>>>> 47da1ca0
     }
 }
 
@@ -1193,11 +1175,7 @@
     if (afterMemberName) {
         try {
             await ZoweExplorerApiRegister.getMvsApi(node.getProfile()).renameDataSetMember(dataSetName, beforeMemberName, afterMemberName);
-<<<<<<< HEAD
             node.label = afterMemberName;
-=======
-            node.label = profileLabel ? `${profileLabel}${afterMemberName}` : afterMemberName;
->>>>>>> 47da1ca0
         } catch (err) {
             log.error(localize("renameDataSet.log.error", "Error encountered when renaming data set! ") + JSON.stringify(err));
             await utils.errorHandling(err, profileLabel, localize("renameDataSet.error", "Unable to rename data set: ") + err.message);
@@ -1217,10 +1195,7 @@
                 datasetProvider.refreshElement(otherMember);
             }
         }
-<<<<<<< HEAD
         datasetProvider.refreshElement(node);
-=======
-        datasetProvider.refreshElement(node.getParent());
 
         if (fs.existsSync(beforeFullPath)) {
             fs.unlinkSync(beforeFullPath);
@@ -1229,7 +1204,6 @@
         if (closedOpenedInstance) {
             vscode.commands.executeCommand("zowe.ZoweNode.openPS", node);
         }
->>>>>>> 47da1ca0
     }
 }
 
