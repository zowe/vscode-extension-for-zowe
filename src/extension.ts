/*
* This program and the accompanying materials are made available under the terms of the *
* Eclipse Public License v2.0 which accompanies this distribution, and is available at *
* https://www.eclipse.org/legal/epl-v20.html                                      *
*                                                                                 *
* SPDX-License-Identifier: EPL-2.0                                                *
*                                                                                 *
* Copyright Contributors to the Zowe Project.                                     *
*                                                                                 *
*/

// tslint:disable-next-line: no-duplicate-imports
import * as zowe from "@zowe/cli";
import * as fs from "fs";
import * as os from "os";
import { moveSync } from "fs-extra";
import * as path from "path";
import * as vscode from "vscode";
import { IZoweDatasetTreeNode, IZoweJobTreeNode, IZoweTreeNode, IZoweUSSTreeNode, IZoweNodeType } from "./api/IZoweTreeNode";
import { IZoweTree } from "./api/IZoweTree";
import { Logger, TextUtils, IProfileLoaded, ImperativeConfig, Session, CredentialManagerFactory,
<<<<<<< HEAD
    ImperativeError, CliProfileManager } from "@zowe/imperative";
=======
    ImperativeError, DefaultCredentialManager, CliProfileManager, ISession } from "@zowe/imperative";
>>>>>>> d47cd920
import { DatasetTree, createDatasetTree } from "./DatasetTree";
import { ZosJobsProvider, createJobsTree } from "./ZosJobsProvider";
import { Job } from "./ZoweJobNode";
import { createUSSTree, USSTree } from "./USSTree";
import * as ussActions from "./uss/ussNodeActions";
import * as mvsActions from "./mvs/mvsNodeActions";
import * as dsActions from "./dataset/dsNodeActions";
import * as jobActions from "./job/jobNodeActions";
import { MvsCommandHandler } from "./command/MvsCommandHandler";
import { Profiles } from "./Profiles";
import * as nls from "vscode-nls";
import * as utils from "./utils";
import SpoolProvider, { encodeJobFile } from "./SpoolProvider";
import { ZoweExplorerApiRegister } from "./api/ZoweExplorerApiRegister";
import { ZoweDatasetNode } from "./ZoweDatasetNode";
import { KeytarCredentialManager } from "./KeytarCredentialManager";
import { getIconByNode } from "./generators/icons";
import { closeOpenedTextFile } from "./utils/workspace";

// Localization support
const localize = nls.config({messageFormat: nls.MessageFormat.file})();

// Globals
export let ZOWETEMPFOLDER;
export let ZOWE_TMP_FOLDER;
export let USS_DIR;
export let DS_DIR;
export let ISTHEIA: boolean = false; // set during activate
export const FAV_SUFFIX = "_fav";
export const INFORMATION_CONTEXT = "information";
export const FAVORITE_CONTEXT = "favorite";
export const DS_FAV_CONTEXT = "ds_fav";
export const PDS_FAV_CONTEXT = "pds_fav";
export const DS_SESSION_CONTEXT = "session";
export const DS_PDS_CONTEXT = "pds";
export const DS_DS_CONTEXT = "ds";
export const DS_MEMBER_CONTEXT = "member";
export const DS_TEXT_FILE_CONTEXT = "textFile";
export const DS_FAV_TEXT_FILE_CONTEXT = "textFile_fav";
export const DS_BINARY_FILE_CONTEXT = "binaryFile";
export const DS_MIGRATED_FILE_CONTEXT = "migr";
export const USS_SESSION_CONTEXT = "uss_session";
export const USS_DIR_CONTEXT = "directory";
export const USS_FAV_DIR_CONTEXT = "directory_fav";
export const JOBS_SESSION_CONTEXT = "server";
export const JOBS_JOB_CONTEXT = "job";
export const JOBS_SPOOL_CONTEXT = "spool";
export const ICON_STATE_OPEN = "open";
export const ICON_STATE_CLOSED = "closed";

let usrNme: string;
let passWrd: string;
let baseEncd: string;
let validProfile: number = -1;
let log: Logger;

/**
 * The function that runs when the extension is loaded
 *
 * @export
 * @param {vscode.ExtensionContext} context - Context of vscode at the time that the function is called
 * @returns {Promise<ZoweExplorerApiRegister>}
 */
export async function activate(context: vscode.ExtensionContext): Promise<ZoweExplorerApiRegister> {

    // Get temp folder location from settings
    let preferencesTempPath: string =
        vscode.workspace.getConfiguration()
            /* tslint:disable:no-string-literal */
            .get("Zowe-Temp-Folder-Location")["folderPath"];

    // Determine the runtime framework to support special behavior for Theia
    const theia = "Eclipse Theia";
    const appName: string = vscode.env.appName;
    if (appName && appName === theia) {
        ISTHEIA = true;
    }

    defineGlobals(preferencesTempPath);

    // Call cleanTempDir before continuing
    // this is to handle if the application crashed on a previous execution and
    // VSC didn't get a chance to call our deactivate to cleanup.
    await deactivate();

    try {
        fs.mkdirSync(ZOWETEMPFOLDER);
        fs.mkdirSync(ZOWE_TMP_FOLDER);
        fs.mkdirSync(USS_DIR);
        fs.mkdirSync(DS_DIR);
    } catch (err) {
        await utils.errorHandling(err, null, err.message);
    }

    let datasetProvider: IZoweTree<IZoweDatasetTreeNode>;
    let ussFileProvider: IZoweTree<IZoweUSSTreeNode>;
    let jobsProvider: IZoweTree<IZoweJobTreeNode>;

    try {
        // Initialize Imperative Logger
        const loggerConfig = require(path.join(context.extensionPath, "log4jsconfig.json"));
        loggerConfig.log4jsConfig.appenders.default.filename = path.join(context.extensionPath, "logs", "imperative.log");
        loggerConfig.log4jsConfig.appenders.imperative.filename = path.join(context.extensionPath, "logs", "imperative.log");
        loggerConfig.log4jsConfig.appenders.app.filename = path.join(context.extensionPath, "logs", "zowe.log");
        Logger.initLogger(loggerConfig);

        log = Logger.getAppLogger();
        log.debug(localize("initialize.log.debug", "Initialized logger from VSCode extension"));

        const keytar = getSecurityModules("keytar");
        if (keytar) {
            KeytarCredentialManager.keytar = keytar;
            const service: string = vscode.workspace.getConfiguration().get("Zowe Security: Credential Key");

            try {
                await CredentialManagerFactory.initialize(
                    {
                        service: service || "Zowe-Plugin",
                        Manager: KeytarCredentialManager,
                        displayName: localize("displayName", "Zowe Explorer")
                    }
                );
            } catch (err) {
                throw new ImperativeError({msg: err.toString()});
            }
        }

        // Ensure that ~/.zowe folder exists
        await CliProfileManager.initialize({
            configuration: zowe.getImperativeConfig().profiles,
            profileRootDirectory: path.join(getZoweDir(), "profiles"),
        });
        // Initialize profile manager
        await Profiles.createInstance(log);
        // Initialize dataset provider
        datasetProvider = await createDatasetTree(log);
        // Initialize uss provider
        ussFileProvider = await createUSSTree(log);
        // Initialize Jobs provider with the created session and the selected pattern
        jobsProvider = await createJobsTree(log);

    } catch (err) {
        await utils.errorHandling(err, null, (localize("initialize.log.error", "Error encountered while activating and initializing logger! ")));
        log.error(localize("initialize.log.error", "Error encountered while activating and initializing logger! ") + JSON.stringify(err));
    }

    const spoolProvider = new SpoolProvider();
    const providerRegistration = vscode.Disposable.from(
        vscode.workspace.registerTextDocumentContentProvider(SpoolProvider.scheme, spoolProvider)
    );
    context.subscriptions.push(spoolProvider, providerRegistration);

    if (datasetProvider) {
        vscode.commands.registerCommand("zowe.addSession", async () => addZoweSession(datasetProvider));
        vscode.commands.registerCommand("zowe.addFavorite", async (node) => datasetProvider.addFavorite(node));
        vscode.commands.registerCommand("zowe.refreshAll", () => dsActions.refreshAll(datasetProvider));
        vscode.commands.registerCommand("zowe.refreshNode", (node) => refreshPS(node));
        vscode.commands.registerCommand("zowe.pattern", (node) => datasetProvider.filterPrompt(node));
        vscode.commands.registerCommand("zowe.ZoweNode.openPS", (node) => openPS(node, true, datasetProvider));
        vscode.workspace.onDidSaveTextDocument(async (savedFile) => {
            log.debug(localize("onDidSaveTextDocument1",
                "File was saved -- determining whether the file is a USS file or Data set.\n Comparing (case insensitive) ") +
                savedFile.fileName +
                localize("onDidSaveTextDocument2", " against directory ") +
                DS_DIR + localize("onDidSaveTextDocument3", "and") + USS_DIR);
            if (savedFile.fileName.toUpperCase().indexOf(DS_DIR.toUpperCase()) >= 0) {
                log.debug(localize("activate.didSaveText.isDataSet", "File is a data set-- saving "));
                await saveFile(savedFile, datasetProvider); // TODO MISSED TESTING
            } else if (savedFile.fileName.toUpperCase().indexOf(USS_DIR.toUpperCase()) >= 0) {
                log.debug(localize("activate.didSaveText.isUSSFile", "File is a USS file -- saving"));
                await saveUSSFile(savedFile, ussFileProvider); // TODO MISSED TESTING
            } else {
                log.debug(localize("activate.didSaveText.file", "File ") + savedFile.fileName +
                    localize("activate.didSaveText.notDataSet", " is not a data set or USS file "));
            }
        });
        vscode.commands.registerCommand("zowe.createDataset", (node) => createFile(node, datasetProvider));
        vscode.commands.registerCommand("zowe.createMember", (node) => createMember(node, datasetProvider));
        vscode.commands.registerCommand("zowe.deleteDataset", (node) => deleteDataset(node, datasetProvider));
        vscode.commands.registerCommand("zowe.deletePDS", (node) => deleteDataset(node, datasetProvider));
        vscode.commands.registerCommand("zowe.uploadDialog", (node) => mvsActions.uploadDialog(node, datasetProvider));
        vscode.commands.registerCommand("zowe.deleteMember", (node) => deleteDataset(node, datasetProvider));
        vscode.commands.registerCommand("zowe.editMember", (node) => openPS(node, false, datasetProvider));
        vscode.commands.registerCommand("zowe.removeSession", async (node) => datasetProvider.deleteSession(node));
        vscode.commands.registerCommand("zowe.removeFavorite", async (node) => datasetProvider.removeFavorite(node));
        vscode.commands.registerCommand("zowe.saveSearch", async (node) => datasetProvider.addFavorite(node));
        vscode.commands.registerCommand("zowe.removeSavedSearch", async (node) => datasetProvider.removeFavorite(node));
        vscode.commands.registerCommand("zowe.submitJcl", async () => submitJcl(datasetProvider));
        vscode.commands.registerCommand("zowe.submitMember", async (node) => submitMember(node));
        vscode.commands.registerCommand("zowe.showDSAttributes", (node) => showDSAttributes(node, datasetProvider));
        vscode.commands.registerCommand("zowe.renameDataSet", (node) => datasetProvider.rename(node));
        vscode.commands.registerCommand("zowe.copyDataSet", (node) => copyDataSet(node));
        vscode.commands.registerCommand("zowe.pasteDataSet", (node) => pasteDataSet(node, datasetProvider));
        vscode.commands.registerCommand("zowe.renameDataSetMember", (node) => datasetProvider.rename(node));
        vscode.commands.registerCommand("zowe.hMigrateDataSet", (node) => hMigrateDataSet(node));
        vscode.workspace.onDidChangeConfiguration(async (e) => {
            datasetProvider.onDidChangeConfiguration(e);
        });
        vscode.workspace.onDidChangeConfiguration((e) => {
            if (e.affectsConfiguration("Zowe-Temp-Folder-Location")) {
                const updatedPreferencesTempPath: string =
                    vscode.workspace.getConfiguration()
                        /* tslint:disable:no-string-literal */
                        .get("Zowe-Temp-Folder-Location")["folderPath"];
                moveTempFolder(preferencesTempPath, updatedPreferencesTempPath);
                // Update current temp folder preference
                preferencesTempPath = updatedPreferencesTempPath;
            }
        });
        // Attaches the TreeView as a subscriber to the refresh event of datasetProvider
        const theTreeView = datasetProvider.getTreeView();
        context.subscriptions.push(theTreeView);
        if (!ISTHEIA) {
            theTreeView.onDidCollapseElement(async (e) => {
                datasetProvider.flipState(e.element, false);
            });
            theTreeView.onDidExpandElement(async (e) => {
                datasetProvider.flipState(e.element, true);
            });
        }
    }
    if (ussFileProvider) {
        vscode.commands.registerCommand("zowe.uss.addFavorite", async (node: IZoweUSSTreeNode) => ussFileProvider.addFavorite(node));
        vscode.commands.registerCommand("zowe.uss.removeFavorite", async (node: IZoweUSSTreeNode) => ussFileProvider.removeFavorite(node));
        vscode.commands.registerCommand("zowe.uss.addSession", async () => addZoweSession(ussFileProvider));
        vscode.commands.registerCommand("zowe.uss.refreshAll", () => ussActions.refreshAllUSS(ussFileProvider));
        vscode.commands.registerCommand("zowe.uss.refreshUSS", (node: IZoweUSSTreeNode) => node.refreshUSS());
        vscode.commands.registerCommand("zowe.uss.refreshUSSInTree", (node: IZoweUSSTreeNode) => refreshUSSInTree(node, ussFileProvider));
        vscode.commands.registerCommand("zowe.uss.fullPath", (node: IZoweUSSTreeNode) => ussFileProvider.filterPrompt(node));
        vscode.commands.registerCommand("zowe.uss.ZoweUSSNode.open", (node: IZoweUSSTreeNode) => node.openUSS(false, true, ussFileProvider));
        vscode.commands.registerCommand("zowe.uss.removeSession", async (node: IZoweUSSTreeNode) => ussFileProvider.deleteSession(node));
        vscode.commands.registerCommand("zowe.uss.createFile", async (node: IZoweUSSTreeNode) =>
            ussActions.createUSSNode(node, ussFileProvider, "file"));
        vscode.commands.registerCommand("zowe.uss.createFolder", async (node: IZoweUSSTreeNode) =>
            ussActions.createUSSNode(node, ussFileProvider, "directory"));
        vscode.commands.registerCommand("zowe.uss.deleteNode", async (node: IZoweUSSTreeNode) =>
                                                                         node.deleteUSSNode(ussFileProvider, node.getUSSDocumentFilePath()));
        vscode.commands.registerCommand("zowe.uss.binary", async (node: IZoweUSSTreeNode) => changeFileType(node, true, ussFileProvider));
        vscode.commands.registerCommand("zowe.uss.text", async (node: IZoweUSSTreeNode) => changeFileType(node, false, ussFileProvider));
        vscode.commands.registerCommand("zowe.uss.renameNode", async (node: IZoweUSSTreeNode) => ussFileProvider.rename(node));
        vscode.commands.registerCommand("zowe.uss.uploadDialog", async (node: IZoweUSSTreeNode) => ussActions.uploadDialog(node, ussFileProvider));
        vscode.commands.registerCommand("zowe.uss.createNode", async (node: IZoweUSSTreeNode) =>
                                                                            ussActions.createUSSNodeDialog(node, ussFileProvider));
        vscode.commands.registerCommand("zowe.uss.copyPath", async (node: IZoweUSSTreeNode) => ussActions.copyPath(node));
        vscode.commands.registerCommand("zowe.uss.editFile", (node: IZoweUSSTreeNode) => node.openUSS(false, false, ussFileProvider));
        vscode.commands.registerCommand("zowe.uss.saveSearch", async (node: IZoweUSSTreeNode) => node.saveSearch(ussFileProvider));
        vscode.commands.registerCommand("zowe.uss.removeSavedSearch", async (node: IZoweUSSTreeNode) => ussFileProvider.removeFavorite(node));
        vscode.workspace.onDidChangeConfiguration(async (e) => {
            ussFileProvider.onDidChangeConfiguration(e);
        });
        const theTreeView = ussFileProvider.getTreeView();
        context.subscriptions.push(theTreeView);
        if (!ISTHEIA) {
            theTreeView.onDidCollapseElement(async (e) => {
                ussFileProvider.flipState(e.element, false);
            });
            theTreeView.onDidExpandElement(async (e) => {
                ussFileProvider.flipState(e.element, true);
            });
        }
    }

    if (jobsProvider) {
        vscode.commands.registerCommand("zowe.zosJobsOpenspool", (session, spool) => {
            getSpoolContent(session, spool);
        });
        vscode.commands.registerCommand("zowe.deleteJob", (job) => jobsProvider.delete(job));
        vscode.commands.registerCommand("zowe.runModifyCommand", (job) => {
            modifyCommand(job);
        });
        vscode.commands.registerCommand("zowe.runStopCommand", (job) => {
            stopCommand(job);
        });
        vscode.commands.registerCommand("zowe.refreshJobsServer", async (node) => refreshJobsServer(node, jobsProvider));
        vscode.commands.registerCommand("zowe.refreshAllJobs", async () => jobActions.refreshAllJobs(jobsProvider));

        vscode.commands.registerCommand("zowe.addJobsSession", () => addZoweSession(jobsProvider));
        vscode.commands.registerCommand("zowe.setOwner", (node) => {
            setOwner(node, jobsProvider);
        });
        vscode.commands.registerCommand("zowe.setPrefix", (node) => {
            setPrefix(node, jobsProvider);
        });
        vscode.commands.registerCommand("zowe.removeJobsSession", (node) => jobsProvider.deleteSession(node));
        vscode.commands.registerCommand("zowe.downloadSpool", (job) => downloadSpool(job));
        vscode.commands.registerCommand("zowe.getJobJcl", (job) => {
            downloadJcl(job);
        });
        vscode.commands.registerCommand("zowe.setJobSpool", async (session, jobid) => {
            const sessionNode = jobsProvider.mSessionNodes.find((jobNode) => {
                return jobNode.label.trim() === session.trim();
            });
            sessionNode.dirty = true;
            jobsProvider.refresh();
            const jobs: IZoweJobTreeNode[] = await sessionNode.getChildren();
            const job: IZoweJobTreeNode = jobs.find((jobNode) => {
                return jobNode.job.jobid === jobid;
            });
            jobsProvider.setItem(theTreeView, job);
        });
        vscode.commands.registerCommand("zowe.jobs.search", (node) => jobsProvider.filterPrompt(node));
        vscode.commands.registerCommand("zowe.issueTsoCmd", async () => MvsCommandHandler.getInstance().issueMvsCommand());
        vscode.commands.registerCommand("zowe.issueMvsCmd", async (node, command) =>
            MvsCommandHandler.getInstance().issueMvsCommand(node.session, command));
        vscode.workspace.onDidChangeConfiguration(async (e) => {
            jobsProvider.onDidChangeConfiguration(e);
        });
        vscode.commands.registerCommand("zowe.jobs.addFavorite", async (node) => jobsProvider.addFavorite(node));
        vscode.commands.registerCommand("zowe.jobs.removeFavorite", async (node) => jobsProvider.removeFavorite(node));
        vscode.commands.registerCommand("zowe.jobs.saveSearch", async (node) => jobsProvider.saveSearch(node));
        vscode.commands.registerCommand("zowe.jobs.removeSearchFavorite", async (node) => jobsProvider.removeFavorite(node));
        const theTreeView = jobsProvider.getTreeView();
        context.subscriptions.push(theTreeView);
        if (!ISTHEIA) {
            theTreeView.onDidCollapseElement( async (e: { element: IZoweJobTreeNode; }) => {
                jobsProvider.flipState(e.element, false);
            });
            theTreeView.onDidExpandElement( async (e: { element: IZoweJobTreeNode; }) => {
                jobsProvider.flipState(e.element, true);
            });
        }
    }

    // return the Extension's API to other extensions that want to register their APIs.
    return ZoweExplorerApiRegister.getInstance();
}

/**
 * Defines all global variables
 * @param tempPath File path for temporary folder defined in preferences
 */
export function defineGlobals(tempPath: string | undefined) {
    tempPath !== "" && tempPath !== undefined ?
        ZOWETEMPFOLDER = path.join(tempPath, "temp") :
        ZOWETEMPFOLDER = path.join(__dirname, "..", "..", "resources", "temp");

    ZOWE_TMP_FOLDER = path.join(ZOWETEMPFOLDER, "tmp");
    USS_DIR = path.join(ZOWETEMPFOLDER, "_U_");
    DS_DIR = path.join(ZOWETEMPFOLDER, "_D_");
}

/**
 * function to check if imperative.json contains
 * information about security or not and then
 * Imports the neccesary security modules
 */
export function getSecurityModules(moduleName): NodeRequire | undefined {
    let imperativeIsSecure: boolean = false;
    try {
        const fileName = path.join(getZoweDir(), "settings", "imperative.json");
        let settings: any;
        if (fs.existsSync(fileName)) {
            settings = JSON.parse(fs.readFileSync(fileName).toString());
        }
        const value1 = settings?.overrides.CredentialManager;
        const value2 = settings?.overrides["credential-manager"];
        imperativeIsSecure = ((typeof value1 === "string") && (value1.length > 0)) ||
            ((typeof value2 === "string") && (value2.length > 0));
    } catch (error) {
        log.warn(localize("profile.init.read.imperative", "Unable to read imperative file. ") + error.message);
        vscode.window.showWarningMessage(error.message);
        return undefined;
    }
    if (imperativeIsSecure) {
        // Workaround for Theia issue (https://github.com/eclipse-theia/theia/issues/4935)
        const appRoot = ISTHEIA ? process.cwd() : vscode.env.appRoot;
        try {
            return require(`${appRoot}/node_modules/${moduleName}`);
        } catch (err) { /* Do nothing */ }
        try {
            return require(`${appRoot}/node_modules.asar/${moduleName}`);
        } catch (err) { /* Do nothing */ }
        vscode.window.showWarningMessage(localize("initialize.module.load",
            "Credentials not managed, unable to load security file: ") + moduleName);
    }
    return undefined;
}

/**
 * Function to retrieve the home directory. In the situation Imperative has
 * not initialized it we mock a default value.
 */
export function getZoweDir(): string {
    ImperativeConfig.instance.loadedConfig = {
        defaultHome: path.join(os.homedir(), ".zowe"),
        envVariablePrefix: "ZOWE"
    };
    return ImperativeConfig.instance.cliHome;
}

/**
 * Moves temp folder to user defined location in preferences
 * @param previousTempPath temp path settings value before updated by user
 * @param currentTempPath temp path settings value after updated by user
 */
export function moveTempFolder(previousTempPath: string, currentTempPath: string) {
    // Re-define globals with updated path
    defineGlobals(currentTempPath);

    if (previousTempPath === "") {
        previousTempPath = path.join(__dirname, "..", "..", "resources");
    }

    // Make certain that "temp" folder is cleared
    cleanTempDir();

    try {
        fs.mkdirSync(ZOWETEMPFOLDER);
        fs.mkdirSync(ZOWE_TMP_FOLDER);
        fs.mkdirSync(USS_DIR);
        fs.mkdirSync(DS_DIR);
    } catch (err) {
        log.error(localize("moveTempFolder.error", "Error encountered when creating temporary folder! ") + JSON.stringify(err));
        utils.errorHandling(err, null, localize("moveTempFolder.error", "Error encountered when creating temporary folder! ") + err.message);
    }
    const previousTemp = path.join(previousTempPath, "temp");
    try {
        // If source and destination path are same, exit
        if (previousTemp === ZOWETEMPFOLDER) {
            return;
        }

        // TODO: Possibly remove when supporting "Multiple Instances"
        // If a second instance has already moved the temp folder, exit
        // Ideally, `moveSync()` would alert user if path doesn't exist.
        // However when supporting "Multiple Instances", might not be possible.
        if (!fs.existsSync(previousTemp)) {
            return;
        }

        moveSync(previousTemp, ZOWETEMPFOLDER, { overwrite: true });
    } catch (err) {
        log.error("Error moving temporary folder! " + JSON.stringify(err));
        vscode.window.showErrorMessage(err.message);
    }
}

/**
 * Download all the spool content for the specified job.
 *
 * @param job The job to download the spool content from
 */
export async function downloadSpool(job: IZoweJobTreeNode){
    try {
        const dirUri = await vscode.window.showOpenDialog({
            openLabel: localize("downloadSpool.select", "Select"),
            canSelectFolders: true,
            canSelectFiles: false,
            canSelectMany: false
        });
        if (dirUri !== undefined) {
            ZoweExplorerApiRegister.getJesApi(job.getProfile()).downloadSpoolContent({
                jobid: job.job.jobid,
                jobname: job.job.jobname,
                outDir: dirUri[0].fsPath
            });
        }
    } catch (error) {
        await utils.errorHandling(error, null, error.message);
    }

}

export async function downloadJcl(job: Job) {
    try {
        const jobJcl = await ZoweExplorerApiRegister.getJesApi(job.getProfile()).getJclForJob(job.job);
        const jclDoc = await vscode.workspace.openTextDocument({language: "jcl", content: jobJcl});
        await vscode.window.showTextDocument(jclDoc);
    } catch (error) {
        await utils.errorHandling(error, null, error.message);
    }
}

/**
 * Switch the download type and redownload the file.
 *
 * @param node The file that is going to be downloaded
 * @param binary Whether the file should be downloaded as binary or not
 * @param ussFileProvider Our USSTree object
 */
export async function changeFileType(node: IZoweUSSTreeNode, binary: boolean, ussFileProvider: IZoweTree<IZoweUSSTreeNode>) {
    node.setBinary(binary);
    await node.openUSS(true, true, ussFileProvider);
    ussFileProvider.refresh();
}

/**
 * Submit the contents of the editor as JCL.
 *
 * @export
 * @param {DatasetTree} datasetProvider - our DatasetTree object
 */
export async function submitJcl(datasetProvider: IZoweTree<IZoweDatasetTreeNode>) {
    if (!vscode.window.activeTextEditor) {
        vscode.window.showErrorMessage(
            localize("submitJcl.noDocumentOpen", "No editor with a document that could be submitted as JCL is currently open."));
        return;
    }
    const doc = vscode.window.activeTextEditor.document;
    log.debug(localize("submitJcl.log.debug", "Submitting JCL in document ") + doc.fileName);
    // get session name
    const sessionregex = /\[(.*)(\])(?!.*\])/g;
    const regExp = sessionregex.exec(doc.fileName);
    const profiles = await Profiles.getInstance();
    let sessProfileName;
    if (regExp === null) {
        const allProfiles: IProfileLoaded[] = profiles.allProfiles;
        const profileNamesList = allProfiles.map((profile) => {
            return profile.name;
        });
        if (profileNamesList.length) {
            const quickPickOptions: vscode.QuickPickOptions = {
                placeHolder: localize("submitJcl.quickPickOption", "Select the Profile to use to submit the job"),
                ignoreFocusOut: true,
                canPickMany: false
            };
            sessProfileName = await vscode.window.showQuickPick(profileNamesList, quickPickOptions);
        } else {
            vscode.window.showInformationMessage(localize("submitJcl.noProfile", "No profiles available"));
        }
    } else {
        sessProfileName = regExp[1];
        if (sessProfileName.includes("[")) {
            // if submitting from favorites, sesName might be the favorite node, so extract further
            sessProfileName = sessionregex.exec(sessProfileName)[1];
        }
    }

    // get profile from session name
    let sessProfile: IProfileLoaded;
    const sesNode = (await datasetProvider.getChildren()).find((child) => child.label.trim() === sessProfileName);
    if (sesNode) {
        sessProfile = sesNode.getProfile();
    } else {
        // if submitting from favorites, a session might not exist for this node
        sessProfile = profiles.loadNamedProfile(sessProfileName);
    }
    if (sessProfile == null) {
        log.error(localize("submitJcl.log.error.nullSession", "Session for submitting JCL was null or undefined!"));
        return;
    }
    try {
        const job = await ZoweExplorerApiRegister.getJesApi(sessProfile).submitJcl(doc.getText());
        const args = [sessProfileName, job.jobid];
        const setJobCmd = `command:zowe.setJobSpool?${encodeURIComponent(JSON.stringify(args))}`;
        vscode.window.showInformationMessage(localize("submitJcl.jobSubmitted", "Job submitted ") + `[${job.jobid}](${setJobCmd})`);
    } catch (error) {
        await utils.errorHandling(error, sessProfileName, localize("submitJcl.jobSubmissionFailed", "Job submission failed\n") + error.message);
    }
}

/**
 * Submit the selected dataset member as a Job.
 *
 * @export
 * @param node The dataset member
 */
export async function submitMember(node: IZoweTreeNode) {
    const labelregex = /\[(.+)\]\: (.+)/g;
    let label;
    let sesName;
    let sessProfile;
    let regex;
    const profiles = await Profiles.getInstance();
    switch (node.getParent().contextValue) {
        case (FAVORITE_CONTEXT):
            regex = labelregex.exec(node.getLabel());
            sesName = regex[1];
            label = regex[2];
            sessProfile = profiles.loadNamedProfile(sesName);
            break;
        case (DS_PDS_CONTEXT + FAV_SUFFIX):
            regex = labelregex.exec(node.getParent().getLabel());
            sesName = regex[1];
            label = regex[2] + "(" + node.label.trim()+ ")";
            sessProfile = node.getParent().getProfile();
            break;
        case (DS_SESSION_CONTEXT):
            sesName = node.getParent().getLabel();
            label = node.label;
            sessProfile = node.getParent().getProfile();
            break;
        case (DS_PDS_CONTEXT):
            sesName = node.getParent().getParent().getLabel();
            label = node.getParent().getLabel() + "(" + node.label.trim()+ ")";
            sessProfile = node.getParent().getParent().getProfile();
            break;
        default:
            vscode.window.showErrorMessage(localize("submitMember.invalidNode", "submitMember() called from invalid node."));
            throw Error(localize("submitMember.error.invalidNode", "submitMember() called from invalid node."));
    }
    try {
        const job = await ZoweExplorerApiRegister.getJesApi(sessProfile).submitJob(label);
        const args = [sesName, job.jobid];
        const setJobCmd = `command:zowe.setJobSpool?${encodeURIComponent(JSON.stringify(args))}`;
        vscode.window.showInformationMessage(localize("submitMember.jobSubmitted", "Job submitted ") + `[${job.jobid}](${setJobCmd})`);
    } catch (error) {
        await utils.errorHandling(error, sesName, localize("submitMember.jobSubmissionFailed", "Job submission failed\n") + error.message);
    }
}

/**
 * Adds a new Profile to the provided treeview by clicking the 'Plus' button and
 * selecting which profile you would like to add from the drop-down that appears.
 * The profiles that are in the tree view already will not appear in the
 * drop-down.
 *
 * @export
 * @param {USSTree} zoweFileProvider - either the USS, MVS, JES tree
 */
export async function addZoweSession(zoweFileProvider: IZoweTree<IZoweDatasetTreeNode>) {

    const allProfiles = (await Profiles.getInstance()).allProfiles;
    const createNewProfile = "Create a New Connection to z/OS";
    let chosenProfile: string;

    // Get all profiles
    let profileNamesList = allProfiles.map((profile) => {
        return profile.name;
    });
    // Filter to list of the APIs available for current tree explorer
    profileNamesList = profileNamesList.filter((profileName) => {
        const profile = Profiles.getInstance().loadNamedProfile(profileName);
        if (zoweFileProvider instanceof USSTree) {
            const ussProfileTypes = ZoweExplorerApiRegister.getInstance().registeredUssApiTypes();
            return ussProfileTypes.includes(profile.type);
        }
        if (zoweFileProvider instanceof DatasetTree) {
            const mvsProfileTypes = ZoweExplorerApiRegister.getInstance().registeredMvsApiTypes();
            return mvsProfileTypes.includes(profile.type);
        }
        if (zoweFileProvider instanceof ZosJobsProvider) {
            const jesProfileTypes = ZoweExplorerApiRegister.getInstance().registeredJesApiTypes();
            return jesProfileTypes.includes(profile.type);
        }
    });
    if (profileNamesList) {
        profileNamesList = profileNamesList.filter((profileName) =>
            // Find all cases where a profile is not already displayed
            !zoweFileProvider.mSessionNodes.find((sessionNode) =>
                sessionNode.getProfileName() === profileName
            )
        );
    }
    const createPick = new utils.FilterDescriptor("\uFF0B " + createNewProfile);
    const items: vscode.QuickPickItem[] = profileNamesList.map((element) => new utils.FilterItem(element));
    const quickpick = vscode.window.createQuickPick();
    const placeholder = localize("addSession.quickPickOption",
        "Choose \"Create new...\" to define a new profile or select an existing profile to Add to the USS Explorer");

    if (ISTHEIA) {
        const options: vscode.QuickPickOptions = {
            placeHolder: placeholder
        };
        // get user selection
        const choice = (await vscode.window.showQuickPick([createPick, ...items], options));
        if (!choice) {
            vscode.window.showInformationMessage(localize("enterPattern.pattern", "No selection made."));
            return;
        }
        chosenProfile = choice === createPick ? "" : choice.label;
    } else {
        quickpick.items = [createPick, ...items];
        quickpick.placeholder = placeholder;
        quickpick.ignoreFocusOut = true;
        quickpick.show();
        const choice = await utils.resolveQuickPickHelper(quickpick);
        quickpick.hide();
        if (!choice) {
            vscode.window.showInformationMessage(localize("enterPattern.pattern", "No selection made."));
            return;
        }
        if (choice instanceof utils.FilterDescriptor) {
            chosenProfile = "";
        } else {
            chosenProfile = choice.label;
        }
    }

    if (chosenProfile === "") {
        let newprofile: any;
        let profileName: string;
        if (quickpick.value) {
            profileName = quickpick.value;
        }

        const options = {
            placeHolder: localize("createNewConnection.option.prompt.profileName.placeholder", "Connection Name"),
            prompt: localize("createNewConnection.option.prompt.profileName", "Enter a name for the connection"),
            value: profileName
        };
        profileName = await vscode.window.showInputBox(options);
        if (!profileName) {
            vscode.window.showInformationMessage(localize("createNewConnection.enterprofileName",
                "Profile Name was not supplied. Operation Cancelled"));
            return;
        }
        chosenProfile = profileName;
        log.debug(localize("addSession.log.debug.createNewProfile", "User created a new profile"));
        try {
            newprofile = await Profiles.getInstance().createNewConnection(chosenProfile);
        } catch (error) {
            await utils.errorHandling(error, chosenProfile, error.message);
        }
        if (newprofile) {
            try {
                await Profiles.getInstance().refresh();
            } catch (error) {
                await utils.errorHandling(error, newprofile, error.message);
            }
            await zoweFileProvider.addSession(newprofile);
            await zoweFileProvider.refresh();
        }
    } else if (chosenProfile) {
        log.debug(localize("addZoweSession.log.debug.selectProfile", "User selected profile ") + chosenProfile);
        await zoweFileProvider.addSession(chosenProfile);
    } else {
        log.debug(localize("addZoweSession.log.debug.cancelledSelection", "User cancelled profile selection"));
    }
}

/**
 * Creates a new file and uploads to the server
 * !!!!!!!!!!!!!!!!!!!!!!!!!!!!!!!!!!!!!!!!!!!!!!!!!!!
 * TODO: Consider changing configuration to allow "custom" data set specifications
 * !!!!!!!!!!!!!!!!!!!!!!!!!!!!!!!!!!!!!!!!!!!!!!!!!!!
 * @export
 * @param {IZoweDatasetTreeNode} node - Desired Zowe session
 * @param {DatasetTree} datasetProvider - the tree which contains the nodes
 */
export async function createFile(node: IZoweDatasetTreeNode, datasetProvider: IZoweTree<IZoweDatasetTreeNode>) {
    const quickPickOptions: vscode.QuickPickOptions = {
        placeHolder: localize("createFile.quickPickOption.dataSetType", "Type of Data Set to be Created"),
        ignoreFocusOut: true,
        canPickMany: false
    };
    const types = [
        localize("createFile.dataSetBinary", "Data Set Binary"),
        localize("createFile.dataSetC", "Data Set C"),
        localize("createFile.dataSetClassic", "Data Set Classic"),
        localize("createFile.dataSetPartitioned", "Data Set Partitioned"),
        localize("createFile.dataSetSequential", "Data Set Sequential")
    ];
    let sesNamePrompt: string;
    if (node.contextValue.endsWith(FAV_SUFFIX)) {
        sesNamePrompt = node.label.substring(1, node.label.indexOf("]"));
    } else {
        sesNamePrompt = node.label;
    }

    if ((!node.getSession().ISession.user) || (!node.getSession().ISession.password)) {
        try {
            const values = await Profiles.getInstance().promptCredentials(sesNamePrompt);
            if (values !== undefined) {
                usrNme = values[0];
                passWrd = values[1];
                baseEncd = values[2];
            }
        } catch (error) {
            await utils.errorHandling(error, node.getProfileName(), error.message);
        }
        if (usrNme !== undefined && passWrd !== undefined && baseEncd !== undefined) {
            node.getSession().ISession.user = usrNme;
            node.getSession().ISession.password = passWrd;
            node.getSession().ISession.base64EncodedAuth = baseEncd;
            validProfile = 0;
        } else {
            return;
        }
        await datasetProvider.refreshElement(node);
        await datasetProvider.refresh();
    } else {
        validProfile = 0;
    }
    if (validProfile === 0) {
        // get data set type
        const type = await vscode.window.showQuickPick(types, quickPickOptions);
        if (type == null) {
            log.debug(localize("createFile.log.debug.noValidTypeSelected", "No valid data type selected"));
            return;
        } else {
            log.debug(localize("createFile.log.debug.creatingNewDataSet", "Creating new data set"));
        }

        let typeEnum;
        let createOptions;
        switch (type) {
            case localize("createFile.dataSetBinary", "Data Set Binary"):
                typeEnum = zowe.CreateDataSetTypeEnum.DATA_SET_BINARY;
                createOptions = vscode.workspace.getConfiguration("Zowe-Default-Datasets-Binary");
                break;
            case localize("createFile.dataSetC", "Data Set C"):
                typeEnum = zowe.CreateDataSetTypeEnum.DATA_SET_C;
                createOptions = vscode.workspace.getConfiguration("Zowe-Default-Datasets-C");
                break;
            case localize("createFile.dataSetClassic", "Data Set Classic"):
                typeEnum = zowe.CreateDataSetTypeEnum.DATA_SET_CLASSIC;
                createOptions = vscode.workspace.getConfiguration("Zowe-Default-Datasets-Classic");
                break;
            case localize("createFile.dataSetPartitioned", "Data Set Partitioned"):
                typeEnum = zowe.CreateDataSetTypeEnum.DATA_SET_PARTITIONED;
                createOptions = vscode.workspace.getConfiguration("Zowe-Default-Datasets-PDS");
                break;
            case localize("createFile.dataSetSequential", "Data Set Sequential"):
                typeEnum = zowe.CreateDataSetTypeEnum.DATA_SET_SEQUENTIAL;
                createOptions = vscode.workspace.getConfiguration("Zowe-Default-Datasets-PS");
                break;
        }

        // get name of data set
        let name = await vscode.window.showInputBox({placeHolder: localize("dataset.name", "Name of Data Set")});
        name = name.toUpperCase();

        try {
            await ZoweExplorerApiRegister.getMvsApi(node.getProfile()).createDataSet(typeEnum, name, createOptions);
            node.dirty = true;

            // Store previous filters (before refreshing)
            const currChildren = await node.getChildren();
            let theFilter = datasetProvider.getHistory()[0] || null;

            // Check if filter is currently applied
            if (currChildren[0].contextValue !== "information" && theFilter) {
                const currentFilters = theFilter.split(",");

                // Check if current filter includes the new node
                const matchedFilters = currentFilters.filter((filter) => {
                    const regex = new RegExp(filter.trim().replace(`*`, "") + "(.*)$");
                    return regex.test(name);
                });

                if (matchedFilters.length === 0) {
                    // remove the last segement with a dot of the name for the new filter
                    const newFilterBase = name.replace(/\.(?:.(?!\.))+$/, "");
                    theFilter = `${theFilter},${newFilterBase}.*`;
                    datasetProvider.addHistory(theFilter);
                }
            } else {
                // No filter is currently applied
                theFilter = name;
                datasetProvider.addHistory(theFilter);
            }

            datasetProvider.refresh();

            // Show newly-created data set in expanded tree view
            if (name) {
                node.label = `${node.label} `;
                node.label = node.label.trim();
                node.tooltip = node.pattern = theFilter.toUpperCase();
                node.collapsibleState = vscode.TreeItemCollapsibleState.Expanded;
                const icon = getIconByNode(node);
                if (icon) {
                    node.iconPath = icon.path;
                }
                node.dirty = true;

                const newNode = await node.getChildren().then((children) => children.find((child) => child.label === name));
                datasetProvider.getTreeView().reveal(newNode, {select: true});
            }
        } catch (err) {
            log.error(localize("createDataSet.error", "Error encountered when creating data set! ") + JSON.stringify(err));
            await utils.errorHandling(err, node.getProfileName(), localize("createDataSet.error", "Error encountered when creating data set! ") +
                err.message);
            throw (err);
        }
    }
}

/**
 * Creates a PDS member
 *
 * @export
 * @param {IZoweDatasetTreeNode} parent - The parent Node
 * @param {DatasetTree} datasetProvider - the tree which contains the nodes
 */
export async function createMember(parent: IZoweDatasetTreeNode, datasetProvider: IZoweTree<IZoweDatasetTreeNode>) {
    const name = await vscode.window.showInputBox({ placeHolder: localize("createMember.inputBox", "Name of Member") });
    log.debug(localize("createMember.log.debug.createNewDataSet", "creating new data set member of name ") + name);
    if (name) {
        let label = parent.label.trim();
        if (parent.contextValue === DS_PDS_CONTEXT + FAV_SUFFIX) {
            label = parent.label.substring(parent.label.indexOf(":") + 2); // TODO MISSED TESTING
        }

        try {
            await ZoweExplorerApiRegister.getMvsApi(parent.getProfile()).createDataSetMember(label + "(" + name + ")");
        } catch (err) {
            log.error(localize("createMember.log.error", "Error encountered when creating member! ") + JSON.stringify(err));
            await utils.errorHandling(err, label, localize("createMember.error", "Unable to create member: ") + err.message);
            throw (err);
        }
        parent.dirty = true;
        datasetProvider.refreshElement(parent);
        openPS(
            new ZoweDatasetNode(name, vscode.TreeItemCollapsibleState.None, parent, null, undefined, undefined, parent.getProfile()),
            true, datasetProvider);
        datasetProvider.refresh();
    }
}


/**
 * Shows data set attributes in a new text editor
 *
 * @export
 * @param {IZoweDatasetTreeNode} parent - The parent Node
 * @param {DatasetTree} datasetProvider - the tree which contains the nodes
 */
export async function showDSAttributes(parent: IZoweDatasetTreeNode, datasetProvider: IZoweTree<IZoweDatasetTreeNode>) {

    let label = parent.label.trim();
    if (parent.contextValue === DS_PDS_CONTEXT + FAV_SUFFIX || parent.contextValue === DS_DS_CONTEXT + FAV_SUFFIX) {
        label = parent.label.trim().substring(parent.label.trim().indexOf(":") + 2);
    }

    log.debug(localize("showDSAttributes.debug", "showing attributes of data set ") + label);
    let attributes: any;
    try {
        attributes = await ZoweExplorerApiRegister.getMvsApi(parent.getProfile()).dataSet(label, { attributes: true });
        attributes = attributes.apiResponse.items;
        attributes = attributes.filter((dataSet) => {
            return dataSet.dsname.toUpperCase() === label.toUpperCase();
        });
        if (attributes.length === 0) {
            throw new Error(localize("showDSAttributes.lengthError", "No matching data set names found for query: ") + label);
        }
    } catch (err) {
        log.error(localize("showDSAttributes.log.error", "Error encountered when listing attributes! ") + JSON.stringify(err));
        await utils.errorHandling(err, parent.getProfileName(), localize("showDSAttributes.error", "Unable to list attributes: ") + err.message);
        throw (err);
    }

    // shouldn't be possible for there to be two cataloged data sets with the same name,
    // but just in case we'll display all of the results
    // if there's only one result (which there should be), we will just pass in attributes[0]
    // so that prettyJson doesn't display the attributes as an array with a hyphen character
    const attributesText = TextUtils.prettyJson(attributes.length > 1 ? attributes : attributes[0], undefined, false);
    // const attributesFilePath = path.join(ZOWETEMPFOLDER, label + ".yaml");
    // fs.writeFileSync(attributesFilePath, attributesText);
    // const document = await vscode.workspace.openTextDocument(attributesFilePath);
    // await vscode.window.showTextDocument(document);
    const attributesMessage = localize("attributes.title", "Attributes");
    const webviewHTML = `<!DOCTYPE html>
    <html lang="en">
    <head>
        <meta charset="UTF-8">
        <title>${label} "${attributesMessage}"</title>
    </head>
    <body>
     ${attributesText.replace(/\n/g, "</br>")}
    </body>
    </html>`;
    const column = vscode.window.activeTextEditor
        ? vscode.window.activeTextEditor.viewColumn
        : undefined;
    const panel: vscode.WebviewPanel = vscode.window.createWebviewPanel(
        "zowe",
        label + " " + localize("attributes.title", "Attributes"),
        column || 1,
        {}
    );
    panel.webview.html = webviewHTML;

}

/**
 * Rename data sets
 *
 * @export
 * @param {IZoweDatasetTreeNode} node - The node
 * @param {DatasetTree} datasetProvider - the tree which contains the nodes
 */
export async function renameDataSet(node: IZoweDatasetTreeNode, datasetProvider: IZoweTree<IZoweDatasetTreeNode>) {
    let beforeDataSetName = node.label.trim();
    let favPrefix;
    let isFavourite;

    if (node.contextValue.includes(FAV_SUFFIX)) {
        isFavourite = true;
        favPrefix = node.label.substring(0, node.label.indexOf(":") + 2);
        beforeDataSetName = node.label.substring(node.label.indexOf(":") + 2);
    }
    const afterDataSetName = await vscode.window.showInputBox({value: beforeDataSetName});
    const beforeFullPath = getDocumentFilePath(node.getLabel(), node);
    const closedOpenedInstance = await closeOpenedTextFile(beforeFullPath);

    log.debug(localize("renameDataSet.log.debug", "Renaming data set ") + afterDataSetName);
    if (afterDataSetName) {
        try {
            await ZoweExplorerApiRegister.getMvsApi(node.getProfile()).renameDataSet(beforeDataSetName, afterDataSetName);
            node.label = favPrefix ? `${favPrefix}${afterDataSetName}` : afterDataSetName;
        } catch (err) {
            log.error(localize("renameDataSet.log.error", "Error encountered when renaming data set! ") + JSON.stringify(err));
            await utils.errorHandling(err, favPrefix, localize("renameDataSet.error", "Unable to rename data set: ") + err.message);
            throw err;
        }
        if (isFavourite) {
            const profile = favPrefix.substring(1, favPrefix.indexOf("]"));
            datasetProvider.renameNode(profile, beforeDataSetName, afterDataSetName);
        } else {
            const temp = node.label;
            node.label = "[" + node.getSessionNode().label.trim() + "]: " + beforeDataSetName;
            datasetProvider.renameFavorite(node, afterDataSetName);
            node.label = temp;
        }

        datasetProvider.refreshElement(node);
        datasetProvider.updateFavorites();

        if (fs.existsSync(beforeFullPath)) {
            fs.unlinkSync(beforeFullPath);
        }

        if (closedOpenedInstance) {
            vscode.commands.executeCommand("zowe.ZoweNode.openPS", node);
        }
    }
}

function getProfileAndDataSetName(node: IZoweNodeType) {
    let profileName;
    let dataSetName;
    if (node.contextValue.includes(FAV_SUFFIX)) {
        profileName = node.label.substring(1, node.label.indexOf("]"));
        dataSetName = node.label.substring(node.label.indexOf(":") + 2);
    } else {
        profileName = node.getParent().getLabel();
        dataSetName = node.label.trim();
    }

    return {profileName, dataSetName};
}

function getNodeLabels(node: IZoweNodeType) {
    if (node.contextValue.includes(DS_MEMBER_CONTEXT)) {
        return { ...getProfileAndDataSetName(node.getParent()), memberName: node.getLabel()};
    } else {
        return getProfileAndDataSetName(node);
    }
}

/**
 * Copy data sets
 *
 * @export
 * @param {IZoweNodeType} node - The node to copy
 */
export async function copyDataSet(node: IZoweNodeType) {
    return vscode.env.clipboard.writeText(JSON.stringify(getNodeLabels(node)));
}

/**
 * Migrate data sets
 *
 * @export
 * @param {IZoweDatasetTreeNode} node - The node to paste to
 */
export async function hMigrateDataSet(node: ZoweDatasetNode) {
    const { dataSetName } = getNodeLabels(node);
    vscode.window.showInformationMessage(localize("hMigrate.requestSent1", "Migration of dataset: ") + dataSetName +
    localize("hMigrate.requestSent2", " requested."));
    return ZoweExplorerApiRegister.getMvsApi(node.getProfile()).hMigrateDataSet(dataSetName);
}

/**
 * Paste data sets
 *
 * @export
 * @param {ZoweNode} node - The node to paste to
 * @param {DatasetTree} datasetProvider - the tree which contains the nodes
 */
export async function pasteDataSet(node: IZoweDatasetTreeNode, datasetProvider: IZoweTree<IZoweDatasetTreeNode>) {
    const { profileName, dataSetName } = getNodeLabels(node);
    let memberName;
    let beforeDataSetName;
    let beforeProfileName;
    let beforeMemberName;

    if (node.contextValue.includes(DS_PDS_CONTEXT)) {
        memberName = await vscode.window.showInputBox({placeHolder: localize("renameDataSet.name", "Name of Data Set Member")});
        if (!memberName) {
            return;
        }
    }

    try {
        ({
            dataSetName: beforeDataSetName,
            memberName: beforeMemberName,
            profileName: beforeProfileName,
        } = JSON.parse(await vscode.env.clipboard.readText()));
    } catch (err) {
        throw Error("Invalid clipboard. Copy from data set first");
    }

    if (beforeProfileName === profileName) {
        if (memberName) {
            try {
                await ZoweExplorerApiRegister.getMvsApi(node.getProfile()).getContents(`${dataSetName}(${memberName})`, {
                    file: path.join(ZOWE_TMP_FOLDER, getProfile(node), `${dataSetName}(${memberName})`)
                });
                throw Error(`${dataSetName}(${memberName}) already exists. You cannot replace a member`);
            } catch (err) {
                if (!err.message.includes("Member not found")) {
                    throw err;
                }
            }
        }
        await ZoweExplorerApiRegister.getMvsApi(node.getProfile()).copyDataSetMember(
            { dataSetName: beforeDataSetName, memberName: beforeMemberName },
            { dataSetName, memberName }
        );

        if (memberName) {
            datasetProvider.refreshElement(node);
            let node2;
            if (node.contextValue.includes(FAV_SUFFIX)) {
                node2 = datasetProvider.findNonFavoritedNode(node);
            } else {
                node2 = datasetProvider.findFavoritedNode(node);
            }
            if (node2) {
                datasetProvider.refreshElement(node2);
            }
        } else {
            refreshPS(node);
        }
    }
}

/**
 * Rename data set members
 *
 * @export
 * @param {IZoweTreeNode} node - The node
 * @param {DatasetTree} datasetProvider - the tree which contains the nodes
 */
export async function renameDataSetMember(node: IZoweTreeNode, datasetProvider: IZoweTree<IZoweDatasetTreeNode>) {
    const beforeMemberName = node.label.trim();
    let dataSetName;
    let profileLabel;

    if (node.getParent().contextValue.includes(FAV_SUFFIX)) {
        profileLabel = node.getParent().getLabel().substring(0, node.getParent().getLabel().indexOf(":") + 2);
        dataSetName = node.getParent().getLabel().substring(node.getParent().getLabel().indexOf(":") + 2);
    } else {
        dataSetName = node.getParent().getLabel();
    }
    const afterMemberName = await vscode.window.showInputBox({value: beforeMemberName});
    const beforeFullPath = getDocumentFilePath(`${node.getParent().getLabel()}(${node.getLabel()})`, node);
    const closedOpenedInstance = await closeOpenedTextFile(beforeFullPath);

    log.debug(localize("renameDataSet.log.debug", "Renaming data set ") + afterMemberName);
    if (afterMemberName) {
        try {
            await ZoweExplorerApiRegister.getMvsApi(node.getProfile()).renameDataSetMember(dataSetName, beforeMemberName, afterMemberName);
            node.label = profileLabel ? `${profileLabel}${afterMemberName}` : afterMemberName;
        } catch (err) {
            log.error(localize("renameDataSet.log.error", "Error encountered when renaming data set! ") + JSON.stringify(err));
            await utils.errorHandling(err, profileLabel, localize("renameDataSet.error", "Unable to rename data set: ") + err.message);
            throw err;
        }
        if (node.getParent().contextValue.includes(FAV_SUFFIX)) {
            const nonFavoritedParent = datasetProvider.findNonFavoritedNode(node.getParent());
            if (nonFavoritedParent) {
                const nonFavoritedMember = nonFavoritedParent.children.find((child) => child.label === beforeMemberName);
                if (nonFavoritedMember) {
                    nonFavoritedMember.label = afterMemberName;
                    datasetProvider.refreshElement(nonFavoritedParent);
                }
            }
        } else {
            const favoritedParent = datasetProvider.findFavoritedNode(node.getParent());
            if (favoritedParent) {
                const favoritedMember = favoritedParent.children.find((child) => child.label === beforeMemberName);
                if (favoritedMember) {
                    favoritedMember.label = afterMemberName;
                    datasetProvider.refreshElement(favoritedParent);
                }
            }
        }
        datasetProvider.refreshElement(node.getParent());

        if (fs.existsSync(beforeFullPath)) {
            fs.unlinkSync(beforeFullPath);
        }

        if (closedOpenedInstance) {
            vscode.commands.executeCommand("zowe.ZoweNode.openPS", node);
        }
    }
}

/**
 * Recursively deletes directory
 *
 * @param directory path to directory to be deleted
 */
export function cleanDir(directory) {
    if (!fs.existsSync(directory)) {
        return;
    }
    fs.readdirSync(directory).forEach((file) => {
        const fullpath = path.join(directory, file);
        const lstat = fs.lstatSync(fullpath);
        if (lstat.isFile()) {
            fs.unlinkSync(fullpath);
        } else {
            cleanDir(fullpath);
        }
    });
    fs.rmdirSync(directory);
}

/**
 * Cleans up local temp directory
 *
 * @export
 */
export async function cleanTempDir() {
    // logger hasn't necessarily been initialized yet, don't use the `log` in this function
    if (!fs.existsSync(ZOWETEMPFOLDER)) {
        return;
    }
    try {
        cleanDir(ZOWETEMPFOLDER);
    } catch (err) {
        vscode.window.showErrorMessage(localize("deactivate.error", "Unable to delete temporary folder. ") + err);
    }
}

/**
 * Called by VSCode on shutdown
 *
 * @export
 */
export async function deactivate() {
    await cleanTempDir();
}

/**
 * Deletes a dataset
 *
 * @export
 * @param {IZoweTreeNode} node - The node to be deleted
 * @param {IZoweTree<IZoweDatasetTreeNode>} datasetProvider - the tree which contains the nodes
 */
export async function deleteDataset(node: IZoweTreeNode, datasetProvider: IZoweTree<IZoweDatasetTreeNode>) {
    log.debug(localize("deleteDataset.log.debug", "Deleting data set ") + node.label);
    const quickPickOptions: vscode.QuickPickOptions = {
        placeHolder: localize("deleteDataset.quickPickOption", "Are you sure you want to delete ") + node.label,
        ignoreFocusOut: true,
        canPickMany: false
    };
    // confirm that the user really wants to delete
    if (await vscode.window.showQuickPick([localize("deleteDataset.showQuickPick.yes", "Yes"),
        localize("deleteDataset.showQuickPick.no", "No")], quickPickOptions) !== localize("deleteDataset.showQuickPick.yes", "Yes")) {
        log.debug(localize("deleteDataset.showQuickPick.log.debug", "User picked no. Cancelling delete of data set"));
        return;
    }

    let label = "";
    let fav = false;
    try {
        switch (node.getParent().contextValue) {
            case (FAVORITE_CONTEXT):
                label = node.label.substring(node.label.indexOf(":") + 1).trim();
                fav = true;
                break;
            case (DS_PDS_CONTEXT + FAV_SUFFIX):
                label = node.getParent().getLabel().substring(node.getParent().getLabel().indexOf(":") + 1).trim() + "(" + node.getLabel()+ ")";
                fav = true;
                break;
            case (DS_SESSION_CONTEXT):
                label = node.getLabel();
                break;
            case (DS_PDS_CONTEXT):
                label = node.getParent().getLabel()+ "(" + node.getLabel()+ ")";
                break;
            default:
                throw Error(localize("deleteDataSet.invalidNode.error", "deleteDataSet() called from invalid node."));
        }
        await ZoweExplorerApiRegister.getMvsApi(node.getProfile()).deleteDataSet(label);
    } catch (err) {
        log.error(localize("deleteDataSet.delete.log.error", "Error encountered when deleting data set! ") + JSON.stringify(err));
        if (err.message.includes(localize("deleteDataSet.error.notFound", "not found"))) {
            vscode.window.showInformationMessage(localize("deleteDataSet.notFound.error1", "Unable to find file: ") + label +
                localize("deleteDataSet.notFound.error2", " was probably already deleted."));
        } else {
            await utils.errorHandling(err, node.getProfileName(), err.message);
        }
        throw err;
    }

    // remove node from tree
    if (fav) {
        datasetProvider.mSessionNodes.forEach((ses) => {
            if (node.label.substring(node.label.indexOf("[") + 1, node.label.indexOf("]")) === ses.label.trim()||
                node.getParent().getLabel().substring(node.getParent().getLabel().indexOf("["),
                        node.getParent().getLabel().indexOf("]")) === ses.label) {
                ses.dirty = true;
            }
        });
        datasetProvider.removeFavorite(node);
    } else {
        node.getSessionNode().dirty = true;
        const temp = node.label;
        node.label = "[" + node.getSessionNode().label.trim() + "]: " + node.label;
        datasetProvider.removeFavorite(node);
        node.label = temp;
    }

    // refresh Tree View & favorites
    if (node.getParent() && node.getParent().contextValue !== DS_SESSION_CONTEXT) {
        datasetProvider.refreshElement(node.getParent());
        if (node.getParent().contextValue.includes(FAV_SUFFIX) || node.getParent().contextValue === FAVORITE_CONTEXT) {
            const nonFavNode = datasetProvider.findNonFavoritedNode(node.getParent());
            if (nonFavNode) { datasetProvider.refreshElement(nonFavNode); }
        } else {
            const favNode = datasetProvider.findFavoritedNode(node.getParent());
            if (favNode) { datasetProvider.refreshElement(favNode); }
        }
    } else {
        datasetProvider.refresh();
    }

    // remove local copy of file
    const fileName = getDocumentFilePath(label, node);
    try {
        if (fs.existsSync(fileName)) {
            fs.unlinkSync(fileName);
        }
    } catch (err) {
        // do nothing
    }
}

/**
 * Prompts the user for a pattern, and populates the [TreeView]{@link vscode.TreeView} based on the pattern
 *
 * @param {IZoweDatasetTreeNode} node - The session node
 * @param {DatasetTree} datasetProvider - Current DatasetTree used to populate the TreeView
 * @returns {Promise<void>}
 */
export async function enterPattern(node: IZoweDatasetTreeNode, datasetProvider: DatasetTree) {
    if (log) {
        log.debug(localize("enterPattern.log.debug.prompt", "Prompting the user for a data set pattern"));
    }
    let pattern: string;
    if (node.contextValue === DS_SESSION_CONTEXT) {
        // manually entering a search
        const options: vscode.InputBoxOptions = {
            prompt: localize("enterPattern.options.prompt", "Search data sets by entering patterns: use a comma to separate multiple patterns"),
            value: node.pattern
        };
        // get user input
        pattern = await vscode.window.showInputBox(options);
        if (!pattern) {
            vscode.window.showInformationMessage(localize("enterPattern.pattern", "You must enter a pattern."));
            return;
        }
    } else {
        // executing search from saved search in favorites
        pattern = node.label.trim().substring(node.label.trim().indexOf(":") + 2);
        const session = node.label.trim().substring(node.label.trim().indexOf("[") + 1, node.label.trim().indexOf("]"));
        await datasetProvider.addSession(session);
        node = datasetProvider.mSessionNodes.find((tempNode) => tempNode.label.trim() === session);
    }

    // update the treeview with the new pattern
    // TODO figure out why a label change is needed to refresh the treeview,
    // instead of changing the collapsible state
    // change label so the treeview updates
    node.label = node.label.trim() + " ";
    node.label.trim();
    node.tooltip = node.pattern = pattern.toUpperCase();
    node.collapsibleState = vscode.TreeItemCollapsibleState.Expanded;
    node.dirty = true;
    const icon = getIconByNode(node);
    if (icon) {
        node.iconPath = icon.path;
    }
    datasetProvider.addHistory(node.pattern);
}

/**
 * Returns the profile for the specified node
 *
 * @export
 * @param {IZoweTreeNode} node
 */
export function getProfile(node: IZoweTreeNode) {
    let profile = node.getSessionNode().label.trim();
    // if this is a favorite node, further extraction is necessary
    if (profile.includes("[")) {
        profile = profile.substring(profile.indexOf("[") + 1, profile.indexOf("]"));
    }
    return profile;
}

/**
 * Returns the profile for the specified node
 *
 * @export
 * @param {ZoweUSSNode} node
 */
export function getUSSProfile(node: IZoweUSSTreeNode) {
    return node.getSessionNode().getProfileName();
}

/**
 * Append a suffix on a ds file so it can be interpretted with syntax highlighter
 *
 * Rules of mapping:
 *  1. Start with LLQ and work backwards as it is at this end usually
 *   the language is specified
 *  2. Dont do this for the top level HLQ
 */
function appendSuffix(label: string): string {
    const limit = 5;
    const bracket = label.indexOf("(");
    const split = (bracket > -1) ? label.substr(0, bracket).split(".", limit) : label.split(".", limit);
    for (let i = split.length - 1; i > 0; i--) {
        if (["JCL", "CNTL"].includes(split[i])) {
            return label.concat(".jcl");
        }
        if (["COBOL", "CBL", "COB", "SCBL"].includes(split[i])) {
            return label.concat(".cbl");
        }
        if (["COPYBOOK", "COPY", "CPY", "COBCOPY"].includes(split[i])) {
            return label.concat(".cpy");
        }
        if (["INC", "INCLUDE", "PLINC"].includes(split[i])) {
            return label.concat(".inc");
        }
        if (["PLI", "PL1", "PLX", "PCX"].includes(split[i])) {
            return label.concat(".pli");
        }
        if (["SH", "SHELL"].includes(split[i])) {
            return label.concat(".sh");
        }
        if (["REXX", "REXEC", "EXEC"].includes(split[i])) {
            return label.concat(".rexx");
        }
        if (split[i] === "XML") {
            return label.concat(".xml");
        }
        if (split[i] === "ASM" || split[i].indexOf("ASSEMBL") > -1) {
            return label.concat(".asm");
        }
        if (split[i] === "LOG" || split[i].indexOf("SPFLOG") > -1) {
            return label.concat(".log");
        }
    }
    return label;
}

/**
 * Returns the file path for the IZoweTreeNode
 *
 * @export
 * @param {string} label - If node is a member, label includes the name of the PDS
 * @param {IZoweDatasetTreeNode} node
 */
export function getDocumentFilePath(label: string, node: IZoweTreeNode) {
    return path.join(DS_DIR, "/" + getProfile(node) + "/" + appendSuffix(label) );
}

/**
 * Downloads and displays a PS in a text editor view
 *
 * @param {IZoweDatasetTreeNode} node
 */
export async function openPS(node: IZoweDatasetTreeNode, previewMember: boolean, datasetProvider?: IZoweTree<IZoweDatasetTreeNode>) {
    let sesNamePrompt: string;
    if (node.contextValue.endsWith(FAV_SUFFIX)) {
        sesNamePrompt = node.getLabel().substring(1, node.getLabel().indexOf("]"));
    } else {
        sesNamePrompt = node.getLabel();
    }
    if ((!node.getSession().ISession.user) || (!node.getSession().ISession.password)) {
        try {
            const values = await Profiles.getInstance().promptCredentials(sesNamePrompt);
            if (values !== undefined) {
                usrNme = values[0];
                passWrd = values[1];
                baseEncd = values[2];
            }
        } catch (error) {
            await utils.errorHandling(error, node.getProfileName(), error.message);
        }
        if (usrNme !== undefined && passWrd !== undefined && baseEncd !== undefined) {
            node.getSession().ISession.user = usrNme;
            node.getSession().ISession.password = passWrd;
            node.getSession().ISession.base64EncodedAuth = baseEncd;
            validProfile = 0;
        } else {
            return;
        }
        await datasetProvider.refreshElement(node);
        await datasetProvider.refresh();
    } else {
        validProfile = 0;
    }
    if (validProfile === 0) {
        try {
            let label: string;
            switch (node.getParent().contextValue) {
                case (FAVORITE_CONTEXT):
                    label = node.label.substring(node.label.indexOf(":") + 1).trim();
                    break;
                case (DS_PDS_CONTEXT + FAV_SUFFIX):
                    label = node.getParent().getLabel().substring(node.getParent().getLabel().indexOf(":") + 1).trim() + "(" + node.getLabel()+ ")";
                    break;
                case (DS_SESSION_CONTEXT):
                    label = node.label.trim();
                    break;
                case (DS_PDS_CONTEXT):
                    label = node.getParent().getLabel().trim() + "(" + node.getLabel()+ ")";
                    break;
                default:
                    vscode.window.showErrorMessage(localize("openPS.invalidNode", "openPS() called from invalid node."));
                    throw Error(localize("openPS.error.invalidNode", "openPS() called from invalid node."));
            }
            log.debug(localize("openPS.log.debug.openDataSet", "opening physical sequential data set from label ") + label);
            // if local copy exists, open that instead of pulling from mainframe
            const documentFilePath = getDocumentFilePath(label, node);
            if (!fs.existsSync(documentFilePath)) {
                const response = await vscode.window.withProgress({
                    location: vscode.ProgressLocation.Notification,
                    title: "Opening data set..."
                }, function downloadDataset() {
                    return ZoweExplorerApiRegister.getMvsApi(node.getProfile()).getContents(label, {
                        file: documentFilePath,
                        returnEtag: true
                    });
                });
                node.setEtag(response.apiResponse.etag);
            }
            const document = await vscode.workspace.openTextDocument(getDocumentFilePath(label, node));
            if (previewMember === true) {
                await vscode.window.showTextDocument(document);
            } else {
                await vscode.window.showTextDocument(document, {preview: false});
            }
        } catch (err) {
            log.error(localize("openPS.log.error.openDataSet", "Error encountered when opening data set! ") + JSON.stringify(err));
            await utils.errorHandling(err, node.getProfileName(), err.message);
            throw (err);
        }
    }
}

/**
 * Refreshes the passed node with current mainframe data
 *
 * @param {IZoweDatasetTreeNode} node - The node which represents the dataset
 */
export async function refreshPS(node: IZoweDatasetTreeNode) {
    let label;
    try {
        switch (node.getParent().contextValue) {
            case (FAVORITE_CONTEXT):
                label = node.label.substring(node.label.indexOf(":") + 1).trim();
                break;
            case (DS_PDS_CONTEXT + FAV_SUFFIX):
                label = node.getParent().getLabel().substring(node.getParent().getLabel().indexOf(":") + 1).trim() + "(" + node.getLabel()+ ")";
                break;
            case (DS_SESSION_CONTEXT):
                label = node.label.trim();
                break;
            case (DS_PDS_CONTEXT):
                label = node.getParent().getLabel() + "(" + node.getLabel() + ")";
                break;
            default:
                throw Error(localize("refreshPS.error.invalidNode", "refreshPS() called from invalid node."));
        }
        const documentFilePath = getDocumentFilePath(label, node);
        const response = await ZoweExplorerApiRegister.getMvsApi(node.getProfile()).getContents(label, {
            file: documentFilePath,
            returnEtag: true
        });
        node.setEtag(response.apiResponse.etag);

        const document = await vscode.workspace.openTextDocument(documentFilePath);
        vscode.window.showTextDocument(document);
        // if there are unsaved changes, vscode won't automatically display the updates, so close and reopen
        if (document.isDirty) {
            await vscode.commands.executeCommand("workbench.action.closeActiveEditor");
            vscode.window.showTextDocument(document);
        }
    } catch (err) {
        log.error(localize("refreshPS.log.error.refresh", "Error encountered when refreshing data set view: ") + JSON.stringify(err));
        if (err.message.includes(localize("refreshPS.error.notFound", "not found"))) {
            vscode.window.showInformationMessage(localize("refreshPS.file1", "Unable to find file: ") + label +
                localize("refreshPS.file2", " was probably deleted."));
        } else {
            await utils.errorHandling(err, node.getProfileName(), err.message);
        }
    }
}

export async function refreshUSSInTree(node: IZoweUSSTreeNode, ussFileProvider: IZoweTree<IZoweUSSTreeNode>) {
    await ussFileProvider.refreshElement(node);
}

function checkForAddedSuffix(filename: string): boolean {
    // identify how close to the end of the string the last . is
    const dotPos = filename.length - (1 + filename.lastIndexOf("."));
    // tslint:disable-next-line: no-magic-numbers
    return ((dotPos >= 2 && dotPos <= 4) && // if the last characters are 2 to 4 long and lower case it has been added
        ((filename.substring(filename.length - dotPos) === filename.substring(filename.length - dotPos).toLowerCase())));

}

/**
 * Uploads the file to the mainframe
 *
 * @export
 * @param {vscode.TextDocument} doc - TextDocument that is being saved
 */
export async function saveFile(doc: vscode.TextDocument, datasetProvider: IZoweTree<IZoweDatasetTreeNode>) {
    // Check if file is a data set, instead of some other file
    log.debug(localize("saveFile.log.debug.request", "requested to save data set: ") + doc.fileName);
    const docPath = path.join(doc.fileName, "..");
    log.debug("requested to save data set: " + doc.fileName);
    if (docPath.toUpperCase().indexOf(DS_DIR.toUpperCase()) === -1) {
        log.debug(localize("saveFile.log.debug.path", "path.relative returned a non-blank directory.") +
            localize("saveFile.log.debug.directory", "Assuming we are not in the DS_DIR directory: ") + path.relative(docPath, DS_DIR));
        return;
    }
    const start = path.join(DS_DIR + path.sep).length;
    const ending = doc.fileName.substring(start);
    const sesName = ending.substring(0, ending.indexOf(path.sep));
    const profile = (await Profiles.getInstance()).loadNamedProfile(sesName);
    if (!profile) {
        log.error(localize("saveFile.log.error.session", "Couldn't locate session when saving data set!"));
        return vscode.window.showErrorMessage(localize("saveFile.log.error.session", "Couldn't locate session when saving data set!"));
    }

    // get session from session name
    let documentSession: Session;
    let node: IZoweDatasetTreeNode;
    const sesNode = (await datasetProvider.getChildren()).find((child) =>
        child.label.trim() === sesName);
    if (sesNode) {
        log.debug(localize("saveFile.log.debug.load", "Loading session from session node in saveFile()"));
        documentSession = sesNode.getSession();
    } else {
        // if saving from favorites, a session might not exist for this node
        log.debug(localize("saveFile.log.debug.sessionNode", "couldn't find session node, loading profile with CLI profile manager"));
        documentSession = ZoweExplorerApiRegister.getMvsApi(profile).getSession();
    }

    // If not a member
    const label = doc.fileName.substring(doc.fileName.lastIndexOf(path.sep) + 1,
        checkForAddedSuffix(doc.fileName) ? doc.fileName.lastIndexOf(".") : doc.fileName.length);
    log.debug(localize("saveFile.log.debug.saving", "Saving file ") + label);
    if (!label.includes("(")) {
        try {
            // Checks if file still exists on server
            const response = await ZoweExplorerApiRegister.getMvsApi(profile).dataSet(label);
            if (!response.apiResponse.items.length) {
                return vscode.window.showErrorMessage(
                    localize("saveFile.error.saveFailed", "Data set failed to save. Data set may have been deleted on mainframe."));
            }
        } catch (err) {
            await utils.errorHandling(err, sesName, err.message);
        }
    }
    // Get specific node based on label and parent tree (session / favorites)
    let nodes: IZoweNodeType[];
    let isFromFavorites: boolean;
    if (!sesNode || sesNode.children.length === 0) {
        // saving from favorites
        nodes = utils.concatChildNodes(datasetProvider.mFavorites);
        isFromFavorites = true;
    } else {
        // saving from session
        nodes = utils.concatChildNodes([sesNode]);
        isFromFavorites = false;
    }
    node = nodes.find((zNode) => {
        // dataset in Favorites
        if (zNode.contextValue === DS_FAV_CONTEXT) {
            return (zNode.label === `[${sesName}]: ${label}`);
            // member in Favorites
        } else if (zNode.contextValue === DS_MEMBER_CONTEXT && isFromFavorites) {
            const zNodeDetails = getProfileAndDataSetName(zNode);
            return (`${zNodeDetails.profileName}(${zNodeDetails.dataSetName})` === `[${sesName}]: ${label}`);
        } else if (zNode.contextValue === DS_MEMBER_CONTEXT && !isFromFavorites) {
            const zNodeDetails = getProfileAndDataSetName(zNode);
            return (`${zNodeDetails.profileName}(${zNodeDetails.dataSetName})` === `${label}`);
        } else if (zNode.contextValue === DS_DS_CONTEXT) {
            return (zNode.label.trim() === label);
        } else {
            return false;
        }
    });

    // define upload options
    let uploadOptions: zowe.IUploadOptions;
    if (node) {
        uploadOptions = {
            etag: node.getEtag(),
            returnEtag: true
        };
    }

    try {
        const uploadResponse = await vscode.window.withProgress({
            location: vscode.ProgressLocation.Notification,
            title: localize("saveFile.response.save.title", "Saving data set...")
        }, () => {
            return ZoweExplorerApiRegister.getMvsApi(node ? node.getProfile(): profile).putContents(doc.fileName, label, uploadOptions);
        });
        if (uploadResponse.success) {
            vscode.window.showInformationMessage(uploadResponse.commandResponse);
            // set local etag with the new etag from the updated file on mainframe
            if (node) {
                node.setEtag(uploadResponse.apiResponse[0].etag);
            }
        } else if (!uploadResponse.success && uploadResponse.commandResponse.includes(
            localize("saveFile.error.ZosmfEtagMismatchError", "Rest API failure with HTTP(S) status 412"))) {
            const downloadResponse = await ZoweExplorerApiRegister.getMvsApi(node ? node.getProfile(): profile).getContents(label, {
                file: doc.fileName,
                returnEtag: true
            });
            // re-assign etag, so that it can be used with subsequent requests
            const downloadEtag = downloadResponse.apiResponse.etag;
            if (node && downloadEtag !== node.getEtag()) {
                node.setEtag(downloadEtag);
            }
            vscode.window.showWarningMessage(localize("saveFile.error.etagMismatch",
                "Remote file has been modified in the meantime.\nSelect 'Compare' to resolve the conflict."));
            // Store document in a separate variable, to be used on merge conflict
            const oldDoc = doc;
            const oldDocText = oldDoc.getText();
            const startPosition = new vscode.Position(0, 0);
            const endPosition = new vscode.Position(oldDoc.lineCount, 0);
            const deleteRange = new vscode.Range(startPosition, endPosition);
            await vscode.window.activeTextEditor.edit((editBuilder) => {
                // re-write the old content in the editor view
                editBuilder.delete(deleteRange);
                editBuilder.insert(startPosition, oldDocText);
            });
            await vscode.window.activeTextEditor.document.save();
        } else {
            vscode.window.showErrorMessage(uploadResponse.commandResponse);
        }
    } catch (err) {
        vscode.window.showErrorMessage(err.message);
    }
}

/**
 * Uploads the file to the mainframe
 *
 * @export
 * @param {Session} session - Desired session
 * @param {vscode.TextDocument} doc - TextDocument that is being saved
 */
export async function saveUSSFile(doc: vscode.TextDocument, ussFileProvider: IZoweTree<IZoweUSSTreeNode>) {
    log.debug(localize("saveUSSFile.log.debug.saveRequest", "save requested for USS file ") + doc.fileName);
    const start = path.join(USS_DIR + path.sep).length;
    const ending = doc.fileName.substring(start);
    const sesName = ending.substring(0, ending.indexOf(path.sep));
    const remote = ending.substring(sesName.length).replace(/\\/g, "/");

    // get session from session name
    let documentSession: Session;
    let binary;
    let node: IZoweUSSTreeNode;
    // TODO remove as
    const sesNode: IZoweUSSTreeNode = (ussFileProvider.mSessionNodes.find((child) =>
                                child.getProfileName() && child.getProfileName() === sesName.trim()));
    if (sesNode) {
        documentSession = sesNode.getSession();
        binary = Object.keys(sesNode.binaryFiles).find((child) => child === remote) !== undefined;
    }
    // Get specific node based on label and parent tree (session / favorites)
    let nodes: IZoweUSSTreeNode[];
    if (!sesNode || sesNode.children.length === 0) {
        // saving from favorites
        nodes = utils.concatChildNodes(ussFileProvider.mFavorites);
    } else {
        // saving from session
        nodes = utils.concatChildNodes([sesNode]);
    }
    node = nodes.find((zNode) => {
        if (zNode.contextValue === DS_FAV_TEXT_FILE_CONTEXT || zNode.contextValue === DS_TEXT_FILE_CONTEXT) {
            return (zNode.fullPath.trim() === remote);
        }
        else {
            return false;
        }
    });

    // define upload options
    let etagToUpload: string;
    let returnEtag: boolean;
    if (node) {
        etagToUpload = node.getEtag();
        if (etagToUpload) {
            returnEtag = true;
        }
    }

    try {
        const uploadResponse: zowe.IZosFilesResponse = await vscode.window.withProgress({
            location: vscode.ProgressLocation.Notification,
            title: localize("saveUSSFile.response.title", "Saving file...")
        }, () => {
            return ZoweExplorerApiRegister.getUssApi(sesNode.getProfile()).putContents(
                doc.fileName, remote, binary, null, etagToUpload, returnEtag);  // TODO MISSED TESTING
        });
        if (uploadResponse.success) {
            vscode.window.showInformationMessage(uploadResponse.commandResponse);
            // set local etag with the new etag from the updated file on mainframe
            node.setEtag(uploadResponse.apiResponse.etag);
            // this part never runs! zowe.Upload.fileToUSSFile doesn't return success: false, it just throws the error which is caught below!!!!!
        } else {
            vscode.window.showErrorMessage(uploadResponse.commandResponse);
        }
    } catch (err) {
        // TODO: error handling must not be zosmf specific
        if (err.message.includes(localize("saveFile.error.ZosmfEtagMismatchError", "Rest API failure with HTTP(S) status 412"))) {
            // Store old document text in a separate variable, to be used on merge conflict
            const oldDocText = doc.getText();
            const oldDocLineCount = doc.lineCount;
            const downloadResponse = await ZoweExplorerApiRegister.getUssApi(node.getProfile()).getContents(
                node.fullPath, {
                    file: node.getUSSDocumentFilePath(),
                    binary,
                    returnEtag: true
                });
            // re-assign etag, so that it can be used with subsequent requests
            const downloadEtag = downloadResponse.apiResponse.etag;
            if (downloadEtag !== etagToUpload) {
                node.setEtag(downloadEtag);
            }
            this.downloaded = true;

            vscode.window.showWarningMessage(localize("saveFile.error.etagMismatch",
                "Remote file has been modified in the meantime.\nSelect 'Compare' to resolve the conflict."));
            const startPosition = new vscode.Position(0, 0);
            const endPosition = new vscode.Position(oldDocLineCount, 0);
            const deleteRange = new vscode.Range(startPosition, endPosition);
            await vscode.window.activeTextEditor.edit((editBuilder) => {
                // re-write the old content in the editor view
                editBuilder.delete(deleteRange);
                editBuilder.insert(startPosition, oldDocText);
            });
            await vscode.window.activeTextEditor.document.save();
        } else {
            log.error(localize("saveUSSFile.log.error.save", "Error encountered when saving USS file: ") + JSON.stringify(err));
            await utils.errorHandling(err, sesName, err.message);
        }
    }
}

export async function modifyCommand(job: Job) {
    try {
        const command = await vscode.window.showInputBox({prompt: localize("modifyCommand.command.prompt", "Modify Command")});
        if (command !== undefined) {
            const response = await zowe.IssueCommand.issueSimple(job.getSession(), `f ${job.job.jobname},${command}`);
            vscode.window.showInformationMessage(localize("modifyCommand.response", "Command response: ") + response.commandResponse);
        }
    } catch (error) {
        await utils.errorHandling(error, null, error.message);
    }
}

export async function stopCommand(job: Job) {
    try {
        const response = await zowe.IssueCommand.issueSimple(job.getSession(), `p ${job.job.jobname}`);
        vscode.window.showInformationMessage(localize("stopCommand.response", "Command response: ") + response.commandResponse);
    } catch (error) {
        await utils.errorHandling(error, null, error.message);
    }
}

export async function getSpoolContent(session: string, spool: zowe.IJobFile) {
    const zosmfProfile = Profiles.getInstance().loadNamedProfile(session);
    const spoolSess = zowe.ZosmfSession.createBasicZosmfSession(zosmfProfile.profile);
    if ((!spoolSess.ISession.user) || (!spoolSess.ISession.password)) {
        try {
            const values = await Profiles.getInstance().promptCredentials(session);
            if (values !== undefined) {
                usrNme = values[0];
                passWrd = values[1];
                baseEncd = values[2];
            }
        } catch (error) {
            await utils.errorHandling(error, session, error.message);
        }
        if (usrNme !== undefined && passWrd !== undefined && baseEncd !== undefined) {
            spoolSess.ISession.user = usrNme;
            spoolSess.ISession.password = passWrd;
            spoolSess.ISession.base64EncodedAuth = baseEncd;
            validProfile = 0;
        }
    } else {
        validProfile = 0;
    }
    if (validProfile === 0) {
        try {
            const uri = encodeJobFile(session, spool);
            const document = await vscode.workspace.openTextDocument(uri);
            await vscode.window.showTextDocument(document);
        } catch (error) {
            await utils.errorHandling(error, session, error.message);
        }
    }
}

export async function setOwner(job: IZoweJobTreeNode, jobsProvider: IZoweTree<IZoweJobTreeNode>) {
    const newOwner = await vscode.window.showInputBox({ prompt: localize("setOwner.newOwner.prompt.owner", "Owner") });
    job.owner = newOwner;
    jobsProvider.refreshElement(job);
}

export async function setPrefix(job: IZoweJobTreeNode, jobsProvider: IZoweTree<IZoweJobTreeNode>) {
    const newPrefix = await vscode.window.showInputBox({ prompt: localize("setOwner.newOwner.prompt.prefix", "Prefix") });
    job.prefix = newPrefix;
    jobsProvider.refreshElement(job);
}

export async function refreshJobsServer(node: IZoweJobTreeNode, jobsProvider: IZoweTree<IZoweJobTreeNode>) {
    let sesNamePrompt: string;
    if (node.contextValue.endsWith(FAV_SUFFIX)) {
        sesNamePrompt = node.label.substring(1, node.label.indexOf("]"));
    } else {
        sesNamePrompt = node.label;
    }
    if ((!node.getSession().ISession.user ) || (!node.getSession().ISession.password)) {
        try {
            const values = await Profiles.getInstance().promptCredentials(sesNamePrompt);
            if (values !== undefined) {
                usrNme = values[0];
                passWrd = values[1];
                baseEncd = values[2];
            }
        } catch (error) {
            await utils.errorHandling(error, node.getProfileName(), error.message);
        }
        if (usrNme !== undefined && passWrd !== undefined && baseEncd !== undefined) {
            node.getSession().ISession.user = usrNme;
            node.getSession().ISession.password = passWrd;
            node.getSession().ISession.base64EncodedAuth = baseEncd;
            node.owner = usrNme;
            validProfile = 0;
        }
    } else {
        validProfile = 0;
    }
    if (validProfile === 0) {
        await jobsProvider.refreshElement(node);
    }
}<|MERGE_RESOLUTION|>--- conflicted
+++ resolved
@@ -19,11 +19,7 @@
 import { IZoweDatasetTreeNode, IZoweJobTreeNode, IZoweTreeNode, IZoweUSSTreeNode, IZoweNodeType } from "./api/IZoweTreeNode";
 import { IZoweTree } from "./api/IZoweTree";
 import { Logger, TextUtils, IProfileLoaded, ImperativeConfig, Session, CredentialManagerFactory,
-<<<<<<< HEAD
-    ImperativeError, CliProfileManager } from "@zowe/imperative";
-=======
     ImperativeError, DefaultCredentialManager, CliProfileManager, ISession } from "@zowe/imperative";
->>>>>>> d47cd920
 import { DatasetTree, createDatasetTree } from "./DatasetTree";
 import { ZosJobsProvider, createJobsTree } from "./ZosJobsProvider";
 import { Job } from "./ZoweJobNode";
