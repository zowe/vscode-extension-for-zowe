--- conflicted
+++ resolved
@@ -11,11 +11,8 @@
 
 import * as zowe from "@brightside/core";
 import * as fs from "fs";
-<<<<<<< HEAD
 import { moveSync } from "fs-extra";
 import * as os from "os";
-=======
->>>>>>> 5c58c632
 import * as path from "path";
 import * as vscode from "vscode";
 import { ZoweNode } from "./ZoweNode";
