/*
* This program and the accompanying materials are made available under the terms of the *
* Eclipse Public License v2.0 which accompanies this distribution, and is available at *
* https://www.eclipse.org/legal/epl-v20.html                                      *
*                                                                                 *
* SPDX-License-Identifier: EPL-2.0                                                *
*                                                                                 *
* Copyright Contributors to the Zowe Project.                                     *
*                                                                                 *
*/

// tslint:disable-next-line: no-duplicate-imports
import * as zowe from "@zowe/cli";
import * as fs from "fs";
import * as path from "path";
import * as globals from "./globals";
import * as vscode from "vscode";
import * as ussActions from "./uss/actions";
import * as dsActions from "./dataset/actions";
import * as jobActions from "./job/actions";
import * as sharedActions from "./shared/actions";
import { moveSync } from "fs-extra";
import { IZoweDatasetTreeNode, IZoweJobTreeNode, IZoweUSSTreeNode, IZoweTreeNode } from "./api/IZoweTreeNode";
import { IZoweTree } from "./api/IZoweTree";
import { CliProfileManager } from "@zowe/imperative";
import { createDatasetTree } from "./dataset/DatasetTree";
import { createJobsTree } from "./job/ZosJobsProvider";
import { createUSSTree } from "./uss/USSTree";
import { MvsCommandHandler } from "./command/MvsCommandHandler";
import { Profiles } from "./Profiles";
import { errorHandling, getZoweDir } from "./utils";
import SpoolProvider from "./SpoolProvider";
import { ZoweExplorerApiRegister } from "./api/ZoweExplorerApiRegister";
import { ZoweExplorerExtender } from "./ZoweExplorerExtender";
import { KeytarCredentialManager } from "./KeytarCredentialManager";
import { linkProfileDialog } from "./utils/profileLink";
import * as nls from "vscode-nls";
declare const __webpack_require__: typeof require;
declare const __non_webpack_require__: typeof require;

// Set up localization
nls.config({ messageFormat: nls.MessageFormat.bundle, bundleFormat: nls.BundleFormat.standalone })();
const localize: nls.LocalizeFunc = nls.loadMessageBundle();

/**
 * The function that runs when the extension is loaded
 *
 * @export
 * @param {vscode.ExtensionContext} context - Context of vscode at the time that the function is called
 * @returns {Promise<ZoweExplorerApiRegister>}
 */
export async function activate(context: vscode.ExtensionContext): Promise<ZoweExplorerApiRegister> {
    // Get temp folder location from settings
    let preferencesTempPath: string =
        vscode.workspace.getConfiguration()
            /* tslint:disable:no-string-literal */
            .get("Zowe-Temp-Folder-Location")["folderPath"];

    // Determine the runtime framework to support special behavior for Theia
    globals.defineGlobals(preferencesTempPath);

    // Call cleanTempDir before continuing
    // this is to handle if the application crashed on a previous execution and
    // VSC didn't get a chance to call our deactivate to cleanup.
    await deactivate();

    try {
        fs.mkdirSync(globals.ZOWETEMPFOLDER);
        fs.mkdirSync(globals.ZOWE_TMP_FOLDER);
        fs.mkdirSync(globals.USS_DIR);
        fs.mkdirSync(globals.DS_DIR);
    } catch (err) {
        await errorHandling(err, null, err.message);
    }

    let datasetProvider: IZoweTree<IZoweDatasetTreeNode>;
    let ussFileProvider: IZoweTree<IZoweUSSTreeNode>;
    let jobsProvider: IZoweTree<IZoweJobTreeNode>;

    try {
        globals.initLogger(context);
        globals.LOG.debug(localize("initialize.log.debug", "Initialized logger from VSCode extension"));

        // Load Keytar if secure credential storage enabled
        await KeytarCredentialManager.initialize();

        // Ensure that ~/.zowe folder exists
        await CliProfileManager.initialize({
            configuration: zowe.getImperativeConfig().profiles,
            profileRootDirectory: path.join(getZoweDir(), "profiles"),
        });

        // Initialize profile manager
        await Profiles.createInstance(globals.LOG);
        // Initialize dataset provider
        datasetProvider = await createDatasetTree(globals.LOG);
        // Initialize uss provider
        ussFileProvider = await createUSSTree(globals.LOG);
        // Initialize Jobs provider with the created session and the selected pattern
        jobsProvider = await createJobsTree(globals.LOG);
    } catch (err) {
        await errorHandling(err, null, (localize("initialize.log.error", "Error encountered while activating and initializing logger! ")));
        globals.LOG.error(localize("initialize.log.error",
            "Error encountered while activating and initializing logger! ") + JSON.stringify(err));
    }

    const spoolProvider = new SpoolProvider();
    const providerRegistration = vscode.Disposable.from(
        vscode.workspace.registerTextDocumentContentProvider(SpoolProvider.scheme, spoolProvider)
    );
    context.subscriptions.push(spoolProvider, providerRegistration);

    // Register functions & event listeners
    vscode.workspace.onDidChangeConfiguration(async (e) => {
        // If the temp folder location has been changed, update current temp folder preference
        if (e.affectsConfiguration("Zowe-Temp-Folder-Location")) {
            const updatedPreferencesTempPath: string = vscode.workspace.getConfiguration()
                /* tslint:disable:no-string-literal */
                .get("Zowe-Temp-Folder-Location")["folderPath"];
            moveTempFolder(preferencesTempPath, updatedPreferencesTempPath);
            preferencesTempPath = updatedPreferencesTempPath;
        }

        if (e.affectsConfiguration("Zowe Security: Credential Key") ||
            e.affectsConfiguration("Zowe Security: Secure Credential Storage"))
        {
            const response = await vscode.window.showInformationMessage(localize("onDidChangeConfiguration.reloadMessage", "VS Code must be reloaded for changes to Zowe Explorer security settings to take effect."),
                localize("onDidChangeConfiguration.reload", "Reload"));
            if (response != null) {
                vscode.commands.executeCommand("workbench.action.reloadWindow");
            }
        }
    });
    if (datasetProvider) {
        initDatasetProvider(context, datasetProvider);
    }
    if (ussFileProvider) {
        initUSSProvider(context, ussFileProvider);
    }
    if (jobsProvider) {
        initJobsProvider(context, jobsProvider);
    }
    if (datasetProvider || ussFileProvider) {
        vscode.commands.registerCommand("zowe.openRecentMember", () => sharedActions.openRecentMemberPrompt(datasetProvider, ussFileProvider));
        vscode.commands.registerCommand("zowe.searchInAllLoadedItems",
            async () => sharedActions.searchInAllLoadedItems(datasetProvider, ussFileProvider));
        vscode.workspace.onDidSaveTextDocument(async (savedFile) => {
            globals.LOG.debug(localize("onDidSaveTextDocument1",
                "File was saved -- determining whether the file is a USS file or Data set.\n Comparing (case insensitive) ") +
                savedFile.fileName +
                localize("onDidSaveTextDocument2", " against directory ") +
                globals.DS_DIR + localize("onDidSaveTextDocument3", "and") + globals.USS_DIR);
            if (savedFile.fileName.toUpperCase().indexOf(globals.DS_DIR.toUpperCase()) >= 0) {
                globals.LOG.debug(localize("activate.didSaveText.isDataSet", "File is a data set-- saving "));
                await dsActions.saveFile(savedFile, datasetProvider); // TODO MISSED TESTING
            } else if (savedFile.fileName.toUpperCase().indexOf(globals.USS_DIR.toUpperCase()) >= 0) {
                globals.LOG.debug(localize("activate.didSaveText.isUSSFile", "File is a USS file -- saving"));
                await ussActions.saveUSSFile(savedFile, ussFileProvider); // TODO MISSED TESTING
            } else {
                globals.LOG.debug(localize("activate.didSaveText.file", "File ") + savedFile.fileName +
                    localize("activate.didSaveText.notDataSet", " is not a data set or USS file "));
            }
        });
    }
    if (datasetProvider || ussFileProvider || jobsProvider) {
        vscode.commands.registerCommand("zowe.deleteProfile", async (node) =>
            Profiles.getInstance().deleteProfile(datasetProvider, ussFileProvider, jobsProvider, node));
        vscode.commands.registerCommand("zowe.cmd.deleteProfile", async () =>
            Profiles.getInstance().deleteProfile(datasetProvider, ussFileProvider, jobsProvider));
        vscode.commands.registerCommand("zowe.uss.deleteProfile", async (node) =>
            Profiles.getInstance().deleteProfile(datasetProvider, ussFileProvider, jobsProvider, node));
        vscode.commands.registerCommand("zowe.jobs.deleteProfile", async (node) =>
            Profiles.getInstance().deleteProfile(datasetProvider, ussFileProvider, jobsProvider, node));
    }

    ZoweExplorerExtender.createInstance(datasetProvider, ussFileProvider, jobsProvider);
    return ZoweExplorerApiRegister.getInstance();
}

function initDatasetProvider(context: vscode.ExtensionContext, datasetProvider: IZoweTree<IZoweDatasetTreeNode>) {
    vscode.commands.registerCommand("zowe.addSession", async () => datasetProvider.createZoweSession(datasetProvider));
    vscode.commands.registerCommand("zowe.addFavorite", async (node) => datasetProvider.addFavorite(node));
    vscode.commands.registerCommand("zowe.refreshAll", () => dsActions.refreshAll(datasetProvider));
    vscode.commands.registerCommand("zowe.refreshNode", (node) => dsActions.refreshPS(node));
    vscode.commands.registerCommand("zowe.pattern", (node) => datasetProvider.filterPrompt(node));
    vscode.commands.registerCommand("zowe.editSession", async (node) => datasetProvider.editSession(node));
    vscode.commands.registerCommand("zowe.ZoweNode.openPS", (node) => dsActions.openPS(node, true, datasetProvider));
    vscode.commands.registerCommand("zowe.createDataset", (node) => dsActions.createFile(node, datasetProvider));
    vscode.commands.registerCommand("zowe.all.profilelink", (node) => linkProfileDialog(node.getProfile()));
    vscode.commands.registerCommand("zowe.createMember", (node) => dsActions.createMember(node, datasetProvider));
    vscode.commands.registerCommand("zowe.deleteDataset", (node) => dsActions.deleteDataset(node, datasetProvider));
    vscode.commands.registerCommand("zowe.deletePDS", (node) => dsActions.deleteDataset(node, datasetProvider));
    vscode.commands.registerCommand("zowe.uploadDialog", (node) => dsActions.uploadDialog(node, datasetProvider));
    vscode.commands.registerCommand("zowe.deleteMember", (node) => dsActions.deleteDataset(node, datasetProvider));
    vscode.commands.registerCommand("zowe.editMember", (node) => dsActions.openPS(node, false, datasetProvider));
    vscode.commands.registerCommand("zowe.removeSession", async (node) => datasetProvider.deleteSession(node));
    vscode.commands.registerCommand("zowe.removeFavorite", async (node) => datasetProvider.removeFavorite(node));
    vscode.commands.registerCommand("zowe.saveSearch", async (node) => datasetProvider.addFavorite(node));
    vscode.commands.registerCommand("zowe.removeSavedSearch", async (node) => datasetProvider.removeFavorite(node));
    vscode.commands.registerCommand("zowe.submitJcl", async () => dsActions.submitJcl(datasetProvider));
    vscode.commands.registerCommand("zowe.submitMember", async (node) => dsActions.submitMember(node));
    vscode.commands.registerCommand("zowe.showDSAttributes", (node) => dsActions.showDSAttributes(node, datasetProvider));
    vscode.commands.registerCommand("zowe.renameDataSet", (node) => datasetProvider.rename(node));
    vscode.commands.registerCommand("zowe.copyDataSet", (node) => dsActions.copyDataSet(node));
    vscode.commands.registerCommand("zowe.pasteDataSet", (node) => dsActions.pasteDataSet(node, datasetProvider));
    vscode.commands.registerCommand("zowe.renameDataSetMember", (node) => datasetProvider.rename(node));
    vscode.commands.registerCommand("zowe.hMigrateDataSet", (node) => dsActions.hMigrateDataSet(node));
    vscode.commands.registerCommand("zowe.hRecallDataSet", (node) => dsActions.hRecallDataSet(node));
    vscode.workspace.onDidChangeConfiguration(async (e) => { datasetProvider.onDidChangeConfiguration(e); });

    initSubscribers(context, datasetProvider);
}

function initUSSProvider(context: vscode.ExtensionContext, ussFileProvider: IZoweTree<IZoweUSSTreeNode>) {
    vscode.commands.registerCommand("zowe.uss.addFavorite", async (node: IZoweUSSTreeNode) => ussFileProvider.addFavorite(node));
    vscode.commands.registerCommand("zowe.uss.removeFavorite", async (node: IZoweUSSTreeNode) => ussFileProvider.removeFavorite(node));
    vscode.commands.registerCommand("zowe.uss.addSession", async () => ussFileProvider.createZoweSession(ussFileProvider));
    vscode.commands.registerCommand("zowe.uss.refreshAll", () => ussActions.refreshAllUSS(ussFileProvider));
    vscode.commands.registerCommand("zowe.uss.refreshUSS", (node: IZoweUSSTreeNode) => node.refreshUSS());
    vscode.commands.registerCommand("zowe.uss.refreshUSSInTree", (node: IZoweUSSTreeNode) => ussActions.refreshUSSInTree(node, ussFileProvider));
    vscode.commands.registerCommand("zowe.uss.fullPath", (node: IZoweUSSTreeNode) => ussFileProvider.filterPrompt(node));
    vscode.commands.registerCommand("zowe.uss.editSession", async (node) => ussFileProvider.editSession(node));
    vscode.commands.registerCommand("zowe.uss.ZoweUSSNode.open", (node: IZoweUSSTreeNode) => node.openUSS(false, true, ussFileProvider));
    vscode.commands.registerCommand("zowe.uss.removeSession", async (node: IZoweUSSTreeNode) => ussFileProvider.deleteSession(node));
    vscode.commands.registerCommand("zowe.uss.createFile", async (node: IZoweUSSTreeNode) => ussActions.createUSSNode(node, ussFileProvider, "file"));
    vscode.commands.registerCommand("zowe.uss.createFolder", async (node: IZoweUSSTreeNode) => ussActions.createUSSNode(node, ussFileProvider, "directory"));
    vscode.commands.registerCommand("zowe.uss.deleteNode", async (node: IZoweUSSTreeNode) =>
        node.deleteUSSNode(ussFileProvider, node.getUSSDocumentFilePath()));
    vscode.commands.registerCommand("zowe.uss.binary", async (node: IZoweUSSTreeNode) => ussActions.changeFileType(node, true, ussFileProvider));
    vscode.commands.registerCommand("zowe.uss.text", async (node: IZoweUSSTreeNode) => ussActions.changeFileType(node, false, ussFileProvider));
    vscode.commands.registerCommand("zowe.uss.renameNode", async (node: IZoweUSSTreeNode) => ussFileProvider.rename(node));
    vscode.commands.registerCommand("zowe.uss.uploadDialog", async (node: IZoweUSSTreeNode) => ussActions.uploadDialog(node, ussFileProvider));
    vscode.commands.registerCommand("zowe.uss.createNode", async (node: IZoweUSSTreeNode) => ussActions.createUSSNodeDialog(node, ussFileProvider));
    vscode.commands.registerCommand("zowe.uss.copyPath", async (node: IZoweUSSTreeNode) => ussActions.copyPath(node));
    vscode.commands.registerCommand("zowe.uss.editFile", (node: IZoweUSSTreeNode) => node.openUSS(false, false, ussFileProvider));
    vscode.commands.registerCommand("zowe.uss.saveSearch", async (node: IZoweUSSTreeNode) => ussFileProvider.saveSearch(node));
    vscode.commands.registerCommand("zowe.uss.removeSavedSearch", async (node: IZoweUSSTreeNode) => ussFileProvider.removeFavorite(node));
    vscode.workspace.onDidChangeConfiguration(async (e) => {
        ussFileProvider.onDidChangeConfiguration(e);
    });

    initSubscribers(context, ussFileProvider);
}

function initJobsProvider(context: vscode.ExtensionContext, jobsProvider: IZoweTree<IZoweJobTreeNode>) {
    vscode.commands.registerCommand("zowe.zosJobsOpenspool", (session, spool) => jobActions.getSpoolContent(jobsProvider, session, spool));
    vscode.commands.registerCommand("zowe.deleteJob", (job) => jobsProvider.delete(job));
    vscode.commands.registerCommand("zowe.runModifyCommand", (job) => jobActions.modifyCommand(job));
    vscode.commands.registerCommand("zowe.runStopCommand", (job) => jobActions.stopCommand(job));
    vscode.commands.registerCommand("zowe.refreshJobsServer", async (job) => jobActions.refreshJobsServer(job, jobsProvider));
    vscode.commands.registerCommand("zowe.refreshAllJobs", async () => jobActions.refreshAllJobs(jobsProvider));
    vscode.commands.registerCommand("zowe.addJobsSession", () => jobsProvider.createZoweSession(jobsProvider));
    vscode.commands.registerCommand("zowe.setOwner", (job) => jobActions.setOwner(job, jobsProvider));
    vscode.commands.registerCommand("zowe.setPrefix", (job) => jobActions.setPrefix(job, jobsProvider));
    vscode.commands.registerCommand("zowe.removeJobsSession", (job) => jobsProvider.deleteSession(job));
    vscode.commands.registerCommand("zowe.downloadSpool", (job) => jobActions.downloadSpool(job));
    vscode.commands.registerCommand("zowe.getJobJcl", (job) => jobActions.downloadJcl(job));
    vscode.commands.registerCommand("zowe.setJobSpool", async (session, jobid) => {
        const sessionNode = jobsProvider.mSessionNodes.find((jobNode) => jobNode.label.trim() === session.trim());
        sessionNode.dirty = true;
        jobsProvider.refresh();
        const jobs: IZoweJobTreeNode[] = await sessionNode.getChildren();
        const job: IZoweJobTreeNode = jobs.find((jobNode) => jobNode.job.jobid === jobid);
        jobsProvider.setItem(jobsProvider.getTreeView(), job);
    });
    vscode.commands.registerCommand("zowe.jobs.search", (node) => jobsProvider.filterPrompt(node));
    vscode.commands.registerCommand("zowe.jobs.editSession", async (node) => jobsProvider.editSession(node));
    vscode.commands.registerCommand("zowe.issueTsoCmd", async () => MvsCommandHandler.getInstance().issueMvsCommand());
    vscode.commands.registerCommand("zowe.issueMvsCmd", async (node, command) =>
        MvsCommandHandler.getInstance().issueMvsCommand(node.session, command, node));
    vscode.commands.registerCommand("zowe.jobs.addFavorite", async (node) => jobsProvider.addFavorite(node));
    vscode.commands.registerCommand("zowe.jobs.removeFavorite", async (node) => jobsProvider.removeFavorite(node));
    vscode.commands.registerCommand("zowe.jobs.saveSearch", async (node) => jobsProvider.saveSearch(node));
    vscode.commands.registerCommand("zowe.jobs.removeSearchFavorite", async (node) => jobsProvider.removeFavorite(node));
    vscode.workspace.onDidChangeConfiguration(async (e) => {
        jobsProvider.onDidChangeConfiguration(e);
    });

    initSubscribers(context, jobsProvider);
}

function initSubscribers(context: vscode.ExtensionContext, theProvider: IZoweTree<IZoweTreeNode>) {
    const theTreeView = theProvider.getTreeView();
    context.subscriptions.push(theTreeView);
    if (!globals.ISTHEIA) {
        theTreeView.onDidCollapseElement(async (e) => {
            await theProvider.flipState(e.element, false);
        });
        theTreeView.onDidExpandElement(async (e) => {
            await theProvider.flipState(e.element, true);
        });
    }
}

/**
<<<<<<< HEAD
=======
 * function to check if imperative.json contains
 * information about security or not and then
 * Imports the neccesary security modules
 */
export function getSecurityModules(moduleName): NodeRequire | undefined {
    let imperativeIsSecure: boolean = false;
    const r = typeof __webpack_require__ === "function" ? __non_webpack_require__ : require;
    try {
        const fileName = path.join(getZoweDir(), "settings", "imperative.json");
        let settings: any;
        if (fs.existsSync(fileName)) {
            settings = JSON.parse(fs.readFileSync(fileName).toString());
        }
        const value1 = settings?.overrides.CredentialManager;
        const value2 = settings?.overrides["credential-manager"];
        imperativeIsSecure = ((typeof value1 === "string") && (value1.length > 0)) ||
            ((typeof value2 === "string") && (value2.length > 0));
    } catch (error) {
        globals.LOG.warn(localize("profile.init.read.imperative", "Unable to read imperative file. ") + error.message);
        vscode.window.showWarningMessage(error.message);
        return undefined;
    }
    if (imperativeIsSecure) {
        // Workaround for Theia issue (https://github.com/eclipse-theia/theia/issues/4935)
        const appRoot = globals.ISTHEIA ? process.cwd() : vscode.env.appRoot;
        try {
            return r(`${appRoot}/node_modules/${moduleName}`);
        } catch (err) { /* Do nothing */ }
        try {
            return r(`${appRoot}/node_modules.asar/${moduleName}`);
        } catch (err) { /* Do nothing */ }
        vscode.window.showWarningMessage(localize("initialize.module.load",
            "Credentials not managed, unable to load security file: ") + moduleName);
    }
    return undefined;
}

/**
>>>>>>> 0f90468e
 * Moves temp folder to user defined location in preferences
 * @param previousTempPath temp path settings value before updated by user
 * @param currentTempPath temp path settings value after updated by user
 */
export function moveTempFolder(previousTempPath: string, currentTempPath: string) {
    // Re-define globals with updated path
    globals.defineGlobals(currentTempPath);

    if (previousTempPath === "") {
        previousTempPath = path.join(__dirname, "..", "..", "resources");
    }

    // Make certain that "temp" folder is cleared
    cleanTempDir();

    try {
        fs.mkdirSync(globals.ZOWETEMPFOLDER);
        fs.mkdirSync(globals.ZOWE_TMP_FOLDER);
        fs.mkdirSync(globals.USS_DIR);
        fs.mkdirSync(globals.DS_DIR);
    } catch (err) {
        globals.LOG.error(localize("moveTempFolder.error", "Error encountered when creating temporary folder! ") + JSON.stringify(err));
        errorHandling(err, null, localize("moveTempFolder.error", "Error encountered when creating temporary folder! ") + err.message);
    }
    const previousTemp = path.join(previousTempPath, "temp");
    try {
        // If source and destination path are same, exit
        if (previousTemp === globals.ZOWETEMPFOLDER) {
            return;
        }

        // TODO: Possibly remove when supporting "Multiple Instances"
        // If a second instance has already moved the temp folder, exit
        // Ideally, `moveSync()` would alert user if path doesn't exist.
        // However when supporting "Multiple Instances", might not be possible.
        if (!fs.existsSync(previousTemp)) {
            return;
        }

        moveSync(previousTemp, globals.ZOWETEMPFOLDER, { overwrite: true });
    } catch (err) {
        globals.LOG.error("Error moving temporary folder! " + JSON.stringify(err));
        vscode.window.showErrorMessage(err.message);
    }
}

/**
 * Recursively deletes directory
 *
 * @param directory path to directory to be deleted
 */
export function cleanDir(directory) {
    if (!fs.existsSync(directory)) {
        return;
    }
    fs.readdirSync(directory).forEach((file) => {
        const fullpath = path.join(directory, file);
        const lstat = fs.lstatSync(fullpath);
        if (lstat.isFile()) {
            fs.unlinkSync(fullpath);
        } else {
            cleanDir(fullpath);
        }
    });
    fs.rmdirSync(directory);
}

/**
 * Cleans up local temp directory
 *
 * @export
 */
export async function cleanTempDir() {
    // logger hasn't necessarily been initialized yet, don't use the `log` in this function
    if (!fs.existsSync(globals.ZOWETEMPFOLDER)) {
        return;
    }
    try {
        cleanDir(globals.ZOWETEMPFOLDER);
    } catch (err) {
        vscode.window.showErrorMessage(localize("deactivate.error", "Unable to delete temporary folder. ") + err);
    }
}

/**
 * Called by VSCode on shutdown
 *
 * @export
 */
export async function deactivate() {
    await cleanTempDir();
}<|MERGE_RESOLUTION|>--- conflicted
+++ resolved
@@ -35,8 +35,6 @@
 import { KeytarCredentialManager } from "./KeytarCredentialManager";
 import { linkProfileDialog } from "./utils/profileLink";
 import * as nls from "vscode-nls";
-declare const __webpack_require__: typeof require;
-declare const __non_webpack_require__: typeof require;
 
 // Set up localization
 nls.config({ messageFormat: nls.MessageFormat.bundle, bundleFormat: nls.BundleFormat.standalone })();
@@ -293,47 +291,6 @@
 }
 
 /**
-<<<<<<< HEAD
-=======
- * function to check if imperative.json contains
- * information about security or not and then
- * Imports the neccesary security modules
- */
-export function getSecurityModules(moduleName): NodeRequire | undefined {
-    let imperativeIsSecure: boolean = false;
-    const r = typeof __webpack_require__ === "function" ? __non_webpack_require__ : require;
-    try {
-        const fileName = path.join(getZoweDir(), "settings", "imperative.json");
-        let settings: any;
-        if (fs.existsSync(fileName)) {
-            settings = JSON.parse(fs.readFileSync(fileName).toString());
-        }
-        const value1 = settings?.overrides.CredentialManager;
-        const value2 = settings?.overrides["credential-manager"];
-        imperativeIsSecure = ((typeof value1 === "string") && (value1.length > 0)) ||
-            ((typeof value2 === "string") && (value2.length > 0));
-    } catch (error) {
-        globals.LOG.warn(localize("profile.init.read.imperative", "Unable to read imperative file. ") + error.message);
-        vscode.window.showWarningMessage(error.message);
-        return undefined;
-    }
-    if (imperativeIsSecure) {
-        // Workaround for Theia issue (https://github.com/eclipse-theia/theia/issues/4935)
-        const appRoot = globals.ISTHEIA ? process.cwd() : vscode.env.appRoot;
-        try {
-            return r(`${appRoot}/node_modules/${moduleName}`);
-        } catch (err) { /* Do nothing */ }
-        try {
-            return r(`${appRoot}/node_modules.asar/${moduleName}`);
-        } catch (err) { /* Do nothing */ }
-        vscode.window.showWarningMessage(localize("initialize.module.load",
-            "Credentials not managed, unable to load security file: ") + moduleName);
-    }
-    return undefined;
-}
-
-/**
->>>>>>> 0f90468e
  * Moves temp folder to user defined location in preferences
  * @param previousTempPath temp path settings value before updated by user
  * @param currentTempPath temp path settings value after updated by user
