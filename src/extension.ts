--- conflicted
+++ resolved
@@ -855,11 +855,7 @@
  * @param {ZoweUSSNode} node
  */
 export function getUSSProfile(node: ZoweUSSNode) {
-<<<<<<< HEAD
     const profile = node.getSessionNode().mProfileName;
-=======
-    const profile = node.getSessionNode().mLabel;
->>>>>>> 9af86dd3
     return profile;
 }
 
