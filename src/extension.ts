--- conflicted
+++ resolved
@@ -32,17 +32,11 @@
 import * as nls from "vscode-nls";
 import * as utils from "./utils";
 import SpoolProvider, { encodeJobFile } from "./SpoolProvider";
-<<<<<<< HEAD
+import { ZoweExplorerApiRegister } from "./api/ZoweExplorerApiRegister";
 
 // Set up localization
 nls.config({ messageFormat: nls.MessageFormat.bundle, bundleFormat: nls.BundleFormat.standalone })();
 const localize: nls.LocalizeFunc = nls.loadMessageBundle();
-=======
-import { ZoweExplorerApiRegister } from "./api/ZoweExplorerApiRegister";
-
-// Localization support
-const localize = nls.config({ messageFormat: nls.MessageFormat.file })();
->>>>>>> 59d9cfca
 
 // Globals
 export let BRIGHTTEMPFOLDER;
