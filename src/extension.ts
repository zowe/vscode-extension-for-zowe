/*
* This program and the accompanying materials are made available under the terms of the *
* Eclipse Public License v2.0 which accompanies this distribution, and is available at *
* https://www.eclipse.org/legal/epl-v20.html                                      *
*                                                                                 *
* SPDX-License-Identifier: EPL-2.0                                                *
*                                                                                 *
* Copyright Contributors to the Zowe Project.                                     *
*                                                                                 *
*/

import * as zowe from "@brightside/core";
import * as fs from "fs";
import * as os from "os";
import { moveSync } from "fs-extra";
import * as path from "path";
import * as vscode from "vscode";
import { IZoweTreeNode, IZoweJobTreeNode, IZoweUSSTreeNode, IZoweDatasetTreeNode } from "./api/IZoweTreeNode";
import { ZoweDatasetNode } from "./ZoweDatasetNode";
import { IZoweTree } from "./api/IZoweTree";
import { Logger, TextUtils, IProfileLoaded, ImperativeConfig, Session, CredentialManagerFactory, ImperativeError, DefaultCredentialManager } from "@brightside/imperative";
import { DatasetTree, createDatasetTree } from "./DatasetTree";
import { ZosJobsProvider, createJobsTree } from "./ZosJobsProvider";
import { Job } from "./ZoweJobNode";
import { USSTree, createUSSTree } from "./USSTree";
import { ZoweUSSNode } from "./ZoweUSSNode";
import * as ussActions from "./uss/ussNodeActions";
import * as mvsActions from "./mvs/mvsNodeActions";
import { MvsCommandHandler } from "./command/MvsCommandHandler";
// tslint:disable-next-line: no-duplicate-imports
import { IJobFile, IUploadOptions, HMigrate } from "@brightside/core";
import { Profiles } from "./Profiles";
import * as nls from "vscode-nls";
import * as utils from "./utils";
import SpoolProvider, { encodeJobFile } from "./SpoolProvider";
import { ZoweExplorerApiRegister } from "./api/ZoweExplorerApiRegister";

// Localization support
const localize = nls.config({messageFormat: nls.MessageFormat.file})();

// Globals
export let BRIGHTTEMPFOLDER;
export let USS_DIR;
export let DS_DIR;
export let ISTHEIA: boolean = false; // set during activate
export const FAV_SUFFIX = "_fav";
export const INFORMATION_CONTEXT = "information";
export const FAVORITE_CONTEXT = "favorite";
export const DS_FAV_CONTEXT = "ds_fav";
export const PDS_FAV_CONTEXT = "pds_fav";
export const DS_SESSION_CONTEXT = "session";
export const DS_PDS_CONTEXT = "pds";
export const DS_DS_CONTEXT = "ds";
export const DS_MEMBER_CONTEXT = "member";
export const DS_TEXT_FILE_CONTEXT = "textFile";
export const DS_FAV_TEXT_FILE_CONTEXT = "textFile_fav";
export const DS_BINARY_FILE_CONTEXT = "binaryFile";
export const DS_MIGRATED_FILE_CONTEXT = "migr";
export const USS_SESSION_CONTEXT = "uss_session";
export const USS_DIR_CONTEXT = "directory";
export const USS_FAV_DIR_CONTEXT = "directory_fav";
export const JOBS_SESSION_CONTEXT = "server";
export const JOBS_JOB_CONTEXT = "job";
export const JOBS_SPOOL_CONTEXT = "spool";
export const ICON_STATE_OPEN = "open";
export const ICON_STATE_CLOSED = "closed";

let usrNme: string;
let passWrd: string;
let baseEncd: string;
let validProfile: number = -1;
let log: Logger;

/**
 * The function that runs when the extension is loaded
 *
 * @export
 * @param {vscode.ExtensionContext} context - Context of vscode at the time that the function is called
 * @returns {Promise<ZoweExplorerApiRegister>}
 */
export async function activate(context: vscode.ExtensionContext): Promise<ZoweExplorerApiRegister> {

    // Get temp folder location from settings
    let preferencesTempPath: string =
        vscode.workspace.getConfiguration()
            /* tslint:disable:no-string-literal */
            .get("Zowe-Temp-Folder-Location")["folderPath"];

    // Determine the runtime framework to support special behavior for Theia
    const theia = "Eclipse Theia";
    const appName: string = vscode.env.appName;
    if (appName && appName === theia) {
        ISTHEIA = true;
    }

    defineGlobals(preferencesTempPath);

    // Call cleanTempDir before continuing
    // this is to handle if the application crashed on a previous execution and
    // VSC didn't get a chance to call our deactivate to cleanup.
    await deactivate();

    try {
        fs.mkdirSync(BRIGHTTEMPFOLDER);
        fs.mkdirSync(USS_DIR);
        fs.mkdirSync(DS_DIR);
    } catch (err) {
        await utils.errorHandling(err, null, err.message);
    }

    let datasetProvider: DatasetTree;
    let ussFileProvider: USSTree;
    let jobsProvider: ZosJobsProvider;

    try {
        // Initialize Imperative Logger
        const loggerConfig = require(path.join(context.extensionPath, "log4jsconfig.json"));
        loggerConfig.log4jsConfig.appenders.default.filename = path.join(context.extensionPath, "logs", "imperative.log");
        loggerConfig.log4jsConfig.appenders.imperative.filename = path.join(context.extensionPath, "logs", "imperative.log");
        loggerConfig.log4jsConfig.appenders.app.filename = path.join(context.extensionPath, "logs", "zowe.log");
        Logger.initLogger(loggerConfig);

        log = Logger.getAppLogger();
        log.debug(localize("initialize.log.debug", "Initialized logger from VSCode extension"));

        const keytar = getSecurityModules("keytar");
        if (keytar) {
            const service: string = vscode.workspace.getConfiguration().get("Zowe Security: Credential Key");
            if (service) {
                try {
                    // Override Imperative credential manager to use VSCode keytar
                    DefaultCredentialManager.prototype.initialize = async () => {
                        (DefaultCredentialManager.prototype as any).keytar = keytar;
                    };
                    CredentialManagerFactory.initialize(
                        {
                            service
                        }
                    );
                } catch (err) {
                    throw new ImperativeError({msg: err.toString()});
                }
            }
        }

        await Profiles.createInstance(log);
        // Initialize dataset provider
        datasetProvider = await createDatasetTree(log);
        // Initialize uss provider
        ussFileProvider = await createUSSTree(log);
        // Initialize Jobs provider with the created session and the selected pattern
        jobsProvider = await createJobsTree(log);

    } catch (err) {
        await utils.errorHandling(err, null, (localize("initialize.log.error", "Error encountered while activating and initializing logger! ")));
        log.error(localize("initialize.log.error", "Error encountered while activating and initializing logger! ") + JSON.stringify(err));
    }

    const spoolProvider = new SpoolProvider();
    const providerRegistration = vscode.Disposable.from(
        vscode.workspace.registerTextDocumentContentProvider(SpoolProvider.scheme, spoolProvider)
    );
    context.subscriptions.push(spoolProvider, providerRegistration);

    if (datasetProvider) {
        vscode.commands.registerCommand("zowe.addSession", async () => addZoweSession(datasetProvider));
        vscode.commands.registerCommand("zowe.addFavorite", async (node) => datasetProvider.addFavorite(node));
        vscode.commands.registerCommand("zowe.refreshAll", () => refreshAll(datasetProvider));
        vscode.commands.registerCommand("zowe.refreshNode", (node) => refreshPS(node));
        vscode.commands.registerCommand("zowe.pattern", (node) => datasetProvider.datasetFilterPrompt(node));
        vscode.commands.registerCommand("zowe.ZoweNode.openPS", (node) => openPS(node, true, datasetProvider));
        vscode.workspace.onDidSaveTextDocument(async (savedFile) => {
            log.debug(localize("onDidSaveTextDocument1",
                "File was saved -- determining whether the file is a USS file or Data set.\n Comparing (case insensitive) ") +
                savedFile.fileName +
                localize("onDidSaveTextDocument2", " against directory ") +
                DS_DIR + localize("onDidSaveTextDocument3", "and") + USS_DIR);
            if (savedFile.fileName.toUpperCase().indexOf(DS_DIR.toUpperCase()) >= 0) {
                log.debug(localize("activate.didSaveText.isDataSet", "File is a data set-- saving "));
                await saveFile(savedFile, datasetProvider); // TODO MISSED TESTING
            } else if (savedFile.fileName.toUpperCase().indexOf(USS_DIR.toUpperCase()) >= 0) {
                log.debug(localize("activate.didSaveText.isUSSFile", "File is a USS file -- saving"));
                await saveUSSFile(savedFile, ussFileProvider); // TODO MISSED TESTING
            } else {
                log.debug(localize("activate.didSaveText.file", "File ") + savedFile.fileName +
                    localize("activate.didSaveText.notDataSet", " is not a data set or USS file "));
            }
        });
        vscode.commands.registerCommand("zowe.createDataset", (node) => createFile(node, datasetProvider));
        vscode.commands.registerCommand("zowe.createMember", (node) => createMember(node, datasetProvider));
        vscode.commands.registerCommand("zowe.deleteDataset", (node) => deleteDataset(node, datasetProvider));
        vscode.commands.registerCommand("zowe.deletePDS", (node) => deleteDataset(node, datasetProvider));
        vscode.commands.registerCommand("zowe.uploadDialog", (node) => mvsActions.uploadDialog(node, datasetProvider));
        vscode.commands.registerCommand("zowe.deleteMember", (node) => deleteDataset(node, datasetProvider));
        vscode.commands.registerCommand("zowe.editMember", (node) => openPS(node, false, datasetProvider));
        vscode.commands.registerCommand("zowe.removeSession", async (node) => datasetProvider.deleteSession(node));
        vscode.commands.registerCommand("zowe.removeFavorite", async (node) => datasetProvider.removeFavorite(node));
        vscode.commands.registerCommand("zowe.saveSearch", async (node) => datasetProvider.addFavorite(node));
        vscode.commands.registerCommand("zowe.removeSavedSearch", async (node) => datasetProvider.removeFavorite(node));
        vscode.commands.registerCommand("zowe.submitJcl", async () => submitJcl(datasetProvider));
        vscode.commands.registerCommand("zowe.submitMember", async (node) => submitMember(node));
        vscode.commands.registerCommand("zowe.showDSAttributes", (node) => showDSAttributes(node, datasetProvider));
        vscode.commands.registerCommand("zowe.renameDataSet", (node) => renameDataSet(node, datasetProvider));
        vscode.commands.registerCommand("zowe.copyDataSet", (node) => copyDataSet(node));
        vscode.commands.registerCommand("zowe.pasteDataSet", (node) => pasteDataSet(node, datasetProvider));
        vscode.commands.registerCommand("zowe.renameDataSetMember", (node) => renameDataSetMember(node, datasetProvider));
        vscode.commands.registerCommand("zowe.hMigrateDataSet", (node) => hMigrateDataSet(node));
        vscode.workspace.onDidChangeConfiguration(async (e) => {
            datasetProvider.onDidChangeConfiguration(e);
        });
        vscode.workspace.onDidChangeConfiguration((e) => {
            if (e.affectsConfiguration("Zowe-Temp-Folder-Location")) {
                const updatedPreferencesTempPath: string =
                    vscode.workspace.getConfiguration()
                        /* tslint:disable:no-string-literal */
                        .get("Zowe-Temp-Folder-Location")["folderPath"];
                moveTempFolder(preferencesTempPath, updatedPreferencesTempPath);
                // Update current temp folder preference
                preferencesTempPath = updatedPreferencesTempPath;
            }
        });
        // Attaches the TreeView as a subscriber to the refresh event of datasetProvider
        const theTreeView = datasetProvider.getTreeView();
        context.subscriptions.push(theTreeView);
        if (!ISTHEIA) {
            theTreeView.onDidCollapseElement(async (e) => {
                datasetProvider.flipState(e.element, false);
            });
            theTreeView.onDidExpandElement(async (e) => {
                datasetProvider.flipState(e.element, true);
            });
        }
    }
    if (ussFileProvider) {
        vscode.commands.registerCommand("zowe.uss.addFavorite", async (node: IZoweUSSTreeNode) => ussFileProvider.addFavorite(node));
        vscode.commands.registerCommand("zowe.uss.removeFavorite", async (node: IZoweUSSTreeNode) => ussFileProvider.removeFavorite(node));
        vscode.commands.registerCommand("zowe.uss.addSession", async () => addZoweSession(ussFileProvider));
        vscode.commands.registerCommand("zowe.uss.refreshAll", () => ussActions.refreshAllUSS(ussFileProvider));
        vscode.commands.registerCommand("zowe.uss.refreshUSS", (node: IZoweUSSTreeNode) => node.refreshUSS());
        vscode.commands.registerCommand("zowe.uss.refreshUSSInTree", (node: IZoweUSSTreeNode) => refreshUSSInTree(node, ussFileProvider));
        vscode.commands.registerCommand("zowe.uss.fullPath", (node: IZoweUSSTreeNode) => ussFileProvider.ussFilterPrompt(node));
        vscode.commands.registerCommand("zowe.uss.ZoweUSSNode.open", (node: IZoweUSSTreeNode) => node.openUSS(false, true, ussFileProvider));
        vscode.commands.registerCommand("zowe.uss.removeSession", async (node: IZoweUSSTreeNode) => ussFileProvider.deleteSession(node));
        vscode.commands.registerCommand("zowe.uss.createFile", async (node: IZoweUSSTreeNode) => ussActions.createUSSNode(node, ussFileProvider, "file"));
        vscode.commands.registerCommand("zowe.uss.createFolder", async (node: IZoweUSSTreeNode) => ussActions.createUSSNode(node, ussFileProvider, "directory"));
        vscode.commands.registerCommand("zowe.uss.deleteNode", async (node: IZoweUSSTreeNode) =>
                                                                         node.deleteUSSNode(ussFileProvider, node.getUSSDocumentFilePath()));
        vscode.commands.registerCommand("zowe.uss.binary", async (node: IZoweUSSTreeNode) => changeFileType(node, true, ussFileProvider));
        vscode.commands.registerCommand("zowe.uss.text", async (node: IZoweUSSTreeNode) => changeFileType(node, false, ussFileProvider));
        vscode.commands.registerCommand("zowe.uss.renameNode", async (node: IZoweUSSTreeNode) =>
                                                                        node.renameUSSNode(ussFileProvider, node.getUSSDocumentFilePath()));
        vscode.commands.registerCommand("zowe.uss.uploadDialog", async (node: IZoweUSSTreeNode) => ussActions.uploadDialog(node, ussFileProvider));
        vscode.commands.registerCommand("zowe.uss.createNode", async (node: IZoweUSSTreeNode) =>
                                                                            ussActions.createUSSNodeDialog(node, ussFileProvider));
        vscode.commands.registerCommand("zowe.uss.copyPath", async (node: IZoweUSSTreeNode) => ussActions.copyPath(node));
        vscode.commands.registerCommand("zowe.uss.editFile", (node: IZoweUSSTreeNode) => node.openUSS(false, false, ussFileProvider));
        vscode.commands.registerCommand("zowe.uss.saveSearch", async (node: IZoweUSSTreeNode) => node.addUSSSearchFavorite(ussFileProvider));
        vscode.commands.registerCommand("zowe.uss.removeSavedSearch", async (node: IZoweUSSTreeNode) => ussFileProvider.removeFavorite(node));
        vscode.workspace.onDidChangeConfiguration(async (e) => {
            ussFileProvider.onDidChangeConfiguration(e);
        });
        const theTreeView = ussFileProvider.getTreeView();
        context.subscriptions.push(theTreeView);
        if (!ISTHEIA) {
            theTreeView.onDidCollapseElement(async (e) => {
                ussFileProvider.flipState(e.element, false);
            });
            theTreeView.onDidExpandElement(async (e) => {
                ussFileProvider.flipState(e.element, true);
            });
        }
    }

    if (jobsProvider) {
        vscode.commands.registerCommand("zowe.zosJobsOpenspool", (session, spool) => {
            getSpoolContent(session, spool);
        });
        vscode.commands.registerCommand("zowe.deleteJob", (job) => jobsProvider.deleteJob(job));
        vscode.commands.registerCommand("zowe.runModifyCommand", (job) => {
            modifyCommand(job);
        });
        vscode.commands.registerCommand("zowe.runStopCommand", (job) => {
            stopCommand(job);
        });
        vscode.commands.registerCommand("zowe.refreshJobsServer", async (node) => refreshJobsServer(node, jobsProvider));
        vscode.commands.registerCommand("zowe.refreshAllJobs", () => {
            jobsProvider.mSessionNodes.forEach((jobNode) => {
                if (jobNode.contextValue === JOBS_SESSION_CONTEXT) {
                    // reset
                    utils.labelHack(jobNode);
                    jobNode.children = [];
                    jobNode.dirty = true;
                }
            });
            jobsProvider.refresh();
            Profiles.getInstance().refresh();
        });
        vscode.commands.registerCommand("zowe.addJobsSession", () => addZoweSession(jobsProvider));
        vscode.commands.registerCommand("zowe.setOwner", (node) => {
            setOwner(node, jobsProvider);
        });
        vscode.commands.registerCommand("zowe.setPrefix", (node) => {
            setPrefix(node, jobsProvider);
        });
        vscode.commands.registerCommand("zowe.removeJobsSession", (node) => jobsProvider.deleteSession(node));
        vscode.commands.registerCommand("zowe.downloadSpool", (job) => downloadSpool(job));
        vscode.commands.registerCommand("zowe.getJobJcl", (job) => {
            downloadJcl(job);
        });
        vscode.commands.registerCommand("zowe.setJobSpool", async (session, jobid) => {
            const sessionNode = jobsProvider.mSessionNodes.find((jobNode) => {
                return jobNode.label.trim() === session.trim();
            });
            sessionNode.dirty = true;
            jobsProvider.refresh();
            const jobs = await sessionNode.getChildren();
            const job = jobs.find((jobNode) => {
                return jobNode.job.jobid === jobid;
            });
            jobsProvider.setItem(theTreeView, job);
        });
        vscode.commands.registerCommand("zowe.jobs.search", (node) => jobsProvider.searchPrompt(node));
        vscode.commands.registerCommand("zowe.issueTsoCmd", async () => MvsCommandHandler.getInstance().issueMvsCommand());
        vscode.commands.registerCommand("zowe.issueMvsCmd", async (node, command) =>
            MvsCommandHandler.getInstance().issueMvsCommand(node.session, command));
        vscode.workspace.onDidChangeConfiguration(async (e) => {
            jobsProvider.onDidChangeConfiguration(e);
        });
        vscode.commands.registerCommand("zowe.jobs.addFavorite", async (node) => jobsProvider.addFavorite(node));
        vscode.commands.registerCommand("zowe.jobs.removeFavorite", async (node) => jobsProvider.removeFavorite(node));
        vscode.commands.registerCommand("zowe.jobs.saveSearch", async (node) => jobsProvider.saveSearch(node));
        vscode.commands.registerCommand("zowe.jobs.removeSearchFavorite", async (node) => jobsProvider.removeFavorite(node));
        const theTreeView = jobsProvider.getTreeView();
        context.subscriptions.push(theTreeView);
        if (!ISTHEIA) {
            theTreeView.onDidCollapseElement( async (e: { element: IZoweJobTreeNode; }) => {
                jobsProvider.flipState(e.element, false);
            });
            theTreeView.onDidExpandElement( async (e: { element: IZoweJobTreeNode; }) => {
                jobsProvider.flipState(e.element, true);
            });
        }
    }

    // return the Extension's API to other extensions that want to register their APIs.
    return ZoweExplorerApiRegister.getInstance();
}

/**
 * Defines all global variables
 * @param tempPath File path for temporary folder defined in preferences
 */
export function defineGlobals(tempPath: string | undefined) {
    tempPath !== "" && tempPath !== undefined ?
        BRIGHTTEMPFOLDER = path.join(tempPath, "temp") :
        BRIGHTTEMPFOLDER = path.join(__dirname, "..", "..", "resources", "temp");

    USS_DIR = path.join(BRIGHTTEMPFOLDER, "_U_");
    DS_DIR = path.join(BRIGHTTEMPFOLDER, "_D_");
}

/**
 * function to check if imperative.json contains
 * information about security or not and then
 * Imports the neccesary security modules
 */
export function getSecurityModules(moduleName): NodeRequire | undefined {
    let imperativeIsSsecure: boolean = false;
    try {
        const fileName = path.join(getZoweDir(), "settings", "imperative.json");
        const settings = JSON.parse(fs.readFileSync(fileName).toString());
        const value1 = settings.overrides.CredentialManager;
        const value2 = settings.overrides["credential-manager"];
        imperativeIsSsecure = ((typeof value1 === "string") && (value1.length > 0)) ||
            ((typeof value2 === "string") && (value2.length > 0));
    } catch (error) {
        log.warn(localize("profile.init.read.imperative", "Unable to read imperative file. ") + error.message);
        vscode.window.showInformationMessage(error.message);
        return undefined;
    }
    if (imperativeIsSsecure) {
        // Workaround for Theia issue (https://github.com/eclipse-theia/theia/issues/4935)
        const appRoot = ISTHEIA ? process.cwd() : vscode.env.appRoot;
        try {
            return require(`${appRoot}/node_modules/${moduleName}`);
        } catch (err) {
            vscode.window.showWarningMessage(localize("initialize.module.load",
                "Credentials not managed, unable to load security file: ") + moduleName);
        }
        try {
            return require(`${appRoot}/node_modules.asar/${moduleName}`);
        } catch (err) {
            vscode.window.showWarningMessage(localize("initialize.module.load",
                "Credentials not managed, unable to load security file: ") + moduleName);
        }
    }
    return undefined;
}

/**
 * Function to retrieve the home directory. In the situation Imperative has
 * not initialized it we mock a default value.
 */
export function getZoweDir(): string {
    ImperativeConfig.instance.loadedConfig = {
        defaultHome: path.join(os.homedir(), ".zowe"),
        envVariablePrefix: "ZOWE"
    };
    return ImperativeConfig.instance.cliHome;
}

/**
 * Moves temp folder to user defined location in preferences
 * @param previousTempPath temp path settings value before updated by user
 * @param currentTempPath temp path settings value after updated by user
 */
export function moveTempFolder(previousTempPath: string, currentTempPath: string) {
    // Re-define globals with updated path
    defineGlobals(currentTempPath);

    if (previousTempPath === "") {
        previousTempPath = path.join(__dirname, "..", "..", "resources");
    }

    // Make certain that "temp" folder is cleared
    cleanTempDir();

    try {
        fs.mkdirSync(BRIGHTTEMPFOLDER);
        fs.mkdirSync(USS_DIR);
        fs.mkdirSync(DS_DIR);
    } catch (err) {
        log.error(localize("moveTempFolder.error", "Error encountered when creating temporary folder! ") + JSON.stringify(err));
        utils.errorHandling(err, null, localize("moveTempFolder.error", "Error encountered when creating temporary folder! ") + err.message);
    }
    const previousTemp = path.join(previousTempPath, "temp");
    try {
        // If source and destination path are same, exit
        if (previousTemp === BRIGHTTEMPFOLDER) {
            return;
        }

        // TODO: Possibly remove when supporting "Multiple Instances"
        // If a second instance has already moved the temp folder, exit
        // Ideally, `moveSync()` would alert user if path doesn't exist.
        // However when supporting "Multiple Instances", might not be possible.
        if (!fs.existsSync(previousTemp)) {
            return;
        }

        moveSync(previousTemp, BRIGHTTEMPFOLDER, {overwrite: true});
    } catch (err) {
        log.error("Error moving temporary folder! " + JSON.stringify(err));
        vscode.window.showErrorMessage(err.message);
    }
}

/**
 * Download all the spool content for the specified job.
 *
 * @param job The job to download the spool content from
 */
export async function downloadSpool(job: IZoweJobTreeNode){
    try {
        const dirUri = await vscode.window.showOpenDialog({
            openLabel: localize("downloadSpool.select", "Select"),
            canSelectFolders: true,
            canSelectFiles: false,
            canSelectMany: false
        });
        if (dirUri !== undefined) {
            ZoweExplorerApiRegister.getJesApi(job.getProfile()).downloadSpoolContent({
                jobid: job.job.jobid,
                jobname: job.job.jobname,
                outDir: dirUri[0].fsPath
            });
        }
    } catch (error) {
        await utils.errorHandling(error, null, error.message);
    }

}

export async function downloadJcl(job: Job) {
    try {
        const jobJcl = await ZoweExplorerApiRegister.getJesApi(job.getProfile()).getJclForJob(job.job);
        const jclDoc = await vscode.workspace.openTextDocument({language: "jcl", content: jobJcl});
        await vscode.window.showTextDocument(jclDoc);
    } catch (error) {
        await utils.errorHandling(error, null, error.message);
    }
}

/**
 * Switch the download type and redownload the file.
 *
 * @param node The file that is going to be downloaded
 * @param binary Whether the file should be downloaded as binary or not
 * @param ussFileProvider Our USSTree object
 */
export async function changeFileType(node: IZoweUSSTreeNode, binary: boolean, ussFileProvider: IZoweTree<IZoweUSSTreeNode>) {
    node.setBinary(binary);
    await node.openUSS(true, true, ussFileProvider);
    ussFileProvider.refresh();
}

/**
 * Submit the contents of the editor as JCL.
 *
 * @export
 * @param {DatasetTree} datasetProvider - our DatasetTree object
 */
export async function submitJcl(datasetProvider: DatasetTree) {
    if (!vscode.window.activeTextEditor) {
        vscode.window.showErrorMessage(
            localize("submitJcl.noDocumentOpen", "No editor with a document that could be submitted as JCL is currently open."));
        return;
    }
    const doc = vscode.window.activeTextEditor.document;
    log.debug(localize("submitJcl.log.debug", "Submitting JCL in document ") + doc.fileName);
    // get session name
    const sessionregex = /\[(.*)(\])(?!.*\])/g;
    const regExp = sessionregex.exec(doc.fileName);
    const profiles = await Profiles.getInstance();
    let sessProfileName;
    if (regExp === null) {
        const allProfiles: IProfileLoaded[] = profiles.allProfiles;
        const profileNamesList = allProfiles.map((profile) => {
            return profile.name;
        });
        if (profileNamesList.length) {
            const quickPickOptions: vscode.QuickPickOptions = {
                placeHolder: localize("submitJcl.quickPickOption", "Select the Profile to use to submit the job"),
                ignoreFocusOut: true,
                canPickMany: false
            };
            sessProfileName = await vscode.window.showQuickPick(profileNamesList, quickPickOptions);
        } else {
            vscode.window.showInformationMessage(localize("submitJcl.noProfile", "No profiles available"));
        }
    } else {
        sessProfileName = regExp[1];
        if (sessProfileName.includes("[")) {
            // if submitting from favorites, sesName might be the favorite node, so extract further
            sessProfileName = sessionregex.exec(sessProfileName)[1];
        }
    }

    // get profile from session name
    let sessProfile: IProfileLoaded;
    const sesNode = (await datasetProvider.getChildren()).find((child) => child.label.trim() === sessProfileName);
    if (sesNode) {
        sessProfile = sesNode.getProfile();
    } else {
        // if submitting from favorites, a session might not exist for this node
        sessProfile = profiles.loadNamedProfile(sessProfileName);
    }
    if (sessProfile == null) {
        log.error(localize("submitJcl.log.error.nullSession", "Session for submitting JCL was null or undefined!"));
        return;
    }
    try {
        const job = await ZoweExplorerApiRegister.getJesApi(sessProfile).submitJcl(doc.getText());
        const args = [sessProfileName, job.jobid];
        const setJobCmd = `command:zowe.setJobSpool?${encodeURIComponent(JSON.stringify(args))}`;
        vscode.window.showInformationMessage(localize("submitJcl.jobSubmitted", "Job submitted ") + `[${job.jobid}](${setJobCmd})`);
    } catch (error) {
        await utils.errorHandling(error, sessProfileName, localize("submitJcl.jobSubmissionFailed", "Job submission failed\n") + error.message);
    }
}

/**
 * Submit the selected dataset member as a Job.
 *
 * @export
 * @param node The dataset member
 */
export async function submitMember(node: IZoweTreeNode) {
    const labelregex = /\[(.+)\]\: (.+)/g;
    let label;
    let sesName;
    let sessProfile;
    let regex;
    const profiles = await Profiles.getInstance();
    switch (node.getParent().contextValue) {
        case (FAVORITE_CONTEXT):
            regex = labelregex.exec(node.getLabel());
            sesName = regex[1];
            label = regex[2];
            sessProfile = profiles.loadNamedProfile(sesName);
            break;
        case (DS_PDS_CONTEXT + FAV_SUFFIX):
            regex = labelregex.exec(node.getParent().getLabel());
            sesName = regex[1];
            label = regex[2] + "(" + node.label.trim()+ ")";
            sessProfile = node.getParent().getProfile();
            break;
        case (DS_SESSION_CONTEXT):
            sesName = node.getParent().getLabel();
            label = node.label;
            sessProfile = node.getParent().getProfile();
            break;
        case (DS_PDS_CONTEXT):
            sesName = node.getParent().getParent().getLabel();
            label = node.getParent().getLabel() + "(" + node.label.trim()+ ")";
            sessProfile = node.getParent().getParent().getProfile();
            break;
        default:
            vscode.window.showErrorMessage(localize("submitMember.invalidNode", "submitMember() called from invalid node."));
            throw Error(localize("submitMember.error.invalidNode", "submitMember() called from invalid node."));
    }
    try {
        const job = await ZoweExplorerApiRegister.getJesApi(sessProfile).submitJob(label);
        const args = [sesName, job.jobid];
        const setJobCmd = `command:zowe.setJobSpool?${encodeURIComponent(JSON.stringify(args))}`;
        vscode.window.showInformationMessage(localize("submitMember.jobSubmitted", "Job submitted ") + `[${job.jobid}](${setJobCmd})`);
    } catch (error) {
        await utils.errorHandling(error, sesName, localize("submitMember.jobSubmissionFailed", "Job submission failed\n") + error.message);
    }
}

/**
 * Adds a new Profile to the provided treeview by clicking the 'Plus' button and
 * selecting which profile you would like to add from the drop-down that appears.
 * The profiles that are in the tree view already will not appear in the
 * drop-down.
 *
 * @export
 * @param {USSTree} zoweFileProvider - either the USS, MVS, JES tree
 */
export async function addZoweSession(zoweFileProvider: IZoweTree<IZoweTreeNode>) {

    const allProfiles = (await Profiles.getInstance()).allProfiles;
    const createNewProfile = "Create a New Connection to z/OS";
    let chosenProfile: string;

    // Get all profiles
    let profileNamesList = allProfiles.map((profile) => {
        return profile.name;
    });
    // Filter to list of the APIs available for current tree explorer
    profileNamesList = profileNamesList.filter((profileName) => {
        const profile = Profiles.getInstance().loadNamedProfile(profileName);
        if (zoweFileProvider instanceof USSTree) {
            const ussProfileTypes = ZoweExplorerApiRegister.getInstance().registeredUssApiTypes();
            return ussProfileTypes.includes(profile.type);
        }
        if (zoweFileProvider instanceof DatasetTree) {
            const mvsProfileTypes = ZoweExplorerApiRegister.getInstance().registeredMvsApiTypes();
            return mvsProfileTypes.includes(profile.type);
        }
        if (zoweFileProvider instanceof ZosJobsProvider) {
            const jesProfileTypes = ZoweExplorerApiRegister.getInstance().registeredJesApiTypes();
            return jesProfileTypes.includes(profile.type);
        }
    });
    if (profileNamesList) {
        profileNamesList = profileNamesList.filter((profileName) =>
            // Find all cases where a profile is not already displayed
            !zoweFileProvider.mSessionNodes.find((sessionNode) =>
                sessionNode.getProfileName() === profileName
            )
        );
    }
    const createPick = new utils.FilterDescriptor("\uFF0B " + createNewProfile);
    const items: vscode.QuickPickItem[] = profileNamesList.map((element) => new utils.FilterItem(element));
    const placeholder = localize("addSession.quickPickOption",
        "Choose \"Create new...\" to define a new profile or select an existing profile to Add to the USS Explorer");

    if (ISTHEIA) {
        const options: vscode.QuickPickOptions = {
            placeHolder: placeholder
        };
        // get user selection
        const choice = (await vscode.window.showQuickPick([createPick, ...items], options));
        if (!choice) {
            vscode.window.showInformationMessage(localize("enterPattern.pattern", "No selection made."));
            return;
        }
        chosenProfile = choice === createPick ? "" : choice.label;
    } else {
        const quickpick = vscode.window.createQuickPick();
        quickpick.items = [createPick, ...items];
        quickpick.placeholder = placeholder;
        quickpick.ignoreFocusOut = true;
        quickpick.show();
        const choice = await utils.resolveQuickPickHelper(quickpick);
        quickpick.hide();
        if (!choice) {
            vscode.window.showInformationMessage(localize("enterPattern.pattern", "No selection made."));
            return;
        }
        if (choice instanceof utils.FilterDescriptor) {
            chosenProfile = "";
        } else {
            chosenProfile = choice.label;
        }
    }

    if (chosenProfile === "") {
        let newprofile: any;
        let profileName: string;
        const options = {
            placeHolder: localize("createNewConnection.option.prompt.profileName.placeholder", "Connection Name"),
            prompt: localize("createNewConnection.option.prompt.profileName", "Enter a name for the connection"),
            value: profileName
        };
        profileName = await vscode.window.showInputBox(options);
        if (!profileName) {
            vscode.window.showInformationMessage(localize("createNewConnection.enterprofileName",
                "Profile Name was not supplied. Operation Cancelled"));
            return;
        }
        chosenProfile = profileName;
        log.debug(localize("addSession.log.debug.createNewProfile", "User created a new profile"));
        try {
            newprofile = await Profiles.getInstance().createNewConnection(chosenProfile);
        } catch (error) {
            await utils.errorHandling(error, chosenProfile, error.message);
        }
        if (newprofile) {
            try {
                await Profiles.getInstance().refresh();
            } catch (error) {
                await utils.errorHandling(error, newprofile, error.message);
            }
            await zoweFileProvider.addSession(newprofile);
            await zoweFileProvider.refresh();
        }
    } else if (chosenProfile) {
        log.debug(localize("addZoweSession.log.debug.selectProfile", "User selected profile ") + chosenProfile);
        await zoweFileProvider.addSession(chosenProfile);
    } else {
        log.debug(localize("addZoweSession.log.debug.cancelledSelection", "User cancelled profile selection"));
    }
}

/**
 * Creates a new file and uploads to the server
 * !!!!!!!!!!!!!!!!!!!!!!!!!!!!!!!!!!!!!!!!!!!!!!!!!!!
 * TODO: Consider changing configuration to allow "custom" data set specifications
 * !!!!!!!!!!!!!!!!!!!!!!!!!!!!!!!!!!!!!!!!!!!!!!!!!!!
 * @export
 * @param {ZoweDatasetNode} node - Desired Brightside session
 * @param {DatasetTree} datasetProvider - the tree which contains the nodes
 */
export async function createFile(node: ZoweDatasetNode, datasetProvider: DatasetTree) {
    const quickPickOptions: vscode.QuickPickOptions = {
        placeHolder: localize("createFile.quickPickOption.dataSetType", "Type of Data Set to be Created"),
        ignoreFocusOut: true,
        canPickMany: false
    };
    const types = [
        localize("createFile.dataSetBinary", "Data Set Binary"),
        localize("createFile.dataSetC", "Data Set C"),
        localize("createFile.dataSetClassic", "Data Set Classic"),
        localize("createFile.dataSetPartitioned", "Data Set Partitioned"),
        localize("createFile.dataSetSequential", "Data Set Sequential")
    ];
    let sesNamePrompt: string;
    if (node.contextValue.endsWith(FAV_SUFFIX)) {
        sesNamePrompt = node.label.substring(1, node.label.indexOf("]"));
    } else {
        sesNamePrompt = node.label;
    }

    if ((!node.getSession().ISession.user) || (!node.getSession().ISession.password)) {
        try {
            const values = await Profiles.getInstance().promptCredentials(sesNamePrompt);
            if (values !== undefined) {
                usrNme = values[0];
                passWrd = values[1];
                baseEncd = values[2];
            }
        } catch (error) {
            await utils.errorHandling(error, node.getProfileName(), error.message);
        }
        if (usrNme !== undefined && passWrd !== undefined && baseEncd !== undefined) {
            node.getSession().ISession.user = usrNme;
            node.getSession().ISession.password = passWrd;
            node.getSession().ISession.base64EncodedAuth = baseEncd;
            validProfile = 0;
        } else {
            return;
        }
        await datasetProvider.refreshElement(node);
        await datasetProvider.refresh();
    } else {
        validProfile = 0;
    }
    if (validProfile === 0) {
        // get data set type
        const type = await vscode.window.showQuickPick(types, quickPickOptions);
        if (type == null) {
            log.debug(localize("createFile.log.debug.noValidTypeSelected", "No valid data type selected"));
            return;
        } else {
            log.debug(localize("createFile.log.debug.creatingNewDataSet", "Creating new data set"));
        }

        let typeEnum;
        let createOptions;
        switch (type) {
            case localize("createFile.dataSetBinary", "Data Set Binary"):
                typeEnum = zowe.CreateDataSetTypeEnum.DATA_SET_BINARY;
                createOptions = vscode.workspace.getConfiguration("Zowe-Default-Datasets-Binary");
                break;
            case localize("createFile.dataSetC", "Data Set C"):
                typeEnum = zowe.CreateDataSetTypeEnum.DATA_SET_C;
                createOptions = vscode.workspace.getConfiguration("Zowe-Default-Datasets-C");
                break;
            case localize("createFile.dataSetClassic", "Data Set Classic"):
                typeEnum = zowe.CreateDataSetTypeEnum.DATA_SET_CLASSIC;
                createOptions = vscode.workspace.getConfiguration("Zowe-Default-Datasets-Classic");
                break;
            case localize("createFile.dataSetPartitioned", "Data Set Partitioned"):
                typeEnum = zowe.CreateDataSetTypeEnum.DATA_SET_PARTITIONED;
                createOptions = vscode.workspace.getConfiguration("Zowe-Default-Datasets-PDS");
                break;
            case localize("createFile.dataSetSequential", "Data Set Sequential"):
                typeEnum = zowe.CreateDataSetTypeEnum.DATA_SET_SEQUENTIAL;
                createOptions = vscode.workspace.getConfiguration("Zowe-Default-Datasets-PS");
                break;
        }

        // get name of data set
        let name = await vscode.window.showInputBox({placeHolder: localize("dataset.name", "Name of Data Set")});
        name = name.toUpperCase();

        try {
            await ZoweExplorerApiRegister.getMvsApi(node.getProfile()).createDataSet(typeEnum, name, createOptions);
            node.dirty = true;

            // Store previous filters (before refreshing)
            const currChildren = await node.getChildren();
            let theFilter = datasetProvider.getHistory()[0] || null;

            // Check if filter is currently applied
            if (currChildren[0].contextValue !== "information" && theFilter) {
                const currentFilters = theFilter.split(",");

                // Check if current filter includes the new node
                const matchedFilters = currentFilters.filter((filter) => {
                    const regex = new RegExp(filter.trim().replace(`*`, "") + "(.*)$");
                    return regex.test(name);
                });

                if (matchedFilters.length === 0) {
                    // remove the last segement with a dot of the name for the new filter
                    const newFilterBase = name.replace(/\.(?:.(?!\.))+$/, "");
                    theFilter = `${theFilter},${newFilterBase}.*`;
                    datasetProvider.addHistory(theFilter);
                }
            } else {
                // No filter is currently applied
                theFilter = name;
                datasetProvider.addHistory(theFilter);
            }

            datasetProvider.refresh();

            // Show newly-created data set in expanded tree view
            if (name) {
                node.label = `${node.label} `;
                node.label = node.label.trim();
                node.tooltip = node.pattern = theFilter.toUpperCase();
                node.collapsibleState = vscode.TreeItemCollapsibleState.Expanded;
                node.iconPath = utils.applyIcons(node, ICON_STATE_OPEN);
                node.dirty = true;

                const newNode = await node.getChildren().then((children) => children.find((child) => child.label === name));
                datasetProvider.getTreeView().reveal(newNode, {select: true});
            }
        } catch (err) {
            log.error(localize("createDataSet.error", "Error encountered when creating data set! ") + JSON.stringify(err));
            await utils.errorHandling(err, node.getProfileName(), localize("createDataSet.error", "Error encountered when creating data set! ") +
                err.message);
            throw (err);
        }
    }
}

/**
 * Creates a PDS member
 *
 * @export
 * @param {ZoweDatasetNode} parent - The parent Node
 * @param {DatasetTree} datasetProvider - the tree which contains the nodes
 */
export async function createMember(parent: ZoweDatasetNode, datasetProvider: DatasetTree) {
    const name = await vscode.window.showInputBox({ placeHolder: localize("createMember.inputBox", "Name of Member") });
    log.debug(localize("createMember.log.debug.createNewDataSet", "creating new data set member of name ") + name);
    if (name) {
        let label = parent.label.trim();
        if (parent.contextValue === DS_PDS_CONTEXT + FAV_SUFFIX) {
            label = parent.label.substring(parent.label.indexOf(":") + 2); // TODO MISSED TESTING
        }

        try {
            await ZoweExplorerApiRegister.getMvsApi(parent.getProfile()).createDataSetMember(label + "(" + name + ")");
        } catch (err) {
            log.error(localize("createMember.log.error", "Error encountered when creating member! ") + JSON.stringify(err));
            await utils.errorHandling(err, label, localize("createMember.error", "Unable to create member: ") + err.message);
            throw (err);
        }
        parent.dirty = true;
        datasetProvider.refreshElement(parent);
        openPS(
            new ZoweDatasetNode(name, vscode.TreeItemCollapsibleState.None, parent, null, undefined, undefined, parent.getProfile()),
            true, datasetProvider);
        datasetProvider.refresh();
    }
}


/**
 * Shows data set attributes in a new text editor
 *
 * @export
 * @param {ZoweDatasetNode} parent - The parent Node
 * @param {DatasetTree} datasetProvider - the tree which contains the nodes
 */
export async function showDSAttributes(parent: ZoweDatasetNode, datasetProvider: DatasetTree) {

    let label = parent.label.trim();
    if (parent.contextValue === DS_PDS_CONTEXT + FAV_SUFFIX || parent.contextValue === DS_DS_CONTEXT + FAV_SUFFIX) {
        label = parent.label.trim().substring(parent.label.trim().indexOf(":") + 2);
    }

    log.debug(localize("showDSAttributes.debug", "showing attributes of data set ") + label);
    let attributes: any;
    try {
        attributes = await ZoweExplorerApiRegister.getMvsApi(parent.getProfile()).dataSet(label, { attributes: true });
        attributes = attributes.apiResponse.items;
        attributes = attributes.filter((dataSet) => {
            return dataSet.dsname.toUpperCase() === label.toUpperCase();
        });
        if (attributes.length === 0) {
            throw new Error(localize("showDSAttributes.lengthError", "No matching data set names found for query: ") + label);
        }
    } catch (err) {
        log.error(localize("showDSAttributes.log.error", "Error encountered when listing attributes! ") + JSON.stringify(err));
        await utils.errorHandling(err, parent.getProfileName(), localize("showDSAttributes.error", "Unable to list attributes: ") + err.message);
        throw (err);
    }

    // shouldn't be possible for there to be two cataloged data sets with the same name,
    // but just in case we'll display all of the results
    // if there's only one result (which there should be), we will just pass in attributes[0]
    // so that prettyJson doesn't display the attributes as an array with a hyphen character
    const attributesText = TextUtils.prettyJson(attributes.length > 1 ? attributes : attributes[0], undefined, false);
    // const attributesFilePath = path.join(BRIGHTTEMPFOLDER, label + ".yaml");
    // fs.writeFileSync(attributesFilePath, attributesText);
    // const document = await vscode.workspace.openTextDocument(attributesFilePath);
    // await vscode.window.showTextDocument(document);
    const attributesMessage = localize("attributes.title", "Attributes");
    const webviewHTML = `<!DOCTYPE html>
    <html lang="en">
    <head>
        <meta charset="UTF-8">
        <title>${label} "${attributesMessage}"</title>
    </head>
    <body>
     ${attributesText.replace(/\n/g, "</br>")}
    </body>
    </html>`;
    const column = vscode.window.activeTextEditor
        ? vscode.window.activeTextEditor.viewColumn
        : undefined;
    const panel: vscode.WebviewPanel = vscode.window.createWebviewPanel(
        "zowe",
        label + " " + localize("attributes.title", "Attributes"),
        column || 1,
        {}
    );
    panel.webview.html = webviewHTML;

}

/**
 * Rename data sets
 *
 * @export
 * @param {ZoweDatasetNode} node - The node
 * @param {DatasetTree} datasetProvider - the tree which contains the nodes
 */
export async function renameDataSet(node: ZoweDatasetNode, datasetProvider: DatasetTree) {
    let beforeDataSetName = node.label.trim();
    let favPrefix;
    let isFavourite;

    if (node.contextValue.includes(FAV_SUFFIX)) {
        isFavourite = true;
        favPrefix = node.label.substring(0, node.label.indexOf(":") + 2);
        beforeDataSetName = node.label.substring(node.label.indexOf(":") + 2);
    }
    const afterDataSetName = await vscode.window.showInputBox({value: beforeDataSetName});

    log.debug(localize("renameDataSet.log.debug", "Renaming data set ") + afterDataSetName);
    if (afterDataSetName) {
        try {
            await ZoweExplorerApiRegister.getMvsApi(node.getProfile()).renameDataSet(beforeDataSetName, afterDataSetName);
            node.label = `${favPrefix}${afterDataSetName}`;
        } catch (err) {
            log.error(localize("renameDataSet.log.error", "Error encountered when renaming data set! ") + JSON.stringify(err));
            await utils.errorHandling(err, favPrefix, localize("renameDataSet.error", "Unable to rename data set: ") + err.message);
            throw err;
        }
        if (isFavourite) {
            const profile = favPrefix.substring(1, favPrefix.indexOf("]"));
            datasetProvider.renameNode(profile, beforeDataSetName, afterDataSetName);
        } else {
            const temp = node.label;
            node.label = "[" + node.getSessionNode().label.trim() + "]: " + beforeDataSetName;
            datasetProvider.renameFavorite(node, afterDataSetName);
            node.label = temp;
        }
        datasetProvider.refreshElement(node.getParent());
        datasetProvider.updateFavorites();
    }
}

function getProfileAndDataSetName(node: IZoweTreeNode) {
    let profileName;
    let dataSetName;
    if (node.contextValue.includes(FAV_SUFFIX)) {
        profileName = node.label.substring(1, node.label.indexOf("]"));
        dataSetName = node.label.substring(node.label.indexOf(":") + 2);
    } else {
        profileName = node.getParent().getLabel();
        dataSetName = node.label.trim();
    }

    return {profileName, dataSetName};
}

function getNodeLabels(node: IZoweTreeNode) {
    if (node.contextValue.includes(DS_MEMBER_CONTEXT)) {
        return { ...getProfileAndDataSetName(node.getParent()), memberName: node.getLabel()};
    } else {
        return getProfileAndDataSetName(node);
    }
}

/**
 * Copy data sets
 *
 * @export
 * @param {ZoweDatasetNode} node - The node to copy
 */
export async function copyDataSet(node: ZoweDatasetNode) {
    return vscode.env.clipboard.writeText(JSON.stringify(getNodeLabels(node)));
}

/**
 * Paste data sets
 *
 * @export
 * @param {ZoweDatasetNode} node - The node to paste to
 * @param {DatasetTree} datasetProvider - the tree which contains the nodes
 */
<<<<<<< HEAD
export async function hMigrateDataSet(node: ZoweNode) {
    const { dataSetName } = getNodeLabels(node);
    return ZoweExplorerApiRegister.getMvsApi(node.profile).hMigrateDataSet(dataSetName);
}

/**
 * Paste data sets
 *
 * @export
 * @param {ZoweNode} node - The node to paste to
 * @param {DatasetTree} datasetProvider - the tree which contains the nodes
 */
export async function pasteDataSet(node: ZoweNode, datasetProvider: DatasetTree) {
    const {profileName, dataSetName} = getNodeLabels(node);
=======
export async function pasteDataSet(node: ZoweDatasetNode, datasetProvider: DatasetTree) {
    const { profileName, dataSetName } = getNodeLabels(node);
>>>>>>> 438e7636
    let memberName;
    let beforeDataSetName;
    let beforeProfileName;
    let beforeMemberName;

    if (node.contextValue.includes(DS_PDS_CONTEXT)) {
        memberName = await vscode.window.showInputBox({placeHolder: localize("renameDataSet.name", "Name of Data Set Member")});
        if (!memberName) {
            return;
        }
    }

    try {
        ({
            dataSetName: beforeDataSetName,
            memberName: beforeMemberName,
            profileName: beforeProfileName,
        } = JSON.parse(await vscode.env.clipboard.readText()));
    } catch (err) {
        throw Error("Invalid clipboard. Copy from data set first");
    }

    if (beforeProfileName === profileName) {
        if (memberName) {
            try {
                await ZoweExplorerApiRegister.getMvsApi(node.getProfile()).getContents(`${dataSetName}(${memberName})`);
                throw Error(`${dataSetName}(${memberName}) already exists. You cannot replace a member`);
            } catch (err) {
                if (!err.message.includes("Member not found")) {
                    throw err;
                }
            }
        }
        await ZoweExplorerApiRegister.getMvsApi(node.getProfile()).copyDataSetMember(
            { dataSetName: beforeDataSetName, memberName: beforeMemberName },
            { dataSetName, memberName },
        );

        if (memberName) {
            datasetProvider.refreshElement(node);
            let node2;
            if (node.contextValue.includes(FAV_SUFFIX)) {
                node2 = datasetProvider.findNonFavoritedNode(node);
            } else {
                node2 = datasetProvider.findFavoritedNode(node);
            }
            if (node2) {
                datasetProvider.refreshElement(node2);
            }
        } else {
            refreshPS(node);
        }
    }
}

/**
 * Rename data set members
 *
 * @export
 * @param {IZoweTreeNode} node - The node
 * @param {DatasetTree} datasetProvider - the tree which contains the nodes
 */
export async function renameDataSetMember(node: IZoweTreeNode, datasetProvider: DatasetTree) {
    const beforeMemberName = node.label.trim();
    let dataSetName;
    let profileLabel;

    if (node.getParent().contextValue.includes(FAV_SUFFIX)) {
        profileLabel = node.getParent().getLabel().substring(0, node.getParent().getLabel().indexOf(":") + 2);
        dataSetName = node.getParent().getLabel().substring(node.getParent().getLabel().indexOf(":") + 2);
    } else {
        dataSetName = node.getParent().getLabel();
    }
    const afterMemberName = await vscode.window.showInputBox({value: beforeMemberName});

    log.debug(localize("renameDataSet.log.debug", "Renaming data set ") + afterMemberName);
    if (afterMemberName) {
        try {
            await ZoweExplorerApiRegister.getMvsApi(node.getProfile()).renameDataSetMember(dataSetName, beforeMemberName, afterMemberName);
            node.label = `${profileLabel}${afterMemberName}`;
        } catch (err) {
            log.error(localize("renameDataSet.log.error", "Error encountered when renaming data set! ") + JSON.stringify(err));
            await utils.errorHandling(err, profileLabel, localize("renameDataSet.error", "Unable to rename data set: ") + err.message);
            throw err;
        }
        if (node.getParent().contextValue.includes(FAV_SUFFIX)) {
            const nonFavoritedParent = datasetProvider.findNonFavoritedNode(node.getParent());
            if (nonFavoritedParent) {
                const nonFavoritedMember = nonFavoritedParent.children.find((child) => child.label === beforeMemberName);
                if (nonFavoritedMember) {
                    nonFavoritedMember.label = afterMemberName;
                    datasetProvider.refreshElement(nonFavoritedParent);
                }
            }
        } else {
            const favoritedParent = datasetProvider.findFavoritedNode(node.getParent());
            if (favoritedParent) {
                const favoritedMember = favoritedParent.children.find((child) => child.label === beforeMemberName);
                if (favoritedMember) {
                    favoritedMember.label = afterMemberName;
                    datasetProvider.refreshElement(favoritedParent);
                }
            }
        }
        datasetProvider.refreshElement(node.getParent());
    }
}

/**
 * Recursively deletes directory
 *
 * @param directory path to directory to be deleted
 */
export function cleanDir(directory) {
    if (!fs.existsSync(directory)) {
        return;
    }
    fs.readdirSync(directory).forEach((file) => {
        const fullpath = path.join(directory, file);
        const lstat = fs.lstatSync(fullpath);
        if (lstat.isFile()) {
            fs.unlinkSync(fullpath);
        } else {
            cleanDir(fullpath);
        }
    });
    fs.rmdirSync(directory);
}

/**
 * Cleans up local temp directory
 *
 * @export
 */
export async function cleanTempDir() {
    // logger hasn't necessarily been initialized yet, don't use the `log` in this function
    if (!fs.existsSync(BRIGHTTEMPFOLDER)) {
        return;
    }
    try {
        cleanDir(BRIGHTTEMPFOLDER);
    } catch (err) {
        vscode.window.showErrorMessage(localize("deactivate.error", "Unable to delete temporary folder. ") + err);
    }
}

/**
 * Called by VSCode on shutdown
 *
 * @export
 */
export async function deactivate() {
    await cleanTempDir();
}

/**
 * Deletes a dataset
 *
 * @export
 * @param {IZoweTreeNode} node - The node to be deleted
 * @param {DatasetTree} datasetProvider - the tree which contains the nodes
 */
export async function deleteDataset(node: IZoweTreeNode, datasetProvider: DatasetTree) {
    log.debug(localize("deleteDataset.log.debug", "Deleting data set ") + node.label);
    const quickPickOptions: vscode.QuickPickOptions = {
        placeHolder: localize("deleteDataset.quickPickOption", "Are you sure you want to delete ") + node.label,
        ignoreFocusOut: true,
        canPickMany: false
    };
    // confirm that the user really wants to delete
    if (await vscode.window.showQuickPick([localize("deleteDataset.showQuickPick.yes", "Yes"),
        localize("deleteDataset.showQuickPick.no", "No")], quickPickOptions) !== localize("deleteDataset.showQuickPick.yes", "Yes")) {
        log.debug(localize("deleteDataset.showQuickPick.log.debug", "User picked no. Cancelling delete of data set"));
        return;
    }

    let label = "";
    let fav = false;
    try {
        switch (node.getParent().contextValue) {
            case (FAVORITE_CONTEXT):
                label = node.label.substring(node.label.indexOf(":") + 1).trim();
                fav = true;
                break;
            case (DS_PDS_CONTEXT + FAV_SUFFIX):
                label = node.getParent().getLabel().substring(node.getParent().getLabel().indexOf(":") + 1).trim() + "(" + node.getLabel()+ ")";
                fav = true;
                break;
            case (DS_SESSION_CONTEXT):
                label = node.getLabel();
                break;
            case (DS_PDS_CONTEXT):
                label = node.getParent().getLabel()+ "(" + node.getLabel()+ ")";
                break;
            default:
                throw Error(localize("deleteDataSet.invalidNode.error", "deleteDataSet() called from invalid node."));
        }
        await ZoweExplorerApiRegister.getMvsApi(node.getProfile()).deleteDataSet(label);
    } catch (err) {
        log.error(localize("deleteDataSet.delete.log.error", "Error encountered when deleting data set! ") + JSON.stringify(err));
        if (err.message.includes(localize("deleteDataSet.error.notFound", "not found"))) {
            vscode.window.showInformationMessage(localize("deleteDataSet.notFound.error1", "Unable to find file: ") + label +
                localize("deleteDataSet.notFound.error2", " was probably already deleted."));
        } else {
            await utils.errorHandling(err, node.getProfileName(), err.message);
        }
        throw err;
    }

    // remove node from tree
    if (fav) {
        datasetProvider.mSessionNodes.forEach((ses) => {
            if (node.label.substring(node.label.indexOf("[") + 1, node.label.indexOf("]")) === ses.label.trim()||
                node.getParent().getLabel().substring(node.getParent().getLabel().indexOf("["),
                        node.getParent().getLabel().indexOf("]")) === ses.label) {
                ses.dirty = true;
            }
        });
        datasetProvider.removeFavorite(node);
    } else {
        node.getSessionNode().dirty = true;
        const temp = node.label;
        node.label = "[" + node.getSessionNode().label.trim() + "]: " + node.label;
        datasetProvider.removeFavorite(node);
        node.label = temp;
    }

    // refresh Tree View & favorites
    if (node.getParent() && node.getParent().contextValue !== DS_SESSION_CONTEXT) {
        datasetProvider.refreshElement(node.getParent());
        if (node.getParent().contextValue.includes(FAV_SUFFIX) || node.getParent().contextValue === FAVORITE_CONTEXT) {
            const nonFavNode = datasetProvider.findNonFavoritedNode(node.getParent());
            if (nonFavNode) { datasetProvider.refreshElement(nonFavNode); }
        } else {
            const favNode = datasetProvider.findFavoritedNode(node.getParent());
            if (favNode) { datasetProvider.refreshElement(favNode); }
        }
    } else {
        datasetProvider.refresh();
    }

    // remove local copy of file
    const fileName = getDocumentFilePath(label, node);
    try {
        if (fs.existsSync(fileName)) {
            fs.unlinkSync(fileName);
        }
    } catch (err) {
        // do nothing
    }
}

/**
 * Prompts the user for a pattern, and populates the [TreeView]{@link vscode.TreeView} based on the pattern
 *
 * @param {IZoweDatasetTreeNode} node - The session node
 * @param {DatasetTree} datasetProvider - Current DatasetTree used to populate the TreeView
 * @returns {Promise<void>}
 */
export async function enterPattern(node: IZoweDatasetTreeNode, datasetProvider: DatasetTree) {
    if (log) {
        log.debug(localize("enterPattern.log.debug.prompt", "Prompting the user for a data set pattern"));
    }
    let pattern: string;
    if (node.contextValue === DS_SESSION_CONTEXT) {
        // manually entering a search
        const options: vscode.InputBoxOptions = {
            prompt: localize("enterPattern.options.prompt", "Search data sets by entering patterns: use a comma to separate multiple patterns"),
            value: node.pattern
        };
        // get user input
        pattern = await vscode.window.showInputBox(options);
        if (!pattern) {
            vscode.window.showInformationMessage(localize("enterPattern.pattern", "You must enter a pattern."));
            return;
        }
    } else {
        // executing search from saved search in favorites
        pattern = node.label.trim().substring(node.label.trim().indexOf(":") + 2);
        const session = node.label.trim().substring(node.label.trim().indexOf("[") + 1, node.label.trim().indexOf("]"));
        await datasetProvider.addSession(session);
        node = datasetProvider.mSessionNodes.find((tempNode) => tempNode.label.trim() === session);
    }

    // update the treeview with the new pattern
    // TODO figure out why a label change is needed to refresh the treeview,
    // instead of changing the collapsible state
    // change label so the treeview updates
    node.label = node.label.trim() + " ";
    node.label.trim();
    node.tooltip = node.pattern = pattern.toUpperCase();
    node.collapsibleState = vscode.TreeItemCollapsibleState.Expanded;
    node.dirty = true;
    node.iconPath = utils.applyIcons(node, ICON_STATE_OPEN);
    datasetProvider.addHistory(node.pattern);
}

/**
 * Returns the profile for the specified node
 *
 * @export
 * @param {IZoweTreeNode} node
 */
export function getProfile(node: IZoweTreeNode) {
    let profile = node.getSessionNode().label.trim();
    // if this is a favorite node, further extraction is necessary
    if (profile.includes("[")) {
        profile = profile.substring(profile.indexOf("[") + 1, profile.indexOf("]"));
    }
    return profile;
}

/**
 * Returns the profile for the specified node
 *
 * @export
 * @param {ZoweUSSNode} node
 */
export function getUSSProfile(node: IZoweUSSTreeNode) {
    return node.getSessionNode().getProfileName();
}

/**
 * Append a suffix on a ds file so it can be interpretted with syntax highlighter
 *
 * Rules of mapping:
 *  1. Start with LLQ and work backwards as it is at this end usually
 *   the language is specified
 *  2. Dont do this for the top level HLQ
 */
function appendSuffix(label: string): string {
    const limit = 5;
    const bracket = label.indexOf("(");
    const split = (bracket > -1) ? label.substr(0, bracket).split(".", limit) : label.split(".", limit);
    for (let i = split.length - 1; i > 0; i--) {
        if (["JCL", "CNTL"].includes(split[i])) {
            return label.concat(".jcl");
        }
        if (["COBOL", "CBL", "COB", "SCBL"].includes(split[i])) {
            return label.concat(".cbl");
        }
        if (["COPYBOOK", "COPY", "CPY", "COBCOPY"].includes(split[i])) {
            return label.concat(".cpy");
        }
        if (["INC", "INCLUDE", "PLINC"].includes(split[i])) {
            return label.concat(".inc");
        }
        if (["PLI", "PL1", "PLX", "PCX"].includes(split[i])) {
            return label.concat(".pli");
        }
        if (["SH", "SHELL"].includes(split[i])) {
            return label.concat(".sh");
        }
        if (["REXX", "REXEC", "EXEC"].includes(split[i])) {
            return label.concat(".rexx");
        }
        if (split[i] === "XML") {
            return label.concat(".xml");
        }
        if (split[i] === "ASM" || split[i].indexOf("ASSEMBL") > -1) {
            return label.concat(".asm");
        }
        if (split[i] === "LOG" || split[i].indexOf("SPFLOG") > -1) {
            return label.concat(".log");
        }
    }
    return label;
}

/**
 * Returns the file path for the IZoweTreeNode
 *
 * @export
 * @param {string} label - If node is a member, label includes the name of the PDS
 * @param {ZoweDatasetNode} node
 */
export function getDocumentFilePath(label: string, node: IZoweTreeNode) {
    return path.join(DS_DIR, "/" + getProfile(node) + "/" + appendSuffix(label) );
}

/**
 * Downloads and displays a PS in a text editor view
 *
 * @param {IZoweDatasetTreeNode} node
 */
export async function openPS(node: IZoweDatasetTreeNode, previewMember: boolean, datasetProvider?: IZoweTree<IZoweDatasetTreeNode>) {
    let sesNamePrompt: string;
    if (node.contextValue.endsWith(FAV_SUFFIX)) {
        sesNamePrompt = node.getLabel().substring(1, node.getLabel().indexOf("]"));
    } else {
        sesNamePrompt = node.getLabel();
    }
    if ((!node.getSession().ISession.user) || (!node.getSession().ISession.password)) {
        try {
            const values = await Profiles.getInstance().promptCredentials(sesNamePrompt);
            if (values !== undefined) {
                usrNme = values[0];
                passWrd = values[1];
                baseEncd = values[2];
            }
        } catch (error) {
            await utils.errorHandling(error, node.getProfileName(), error.message);
        }
        if (usrNme !== undefined && passWrd !== undefined && baseEncd !== undefined) {
            node.getSession().ISession.user = usrNme;
            node.getSession().ISession.password = passWrd;
            node.getSession().ISession.base64EncodedAuth = baseEncd;
            validProfile = 0;
        } else {
            return;
        }
        await datasetProvider.refreshElement(node);
        await datasetProvider.refresh();
    } else {
        validProfile = 0;
    }
    if (validProfile === 0) {
        try {
            let label: string;
            switch (node.getParent().contextValue) {
                case (FAVORITE_CONTEXT):
                    label = node.label.substring(node.label.indexOf(":") + 1).trim();
                    break;
                case (DS_PDS_CONTEXT + FAV_SUFFIX):
                    label = node.getParent().getLabel().substring(node.getParent().getLabel().indexOf(":") + 1).trim() + "(" + node.getLabel()+ ")";
                    break;
                case (DS_SESSION_CONTEXT):
                    label = node.label.trim();
                    break;
                case (DS_PDS_CONTEXT):
                    label = node.getParent().getLabel().trim() + "(" + node.getLabel()+ ")";
                    break;
                default:
                    vscode.window.showErrorMessage(localize("openPS.invalidNode", "openPS() called from invalid node."));
                    throw Error(localize("openPS.error.invalidNode", "openPS() called from invalid node."));
            }
            log.debug(localize("openPS.log.debug.openDataSet", "opening physical sequential data set from label ") + label);
            // if local copy exists, open that instead of pulling from mainframe
            const documentFilePath = getDocumentFilePath(label, node);
            if (!fs.existsSync(documentFilePath)) {
                const response = await vscode.window.withProgress({
                    location: vscode.ProgressLocation.Notification,
                    title: "Opening data set..."
                }, function downloadDataset() {
                    return ZoweExplorerApiRegister.getMvsApi(node.getProfile()).getContents(label, {
                        file: documentFilePath,
                        returnEtag: true
                    });
                });
                node.setEtag(response.apiResponse.etag);
            }
            const document = await vscode.workspace.openTextDocument(getDocumentFilePath(label, node));
            if (previewMember === true) {
                await vscode.window.showTextDocument(document);
            } else {
                await vscode.window.showTextDocument(document, {preview: false});
            }
        } catch (err) {
            log.error(localize("openPS.log.error.openDataSet", "Error encountered when opening data set! ") + JSON.stringify(err));
            await utils.errorHandling(err, node.getProfileName(), err.message);
            throw (err);
        }
    }
}

/**
 * Refreshes treeView
 *
 * @param {DataSetTree} datasetProvider
 */
export async function refreshAll(datasetProvider: DatasetTree) {
    log.debug(localize("refreshAll.log.debug.refreshDataSet", "Refreshing data set tree view"));
    datasetProvider.mSessionNodes.forEach((sessNode) => {
        if (sessNode.contextValue === DS_SESSION_CONTEXT) {
            utils.labelHack(sessNode);
            sessNode.children = [];
            sessNode.dirty = true;
        }
    });
    datasetProvider.refresh();
    Profiles.getInstance().refresh();
}

/**
 * Refreshes the passed node with current mainframe data
 *
 * @param {ZoweDatasetNode} node - The node which represents the dataset
 */
export async function refreshPS(node: IZoweDatasetTreeNode) {
    let label;
    try {
        switch (node.getParent().contextValue) {
            case (FAVORITE_CONTEXT):
                label = node.label.substring(node.label.indexOf(":") + 1).trim();
                break;
            case (DS_PDS_CONTEXT + FAV_SUFFIX):
                label = node.getParent().getLabel().substring(node.getParent().getLabel().indexOf(":") + 1).trim() + "(" + node.getLabel()+ ")";
                break;
            case (DS_SESSION_CONTEXT):
                label = node.label.trim();
                break;
            case (DS_PDS_CONTEXT):
                label = node.getParent().getLabel() + "(" + node.getLabel() + ")";
                break;
            default:
                throw Error(localize("refreshPS.error.invalidNode", "refreshPS() called from invalid node."));
        }
        const documentFilePath = getDocumentFilePath(label, node);
        const response = await ZoweExplorerApiRegister.getMvsApi(node.getProfile()).getContents(label, {
            file: documentFilePath,
            returnEtag: true
        });
        node.setEtag(response.apiResponse.etag);

        const document = await vscode.workspace.openTextDocument(documentFilePath);
        vscode.window.showTextDocument(document);
        // if there are unsaved changes, vscode won't automatically display the updates, so close and reopen
        if (document.isDirty) {
            await vscode.commands.executeCommand("workbench.action.closeActiveEditor");
            vscode.window.showTextDocument(document);
        }
    } catch (err) {
        log.error(localize("refreshPS.log.error.refresh", "Error encountered when refreshing data set view: ") + JSON.stringify(err));
        if (err.message.includes(localize("refreshPS.error.notFound", "not found"))) {
            vscode.window.showInformationMessage(localize("refreshPS.file1", "Unable to find file: ") + label +
                localize("refreshPS.file2", " was probably deleted."));
        } else {
            await utils.errorHandling(err, node.getProfileName(), err.message);
        }
    }
}

export async function refreshUSSInTree(node: IZoweUSSTreeNode, ussFileProvider: IZoweTree<IZoweUSSTreeNode>) {
    await ussFileProvider.refreshElement(node);
}

function checkForAddedSuffix(filename: string): boolean {
    // identify how close to the end of the string the last . is
    const dotPos = filename.length - (1 + filename.lastIndexOf("."));
    // tslint:disable-next-line: no-magic-numbers
    return ((dotPos >= 2 && dotPos <= 4) && // if the last characters are 2 to 4 long and lower case it has been added
        ((filename.substring(filename.length - dotPos) === filename.substring(filename.length - dotPos).toLowerCase())));

}

/**
 * Uploads the file to the mainframe
 *
 * @export
 * @param {vscode.TextDocument} doc - TextDocument that is being saved
 */
export async function saveFile(doc: vscode.TextDocument, datasetProvider: IZoweTree<IZoweDatasetTreeNode>) {
    // Check if file is a data set, instead of some other file
    log.debug(localize("saveFile.log.debug.request", "requested to save data set: ") + doc.fileName);
    const docPath = path.join(doc.fileName, "..");
    log.debug("requested to save data set: " + doc.fileName);
    if (docPath.toUpperCase().indexOf(DS_DIR.toUpperCase()) === -1) {
        log.debug(localize("saveFile.log.debug.path", "path.relative returned a non-blank directory.") +
            localize("saveFile.log.debug.directory", "Assuming we are not in the DS_DIR directory: ") + path.relative(docPath, DS_DIR));
        return;
    }
    const start = path.join(DS_DIR + path.sep).length;
    const ending = doc.fileName.substring(start);
    const sesName = ending.substring(0, ending.indexOf(path.sep));
    const profile = (await Profiles.getInstance()).loadNamedProfile(sesName);
    if (!profile) {
        log.error(localize("saveFile.log.error.session", "Couldn't locate session when saving data set!"));
        return vscode.window.showErrorMessage(localize("saveFile.log.error.session", "Couldn't locate session when saving data set!"));
    }

    // get session from session name
    let documentSession: Session;
    let node: IZoweDatasetTreeNode;
    const sesNode = (await datasetProvider.getChildren()).find((child) =>
        child.label.trim() === sesName);
    if (sesNode) {
        log.debug(localize("saveFile.log.debug.load", "Loading session from session node in saveFile()"));
        documentSession = sesNode.getSession();
    } else {
        // if saving from favorites, a session might not exist for this node
        log.debug(localize("saveFile.log.debug.sessionNode", "couldn't find session node, loading profile with CLI profile manager"));
        documentSession = ZoweExplorerApiRegister.getMvsApi(profile).getSession();
    }

    // If not a member
    const label = doc.fileName.substring(doc.fileName.lastIndexOf(path.sep) + 1,
        checkForAddedSuffix(doc.fileName) ? doc.fileName.lastIndexOf(".") : doc.fileName.length);
    log.debug(localize("saveFile.log.debug.saving", "Saving file ") + label);
    if (!label.includes("(")) {
        try {
            // Checks if file still exists on server
            const response = await ZoweExplorerApiRegister.getMvsApi(profile).dataSet(label);
            if (!response.apiResponse.items.length) {
                return vscode.window.showErrorMessage(
                    localize("saveFile.error.saveFailed", "Data set failed to save. Data set may have been deleted on mainframe."));
            }
        } catch (err) {
            await utils.errorHandling(err, sesName, err.message);
        }
    }
    // Get specific node based on label and parent tree (session / favorites)
    let nodes: IZoweTreeNode[];
    let isFromFavorites: boolean;
    if (!sesNode || sesNode.children.length === 0) {
        // saving from favorites
        nodes = utils.concatChildNodes(datasetProvider.mFavorites);
        isFromFavorites = true;
    } else {
        // saving from session
        nodes = utils.concatChildNodes([sesNode]);
        isFromFavorites = false;
    }
    node = nodes.find((zNode) => {
        // dataset in Favorites
        if (zNode.contextValue === DS_FAV_CONTEXT) {
            return (zNode.label === `[${sesName}]: ${label}`);
            // member in Favorites
        } else if (zNode.contextValue === DS_MEMBER_CONTEXT && isFromFavorites) {
            const zNodeDetails = getProfileAndDataSetName(zNode);
            return (`${zNodeDetails.profileName}(${zNodeDetails.dataSetName})` === `[${sesName}]: ${label}`);
        } else if (zNode.contextValue === DS_MEMBER_CONTEXT && !isFromFavorites) {
            const zNodeDetails = getProfileAndDataSetName(zNode);
            return (`${zNodeDetails.profileName}(${zNodeDetails.dataSetName})` === `${label}`);
        } else if (zNode.contextValue === DS_DS_CONTEXT) {
            return (zNode.label.trim() === label);
        } else {
            return false;
        }
    });

    // define upload options
    let uploadOptions: IUploadOptions;
    if (node) {
        uploadOptions = {
            etag: node.getEtag(),
            returnEtag: true
        };
    }

    try {
        const uploadResponse = await vscode.window.withProgress({
            location: vscode.ProgressLocation.Notification,
            title: localize("saveFile.response.save.title", "Saving data set...")
        }, () => {
            return ZoweExplorerApiRegister.getMvsApi(node ? node.getProfile(): profile).putContents(doc.fileName, label, uploadOptions);
        });
        if (uploadResponse.success) {
            vscode.window.showInformationMessage(uploadResponse.commandResponse);
            // set local etag with the new etag from the updated file on mainframe
            if (node) {
                node.setEtag(uploadResponse.apiResponse[0].etag);
            }
        } else if (!uploadResponse.success && uploadResponse.commandResponse.includes(localize("saveFile.error.ZosmfEtagMismatchError", "Rest API failure with HTTP(S) status 412"))) {
            const downloadResponse = await ZoweExplorerApiRegister.getMvsApi(node ? node.getProfile(): profile).getContents(label, {
                file: doc.fileName,
                returnEtag: true
            });
            // re-assign etag, so that it can be used with subsequent requests
            const downloadEtag = downloadResponse.apiResponse.etag;
            if (node && downloadEtag !== node.getEtag()) {
                node.setEtag(downloadEtag);
            }
            vscode.window.showWarningMessage(localize("saveFile.error.etagMismatch", "Remote file has been modified in the meantime.\nSelect 'Compare' to resolve the conflict."));
            // Store document in a separate variable, to be used on merge conflict
            const oldDoc = doc;
            const oldDocText = oldDoc.getText();
            const startPosition = new vscode.Position(0, 0);
            const endPosition = new vscode.Position(oldDoc.lineCount, 0);
            const deleteRange = new vscode.Range(startPosition, endPosition);
            await vscode.window.activeTextEditor.edit((editBuilder) => {
                // re-write the old content in the editor view
                editBuilder.delete(deleteRange);
                editBuilder.insert(startPosition, oldDocText);
            });
            await vscode.window.activeTextEditor.document.save();
        } else {
            vscode.window.showErrorMessage(uploadResponse.commandResponse);
        }
    } catch (err) {
        vscode.window.showErrorMessage(err.message);
    }
}

/**
 * Uploads the file to the mainframe
 *
 * @export
 * @param {Session} session - Desired session
 * @param {vscode.TextDocument} doc - TextDocument that is being saved
 */
export async function saveUSSFile(doc: vscode.TextDocument, ussFileProvider: IZoweTree<IZoweUSSTreeNode>) {
    log.debug(localize("saveUSSFile.log.debug.saveRequest", "save requested for USS file ") + doc.fileName);
    const start = path.join(USS_DIR + path.sep).length;
    const ending = doc.fileName.substring(start);
    const sesName = ending.substring(0, ending.indexOf(path.sep));
    const remote = ending.substring(sesName.length).replace(/\\/g, "/");

    // get session from session name
    let documentSession: Session;
    let binary;
    let node: IZoweUSSTreeNode;
    const sesNode = (await ussFileProvider.mSessionNodes.find((child) => child.getProfileName() && child.getProfileName()=== sesName.trim()));
    if (sesNode) {
        documentSession = sesNode.getSession();
        binary = Object.keys(sesNode.binaryFiles).find((child) => child === remote) !== undefined;
    }
    // Get specific node based on label and parent tree (session / favorites)
    let nodes: IZoweUSSTreeNode[];
    if (!sesNode || sesNode.children.length === 0) {
        // saving from favorites
        nodes = utils.concatChildNodes(ussFileProvider.mFavorites);
    } else {
        // saving from session
        nodes = utils.concatChildNodes([sesNode]);
    }
    node = nodes.find((zNode) => {
        if (zNode.contextValue === DS_FAV_TEXT_FILE_CONTEXT || zNode.contextValue === DS_TEXT_FILE_CONTEXT) {
            return (zNode.fullPath.trim() === remote);
        }
        else {
            return false;
        }
    });

    // define upload options
    let etagToUpload: string;
    let returnEtag: boolean;
    if (node) {
        etagToUpload = node.getEtag();
        if (etagToUpload) {
            returnEtag = true;
        }
    }

    try {
        const uploadResponse = await vscode.window.withProgress({
            location: vscode.ProgressLocation.Notification,
            title: localize("saveUSSFile.response.title", "Saving file...")
        }, () => {
            return ZoweExplorerApiRegister.getUssApi(sesNode.getProfile()).putContents(
                doc.fileName, remote, binary, null, etagToUpload, returnEtag);  // TODO MISSED TESTING
        });
        if (uploadResponse.success) {
            vscode.window.showInformationMessage(uploadResponse.commandResponse);
            // set local etag with the new etag from the updated file on mainframe
            node.setEtag(uploadResponse.apiResponse.etag);
            // this part never runs! zowe.Upload.fileToUSSFile doesn't return success: false, it just throws the error which is caught below!!!!!
        } else {
            vscode.window.showErrorMessage(uploadResponse.commandResponse);
        }
    } catch (err) {
        // TODO: error handling must not be zosmf specific
        if (err.message.includes(localize("saveFile.error.ZosmfEtagMismatchError", "Rest API failure with HTTP(S) status 412"))) {
            // Store old document text in a separate variable, to be used on merge conflict
            const oldDocText = doc.getText();
            const oldDocLineCount = doc.lineCount;
            const downloadResponse = await ZoweExplorerApiRegister.getUssApi(node.getProfile()).getContents(
                node.fullPath, {
                    file: node.getUSSDocumentFilePath(),
                    binary,
                    returnEtag: true
                });
            // re-assign etag, so that it can be used with subsequent requests
            const downloadEtag = downloadResponse.apiResponse.etag;
            if (downloadEtag !== etagToUpload) {
                node.setEtag(downloadEtag);
            }
            this.downloaded = true;

            vscode.window.showWarningMessage(localize("saveFile.error.etagMismatch", "Remote file has been modified in the meantime.\nSelect 'Compare' to resolve the conflict."));
            const startPosition = new vscode.Position(0, 0);
            const endPosition = new vscode.Position(oldDocLineCount, 0);
            const deleteRange = new vscode.Range(startPosition, endPosition);
            await vscode.window.activeTextEditor.edit((editBuilder) => {
                // re-write the old content in the editor view
                editBuilder.delete(deleteRange);
                editBuilder.insert(startPosition, oldDocText);
            });
            await vscode.window.activeTextEditor.document.save();
        } else {
            log.error(localize("saveUSSFile.log.error.save", "Error encountered when saving USS file: ") + JSON.stringify(err));
            await utils.errorHandling(err, sesName, err.message);
        }
    }
}

export async function modifyCommand(job: Job) {
    try {
        const command = await vscode.window.showInputBox({prompt: localize("modifyCommand.command.prompt", "Modify Command")});
        if (command !== undefined) {
            const response = await zowe.IssueCommand.issueSimple(job.getSession(), `f ${job.job.jobname},${command}`);
            vscode.window.showInformationMessage(localize("modifyCommand.response", "Command response: ") + response.commandResponse);
        }
    } catch (error) {
        await utils.errorHandling(error, null, error.message);
    }
}

export async function stopCommand(job: Job) {
    try {
        const response = await zowe.IssueCommand.issueSimple(job.getSession(), `p ${job.job.jobname}`);
        vscode.window.showInformationMessage(localize("stopCommand.response", "Command response: ") + response.commandResponse);
    } catch (error) {
        await utils.errorHandling(error, null, error.message);
    }
}

export async function getSpoolContent(session: string, spool: IJobFile) {
    const zosmfProfile = Profiles.getInstance().loadNamedProfile(session);
    const spoolSess = zowe.ZosmfSession.createBasicZosmfSession(zosmfProfile.profile);
    if ((!spoolSess.ISession.user) || (!spoolSess.ISession.password)) {
        try {
            const values = await Profiles.getInstance().promptCredentials(session);
            if (values !== undefined) {
                usrNme = values[0];
                passWrd = values[1];
                baseEncd = values[2];
            }
        } catch (error) {
            await utils.errorHandling(error, session, error.message);
        }
        if (usrNme !== undefined && passWrd !== undefined && baseEncd !== undefined) {
            spoolSess.ISession.user = usrNme;
            spoolSess.ISession.password = passWrd;
            spoolSess.ISession.base64EncodedAuth = baseEncd;
            validProfile = 0;
        }
    } else {
        validProfile = 0;
    }
    if (validProfile === 0) {
        try {
            const uri = encodeJobFile(session, spool);
            const document = await vscode.workspace.openTextDocument(uri);
            await vscode.window.showTextDocument(document);
        } catch (error) {
            await utils.errorHandling(error, session, error.message);
        }
    }
}

export async function setOwner(job: IZoweJobTreeNode, jobsProvider: ZosJobsProvider) {
    const newOwner = await vscode.window.showInputBox({ prompt: localize("setOwner.newOwner.prompt.owner", "Owner") });
    job.owner = newOwner;
    jobsProvider.refreshElement(job);
}

export async function setPrefix(job: IZoweJobTreeNode, jobsProvider: ZosJobsProvider) {
    const newPrefix = await vscode.window.showInputBox({ prompt: localize("setOwner.newOwner.prompt.prefix", "Prefix") });
    job.prefix = newPrefix;
    jobsProvider.refreshElement(job);
}

export async function refreshJobsServer(node: IZoweJobTreeNode, jobsProvider: IZoweTree<IZoweJobTreeNode>) {
    let sesNamePrompt: string;
    if (node.contextValue.endsWith(FAV_SUFFIX)) {
        sesNamePrompt = node.label.substring(1, node.label.indexOf("]"));
    } else {
        sesNamePrompt = node.label;
    }
    if ((!node.getSession().ISession.user ) || (!node.getSession().ISession.password)) {
        try {
            const values = await Profiles.getInstance().promptCredentials(sesNamePrompt);
            if (values !== undefined) {
                usrNme = values[0];
                passWrd = values[1];
                baseEncd = values[2];
            }
        } catch (error) {
            await utils.errorHandling(error, node.getProfileName(), error.message);
        }
        if (usrNme !== undefined && passWrd !== undefined && baseEncd !== undefined) {
            node.getSession().ISession.user = usrNme;
            node.getSession().ISession.password = passWrd;
            node.getSession().ISession.base64EncodedAuth = baseEncd;
            node.owner = usrNme;
            validProfile = 0;
        }
    } else {
        validProfile = 0;
    }
    if (validProfile === 0) {
        await jobsProvider.refreshElement(node);
    }
}<|MERGE_RESOLUTION|>--- conflicted
+++ resolved
@@ -1059,10 +1059,9 @@
  * @param {ZoweDatasetNode} node - The node to paste to
  * @param {DatasetTree} datasetProvider - the tree which contains the nodes
  */
-<<<<<<< HEAD
-export async function hMigrateDataSet(node: ZoweNode) {
+export async function hMigrateDataSet(node: ZoweDatasetNode) {
     const { dataSetName } = getNodeLabels(node);
-    return ZoweExplorerApiRegister.getMvsApi(node.profile).hMigrateDataSet(dataSetName);
+    return ZoweExplorerApiRegister.getMvsApi(node.getProfile()).hMigrateDataSet(dataSetName);
 }
 
 /**
@@ -1072,12 +1071,8 @@
  * @param {ZoweNode} node - The node to paste to
  * @param {DatasetTree} datasetProvider - the tree which contains the nodes
  */
-export async function pasteDataSet(node: ZoweNode, datasetProvider: DatasetTree) {
-    const {profileName, dataSetName} = getNodeLabels(node);
-=======
 export async function pasteDataSet(node: ZoweDatasetNode, datasetProvider: DatasetTree) {
     const { profileName, dataSetName } = getNodeLabels(node);
->>>>>>> 438e7636
     let memberName;
     let beforeDataSetName;
     let beforeProfileName;
