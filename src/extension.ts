/*
* This program and the accompanying materials are made available under the terms of the *
* Eclipse Public License v2.0 which accompanies this distribution, and is available at *
* https://www.eclipse.org/legal/epl-v20.html                                      *
*                                                                                 *
* SPDX-License-Identifier: EPL-2.0                                                *
*                                                                                 *
* Copyright Contributors to the Zowe Project.                                     *
*                                                                                 *
*/

import * as zowe from "@brightside/core";
import * as fs from "fs";
import * as os from "os";
import { moveSync } from "fs-extra";
import * as path from "path";
import * as vscode from "vscode";
import { IZoweTree, IZoweTreeNode } from "./ZoweTree";
import { ZoweNode } from "./ZoweNode";
import { Logger, TextUtils, IProfileLoaded, ImperativeConfig, Session, CredentialManagerFactory, ImperativeError, DefaultCredentialManager } from "@brightside/imperative";
import { DatasetTree, createDatasetTree } from "./DatasetTree";
import { ZosJobsProvider, createJobsTree } from "./ZosJobsProvider";
import { Job } from "./ZoweJobNode";
import { USSTree, createUSSTree } from "./USSTree";
import { ZoweUSSNode } from "./ZoweUSSNode";
import * as ussActions from "./uss/ussNodeActions";
import * as mvsActions from "./mvs/mvsNodeActions";
import { MvsCommandHandler } from "./command/MvsCommandHandler";
// tslint:disable-next-line: no-duplicate-imports
import { IJobFile, IUploadOptions } from "@brightside/core";
import { Profiles } from "./Profiles";
import * as nls from "vscode-nls";
import * as utils from "./utils";
import SpoolProvider, { encodeJobFile } from "./SpoolProvider";
import { attachRecentSaveListener, disposeRecentSaveListener, getRecentSaveStatus } from "./utils/file";

const localize = nls.config({messageFormat: nls.MessageFormat.file})();


// Globals
export let BRIGHTTEMPFOLDER;
export let USS_DIR;
export let DS_DIR;
export let ISTHEIA: boolean = false; // set during activate
export const FAV_SUFFIX = "_fav";
export const INFORMATION_CONTEXT = "information";
export const FAVORITE_CONTEXT = "favorite";
export const DS_FAV_CONTEXT = "ds_fav";
export const PDS_FAV_CONTEXT = "pds_fav";
export const DS_SESSION_CONTEXT = "session";
export const DS_PDS_CONTEXT = "pds";
export const DS_DS_CONTEXT = "ds";
export const DS_MEMBER_CONTEXT = "member";
export const DS_TEXT_FILE_CONTEXT = "textFile";
export const DS_FAV_TEXT_FILE_CONTEXT = "textFile_fav";
export const DS_BINARY_FILE_CONTEXT = "binaryFile";
export const DS_MIGRATED_FILE_CONTEXT = "migr";
export const USS_SESSION_CONTEXT = "uss_session";
export const USS_DIR_CONTEXT = "directory";
export const USS_FAV_DIR_CONTEXT = "directory_fav";
export const JOBS_SESSION_CONTEXT = "server";
export const JOBS_JOB_CONTEXT = "job";
export const JOBS_SPOOL_CONTEXT = "spool";
export const ICON_STATE_OPEN = "open";
export const ICON_STATE_CLOSED = "closed";

let usrNme: string;
let passWrd: string;
let baseEncd: string;
let validProfile: number = -1;
let log: Logger;

/**
 * The function that runs when the extension is loaded
 *
 * @export
 * @param {vscode.ExtensionContext} context - Context of vscode at the time that the function is called
 */
export async function activate(context: vscode.ExtensionContext) {
    // Get temp folder location from settings
    let preferencesTempPath: string =
        vscode.workspace.getConfiguration()
            /* tslint:disable:no-string-literal */
            .get("Zowe-Temp-Folder-Location")["folderPath"];

    // Determine the runtime framework to support special behavior for Theia
    const theia = "Eclipse Theia";
    const appName: string = vscode.env.appName;
    if (appName && appName === theia) {
        ISTHEIA = true;
    }

    defineGlobals(preferencesTempPath);

    // Call cleanTempDir before continuing
    // this is to handle if the application crashed on a previous execution and
    // VSC didn't get a chance to call our deactivate to cleanup.
    await deactivate();

    try {
        fs.mkdirSync(BRIGHTTEMPFOLDER);
        fs.mkdirSync(USS_DIR);
        fs.mkdirSync(DS_DIR);
    } catch (err) {
        await utils.errorHandling(err, null, err.message);
    }

    let datasetProvider: DatasetTree;
    let ussFileProvider: USSTree;
    let jobsProvider: ZosJobsProvider;

    try {
        // Initialize Imperative Logger
        const loggerConfig = require(path.join(context.extensionPath, "log4jsconfig.json"));
        loggerConfig.log4jsConfig.appenders.default.filename = path.join(context.extensionPath, "logs", "imperative.log");
        loggerConfig.log4jsConfig.appenders.imperative.filename = path.join(context.extensionPath, "logs", "imperative.log");
        loggerConfig.log4jsConfig.appenders.app.filename = path.join(context.extensionPath, "logs", "zowe.log");
        Logger.initLogger(loggerConfig);

        log = Logger.getAppLogger();
        log.debug(localize("initialize.log.debug", "Initialized logger from VSCode extension"));

        const keytar = getSecurityModules("keytar");
        if (keytar) {
            const service: string = vscode.workspace.getConfiguration().get("Zowe Security: Credential Key");
            if (service) {
                try {
                    // Override Imperative credential manager to use VSCode keytar
                    DefaultCredentialManager.prototype.initialize = async () => {
                        (DefaultCredentialManager.prototype as any).keytar = keytar;
                    };
                    CredentialManagerFactory.initialize(
                        {
                            service
                        }
                    );
                } catch (err) {
                    throw new ImperativeError({msg: err.toString()});
                }
            }
        }

        await Profiles.createInstance(log);
        // Initialize dataset provider
        datasetProvider = await createDatasetTree(log);
        // Initialize uss provider
        ussFileProvider = await createUSSTree(log);
        // Initialize Jobs provider with the created session and the selected pattern
        jobsProvider = await createJobsTree(log);

    } catch (err) {
        await utils.errorHandling(err, null,(localize("initialize.log.error", "Error encountered while activating and initializing logger! ")));
        log.error(localize("initialize.log.error", "Error encountered while activating and initializing logger! ") + JSON.stringify(err));
    }

    const spoolProvider = new SpoolProvider();
    const providerRegistration = vscode.Disposable.from(
        vscode.workspace.registerTextDocumentContentProvider(SpoolProvider.scheme, spoolProvider)
    );
    context.subscriptions.push(spoolProvider, providerRegistration);

    if (datasetProvider) {
        vscode.commands.registerCommand("zowe.addSession", async () => addZoweSession(datasetProvider));
        vscode.commands.registerCommand("zowe.addFavorite", async (node) => datasetProvider.addFavorite(node));
        vscode.commands.registerCommand("zowe.refreshAll", () => refreshAll(datasetProvider));
        vscode.commands.registerCommand("zowe.refreshNode", (node) => refreshPS(node));
        vscode.commands.registerCommand("zowe.pattern", (node) => datasetProvider.datasetFilterPrompt(node));
        vscode.commands.registerCommand("zowe.ZoweNode.openPS", (node) => openPS(node, true, datasetProvider));
        vscode.workspace.onDidSaveTextDocument(async (savedFile) => {
            log.debug(localize("onDidSaveTextDocument1",
                "File was saved -- determining whether the file is a USS file or Data set.\n Comparing (case insensitive) ") +
                savedFile.fileName +
                localize("onDidSaveTextDocument2", " against directory ") +
                DS_DIR + localize("onDidSaveTextDocument3", "and") + USS_DIR);
            if (savedFile.fileName.toUpperCase().indexOf(DS_DIR.toUpperCase()) >= 0) {
                log.debug(localize("activate.didSaveText.isDataSet", "File is a data set-- saving "));
                await saveFile(savedFile, datasetProvider); // TODO MISSED TESTING
            } else if (savedFile.fileName.toUpperCase().indexOf(USS_DIR.toUpperCase()) >= 0) {
                log.debug(localize("activate.didSaveText.isUSSFile", "File is a USS file -- saving"));
                await saveUSSFile(savedFile, ussFileProvider); // TODO MISSED TESTING
            } else {
                log.debug(localize("activate.didSaveText.file", "File ") + savedFile.fileName +
                    localize("activate.didSaveText.notDataSet", " is not a data set or USS file "));
            }
        });
        vscode.commands.registerCommand("zowe.createDataset", (node) => createFile(node, datasetProvider));
        vscode.commands.registerCommand("zowe.createMember", (node) => createMember(node, datasetProvider));
        vscode.commands.registerCommand("zowe.deleteDataset", (node) => deleteDataset(node, datasetProvider));
        vscode.commands.registerCommand("zowe.deletePDS", (node) => deleteDataset(node, datasetProvider));
        vscode.commands.registerCommand("zowe.uploadDialog", (node) => mvsActions.uploadDialog(node, datasetProvider));
        vscode.commands.registerCommand("zowe.deleteMember", (node) => deleteDataset(node, datasetProvider));
        vscode.commands.registerCommand("zowe.editMember", (node) => openPS(node, false, datasetProvider));
        vscode.commands.registerCommand("zowe.removeSession", async (node) => datasetProvider.deleteSession(node));
        vscode.commands.registerCommand("zowe.removeFavorite", async (node) => datasetProvider.removeFavorite(node));
        vscode.commands.registerCommand("zowe.saveSearch", async (node) => datasetProvider.addFavorite(node));
        vscode.commands.registerCommand("zowe.removeSavedSearch", async (node) => datasetProvider.removeFavorite(node));
        vscode.commands.registerCommand("zowe.submitJcl", async () => submitJcl(datasetProvider));
        vscode.commands.registerCommand("zowe.submitMember", async (node) => submitMember(node));
        vscode.commands.registerCommand("zowe.showDSAttributes", (node) => showDSAttributes(node, datasetProvider));
        vscode.commands.registerCommand("zowe.renameDataSet", (node) => renameDataSet(node, datasetProvider));
        vscode.commands.registerCommand("zowe.copyDataSet", (node) => copyDataSet(node));
        vscode.commands.registerCommand("zowe.pasteDataSet", (node) => pasteDataSet(node, datasetProvider));
        vscode.commands.registerCommand("zowe.renameDataSetMember", (node) => renameDataSetMember(node, datasetProvider));
        vscode.workspace.onDidChangeConfiguration(async (e) => {
            datasetProvider.onDidChangeConfiguration(e);
        });
        vscode.workspace.onDidChangeConfiguration((e) => {
            if (e.affectsConfiguration("Zowe-Temp-Folder-Location")) {
                const updatedPreferencesTempPath: string =
                    vscode.workspace.getConfiguration()
                        /* tslint:disable:no-string-literal */
                        .get("Zowe-Temp-Folder-Location")["folderPath"];
                moveTempFolder(preferencesTempPath, updatedPreferencesTempPath);
                // Update current temp folder preference
                preferencesTempPath = updatedPreferencesTempPath;
            }
        });
        // Attaches the TreeView as a subscriber to the refresh event of datasetProvider
        const databaseView = vscode.window.createTreeView("zowe.explorer", {treeDataProvider: datasetProvider});
        context.subscriptions.push(databaseView);
        if (!ISTHEIA) {
            databaseView.onDidCollapseElement(async (e) => {
                datasetProvider.flipState(e.element, false);
            });
            databaseView.onDidExpandElement(async (e) => {
                datasetProvider.flipState(e.element, true);
            });
        }
    }
    if (ussFileProvider) {
        vscode.commands.registerCommand("zowe.uss.addFavorite", async (node) => ussFileProvider.addUSSFavorite(node));
        vscode.commands.registerCommand("zowe.uss.removeFavorite", async (node) => ussFileProvider.removeUSSFavorite(node));
        vscode.commands.registerCommand("zowe.uss.addSession", async () => addZoweSession(ussFileProvider));
        vscode.commands.registerCommand("zowe.uss.refreshAll", () => ussActions.refreshAllUSS(ussFileProvider));
        vscode.commands.registerCommand("zowe.uss.refreshUSS", (node) => refreshUSS(node));
        vscode.commands.registerCommand("zowe.uss.refreshUSSInTree", (node) => refreshUSSInTree(node, ussFileProvider));
        vscode.commands.registerCommand("zowe.uss.fullPath", (node) => ussFileProvider.ussFilterPrompt(node));
        vscode.commands.registerCommand("zowe.uss.ZoweUSSNode.open", (node) => openUSS(node, false, true, ussFileProvider));
        vscode.commands.registerCommand("zowe.uss.removeSession", async (node) => ussFileProvider.deleteSession(node));
        vscode.commands.registerCommand("zowe.uss.createFile", async (node) => ussActions.createUSSNode(node, ussFileProvider, "file"));
        vscode.commands.registerCommand("zowe.uss.createFolder", async (node) => ussActions.createUSSNode(node, ussFileProvider, "directory"));
        vscode.commands.registerCommand("zowe.uss.deleteNode",
            async (node) => ussActions.deleteUSSNode(node, ussFileProvider, getUSSDocumentFilePath(node)));
        vscode.commands.registerCommand("zowe.uss.binary", async (node) => changeFileType(node, true, ussFileProvider));
        vscode.commands.registerCommand("zowe.uss.text", async (node) => changeFileType(node, false, ussFileProvider));
        vscode.commands.registerCommand("zowe.uss.renameNode",
            async (node) => ussActions.renameUSSNode(node, ussFileProvider, getUSSDocumentFilePath(node)));
        vscode.commands.registerCommand("zowe.uss.uploadDialog", async (node) => ussActions.uploadDialog(node, ussFileProvider));
        vscode.commands.registerCommand("zowe.uss.createNode", async (node) => ussActions.createUSSNodeDialog(node, ussFileProvider));
        vscode.commands.registerCommand("zowe.uss.copyPath", async (node) => ussActions.copyPath(node));
        vscode.commands.registerCommand("zowe.uss.editFile", (node) => openUSS(node, false, false, ussFileProvider));
        vscode.commands.registerCommand("zowe.uss.saveSearch", async (node) => ussFileProvider.addUSSSearchFavorite(node));
        vscode.commands.registerCommand("zowe.uss.removeSavedSearch", async (node) => ussFileProvider.removeUSSFavorite(node));
        vscode.workspace.onDidChangeConfiguration(async (e) => {
            ussFileProvider.onDidChangeConfiguration(e);
        });
        const ussView = vscode.window.createTreeView("zowe.uss.explorer", {treeDataProvider: ussFileProvider});
        context.subscriptions.push(ussView);
        if (!ISTHEIA) {
            ussView.onDidCollapseElement(async (e) => {
                ussFileProvider.flipState(e.element, false);
            });
            ussView.onDidExpandElement(async (e) => {
                ussFileProvider.flipState(e.element, true);
            });
        }
    }

    if (jobsProvider) {
        vscode.commands.registerCommand("zowe.zosJobsOpenspool", (session, spool) => {
            getSpoolContent(session, spool);
        });
        vscode.commands.registerCommand("zowe.deleteJob", (job) => jobsProvider.deleteJob(job));
        vscode.commands.registerCommand("zowe.runModifyCommand", (job) => {
            modifyCommand(job);
        });
        vscode.commands.registerCommand("zowe.runStopCommand", (job) => {
            stopCommand(job);
        });
        vscode.commands.registerCommand("zowe.refreshJobsServer", async (node) => refreshJobsServer(node, jobsProvider));
        vscode.commands.registerCommand("zowe.refreshAllJobs", () => {
            jobsProvider.mSessionNodes.forEach((jobNode) => {
                if (jobNode.contextValue === JOBS_SESSION_CONTEXT) {
                    jobNode.reset();
                }
            });
            jobsProvider.refresh();
            Profiles.getInstance().refresh();
        });
        vscode.commands.registerCommand("zowe.addJobsSession", () => addZoweSession(jobsProvider));
        vscode.commands.registerCommand("zowe.setOwner", (node) => {
            setOwner(node, jobsProvider);
        });
        vscode.commands.registerCommand("zowe.setPrefix", (node) => {
            setPrefix(node, jobsProvider);
        });
        vscode.commands.registerCommand("zowe.removeJobsSession", (node) => jobsProvider.deleteSession(node));
        vscode.commands.registerCommand("zowe.downloadSpool", (job) => downloadSpool(job));
        vscode.commands.registerCommand("zowe.getJobJcl", (job) => {
            downloadJcl(job);
        });
        vscode.commands.registerCommand("zowe.setJobSpool", async (session, jobid) => {
            const sessionNode = jobsProvider.mSessionNodes.find((jobNode) => {
                return jobNode.label.trim() === session.trim();
            });
            sessionNode.dirty = true;
            jobsProvider.refresh();
            const jobs = await sessionNode.getChildren();
            const job = jobs.find((jobNode) => {
                return jobNode.job.jobid === jobid;
            });
            jobsProvider.setJob(jobView, job);
        });
        vscode.commands.registerCommand("zowe.jobs.search", (node) => jobsProvider.searchPrompt(node));
        vscode.commands.registerCommand("zowe.issueTsoCmd", async () => MvsCommandHandler.getInstance().issueMvsCommand());
        vscode.commands.registerCommand("zowe.issueMvsCmd", async (node, command) =>
            MvsCommandHandler.getInstance().issueMvsCommand(node.session, command));
        vscode.workspace.onDidChangeConfiguration(async (e) => {
            jobsProvider.onDidChangeConfiguration(e);
        });
        vscode.commands.registerCommand("zowe.jobs.addFavorite", async (node) => jobsProvider.addJobsFavorite(node));
        vscode.commands.registerCommand("zowe.jobs.removeFavorite", async (node) => jobsProvider.removeJobsFavorite(node));
        vscode.commands.registerCommand("zowe.jobs.saveSearch", async (node) => jobsProvider.saveSearch(node));
        vscode.commands.registerCommand("zowe.jobs.removeSearchFavorite", async (node) => jobsProvider.removeJobsFavorite(node));
        const jobView = vscode.window.createTreeView("zowe.jobs", {treeDataProvider: jobsProvider});
        context.subscriptions.push(jobView);
        if (!ISTHEIA) {
            jobView.onDidCollapseElement(async (e: { element: Job; }) => {
                jobsProvider.flipState(e.element, false);
            });
            jobView.onDidExpandElement(async (e: { element: Job; }) => {
                jobsProvider.flipState(e.element, true);
            });
        }
    }
}

/**
 * Defines all global variables
 * @param tempPath File path for temporary folder defined in preferences
 */
export function defineGlobals(tempPath: string | undefined) {
    tempPath !== "" && tempPath !== undefined ?
        BRIGHTTEMPFOLDER = path.join(tempPath, "temp") :
        BRIGHTTEMPFOLDER = path.join(__dirname, "..", "..", "resources", "temp");

    USS_DIR = path.join(BRIGHTTEMPFOLDER, "_U_");
    DS_DIR = path.join(BRIGHTTEMPFOLDER, "_D_");
}

/**
 * function to check if imperative.json contains
 * information about security or not and then
 * Imports the neccesary security modules
 */
export function getSecurityModules(moduleName): NodeRequire | undefined {
    let imperativeIsSsecure: boolean = false;
    try {
        const fileName = path.join(getZoweDir(), "settings", "imperative.json");
        const settings = JSON.parse(fs.readFileSync(fileName).toString());
        const value1 = settings.overrides.CredentialManager;
        const value2 = settings.overrides["credential-manager"];
        imperativeIsSsecure = ((typeof value1 === "string") && (value1.length > 0)) ||
                            ((typeof value2 === "string") && (value2.length > 0));
    } catch (error) {
        log.warn(localize("profile.init.read.imperative","Unable to read imperative file. ")+ error.message);
        vscode.window.showInformationMessage(error.message);
        return undefined;
    }
    if (imperativeIsSsecure) {
        // Workaround for Theia issue (https://github.com/eclipse-theia/theia/issues/4935)
        const appRoot = ISTHEIA ? process.cwd() : vscode.env.appRoot;
        try {
            return require(`${appRoot}/node_modules/${moduleName}`);
        } catch (err) {
            vscode.window.showWarningMessage(localize("initialize.module.load",
                    "Credentials not managed, unable to load security file: ") + moduleName);
        }
        try {
            return require(`${appRoot}/node_modules.asar/${moduleName}`);
        } catch (err) {
            vscode.window.showWarningMessage(localize("initialize.module.load",
                    "Credentials not managed, unable to load security file: ") + moduleName);
        }
    }
    return undefined;
}

/**
 * Function to retrieve the home directory. In the situation Imperative has
 * not initialized it we mock a default value.
 */
export function getZoweDir(): string {
    ImperativeConfig.instance.loadedConfig = {
        defaultHome: path.join(os.homedir(), ".zowe"),
        envVariablePrefix: "ZOWE"
    };
    const ti = ImperativeConfig.instance;
    return ImperativeConfig.instance.cliHome;
}

/**
 * Moves temp folder to user defined location in preferences
 * @param previousTempPath temp path settings value before updated by user
 * @param currentTempPath temp path settings value after updated by user
 */
export function moveTempFolder(previousTempPath: string, currentTempPath: string) {
    // Re-define globals with updated path
    defineGlobals(currentTempPath);

    if (previousTempPath === "") {
        previousTempPath = path.join(__dirname, "..", "..", "resources");
    }

    // Make certain that "temp" folder is cleared
    cleanTempDir();

    try {
        fs.mkdirSync(BRIGHTTEMPFOLDER);
        fs.mkdirSync(USS_DIR);
        fs.mkdirSync(DS_DIR);
    } catch (err) {
        log.error(localize("moveTempFolder.error", "Error encountered when creating temporary folder! ") + JSON.stringify(err));
        utils.errorHandling(err, null, localize("moveTempFolder.error", "Error encountered when creating temporary folder! ") + err.message);
    }
    const previousTemp = path.join(previousTempPath, "temp");
    try {
        // If source and destination path are same, exit
        if (previousTemp === BRIGHTTEMPFOLDER) {
            return;
        }

        // TODO: Possibly remove when supporting "Multiple Instances"
        // If a second instance has already moved the temp folder, exit
        // Ideally, `moveSync()` would alert user if path doesn't exist.
        // However when supporting "Multiple Instances", might not be possible.
        if (!fs.existsSync(previousTemp)) {
            return;
        }

        moveSync(previousTemp, BRIGHTTEMPFOLDER, {overwrite: true});
    } catch (err) {
        log.error("Error moving temporary folder! " + JSON.stringify(err));
        vscode.window.showErrorMessage(err.message);
    }
}

/**
 * Download all the spool content for the specified job.
 *
 * @param job The job to download the spool content from
 */
export async function downloadSpool(job: Job) {
    try {
        const dirUri = await vscode.window.showOpenDialog({
            openLabel: localize("downloadSpool.select", "Select"),
            canSelectFolders: true,
            canSelectFiles: false,
            canSelectMany: false
        });
        if (dirUri !== undefined) {
            zowe.DownloadJobs.downloadAllSpoolContentCommon(job.session, {
                jobid: job.job.jobid,
                jobname: job.job.jobname,
                outDir: dirUri[0].fsPath
            });
        }
    } catch (error) {
        await utils.errorHandling(error, null, error.message);
    }

}

export async function downloadJcl(job: Job) {
    try {
        const jobJcl = await zowe.GetJobs.getJclForJob(job.session, job.job);
        const jclDoc = await vscode.workspace.openTextDocument({language: "jcl", content: jobJcl});
        await vscode.window.showTextDocument(jclDoc);
    } catch (error) {
        await utils.errorHandling(error, null, error.message);
    }
}

/**
 * Switch the download type and redownload the file.
 *
 * @param node The file that is going to be downloaded
 * @param binary Whether the file should be downloaded as binary or not
 * @param ussFileProvider Our USSTree object
 */
export async function changeFileType(node: ZoweUSSNode, binary: boolean, ussFileProvider: USSTree) {
    node.setBinary(binary);
    await openUSS(node, true, true, ussFileProvider);
    ussFileProvider.refresh();
}

/**
 * Submit the contents of the editor as JCL.
 *
 * @export
 * @param {DatasetTree} datasetProvider - our DatasetTree object
 */
export async function submitJcl(datasetProvider: DatasetTree) {
    const doc = vscode.window.activeTextEditor.document;
    log.debug(localize("submitJcl.log.debug", "Submitting JCL in document ") + doc.fileName);
    // get session name
    const sessionregex = /\[(.*)(\])(?!.*\])/g;
    const regExp = sessionregex.exec(doc.fileName);
    const profiles = await Profiles.getInstance();
    let sesName;
    if (regExp === null) {
        const allProfiles: IProfileLoaded[] = profiles.allProfiles;
        const profileNamesList = allProfiles.map((profile) => {
            return profile.name;
        });
        if (profileNamesList.length) {
            const quickPickOptions: vscode.QuickPickOptions = {
                placeHolder: localize("submitJcl.quickPickOption", "Select the Profile to use to submit the job"),
                ignoreFocusOut: true,
                canPickMany: false
            };
            sesName = await vscode.window.showQuickPick(profileNamesList, quickPickOptions);
        } else {
            vscode.window.showInformationMessage(localize("submitJcl.noProfile", "No profiles available"));
        }
    } else {
        sesName = regExp[1];
        if (sesName.includes("[")) {
            // if submitting from favorites, sesName might be the favorite node, so extract further
            sesName = sessionregex.exec(sesName)[1];
        }
    }

    // get session from session name
    let documentSession;
    const sesNode = (await datasetProvider.getChildren()).find((child) => child.label.trim() === sesName);
    if (sesNode) {
        documentSession = sesNode.getSession();
    } else {
        // if submitting from favorites, a session might not exist for this node
        const zosmfProfile = profiles.loadNamedProfile(sesName);
        documentSession = zowe.ZosmfSession.createBasicZosmfSession(zosmfProfile.profile);
    }
    if (documentSession == null) {
        log.error(localize("submitJcl.log.error.nullSession", "Session for submitting JCL was null or undefined!"));
    }
    try {
        const job = await zowe.SubmitJobs.submitJcl(documentSession, doc.getText());
        const args = [sesName, job.jobid];
        const setJobCmd = `command:zowe.setJobSpool?${encodeURIComponent(JSON.stringify(args))}`;
        vscode.window.showInformationMessage(localize("submitJcl.jobSubmitted", "Job submitted ") + `[${job.jobid}](${setJobCmd})`);
    } catch (error) {
        await utils.errorHandling(error, sesName, localize("submitJcl.jobSubmissionFailed", "Job submission failed\n") + error.message);
    }
}

/**
 * Submit the selected dataset member as a Job.
 *
 * @export
 * @param node The dataset member
 */
export async function submitMember(node: ZoweNode) {
    const labelregex = /\[(.+)\]\: (.+)/g;
    let label;
    let sesName;
    let regex;
    switch (node.mParent.contextValue) {
        case (FAVORITE_CONTEXT):
            regex = labelregex.exec(node.label);
            sesName = regex[1];
            label = regex[2];
            break;
        case (DS_PDS_CONTEXT + FAV_SUFFIX):
            regex = labelregex.exec(node.mParent.label);
            sesName = regex[1];
            label = regex[2] + "(" + node.label.trim() + ")";
            break;
        case (DS_SESSION_CONTEXT):
            sesName = node.mParent.label;
            label = node.label;
            break;
        case (DS_PDS_CONTEXT):
            sesName = node.mParent.mParent.label;
            label = node.mParent.label.trim() + "(" + node.label.trim() + ")";
            break;
        default:
            vscode.window.showErrorMessage(localize("submitMember.invalidNode", "submitMember() called from invalid node."));
            throw Error(localize("submitMember.error.invalidNode", "submitMember() called from invalid node."));
    }
    try {
        const job = await zowe.SubmitJobs.submitJob(node.getSession(), label);
        const args = [sesName, job.jobid];
        const setJobCmd = `command:zowe.setJobSpool?${encodeURIComponent(JSON.stringify(args))}`;
        vscode.window.showInformationMessage(localize("submitMember.jobSubmitted", "Job submitted ") + `[${job.jobid}](${setJobCmd})`);
    } catch (error) {
        await utils.errorHandling(error, sesName, localize("submitMember.jobSubmissionFailed", "Job submission failed\n") + error.message);
    }
}

/**
 * Adds a new Profile to the provided treeview by clicking the 'Plus' button and
 * selecting which profile you would like to add from the drop-down that appears.
 * The profiles that are in the tree view already will not appear in the
 * drop-down.
 *
 * @export
 * @param {USSTree} zoweFileProvider - either the USS, MVS, JES tree
 */
export async function addZoweSession(zoweFileProvider: IZoweTree<IZoweTreeNode>) {
    const allProfiles = (await Profiles.getInstance()).allProfiles;
    const createNewProfile = "Create a New Connection to z/OS";
    let chosenProfile: string;

    let profileNamesList = allProfiles.map((profile) => {
        return profile.name;
    });
    if (profileNamesList) {
        profileNamesList = profileNamesList.filter((profileNames) =>
            // Find all cases where a profile is not already displayed
            !zoweFileProvider.mSessionNodes.find((sessionNode) =>
                sessionNode.getProfileName() === profileNames
            )
        );
    }
    const createPick = new utils.FilterDescriptor("\uFF0B " + createNewProfile);
    const items: vscode.QuickPickItem[] = profileNamesList.map((element) => new utils.FilterItem(element));
    const placeholder = localize("addSession.quickPickOption",
        "Choose \"Create new...\" to define a new profile or select an existing profile to Add to the USS Explorer");

    if (ISTHEIA) {
        const options: vscode.QuickPickOptions = {
            placeHolder: placeholder
        };
        // get user selection
        const choice = (await vscode.window.showQuickPick([createPick, ...items], options));
        if (!choice) {
            vscode.window.showInformationMessage(localize("enterPattern.pattern", "No selection made."));
            return;
        }
        chosenProfile = choice === createPick ? "" : choice.label;
    } else {
        const quickpick = vscode.window.createQuickPick();
        quickpick.items = [createPick, ...items];
        quickpick.placeholder = placeholder;
        quickpick.ignoreFocusOut = true;
        quickpick.show();
        const choice = await utils.resolveQuickPickHelper(quickpick);
        quickpick.hide();
        if (!choice) {
            vscode.window.showInformationMessage(localize("enterPattern.pattern", "No selection made."));
            return;
        }
        if (choice instanceof utils.FilterDescriptor) {
            chosenProfile = "";
        } else {
            chosenProfile = choice.label;
        }
    }

    if (chosenProfile === "") {
        let newprofile: any;
        let profileName: string;
        const options = {
            placeHolder: localize("createNewConnection.option.prompt.profileName.placeholder", "Connection Name"),
            prompt: localize("createNewConnection.option.prompt.profileName", "Enter a name for the connection"),
            value: profileName
        };
        profileName = await vscode.window.showInputBox(options);
        if (!profileName) {
            vscode.window.showInformationMessage(localize("createNewConnection.enterprofileName",
                "Profile Name was not supplied. Operation Cancelled"));
            return;
        }
        chosenProfile = profileName;
        log.debug(localize("addSession.log.debug.createNewProfile", "User created a new profile"));
        try {
            newprofile = await Profiles.getInstance().createNewConnection(chosenProfile);
        } catch (error) {
            await utils.errorHandling(error, chosenProfile, error.message);
        }
        if (newprofile) {
            try {
                await Profiles.getInstance().refresh();
            } catch (error) {
                await utils.errorHandling(error, newprofile, error.message);
            }
            await zoweFileProvider.addSession(newprofile);
            await zoweFileProvider.refresh();
        }
    } else if (chosenProfile) {
        log.debug(localize("addZoweSession.log.debug.selectProfile", "User selected profile ") + chosenProfile);
        await zoweFileProvider.addSession(chosenProfile);
    } else {
        log.debug(localize("addZoweSession.log.debug.cancelledSelection", "User cancelled profile selection"));
    }
}

/**
 * Creates a new file and uploads to the server
 * !!!!!!!!!!!!!!!!!!!!!!!!!!!!!!!!!!!!!!!!!!!!!!!!!!!
 * TODO: Consider changing configuration to allow "custom" data set specifications
 * !!!!!!!!!!!!!!!!!!!!!!!!!!!!!!!!!!!!!!!!!!!!!!!!!!!
 * @export
 * @param {ZoweNode} node - Desired Brightside session
 * @param {DatasetTree} datasetProvider - the tree which contains the nodes
 */
export async function createFile(node: ZoweNode, datasetProvider: DatasetTree) {
    const quickPickOptions: vscode.QuickPickOptions = {
        placeHolder: localize("createFile.quickPickOption.dataSetType", "Type of Data Set to be Created"),
        ignoreFocusOut: true,
        canPickMany: false
    };
    const types = [
        localize("createFile.dataSetBinary", "Data Set Binary"),
        localize("createFile.dataSetC", "Data Set C"),
        localize("createFile.dataSetClassic", "Data Set Classic"),
        localize("createFile.dataSetPartitioned", "Data Set Partitioned"),
        localize("createFile.dataSetSequential", "Data Set Sequential")
    ];
    let sesNamePrompt: string;
    if (node.contextValue.endsWith(FAV_SUFFIX)) {
        sesNamePrompt = node.label.substring(1, node.label.indexOf("]"));
    } else {
        sesNamePrompt = node.label;
    }

    if ((!node.getSession().ISession.user) || (!node.getSession().ISession.password)) {
        try {
            const values = await Profiles.getInstance().promptCredentials(sesNamePrompt);
            if (values !== undefined) {
                usrNme = values[0];
                passWrd = values[1];
                baseEncd = values[2];
            }
        } catch (error) {
            await utils.errorHandling(error, node.getProfileName(), error.message);
        }
        if (usrNme !== undefined && passWrd !== undefined && baseEncd !== undefined) {
            node.getSession().ISession.user = usrNme;
            node.getSession().ISession.password = passWrd;
            node.getSession().ISession.base64EncodedAuth = baseEncd;
            validProfile = 0;
        } else {
            return;
        }
        await datasetProvider.refreshElement(node);
        await datasetProvider.refresh();
    } else {
        validProfile = 0;
    }
    if (validProfile === 0) {
        // get data set type
        const type = await vscode.window.showQuickPick(types, quickPickOptions);
        if (type == null) {
            log.debug(localize("createFile.log.debug.noValidTypeSelected", "No valid data type selected"));
            return;
        } else {
            log.debug(localize("createFile.log.debug.creatingNewDataSet", "Creating new data set"));
        }

        let typeEnum;
        let createOptions;
        switch (type) {
            case localize("createFile.dataSetBinary", "Data Set Binary"):
                typeEnum = zowe.CreateDataSetTypeEnum.DATA_SET_BINARY;
                createOptions = vscode.workspace.getConfiguration("Zowe-Default-Datasets-Binary");
                break;
            case localize("createFile.dataSetC", "Data Set C"):
                typeEnum = zowe.CreateDataSetTypeEnum.DATA_SET_C;
                createOptions = vscode.workspace.getConfiguration("Zowe-Default-Datasets-C");
                break;
            case localize("createFile.dataSetClassic", "Data Set Classic"):
                typeEnum = zowe.CreateDataSetTypeEnum.DATA_SET_CLASSIC;
                createOptions = vscode.workspace.getConfiguration("Zowe-Default-Datasets-Classic");
                break;
            case localize("createFile.dataSetPartitioned", "Data Set Partitioned"):
                typeEnum = zowe.CreateDataSetTypeEnum.DATA_SET_PARTITIONED;
                createOptions = vscode.workspace.getConfiguration("Zowe-Default-Datasets-PDS");
                break;
            case localize("createFile.dataSetSequential", "Data Set Sequential"):
                typeEnum = zowe.CreateDataSetTypeEnum.DATA_SET_SEQUENTIAL;
                createOptions = vscode.workspace.getConfiguration("Zowe-Default-Datasets-PS");
                break;
        }

        // get name of data set
        let name = await vscode.window.showInputBox({placeHolder: localize("dataset.name", "Name of Data Set")});
        name = name.toUpperCase();

        try {
            await zowe.Create.dataSet(node.getSession(), typeEnum, name, createOptions);
            node.dirty = true;

            // Store previous filters (before refreshing)
            const currChildren = await node.getChildren();
            let theFilter = datasetProvider.getHistory()[0] || null;

            // Check if filter is currently applied
            if (currChildren[0].contextValue !== "information" && theFilter) {
                let addNewFilter = true;
                const currentFilters = theFilter.split(", ");

                // Check if current filter includes the new node
                currentFilters.forEach((filter) => {
                    const regex = new RegExp(filter.replace(`*`, `(.+)`) + "$");
                    addNewFilter = regex.test(name) ? false : addNewFilter;
                });

                if (addNewFilter) {
                    theFilter = `${theFilter}, ${name}`;
                    datasetProvider.addHistory(theFilter);
                }
            } else {
                // No filter is currently applied
                theFilter = name;
                datasetProvider.addHistory(theFilter);
            }

            datasetProvider.refresh();

            // Show newly-created data set in expanded tree view
            if (name) {
                node.label = `${node.label} `;
                node.label = node.label.trim();
                node.tooltip = node.pattern = theFilter.toUpperCase();
                node.collapsibleState = vscode.TreeItemCollapsibleState.Expanded;
                node.iconPath = utils.applyIcons(node, ICON_STATE_OPEN);
                node.dirty = true;

                const newNode = await node.getChildren().then((children) => children.find((child) => child.label === name));
                const newNodeView = vscode.window.createTreeView("zowe.explorer", {treeDataProvider: datasetProvider});
                newNodeView.reveal(newNode, {select: true});
            }
        } catch (err) {
            log.error(localize("createDataSet.error", "Error encountered when creating data set! ") + JSON.stringify(err));
            await utils.errorHandling(err, node.getProfileName(), localize("createDataSet.error", "Error encountered when creating data set! ") +
            err.message);
            throw (err);
        }
    }
}

/**
 * Creates a PDS member
 *
 * @export
 * @param {ZoweNode} parent - The parent Node
 * @param {DatasetTree} datasetProvider - the tree which contains the nodes
 */
export async function createMember(parent: ZoweNode, datasetProvider: DatasetTree) {
    const name = await vscode.window.showInputBox({placeHolder: localize("createMember.inputBox", "Name of Member")});
    log.debug(localize("createMember.log.debug.createNewDataSet", "creating new data set member of name ") + name);
    if (name) {
        let label = parent.label.trim();
        if (parent.contextValue === DS_PDS_CONTEXT + FAV_SUFFIX) {
            label = parent.label.substring(parent.label.indexOf(":") + 2); // TODO MISSED TESTING
        }

        try {
            await zowe.Upload.bufferToDataSet(parent.getSession(), Buffer.from(""), label + "(" + name + ")");
        } catch (err) {
            log.error(localize("createMember.log.error", "Error encountered when creating member! ") + JSON.stringify(err));
            await utils.errorHandling(err, label, localize("createMember.error", "Unable to create member: ") + err.message);
            throw (err);
        }
        parent.dirty = true;
        datasetProvider.refreshElement(parent);
        openPS(new ZoweNode(name, vscode.TreeItemCollapsibleState.None, parent, null), true, datasetProvider);
        datasetProvider.refresh();
    }
}


/**
 * Shows data set attributes in a new text editor
 *
 * @export
 * @param {ZoweNode} parent - The parent Node
 * @param {DatasetTree} datasetProvider - the tree which contains the nodes
 */
export async function showDSAttributes(parent: ZoweNode, datasetProvider: DatasetTree) {

    let label = parent.label.trim();
    if (parent.contextValue === DS_PDS_CONTEXT + FAV_SUFFIX || parent.contextValue === DS_DS_CONTEXT + FAV_SUFFIX) {
        label = parent.label.trim().substring(parent.label.trim().indexOf(":") + 2);
    }

    log.debug(localize("showDSAttributes.debug", "showing attributes of data set ") + label);
    let attributes: any;
    try {
        attributes = await zowe.List.dataSet(parent.getSession(), label, {attributes: true});
        attributes = attributes.apiResponse.items;
        attributes = attributes.filter((dataSet) => {
            return dataSet.dsname.toUpperCase() === label.toUpperCase();
        });
        if (attributes.length === 0) {
            throw new Error(localize("showDSAttributes.lengthError", "No matching data set names found for query: ") + label);
        }
    } catch (err) {
        log.error(localize("showDSAttributes.log.error", "Error encountered when listing attributes! ") + JSON.stringify(err));
        await utils.errorHandling(err, parent.getProfileName(), localize("showDSAttributes.error", "Unable to list attributes: ") + err.message);
        throw (err);
    }

    // shouldn't be possible for there to be two cataloged data sets with the same name,
    // but just in case we'll display all of the results
    // if there's only one result (which there should be), we will just pass in attributes[0]
    // so that prettyJson doesn't display the attributes as an array with a hyphen character
    const attributesText = TextUtils.prettyJson(attributes.length > 1 ? attributes : attributes[0], undefined, false);
    // const attributesFilePath = path.join(BRIGHTTEMPFOLDER, label + ".yaml");
    // fs.writeFileSync(attributesFilePath, attributesText);
    // const document = await vscode.workspace.openTextDocument(attributesFilePath);
    // await vscode.window.showTextDocument(document);
    const attributesMessage = localize("attributes.title", "Attributes");
    const webviewHTML = `<!DOCTYPE html>
    <html lang="en">
    <head>
        <meta charset="UTF-8">
        <title>${label} "${attributesMessage}"</title>
    </head>
    <body>
     ${attributesText.replace(/\n/g, "</br>")}
    </body>
    </html>`;
    const column = vscode.window.activeTextEditor
        ? vscode.window.activeTextEditor.viewColumn
        : undefined;
    const panel: vscode.WebviewPanel = vscode.window.createWebviewPanel(
        "zowe",
        label + " " + localize("attributes.title", "Attributes"),
        column || 1,
        {}
    );
    panel.webview.html = webviewHTML;

}

/**
 * Rename data sets
 *
 * @export
 * @param {ZoweNode} node - The node
 * @param {DatasetTree} datasetProvider - the tree which contains the nodes
 */
export async function renameDataSet(node: ZoweNode, datasetProvider: DatasetTree) {
    let beforeDataSetName = node.label.trim();
    let favPrefix;
    let isFavourite;

    if (node.contextValue.includes(FAV_SUFFIX)) {
        isFavourite = true;
        favPrefix = node.label.substring(0, node.label.indexOf(":") + 2);
        beforeDataSetName = node.label.substring(node.label.indexOf(":") + 2);
    }
    const afterDataSetName = await vscode.window.showInputBox({value: beforeDataSetName});

    log.debug(localize("renameDataSet.log.debug", "Renaming data set ") + afterDataSetName);
    if (afterDataSetName) {
        try {
            await zowe.Rename.dataSet(node.getSession(), beforeDataSetName, afterDataSetName);
            node.label = `${favPrefix}${afterDataSetName}`;
        } catch (err) {
            log.error(localize("renameDataSet.log.error", "Error encountered when renaming data set! ") + JSON.stringify(err));
            await utils.errorHandling(err, favPrefix, localize("renameDataSet.error", "Unable to rename data set: ") + err.message);
            throw err;
        }
        if (isFavourite) {
            const profile = favPrefix.substring(1, favPrefix.indexOf("]"));
            datasetProvider.renameNode(profile, beforeDataSetName, afterDataSetName);
        } else {
            const temp = node.label;
            node.label = "[" + node.getSessionNode().label.trim() + "]: " + beforeDataSetName;
            datasetProvider.renameFavorite(node, afterDataSetName);
            node.label = temp;
        }
        datasetProvider.refreshElement(node.mParent);
        datasetProvider.updateFavorites();
    }
}

function getProfileAndDataSetName(node: ZoweNode) {
    let profileName;
    let dataSetName;
    if (node.contextValue.includes(FAV_SUFFIX)) {
        profileName = node.label.substring(1, node.label.indexOf("]"));
        dataSetName = node.label.substring(node.label.indexOf(":") + 2);
    } else {
        profileName = node.mParent.label.trim();
        dataSetName = node.label.trim();
    }

    return {profileName, dataSetName};
}

function getNodeLabels(node: ZoweNode) {
    if (node.contextValue.includes(DS_MEMBER_CONTEXT)) {
        return {...getProfileAndDataSetName(node.mParent), memberName: node.label.trim()};
    } else {
        return getProfileAndDataSetName(node);
    }
}

/**
 * Copy data sets
 *
 * @export
 * @param {ZoweNode} node - The node to copy
 */
export async function copyDataSet(node: ZoweNode) {
    return vscode.env.clipboard.writeText(JSON.stringify(getNodeLabels(node)));
}

/**
 * Paste data sets
 *
 * @export
 * @param {ZoweNode} node - The node to paste to
 * @param {DatasetTree} datasetProvider - the tree which contains the nodes
 */
export async function pasteDataSet(node: ZoweNode, datasetProvider: DatasetTree) {
    const {profileName, dataSetName} = getNodeLabels(node);
    let memberName;
    let beforeDataSetName;
    let beforeProfileName;
    let beforeMemberName;

    if (node.contextValue.includes(DS_PDS_CONTEXT)) {
        memberName = await vscode.window.showInputBox({placeHolder: localize("renameDataSet.name", "Name of Data Set Member")});
        if (!memberName) {
            return;
        }
    }

    try {
        ({
            dataSetName: beforeDataSetName,
            memberName: beforeMemberName,
            profileName: beforeProfileName,
        } = JSON.parse(await vscode.env.clipboard.readText()));
    } catch (err) {
        throw Error("Invalid clipboard. Copy from data set first");
    }

    if (beforeProfileName === profileName) {
        if (memberName) {
            try {
                await zowe.Get.dataSet(node.getSession(), `${dataSetName}(${memberName})`);
                throw Error(`${dataSetName}(${memberName}) already exists. You cannot replace a member`);
            } catch (err) {
                if (!err.message.includes("Member not found")) {
                    throw err;
                }
            }
        }
        await zowe.Copy.dataSet(
            node.getSession(),
            {dataSetName: beforeDataSetName, memberName: beforeMemberName},
            {dataSetName, memberName},
        );

        if (memberName) {
            datasetProvider.refreshElement(node);
            let node2;
            if (node.contextValue.includes(FAV_SUFFIX)) {
                node2 = datasetProvider.findNonFavoritedNode(node);
            } else {
                node2 = datasetProvider.findFavoritedNode(node);
            }
            if (node2) {
                datasetProvider.refreshElement(node2);
            }
        } else {
            refreshPS(node);
        }
    }
}

/**
 * Rename data set members
 *
 * @export
 * @param {ZoweNode} node - The node
 * @param {DatasetTree} datasetProvider - the tree which contains the nodes
 */
export async function renameDataSetMember(node: ZoweNode, datasetProvider: DatasetTree) {
    const beforeMemberName = node.label.trim();
    let dataSetName;
    let profileLabel;

    if (node.mParent.contextValue.includes(FAV_SUFFIX)) {
        profileLabel = node.mParent.label.substring(0, node.mParent.label.indexOf(":") + 2);
        dataSetName = node.mParent.label.substring(node.mParent.label.indexOf(":") + 2);
    } else {
        dataSetName = node.mParent.label.trim();
    }
    const afterMemberName = await vscode.window.showInputBox({value: beforeMemberName});

    log.debug(localize("renameDataSet.log.debug", "Renaming data set ") + afterMemberName);
    if (afterMemberName) {
        try {
            await zowe.Rename.dataSetMember(node.getSession(), dataSetName, beforeMemberName, afterMemberName);
            node.label = `${profileLabel}${afterMemberName}`;
        } catch (err) {
            log.error(localize("renameDataSet.log.error", "Error encountered when renaming data set! ") + JSON.stringify(err));
            await utils.errorHandling(err, profileLabel, localize("renameDataSet.error", "Unable to rename data set: ") + err.message);
            throw err;
        }
        if (node.mParent.contextValue.includes(FAV_SUFFIX)) {
            const nonFavoritedParent = datasetProvider.findNonFavoritedNode(node.mParent);
            if (nonFavoritedParent) {
                const nonFavoritedMember = nonFavoritedParent.children.find((child) => child.label === beforeMemberName);
                if (nonFavoritedMember) {
                    nonFavoritedMember.label = afterMemberName;
                    datasetProvider.refreshElement(nonFavoritedParent);
                }
            }
        } else {
            const favoritedParent = datasetProvider.findFavoritedNode(node.mParent);
            if (favoritedParent) {
                const favoritedMember = favoritedParent.children.find((child) => child.label === beforeMemberName);
                if (favoritedMember) {
                    favoritedMember.label = afterMemberName;
                    datasetProvider.refreshElement(favoritedParent);
                }
            }
        }
        datasetProvider.refreshElement(node.mParent);
    }
}

/**
 * Recursively deletes directory
 *
 * @param directory path to directory to be deleted
 */
export function cleanDir(directory) {
    if (!fs.existsSync(directory)) {
        return;
    }
    fs.readdirSync(directory).forEach((file) => {
        const fullpath = path.join(directory, file);
        const lstat = fs.lstatSync(fullpath);
        if (lstat.isFile()) {
            fs.unlinkSync(fullpath);
        } else {
            cleanDir(fullpath);
        }
    });
    fs.rmdirSync(directory);
}

/**
 * Cleans up local temp directory
 *
 * @export
 */
export async function cleanTempDir() {
    // logger hasn't necessarily been initialized yet, don't use the `log` in this function
    if (!fs.existsSync(BRIGHTTEMPFOLDER)) {
        return;
    }
    try {
        cleanDir(BRIGHTTEMPFOLDER);
    } catch (err) {
        vscode.window.showErrorMessage(localize("deactivate.error", "Unable to delete temporary folder. ") + err);
    }
}

/**
 * Called by VSCode on shutdown
 *
 * @export
 */
export async function deactivate() {
    await cleanTempDir();
}

/**
 * Deletes a dataset
 *
 * @export
 * @param {ZoweNode} node - The node to be deleted
 * @param {DatasetTree} datasetProvider - the tree which contains the nodes
 */
export async function deleteDataset(node: ZoweNode, datasetProvider: DatasetTree) {
    log.debug(localize("deleteDataset.log.debug", "Deleting data set ") + node.label);
    const quickPickOptions: vscode.QuickPickOptions = {
        placeHolder: localize("deleteDataset.quickPickOption", "Are you sure you want to delete ") + node.label,
        ignoreFocusOut: true,
        canPickMany: false
    };
    // confirm that the user really wants to delete
    if (await vscode.window.showQuickPick([localize("deleteDataset.showQuickPick.yes", "Yes"),
        localize("deleteDataset.showQuickPick.no", "No")], quickPickOptions) !== localize("deleteDataset.showQuickPick.yes", "Yes")) {
        log.debug(localize("deleteDataset.showQuickPick.log.debug", "User picked no. Cancelling delete of data set"));
        return;
    }

    let label = "";
    let fav = false;
    try {
        switch (node.mParent.contextValue) {
            case (FAVORITE_CONTEXT):
                label = node.label.substring(node.label.indexOf(":") + 1).trim();
                fav = true;
                break;
            case (DS_PDS_CONTEXT + FAV_SUFFIX):
                label = node.mParent.label.substring(node.mParent.label.indexOf(":") + 1).trim() + "(" + node.label.trim() + ")";
                fav = true;
                break;
            case (DS_SESSION_CONTEXT):
                label = node.label.trim();
                break;
            case (DS_PDS_CONTEXT):
                label = node.mParent.label.trim() + "(" + node.label.trim() + ")";
                break;
            default:
                throw Error(localize("deleteDataSet.invalidNode.error", "deleteDataSet() called from invalid node."));
        }
        await zowe.Delete.dataSet(node.getSession(), label);
    } catch (err) {
        log.error(localize("deleteDataSet.delete.log.error", "Error encountered when deleting data set! ") + JSON.stringify(err));
        if (err.message.includes(localize("deleteDataSet.error.notFound", "not found"))) {
            vscode.window.showInformationMessage(localize("deleteDataSet.notFound.error1", "Unable to find file: ") + label +
                localize("deleteDataSet.notFound.error2", " was probably already deleted."));
        } else {
            await utils.errorHandling(err, node.getProfileName(), err.message);
        }
        throw err;
    }

    // remove node from tree
    if (fav) {
        datasetProvider.mSessionNodes.forEach((ses) => {
            if (node.label.substring(node.label.indexOf("[") + 1, node.label.indexOf("]")) === ses.label.trim() ||
                node.mParent.label.substring(node.mParent.label.indexOf("["), node.mParent.label.indexOf("]")) === ses.label) {
                ses.dirty = true;
            }
        });
        datasetProvider.removeFavorite(node);
    } else {
        node.getSessionNode().dirty = true;
        const temp = node.label;
        node.label = "[" + node.getSessionNode().label.trim() + "]: " + node.label;
        datasetProvider.removeFavorite(node);
        node.label = temp;
    }
    datasetProvider.refresh();

    // remove local copy of file
    const fileName = getDocumentFilePath(label, node);
    try {
        if (fs.existsSync(fileName)) {
            fs.unlinkSync(fileName);
        }
    } catch (err) {
        // do nothing
    }
}

/**
 * Prompts the user for a pattern, and populates the [TreeView]{@link vscode.TreeView} based on the pattern
 *
 * @param {ZoweNode} node - The session node
 * @param {DatasetTree} datasetProvider - Current DatasetTree used to populate the TreeView
 * @returns {Promise<void>}
 */
export async function enterPattern(node: ZoweNode, datasetProvider: DatasetTree) {
    if (log) {
        log.debug(localize("enterPattern.log.debug.prompt", "Prompting the user for a data set pattern"));
    }
    let pattern: string;
    if (node.contextValue === DS_SESSION_CONTEXT) {
        // manually entering a search
        const options: vscode.InputBoxOptions = {
            prompt: localize("enterPattern.options.prompt", "Search data sets by entering patterns: use a comma to separate multiple patterns"),
            value: node.pattern
        };
        // get user input
        pattern = await vscode.window.showInputBox(options);
        if (!pattern) {
            vscode.window.showInformationMessage(localize("enterPattern.pattern", "You must enter a pattern."));
            return;
        }
    } else {
        // executing search from saved search in favorites
        pattern = node.label.trim().substring(node.label.trim().indexOf(":") + 2);
        const session = node.label.trim().substring(node.label.trim().indexOf("[") + 1, node.label.trim().indexOf("]"));
        await datasetProvider.addSession(session);
        node = datasetProvider.mSessionNodes.find((tempNode) => tempNode.label.trim() === session);
    }

    // update the treeview with the new pattern
    // TODO figure out why a label change is needed to refresh the treeview,
    // instead of changing the collapsible state
    // change label so the treeview updates
    node.label = node.label.trim() + " ";
    node.label.trim();
    node.tooltip = node.pattern = pattern.toUpperCase();
    node.collapsibleState = vscode.TreeItemCollapsibleState.Expanded;
    node.dirty = true;
    node.iconPath = utils.applyIcons(node, ICON_STATE_OPEN);
    datasetProvider.addHistory(node.pattern);
}

/**
 * Returns the profile for the specified node
 *
 * @export
 * @param {ZoweNode} node
 */
export function getProfile(node: ZoweNode) {
    let profile = node.getSessionNode().label.trim();
    // if this is a favorite node, further extraction is necessary
    if (profile.includes("[")) {
        profile = profile.substring(profile.indexOf("[") + 1, profile.indexOf("]"));
    }
    return profile;
}

/**
 * Returns the profile for the specified node
 *
 * @export
 * @param {ZoweUSSNode} node
 */
export function getUSSProfile(node: ZoweUSSNode) {
    const profile = node.getSessionNode().mProfileName;
    return profile;
}

/**
 * Append a suffix on a ds file so it can be interpretted with syntax highlighter
 *
 * Rules of mapping:
 *  1. Start with LLQ and work backwards as it is at this end usually
 *   the language is specified
 *  2. Dont do this for the top level HLQ
 */
function appendSuffix(label: string): string {
    const limit = 5;
    const bracket = label.indexOf("(");
    const split = (bracket > -1) ? label.substr(0, bracket).split(".", limit) : label.split(".", limit);
    for (let i = split.length - 1; i > 0; i--) {
        if (["JCL", "CNTL"].includes(split[i])) {
            return label.concat(".jcl");
        }
        if (["COBOL", "CBL", "COB", "SCBL"].includes(split[i])) {
            return label.concat(".cbl");
        }
        if (["COPYBOOK", "COPY", "CPY", "COBCOPY"].includes(split[i])) {
            return label.concat(".cpy");
        }
        if (["INC", "INCLUDE", "PLINC"].includes(split[i])) {
            return label.concat(".inc");
        }
        if (["PLI", "PL1", "PLX", "PCX"].includes(split[i])) {
            return label.concat(".pli");
        }
        if (["SH", "SHELL"].includes(split[i])) {
            return label.concat(".sh");
        }
        if (["REXX", "REXEC", "EXEC"].includes(split[i])) {
            return label.concat(".rexx");
        }
        if (split[i] === "XML") {
            return label.concat(".xml");
        }
        if (split[i] === "ASM" || split[i].indexOf("ASSEMBL") > -1) {
            return label.concat(".asm");
        }
        if (split[i] === "LOG" || split[i].indexOf("SPFLOG") > -1) {
            return label.concat(".log");
        }
    }
    return label;
}

/**
 * Returns the file path for the ZoweNode
 *
 * @export
 * @param {string} label - If node is a member, label includes the name of the PDS
 * @param {ZoweNode} node
 */
export function getDocumentFilePath(label: string, node: ZoweNode) {
    return path.join(DS_DIR, "/" + getProfile(node) + "/" + appendSuffix(label));
}

/**
 * Returns the local file path for the ZoweUSSNode
 *
 * @export
 * @param {ZoweUSSNode} node
 */
export function getUSSDocumentFilePath(node: ZoweUSSNode) {
    return path.join(USS_DIR || "", "/" + getUSSProfile(node) + "/", node.fullPath);
}

/**
 * Downloads and displays a PS in a text editor view
 *
 * @param {ZoweNode} node
 */
export async function openPS(node: ZoweNode, previewMember: boolean, datasetProvider?: DatasetTree) {
    let sesNamePrompt: string;
    if (node.contextValue.endsWith(FAV_SUFFIX)) {
        sesNamePrompt = node.label.substring(1, node.label.indexOf("]"));
    } else {
        sesNamePrompt = node.label;
    }
    if ((!node.getSession().ISession.user) || (!node.getSession().ISession.password)) {
        try {
            const values = await Profiles.getInstance().promptCredentials(sesNamePrompt);
            if (values !== undefined) {
                usrNme = values[0];
                passWrd = values[1];
                baseEncd = values[2];
            }
        } catch (error) {
            await utils.errorHandling(error, node.getProfileName(), error.message);
        }
        if (usrNme !== undefined && passWrd !== undefined && baseEncd !== undefined) {
            node.getSession().ISession.user = usrNme;
            node.getSession().ISession.password = passWrd;
            node.getSession().ISession.base64EncodedAuth = baseEncd;
            validProfile = 0;
        } else {
            return;
        }
        await datasetProvider.refreshElement(node);
        await datasetProvider.refresh();
    } else {
        validProfile = 0;
    }
    if (validProfile === 0) {
        try {
            let label: string;
            switch (node.mParent.contextValue) {
                case (FAVORITE_CONTEXT):
                    label = node.label.substring(node.label.indexOf(":") + 1).trim();
                    break;
                case (DS_PDS_CONTEXT + FAV_SUFFIX):
                    label = node.mParent.label.substring(node.mParent.label.indexOf(":") + 1).trim() + "(" + node.label.trim() + ")";
                    break;
                case (DS_SESSION_CONTEXT):
                    label = node.label.trim();
                    break;
                case (DS_PDS_CONTEXT):
                    label = node.mParent.label.trim() + "(" + node.label.trim() + ")";
                    break;
                default:
                    vscode.window.showErrorMessage(localize("openPS.invalidNode", "openPS() called from invalid node."));
                    throw Error(localize("openPS.error.invalidNode", "openPS() called from invalid node."));
            }
            log.debug(localize("openPS.log.debug.openDataSet", "opening physical sequential data set from label ") + label);
            // if local copy exists, open that instead of pulling from mainframe
            const documentFilePath = getDocumentFilePath(label, node);
            if (!fs.existsSync(documentFilePath)) {
                const response = await vscode.window.withProgress({
                    location: vscode.ProgressLocation.Notification,
                    title: "Opening data set..."
                }, function downloadDataset() {
                    return zowe.Download.dataSet(node.getSession(), label, {
                        file: documentFilePath,
                        returnEtag: true
                    });
                });
                node.setEtag(response.apiResponse.etag);
            }
            const document = await vscode.workspace.openTextDocument(getDocumentFilePath(label, node));
            if (previewMember === true) {
                await vscode.window.showTextDocument(document);
            } else {
                await vscode.window.showTextDocument(document, {preview: false});
            }
        } catch (err) {
            log.error(localize("openPS.log.error.openDataSet", "Error encountered when opening data set! ") + JSON.stringify(err));
            await utils.errorHandling(err, node.getProfileName(), err.message);
            throw (err);
        }
    }
}

/**
 * Refreshes treeView
 *
 * @param {DataSetTree} datasetProvider
 */
export async function refreshAll(datasetProvider: DatasetTree) {
    log.debug(localize("refreshAll.log.debug.refreshDataSet", "Refreshing data set tree view"));
    datasetProvider.mSessionNodes.forEach((sessNode) => {
        if (sessNode.contextValue === DS_SESSION_CONTEXT) {
            utils.labelHack(sessNode);
            sessNode.children = [];
            sessNode.dirty = true;
        }
    });
    datasetProvider.refresh();
    Profiles.getInstance().refresh();
}

/**
 * Refreshes the passed node with current mainframe data
 *
 * @param {ZoweNode} node - The node which represents the dataset
 */
export async function refreshPS(node: ZoweNode) {
    let label;
    try {
        switch (node.mParent.contextValue) {
            case (FAVORITE_CONTEXT):
                label = node.label.substring(node.label.indexOf(":") + 1).trim();
                break;
            case (DS_PDS_CONTEXT + FAV_SUFFIX):
                label = node.mParent.label.substring(node.mParent.label.indexOf(":") + 1).trim() + "(" + node.label.trim() + ")";
                break;
            case (DS_SESSION_CONTEXT):
                label = node.label.trim();
                break;
            case (DS_PDS_CONTEXT):
                label = node.mParent.label.trim() + "(" + node.label.trim() + ")";
                break;
            default:
                throw Error(localize("refreshPS.error.invalidNode", "refreshPS() called from invalid node."));
        }
        const documentFilePath = getDocumentFilePath(label, node);
        const response = await zowe.Download.dataSet(node.getSession(), label, {
            file: documentFilePath,
            returnEtag: true
        });
        node.setEtag(response.apiResponse.etag);

        const document = await vscode.workspace.openTextDocument(documentFilePath);
        vscode.window.showTextDocument(document);
        // if there are unsaved changes, vscode won't automatically display the updates, so close and reopen
        if (document.isDirty) {
            await vscode.commands.executeCommand("workbench.action.closeActiveEditor");
            vscode.window.showTextDocument(document);
        }
    } catch (err) {
        log.error(localize("refreshPS.log.error.refresh", "Error encountered when refreshing data set view: ") + JSON.stringify(err));
        if (err.message.includes(localize("refreshPS.error.notFound", "not found"))) {
            vscode.window.showInformationMessage(localize("refreshPS.file1", "Unable to find file: ") + label +
                localize("refreshPS.file2", " was probably deleted."));
        } else {
            await utils.errorHandling(err, node.getProfileName(), err.message);
        }
    }
}

/**
 * Refreshes the passed node with current mainframe data
 *
 * @param {ZoweUSSNode} node - The node which represents the file
 */
export async function refreshUSS(node: ZoweUSSNode) {
    let label;
    switch (node.mParent.contextValue) {
        case (USS_DIR_CONTEXT + FAV_SUFFIX):
            label = node.fullPath;
            break;
        case (USS_DIR_CONTEXT):
            label = node.fullPath;
            break;
        case (USS_SESSION_CONTEXT):
            label = node.label;
            break;
        default:
            vscode.window.showErrorMessage(localize("refreshUSS.error.invalidNode", "refreshUSS() called from invalid node."));
            throw Error(localize("refreshUSS.error.invalidNode", "refreshPS() called from invalid node."));
    }
    try {
        const ussDocumentFilePath = getUSSDocumentFilePath(node);
        const isDirty = node.isDirtyInEditor;
        let wasSaved = false;

        if (isDirty) {
            attachRecentSaveListener();

            vscode.window.showTextDocument(node.openedDocumentInstance);
            await vscode.commands.executeCommand("workbench.action.closeActiveEditor");
            wasSaved = getRecentSaveStatus();

            disposeRecentSaveListener();
        }

        if ((isDirty && !node.isDirtyInEditor && !wasSaved) || !isDirty) {
            const response = await zowe.Download.ussFile(node.getSession(), node.fullPath, {
                file: ussDocumentFilePath,
                returnEtag: true
            });
            node.setEtag(response.apiResponse.etag);
            node.downloaded = true;

            if (isDirty) {
                await initializeFileOpening(node, ussDocumentFilePath, true);
            }
        } else if (wasSaved) {
            await initializeFileOpening(node, ussDocumentFilePath, true);
        }
    } catch (err) {
        if (err.message.includes(localize("refreshUSS.error.notFound", "not found"))) {
            vscode.window.showInformationMessage(localize("refreshUSS.file1", "Unable to find file: ") + label +
                localize("refreshUSS.file2", " was probably deleted."));
        } else {
            await utils.errorHandling(err, node.mProfileName, err.message);
        }
    }
}

export async function refreshUSSInTree(node: ZoweUSSNode, ussFileProvider: USSTree) {
    await ussFileProvider.refreshElement(node);
}

function checkForAddedSuffix(filename: string): boolean {
    // identify how close to the end of the string the last . is
    const dotPos = filename.length - (1 + filename.lastIndexOf("."));
    // tslint:disable-next-line: no-magic-numbers
    return ((dotPos >= 2 && dotPos <= 4) && // if the last characters are 2 to 4 long and lower case it has been added
        ((filename.substring(filename.length - dotPos) === filename.substring(filename.length - dotPos).toLowerCase())));

}

/**
 * Uploads the file to the mainframe
 *
 * @export
 * @param {vscode.TextDocument} doc - TextDocument that is being saved
 */
export async function saveFile(doc: vscode.TextDocument, datasetProvider: DatasetTree) {
    // Check if file is a data set, instead of some other file
    log.debug(localize("saveFile.log.debug.request", "requested to save data set: ") + doc.fileName);
    const docPath = path.join(doc.fileName, "..");
    log.debug("requested to save data set: " + doc.fileName);
    if (docPath.toUpperCase().indexOf(DS_DIR.toUpperCase()) === -1) {
        log.debug(localize("saveFile.log.debug.path", "path.relative returned a non-blank directory.") +
            localize("saveFile.log.debug.directory", "Assuming we are not in the DS_DIR directory: ") + path.relative(docPath, DS_DIR));
        return;
    }
    const start = path.join(DS_DIR + path.sep).length;
    const ending = doc.fileName.substring(start);
    const sesName = ending.substring(0, ending.indexOf(path.sep));

    // get session from session name
    let documentSession: Session;
    let node: ZoweNode;
    const sesNode = (await datasetProvider.getChildren()).find((child) =>
        child.label.trim() === sesName);
    if (sesNode) {
        log.debug(localize("saveFile.log.debug.load", "Loading session from session node in saveFile()"));
        documentSession = sesNode.getSession();
    } else {
        // if saving from favorites, a session might not exist for this node
        log.debug(localize("saveFile.log.debug.sessionNode", "couldn't find session node, loading profile with CLI profile manager"));
        const zosmfProfile = (await Profiles.getInstance()).loadNamedProfile(sesName);
        documentSession = zowe.ZosmfSession.createBasicZosmfSession(zosmfProfile.profile);
    }
    if (documentSession == null) {
        log.error(localize("saveFile.log.error.session", "Couldn't locate session when saving data set!"));
        return vscode.window.showErrorMessage(localize("saveFile.log.error.session", "Couldn't locate session when saving data set!"));
    }
    // If not a member
    const label = doc.fileName.substring(doc.fileName.lastIndexOf(path.sep) + 1,
        checkForAddedSuffix(doc.fileName) ? doc.fileName.lastIndexOf(".") : doc.fileName.length);
    log.debug(localize("saveFile.log.debug.saving", "Saving file ") + label);
    if (!label.includes("(")) {
        try {
            // Checks if file still exists on server
            const response = await zowe.List.dataSet(documentSession, label);
            if (!response.apiResponse.items.length) {
                return vscode.window.showErrorMessage(
                    localize("saveFile.error.saveFailed", "Data set failed to save. Data set may have been deleted on mainframe."));
            }
        } catch (err) {
            await utils.errorHandling(err, sesName, err.message);
        }
    }
    // Get specific node based on label and parent tree (session / favorites)
    let nodes: ZoweNode[];
    let isFromFavorites: boolean;
    if (!sesNode || sesNode.children.length === 0) {
        // saving from favorites
        nodes = utils.concatChildNodes(datasetProvider.mFavorites);
        isFromFavorites = true;
    } else {
        // saving from session
        nodes = utils.concatChildNodes([sesNode]);
        isFromFavorites = false;
    }
    node = await nodes.find((zNode) => {
        // dataset in Favorites
        if (zNode.contextValue === DS_FAV_CONTEXT) {
            return (zNode.label === `[${sesName}]: ${label}`);
            // member in Favorites
        } else if (zNode.contextValue === DS_MEMBER_CONTEXT && isFromFavorites) {
            const zNodeDetails = getProfileAndDataSetName(zNode);
            return (`${zNodeDetails.profileName}(${zNodeDetails.dataSetName})` === `[${sesName}]: ${label}`);
        } else if (zNode.contextValue === DS_MEMBER_CONTEXT && !isFromFavorites) {
            const zNodeDetails = getProfileAndDataSetName(zNode);
            return (`${zNodeDetails.profileName}(${zNodeDetails.dataSetName})` === `${label}`);
        } else if (zNode.contextValue === DS_DS_CONTEXT) {
            return (zNode.label.trim() === label);
        } else {
            return false;
        }
    });

    // define upload options
    let uploadOptions: IUploadOptions;
    if (node) {
        uploadOptions = {
            etag: node.getEtag(),
            returnEtag: true
        };
    }

    try {
        const uploadResponse = await vscode.window.withProgress({
            location: vscode.ProgressLocation.Notification,
            title: localize("saveFile.response.save.title", "Saving data set...")
        }, () => {
            return zowe.Upload.pathToDataSet(documentSession, doc.fileName, label, uploadOptions);  // TODO MISSED TESTING
        });
        if (uploadResponse.success) {
            vscode.window.showInformationMessage(uploadResponse.commandResponse);
            // set local etag with the new etag from the updated file on mainframe
            node.setEtag(uploadResponse.apiResponse[0].etag);
        } else if (!uploadResponse.success && uploadResponse.commandResponse.includes(localize("saveFile.error.ZosmfEtagMismatchError", "Rest API failure with HTTP(S) status 412"))) {
            const downloadResponse = await zowe.Download.dataSet(documentSession, label, {
                file: doc.fileName,
                returnEtag: true
            });
            // re-assign etag, so that it can be used with subsequent requests
            const downloadEtag = downloadResponse.apiResponse.etag;
            if (downloadEtag !== node.getEtag()) {
                node.setEtag(downloadEtag);
            }
            vscode.window.showWarningMessage(localize("saveFile.error.etagMismatch", "Remote file has been modified in the meantime.\nSelect 'Compare' to resolve the conflict."));
            // Store document in a separate variable, to be used on merge conflict
            const oldDoc = doc;
            const oldDocText = oldDoc.getText();
            const startPosition = new vscode.Position(0, 0);
            const endPosition = new vscode.Position(oldDoc.lineCount, 0);
            const deleteRange = new vscode.Range(startPosition, endPosition);
            await vscode.window.activeTextEditor.edit((editBuilder) => {
                // re-write the old content in the editor view
                editBuilder.delete(deleteRange);
                editBuilder.insert(startPosition, oldDocText);
            });
            await vscode.window.activeTextEditor.document.save();
        } else {
            vscode.window.showErrorMessage(uploadResponse.commandResponse);
        }
    } catch (err) {
        vscode.window.showErrorMessage(err.message);
    }
}

/**
 * Uploads the file to the mainframe
 *
 * @export
 * @param {Session} session - Desired session
 * @param {vscode.TextDocument} doc - TextDocument that is being saved
 */
export async function saveUSSFile(doc: vscode.TextDocument, ussFileProvider: USSTree) {
    log.debug(localize("saveUSSFile.log.debug.saveRequest", "save requested for USS file ") + doc.fileName);
    const start = path.join(USS_DIR + path.sep).length;
    const ending = doc.fileName.substring(start);
    const sesName = ending.substring(0, ending.indexOf(path.sep));
    const remote = ending.substring(sesName.length).replace(/\\/g, "/");

    // get session from session name
    let documentSession: Session;
    let binary;
    let node: ZoweUSSNode;
    const sesNode = (await ussFileProvider.mSessionNodes.find((child) => child.mProfileName && child.mProfileName.trim() === sesName.trim()));
    if (sesNode) {
        documentSession = sesNode.getSession();
        binary = Object.keys(sesNode.binaryFiles).find((child) => child === remote) !== undefined;
    }
    // Get specific node based on label and parent tree (session / favorites)
    let nodes: ZoweUSSNode[];
    if (!sesNode || sesNode.children.length === 0) {
        // saving from favorites
        nodes = utils.concatUSSChildNodes(ussFileProvider.mFavorites);
    } else {
        // saving from session
        nodes = utils.concatUSSChildNodes([sesNode]);
    }
    node = await nodes.find((zNode) => {
        if (zNode.contextValue === DS_FAV_TEXT_FILE_CONTEXT || zNode.contextValue === DS_TEXT_FILE_CONTEXT) {
            return (zNode.fullPath.trim() === remote);
        } else {
            return false;
        }
    });

    // define upload options
    let etagToUpload: string;
    let returnEtag: boolean;
    if (node) {
        etagToUpload = node.getEtag();
        returnEtag = true;
    }

    try {
        const uploadResponse = await vscode.window.withProgress({
            location: vscode.ProgressLocation.Notification,
            title: localize("saveUSSFile.response.title", "Saving file...")
        }, () => {
            return zowe.Upload.fileToUSSFile(documentSession, doc.fileName, remote, binary, null, etagToUpload, returnEtag);  // TODO MISSED TESTING
        });
        if (uploadResponse.success) {
            vscode.window.showInformationMessage(uploadResponse.commandResponse);
            // set local etag with the new etag from the updated file on mainframe
            node.setEtag(uploadResponse.apiResponse.etag);
            // this part never runs! zowe.Upload.fileToUSSFile doesn't return success: false, it just throws the error which is caught below!!!!!
        } else {
            vscode.window.showErrorMessage(uploadResponse.commandResponse);
        }
    } catch (err) {
        if (err.message.includes(localize("saveFile.error.ZosmfEtagMismatchError", "Rest API failure with HTTP(S) status 412"))) {
            const downloadResponse = await zowe.Download.ussFile(documentSession, node.fullPath, {
                file: getUSSDocumentFilePath(node),
                returnEtag: true
            });
            // re-assign etag, so that it can be used with subsequent requests
            const downloadEtag = downloadResponse.apiResponse.etag;
            if (downloadEtag !== etagToUpload) {
                node.setEtag(downloadEtag);
            }
            node.downloaded = true;

            vscode.window.showWarningMessage(localize("saveFile.error.etagMismatch", "Remote file has been modified in the meantime.\nSelect 'Compare' to resolve the conflict."));
            // Store document in a separate variable, to be used on merge conflict
            const oldDoc = doc;
            const oldDocText = oldDoc.getText();
            const startPosition = new vscode.Position(0, 0);
            const endPosition = new vscode.Position(oldDoc.lineCount, 0);
            const deleteRange = new vscode.Range(startPosition, endPosition);
            await vscode.window.activeTextEditor.edit((editBuilder) => {
                // re-write the old content in the editor view
                editBuilder.delete(deleteRange);
                editBuilder.insert(startPosition, oldDocText);
            });
            await vscode.window.activeTextEditor.document.save();
        } else {
            log.error(localize("saveUSSFile.log.error.save", "Error encountered when saving USS file: ") + JSON.stringify(err));
            await utils.errorHandling(err, sesName, err.message);
        }
    }
}

/**
 * Downloads and displays a file in a text editor view
 *
 * @param {ZoweUSSNode} node
 */
export async function openUSS(node: ZoweUSSNode, download = false, previewFile: boolean, ussFileProvider?: USSTree) {
    if ((!node.getSession().ISession.user) || (!node.getSession().ISession.password)) {
        try {
            const values = await Profiles.getInstance().promptCredentials(node.mProfileName);
            if (values !== undefined) {
                usrNme = values[0];
                passWrd = values[1];
                baseEncd = values[2];
            }
        } catch (error) {
            await utils.errorHandling(error, node.mProfileName, error.message);
        }
        if (usrNme !== undefined && passWrd !== undefined && baseEncd !== undefined) {
            node.getSession().ISession.user = usrNme;
            node.getSession().ISession.password = passWrd;
            node.getSession().ISession.base64EncodedAuth = baseEncd;
            validProfile = 0;
        } else {
            return;
        }
        await ussFileProvider.refreshElement(node);
        await ussFileProvider.refresh();
    } else {
        validProfile = 0;
    }
    if (validProfile === 0) {
        try {
            let label: string;
            switch (node.mParent.contextValue) {
                case (FAVORITE_CONTEXT):
                    label = node.label.substring(node.label.indexOf(":") + 1).trim();
                    break;
                // Handle file path for files in directories and favorited directories
                case (USS_DIR_CONTEXT):
                case (USS_DIR_CONTEXT + FAV_SUFFIX):
                    label = node.fullPath;
                    break;
                case (USS_SESSION_CONTEXT):
                    label = node.label;
                    break;
                default:
                    vscode.window.showErrorMessage(localize("openUSS.error.invalidNode", "open() called from invalid node."));
                    throw Error(localize("openUSS.error.invalidNode", "open() called from invalid node."));
            }
            log.debug(localize("openUSS.log.debug.request", "requesting to open a uss file ") + label);
            // if local copy exists, open that instead of pulling from mainframe
            const documentFilePath = getUSSDocumentFilePath(node);
            if (download || !fs.existsSync(documentFilePath)) {
                const chooseBinary = node.binary || await zowe.Utilities.isFileTagBinOrAscii(node.getSession(), node.fullPath);
                const response = await vscode.window.withProgress({
<<<<<<< HEAD
                        location: vscode.ProgressLocation.Notification,
                        title: "Opening USS file...",
                    }, function downloadUSSFile() {
                        return zowe.Download.ussFile(node.getSession(), node.fullPath, { // TODO MISSED TESTING
                            file: documentFilePath,
                            binary: chooseBinary,
                            returnEtag: true
                        });
                    }
=======
                location: vscode.ProgressLocation.Notification,
                title: "Opening USS file...",
            }, function downloadUSSFile() {
                return zowe.Download.ussFile(node.getSession(), node.fullPath, {
                    file: documentFilePath,
                    binary: chooseBinary,
                    returnEtag: true
                });
            }
>>>>>>> 654dc203
                );

                node.downloaded = true;
                node.setEtag(response.apiResponse.etag);
            }

            await initializeFileOpening(node, documentFilePath, previewFile);
        } catch (err) {
            log.error(localize("openUSS.log.error.openFile", "Error encountered when opening USS file: ") + JSON.stringify(err));
            await utils.errorHandling(err, node.mProfileName, err.message);
            throw (err);
        }
    }
}

export async function initializeFileOpening(node: ZoweUSSNode, documentPath: string, previewFile?: boolean) {
    let document;
    let openingTextFailed = false;

    if (!node.binary) {
        try {
            document = await vscode.workspace.openTextDocument(documentPath);
        } catch (err) {
            openingTextFailed = true;
        }

        if (openingTextFailed) {
            const yesResponse = localize("openUSS.log.info.failedToOpenAsText.yes", "Yes, re-download");
            const noResponse = localize("openUSS.log.info.failedToOpenAsText.no", "No");

            const response = await vscode.window.showErrorMessage(
                localize(
                    "openUSS.log.info.failedToOpenAsText",
                    "Failed to open file as text. Do you want to try with re-downloading it as binary?"),
                ...[
                    yesResponse,
                    noResponse
                ]
            );

            if (response === yesResponse.toString()) {
                await vscode.commands.executeCommand("zowe.uss.binary", node);
            }
        } else {
            if (previewFile === true) {
                await vscode.window.showTextDocument(document);
            } else {
                await vscode.window.showTextDocument(document, {preview: false});
            }
        }
    } else {
        const uriPath = vscode.Uri.file(documentPath);
        await vscode.commands.executeCommand("vscode.open", uriPath);
    }
}

export async function modifyCommand(job: Job) {
    try {
        const command = await vscode.window.showInputBox({prompt: localize("modifyCommand.command.prompt", "Modify Command")});
        if (command !== undefined) {
            const response = await zowe.IssueCommand.issueSimple(job.session, `f ${job.job.jobname},${command}`);
            vscode.window.showInformationMessage(localize("modifyCommand.response", "Command response: ") + response.commandResponse);
        }
    } catch (error) {
        await utils.errorHandling(error, null, error.message);
    }
}

export async function stopCommand(job: Job) {
    try {
        const response = await zowe.IssueCommand.issueSimple(job.session, `p ${job.job.jobname}`);
        vscode.window.showInformationMessage(localize("stopCommand.response", "Command response: ") + response.commandResponse);
    } catch (error) {
        await utils.errorHandling(error, null, error.message);
    }
}

export async function getSpoolContent(session: string, spool: IJobFile) {
    const zosmfProfile = Profiles.getInstance().loadNamedProfile(session);
    const spoolSess = zowe.ZosmfSession.createBasicZosmfSession(zosmfProfile.profile);
    if ((!spoolSess.ISession.user) || (!spoolSess.ISession.password)) {
        try {
            const values = await Profiles.getInstance().promptCredentials(session);
            if (values !== undefined) {
                usrNme = values[0];
                passWrd = values[1];
                baseEncd = values[2];
            }
        } catch (error) {
            await utils.errorHandling(error, session, error.message);
        }
        if (usrNme !== undefined && passWrd !== undefined && baseEncd !== undefined) {
            spoolSess.ISession.user = usrNme;
            spoolSess.ISession.password = passWrd;
            spoolSess.ISession.base64EncodedAuth = baseEncd;
            validProfile = 0;
        }
    } else {
        validProfile = 0;
    }
    if (validProfile === 0) {
        try {
            const uri = encodeJobFile(session, spool);
            const document = await vscode.workspace.openTextDocument(uri);
            await vscode.window.showTextDocument(document);
        } catch (error) {
            await utils.errorHandling(error, session, error.message);
        }
    }
}

export async function setOwner(job: Job, jobsProvider: ZosJobsProvider) {
    const newOwner = await vscode.window.showInputBox({prompt: localize("setOwner.newOwner.prompt.owner", "Owner")});
    job.owner = newOwner;
    jobsProvider.refreshElement(job);
}

export async function setPrefix(job: Job, jobsProvider: ZosJobsProvider) {
    const newPrefix = await vscode.window.showInputBox({prompt: localize("setOwner.newOwner.prompt.prefix", "Prefix")});
    job.prefix = newPrefix;
    jobsProvider.refreshElement(job);
}

export async function refreshJobsServer(node: Job, jobsProvider: ZosJobsProvider) {
    let sesNamePrompt: string;
    if (node.contextValue.endsWith(FAV_SUFFIX)) {
        sesNamePrompt = node.label.substring(1, node.label.indexOf("]"));
    } else {
        sesNamePrompt = node.label;
    }
    if ((!node.session.ISession.user) || (!node.session.ISession.password)) {
        try {
            const values = await Profiles.getInstance().promptCredentials(sesNamePrompt);
            if (values !== undefined) {
                usrNme = values[0];
                passWrd = values[1];
                baseEncd = values[2];
            }
        } catch (error) {
            await utils.errorHandling(error, node.getProfileName(), error.message);
        }
        if (usrNme !== undefined && passWrd !== undefined && baseEncd !== undefined) {
            node.session.ISession.user = usrNme;
            node.session.ISession.password = passWrd;
            node.session.ISession.base64EncodedAuth = baseEncd;
            node.owner = usrNme;
            validProfile = 0;
        }
    } else {
        validProfile = 0;
    }
    if (validProfile === 0) {
        await jobsProvider.refreshElement(node);
    }
}<|MERGE_RESOLUTION|>--- conflicted
+++ resolved
@@ -1909,17 +1909,6 @@
             if (download || !fs.existsSync(documentFilePath)) {
                 const chooseBinary = node.binary || await zowe.Utilities.isFileTagBinOrAscii(node.getSession(), node.fullPath);
                 const response = await vscode.window.withProgress({
-<<<<<<< HEAD
-                        location: vscode.ProgressLocation.Notification,
-                        title: "Opening USS file...",
-                    }, function downloadUSSFile() {
-                        return zowe.Download.ussFile(node.getSession(), node.fullPath, { // TODO MISSED TESTING
-                            file: documentFilePath,
-                            binary: chooseBinary,
-                            returnEtag: true
-                        });
-                    }
-=======
                 location: vscode.ProgressLocation.Notification,
                 title: "Opening USS file...",
             }, function downloadUSSFile() {
@@ -1929,7 +1918,6 @@
                     returnEtag: true
                 });
             }
->>>>>>> 654dc203
                 );
 
                 node.downloaded = true;
