--- conflicted
+++ resolved
@@ -1115,8 +1115,6 @@
 
 }
 
-<<<<<<< HEAD
-=======
 /**
  * Rename data sets
  *
@@ -1171,7 +1169,6 @@
     }
 }
 
->>>>>>> dce89e9a
 function getProfileAndDataSetName(node: IZoweNodeType) {
     let profileName;
     let dataSetName;
@@ -1278,8 +1275,6 @@
 }
 
 /**
-<<<<<<< HEAD
-=======
  * Rename data set members
  *
  * @export
@@ -1338,7 +1333,6 @@
 }
 
 /**
->>>>>>> dce89e9a
  * Recursively deletes directory
  *
  * @param directory path to directory to be deleted
