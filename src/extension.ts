--- conflicted
+++ resolved
@@ -33,11 +33,8 @@
 import * as utils from "./utils";
 import SpoolProvider, { encodeJobFile } from "./SpoolProvider";
 import { ZoweExplorerApiRegister } from "./api/ZoweExplorerApiRegister";
-<<<<<<< HEAD
 import { ZoweDatasetNode } from "./ZoweDatasetNode";
-=======
 import { KeytarCredentialManager } from "./KeytarCredentialManager";
->>>>>>> cbb5bf11
 
 // Localization support
 const localize = nls.config({messageFormat: nls.MessageFormat.file})();
@@ -213,12 +210,8 @@
         vscode.commands.registerCommand("zowe.renameDataSet", (node) => datasetProvider.rename(node));
         vscode.commands.registerCommand("zowe.copyDataSet", (node) => copyDataSet(node));
         vscode.commands.registerCommand("zowe.pasteDataSet", (node) => pasteDataSet(node, datasetProvider));
-<<<<<<< HEAD
         vscode.commands.registerCommand("zowe.renameDataSetMember", (node) => datasetProvider.rename(node));
-=======
-        vscode.commands.registerCommand("zowe.renameDataSetMember", (node) => renameDataSetMember(node, datasetProvider));
         vscode.commands.registerCommand("zowe.hMigrateDataSet", (node) => hMigrateDataSet(node));
->>>>>>> cbb5bf11
         vscode.workspace.onDidChangeConfiguration(async (e) => {
             datasetProvider.onDidChangeConfiguration(e);
         });
@@ -263,12 +256,7 @@
                                                                          node.deleteUSSNode(ussFileProvider, node.getUSSDocumentFilePath()));
         vscode.commands.registerCommand("zowe.uss.binary", async (node: IZoweUSSTreeNode) => changeFileType(node, true, ussFileProvider));
         vscode.commands.registerCommand("zowe.uss.text", async (node: IZoweUSSTreeNode) => changeFileType(node, false, ussFileProvider));
-<<<<<<< HEAD
         vscode.commands.registerCommand("zowe.uss.renameNode", async (node: IZoweUSSTreeNode) => ussFileProvider.rename(node));
-=======
-        vscode.commands.registerCommand("zowe.uss.renameNode", async (node: IZoweUSSTreeNode) =>
-                                                            ussActions.renameUSSNode(node, ussFileProvider, node.getUSSDocumentFilePath()));
->>>>>>> cbb5bf11
         vscode.commands.registerCommand("zowe.uss.uploadDialog", async (node: IZoweUSSTreeNode) => ussActions.uploadDialog(node, ussFileProvider));
         vscode.commands.registerCommand("zowe.uss.createNode", async (node: IZoweUSSTreeNode) =>
                                                                             ussActions.createUSSNodeDialog(node, ussFileProvider));
@@ -762,11 +750,7 @@
  * TODO: Consider changing configuration to allow "custom" data set specifications
  * !!!!!!!!!!!!!!!!!!!!!!!!!!!!!!!!!!!!!!!!!!!!!!!!!!!
  * @export
-<<<<<<< HEAD
- * @param {IZoweDatasetTreeNode} node - Desired Brightside session
-=======
- * @param {ZoweDatasetNode} node - Desired Zowe session
->>>>>>> cbb5bf11
+ * @param {IZoweDatasetTreeNode} node - Desired Zowe session
  * @param {DatasetTree} datasetProvider - the tree which contains the nodes
  */
 export async function createFile(node: IZoweDatasetTreeNode, datasetProvider: IZoweTree<IZoweDatasetTreeNode>) {
@@ -1081,10 +1065,7 @@
  * Migrate data sets
  *
  * @export
-<<<<<<< HEAD
  * @param {IZoweDatasetTreeNode} node - The node to paste to
-=======
- * @param {ZoweDatasetNode} node - The node to paste to
  */
 export async function hMigrateDataSet(node: ZoweDatasetNode) {
     const { dataSetName } = getNodeLabels(node);
@@ -1098,7 +1079,6 @@
  *
  * @export
  * @param {ZoweNode} node - The node to paste to
->>>>>>> cbb5bf11
  * @param {DatasetTree} datasetProvider - the tree which contains the nodes
  */
 export async function pasteDataSet(node: IZoweDatasetTreeNode, datasetProvider: IZoweTree<IZoweDatasetTreeNode>) {
