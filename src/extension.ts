--- conflicted
+++ resolved
@@ -15,11 +15,7 @@
 import * as path from "path";
 import * as vscode from "vscode";
 import { ZoweNode } from "./ZoweNode";
-<<<<<<< HEAD
-import { Logger, TextUtils, IProfileLoaded } from "@zowe/imperative";
-=======
-import { Logger, TextUtils, IProfileLoaded, ISession, IProfile, Session } from "@brightside/imperative";
->>>>>>> b778fe82
+import { Logger, TextUtils, IProfileLoaded, ISession, IProfile } from "@zowe/imperative";
 import { DatasetTree, createDatasetTree } from "./DatasetTree";
 import { ZosJobsProvider, createJobsTree } from "./ZosJobsProvider";
 import { Job } from "./ZoweJobNode";
@@ -35,7 +31,7 @@
 
 
 // Globals
-export let BRIGHTTEMPFOLDER;
+export let ZOWETEMPFOLDER;
 export let USS_DIR;
 export let DS_DIR;
 export let ISTHEIA: boolean = false; // set during activate
@@ -90,7 +86,7 @@
     await deactivate();
 
     try {
-        fs.mkdirSync(BRIGHTTEMPFOLDER);
+        fs.mkdirSync(ZOWETEMPFOLDER);
         fs.mkdirSync(USS_DIR);
         fs.mkdirSync(DS_DIR);
     } catch (err) {
@@ -374,11 +370,11 @@
  */
 export function defineGlobals(tempPath: string | undefined) {
     tempPath !== "" && tempPath !== undefined ?
-        BRIGHTTEMPFOLDER = path.join(tempPath, "temp") :
-        BRIGHTTEMPFOLDER = path.join(__dirname, "..", "..", "resources", "temp");
-
-    USS_DIR = path.join(BRIGHTTEMPFOLDER, "_U_");
-    DS_DIR = path.join(BRIGHTTEMPFOLDER, "_D_");
+        ZOWETEMPFOLDER = path.join(tempPath, "temp") :
+        ZOWETEMPFOLDER = path.join(__dirname, "..", "..", "resources", "temp");
+
+    USS_DIR = path.join(ZOWETEMPFOLDER, "_U_");
+    DS_DIR = path.join(ZOWETEMPFOLDER, "_D_");
 }
 
 /**
@@ -398,7 +394,7 @@
     cleanTempDir();
 
     try {
-        fs.mkdirSync(BRIGHTTEMPFOLDER);
+        fs.mkdirSync(ZOWETEMPFOLDER);
         fs.mkdirSync(USS_DIR);
         fs.mkdirSync(DS_DIR);
     } catch (err) {
@@ -408,7 +404,7 @@
     const previousTemp = path.join(previousTempPath, "temp");
     try {
         // If source and destination path are same, exit
-        if(previousTemp === BRIGHTTEMPFOLDER) {
+        if(previousTemp === ZOWETEMPFOLDER) {
             return;
         }
 
@@ -420,7 +416,7 @@
             return;
         }
 
-        moveSync(previousTemp, BRIGHTTEMPFOLDER, { overwrite: true });
+        moveSync(previousTemp, ZOWETEMPFOLDER, { overwrite: true });
     } catch (err) {
         log.error("Error moving temporary folder! " + JSON.stringify(err));
         vscode.window.showErrorMessage(err.message);
@@ -920,7 +916,7 @@
     // if there's only one result (which there should be), we will just pass in attributes[0]
     // so that prettyJson doesn't display the attributes as an array with a hyphen character
     const attributesText = TextUtils.prettyJson(attributes.length > 1 ? attributes : attributes[0], undefined, false);
-    // const attributesFilePath = path.join(BRIGHTTEMPFOLDER, label + ".yaml");
+    // const attributesFilePath = path.join(ZOWETEMPFOLDER, label + ".yaml");
     // fs.writeFileSync(attributesFilePath, attributesText);
     // const document = await vscode.workspace.openTextDocument(attributesFilePath);
     // await vscode.window.showTextDocument(document);
@@ -1171,11 +1167,11 @@
  */
 export async function cleanTempDir() {
     // logger hasn't necessarily been initialized yet, don't use the `log` in this function
-    if (!fs.existsSync(BRIGHTTEMPFOLDER)) {
+    if (!fs.existsSync(ZOWETEMPFOLDER)) {
         return;
     }
     try {
-        cleanDir(BRIGHTTEMPFOLDER);
+        cleanDir(ZOWETEMPFOLDER);
     } catch (err) {
         vscode.window.showErrorMessage(localize("deactivate.error", "Unable to delete temporary folder. ") + err);  // TODO MISSED TESTING
     }
@@ -1892,16 +1888,7 @@
     }
 }
 
-<<<<<<< HEAD
 export async function getSpoolContent(session: string, spool: zowe.IJobFile) {
-    try {
-        const uri = encodeJobFile(session, spool);
-        const document = await vscode.workspace.openTextDocument(uri);
-        await vscode.window.showTextDocument(document);
-    } catch (error) {
-        vscode.window.showErrorMessage(error.message);
-=======
-export async function getSpoolContent(session: string, spool: IJobFile) {
     const zosmfProfile = Profiles.getInstance().loadNamedProfile(session);
     const spoolSess = zowe.ZosmfSession.createBasicZosmfSession(zosmfProfile.profile);
     if ((!spoolSess.ISession.user) || (!spoolSess.ISession.password)) {
@@ -1932,7 +1919,6 @@
         } catch (error) {
             vscode.window.showErrorMessage(error.message);
         }
->>>>>>> b778fe82
     }
 }
 
