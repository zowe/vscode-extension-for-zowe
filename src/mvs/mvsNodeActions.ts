/*
* This program and the accompanying materials are made available under the terms of the *
* Eclipse Public License v2.0 which accompanies this distribution, and is available at *
* https://www.eclipse.org/legal/epl-v20.html                                      *
*                                                                                 *
* SPDX-License-Identifier: EPL-2.0                                                *
*                                                                                 *
* Copyright Contributors to the Zowe Project.                                     *
*                                                                                 *
*/

import * as vscode from "vscode";
import { ZoweDatasetNode } from "../ZoweDatasetNode";
import { DatasetTree } from "../DatasetTree";
import * as extension from "../../src/extension";
<<<<<<< HEAD
import * as nls from "vscode-nls";
import { ZoweExplorerApiRegister } from "../api/ZoweExplorerApiRegister";

// Set up localization
nls.config({ messageFormat: nls.MessageFormat.bundle, bundleFormat: nls.BundleFormat.standalone })();
const localize: nls.LocalizeFunc = nls.loadMessageBundle();

export async function uploadDialog(node: ZoweNode, datasetProvider: DatasetTree) {
=======
import * as utils from "../utils";
import { ZoweExplorerApiRegister } from "../api/ZoweExplorerApiRegister";

export async function uploadDialog(node: ZoweDatasetNode, datasetProvider: DatasetTree) {
>>>>>>> c35c5c0d
    const fileOpenOptions = {
       canSelectFiles: true,
       openLabel: "Upload File",
       canSelectMany: true
    };

    const value = await vscode.window.showOpenDialog(fileOpenOptions);

    await Promise.all(
        value.map(async (item) => {
            // Convert to vscode.TextDocument
            const doc = await vscode.workspace.openTextDocument(item);
            await uploadFile(node, doc);
        }
    ));

    // refresh Tree View & favorites
    datasetProvider.refreshElement(node);
    if (node.contextValue.includes(extension.FAV_SUFFIX) || node.getParent().contextValue === extension.FAVORITE_CONTEXT) {
        const nonFavNode = datasetProvider.findNonFavoritedNode(node);
        if (nonFavNode) { datasetProvider.refreshElement(nonFavNode); }
    } else {
        const favNode = datasetProvider.findFavoritedNode(node);
        if (favNode) { datasetProvider.refreshElement(favNode); }
    }
}

export function getDatasetLabel(node: ZoweDatasetNode) {
    if (node.getParent() && node.getParent().contextValue === extension.FAVORITE_CONTEXT) {
        const profileEnd = "]: ";
        const profileIndex = node.label.indexOf(profileEnd);
        return node.label.substr(profileIndex + profileEnd.length, node.label.length);
    }
    return node.label;
}

export async function uploadFile(node: ZoweDatasetNode, doc: vscode.TextDocument) {
    try {
        const datasetName = getDatasetLabel(node);
        await ZoweExplorerApiRegister.getMvsApi(node.getProfile()).putContents(doc.fileName, datasetName);
    } catch (e) {
        await utils.errorHandling(e, node.getProfileName(), e.message);
    }
}<|MERGE_RESOLUTION|>--- conflicted
+++ resolved
@@ -13,21 +13,15 @@
 import { ZoweDatasetNode } from "../ZoweDatasetNode";
 import { DatasetTree } from "../DatasetTree";
 import * as extension from "../../src/extension";
-<<<<<<< HEAD
 import * as nls from "vscode-nls";
 import { ZoweExplorerApiRegister } from "../api/ZoweExplorerApiRegister";
+import * as utils from "../utils";
 
 // Set up localization
 nls.config({ messageFormat: nls.MessageFormat.bundle, bundleFormat: nls.BundleFormat.standalone })();
 const localize: nls.LocalizeFunc = nls.loadMessageBundle();
 
-export async function uploadDialog(node: ZoweNode, datasetProvider: DatasetTree) {
-=======
-import * as utils from "../utils";
-import { ZoweExplorerApiRegister } from "../api/ZoweExplorerApiRegister";
-
 export async function uploadDialog(node: ZoweDatasetNode, datasetProvider: DatasetTree) {
->>>>>>> c35c5c0d
     const fileOpenOptions = {
        canSelectFiles: true,
        openLabel: "Upload File",
