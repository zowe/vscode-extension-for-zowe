/*
* This program and the accompanying materials are made available under the terms of the *
* Eclipse Public License v2.0 which accompanies this distribution, and is available at *
* https://www.eclipse.org/legal/epl-v20.html                                      *
*                                                                                 *
* SPDX-License-Identifier: EPL-2.0                                                *
*                                                                                 *
* Copyright Contributors to the Zowe Project.                                     *
*                                                                                 *
*/

import * as vscode from "vscode";
import * as utils from "../utils";
import { ZoweNode } from "../ZoweNode";
import { DatasetTree } from "../DatasetTree";
import * as extension from "../../src/extension";
<<<<<<< HEAD
import * as nls from "vscode-nls";

// Set up localization
nls.config({ messageFormat: nls.MessageFormat.bundle, bundleFormat: nls.BundleFormat.standalone })();
const localize: nls.LocalizeFunc = nls.loadMessageBundle();
=======
import { ZoweExplorerApiRegister } from "../api/ZoweExplorerApiRegister";
>>>>>>> 59d9cfca

export async function uploadDialog(node: ZoweNode, datasetProvider: DatasetTree) {
    const fileOpenOptions = {
       canSelectFiles: true,
       openLabel: "Upload File",
       canSelectMany: true
    };

    const value = await vscode.window.showOpenDialog(fileOpenOptions);

    await Promise.all(
        value.map(async (item) => {
            // Convert to vscode.TextDocument
            const doc = await vscode.workspace.openTextDocument(item);
            await uploadFile(node, doc);
        }
    ));
    datasetProvider.refresh();
}

export function getDatasetLabel(node: ZoweNode) {
    if (node.mParent && node.mParent.contextValue === extension.FAVORITE_CONTEXT) {
        const profileEnd = "]: ";
        const profileIndex = node.label.indexOf(profileEnd);
        return node.label.substr(profileIndex + profileEnd.length, node.label.length);
    }
    return node.label;
}

export async function uploadFile(node: ZoweNode, doc: vscode.TextDocument) {
    try {
        const datasetName = getDatasetLabel(node);
        await ZoweExplorerApiRegister.getMvsApi(node.profile).putContents(doc.fileName, datasetName);
    } catch (e) {
        await utils.errorHandling(e, node.getProfileName(), e.message);
    }
}<|MERGE_RESOLUTION|>--- conflicted
+++ resolved
@@ -14,15 +14,12 @@
 import { ZoweNode } from "../ZoweNode";
 import { DatasetTree } from "../DatasetTree";
 import * as extension from "../../src/extension";
-<<<<<<< HEAD
 import * as nls from "vscode-nls";
+import { ZoweExplorerApiRegister } from "../api/ZoweExplorerApiRegister";
 
 // Set up localization
 nls.config({ messageFormat: nls.MessageFormat.bundle, bundleFormat: nls.BundleFormat.standalone })();
 const localize: nls.LocalizeFunc = nls.loadMessageBundle();
-=======
-import { ZoweExplorerApiRegister } from "../api/ZoweExplorerApiRegister";
->>>>>>> 59d9cfca
 
 export async function uploadDialog(node: ZoweNode, datasetProvider: DatasetTree) {
     const fileOpenOptions = {
