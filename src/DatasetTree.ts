--- conflicted
+++ resolved
@@ -13,15 +13,10 @@
 import * as path from "path";
 import * as vscode from "vscode";
 import { ZoweNode } from "./ZoweNode";
-<<<<<<< HEAD
-import {IProfileLoaded } from "@brightside/imperative";
-import { loadNamedProfile, loadDefaultProfile} from "./ProfileLoader";
+import { IProfileLoaded, Logger } from "@brightside/imperative";
+import { loadNamedProfile, loadDefaultProfile } from "./ProfileLoader";
 import * as nls from "vscode-nls";
 const localize = nls.config({ messageFormat: nls.MessageFormat.file })();
-=======
-import { IProfileLoaded, Logger } from "@brightside/imperative";
-import { loadNamedProfile, loadDefaultProfile } from "./ProfileLoader";
->>>>>>> 3ff99687
 
 /**
  * A tree that contains nodes of sessions and data sets
