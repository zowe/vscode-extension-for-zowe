--- conflicted
+++ resolved
@@ -18,20 +18,14 @@
 import { Profiles } from "./Profiles";
 import { ZoweExplorerApiRegister } from "./api/ZoweExplorerApiRegister";
 import { sortTreeItems, applyIcons, FilterDescriptor, FilterItem, getAppName, resolveQuickPickHelper, errorHandling } from "./utils";
-<<<<<<< HEAD
-import { IZoweTree } from "./ZoweTree";
-import { ZoweNode } from "./ZoweNode";
-
-// Set up localization
-nls.config({ messageFormat: nls.MessageFormat.bundle, bundleFormat: nls.BundleFormat.standalone })();
-const localize: nls.LocalizeFunc = nls.loadMessageBundle();
-=======
 import { IZoweTree } from "./api/IZoweTree";
 import { IZoweDatasetTreeNode } from "./api/IZoweTreeNode";
 import { ZoweTreeProvider } from "./abstract/ZoweTreeProvider";
 import { ZoweDatasetNode } from "./ZoweDatasetNode";
-const localize = nls.config({ messageFormat: nls.MessageFormat.file })();
->>>>>>> c35c5c0d
+
+// Set up localization
+nls.config({ messageFormat: nls.MessageFormat.bundle, bundleFormat: nls.BundleFormat.standalone })();
+const localize: nls.LocalizeFunc = nls.loadMessageBundle();
 
 /**
  * Creates the Dataset tree that contains nodes of sessions and data sets
