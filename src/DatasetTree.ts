--- conflicted
+++ resolved
@@ -13,21 +13,10 @@
 import * as path from "path";
 import * as vscode from "vscode";
 import { ZoweNode } from "./ZoweNode";
-<<<<<<< HEAD
-<<<<<<< HEAD
-=======
->>>>>>> 108f3b87
 import {IProfileLoaded } from "@brightside/imperative";
 import { loadNamedProfile, loadDefaultProfile} from "./ProfileLoader";
 import * as nls from "vscode-nls";
 const localize = nls.config({ messageFormat: nls.MessageFormat.file })();
-<<<<<<< HEAD
-=======
-import { IProfileLoaded } from "@brightside/imperative";
-import { loadNamedProfile, loadDefaultProfile } from "./ProfileLoader";
->>>>>>> 4a0f4eb0d501c227b590c80fb6339bea391eb7b5
-=======
->>>>>>> 108f3b87
 
 /**
  * A tree that contains nodes of sessions and data sets
