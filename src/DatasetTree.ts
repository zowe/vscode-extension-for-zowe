--- conflicted
+++ resolved
@@ -17,12 +17,8 @@
 import * as extension from "../src/extension";
 import { PersistentFilters } from "./PersistentFilters";
 import { Profiles } from "./Profiles";
-<<<<<<< HEAD
 import { sortTreeItems, applyIcons, FilterDescriptor, FilterItem, getAppName, resolveQuickPickHelper } from "./utils";
-=======
-import { sortTreeItems, applyIcons, FilterDescriptor, FilterItem, resolveQuickPickHelper } from "./utils";
 import { IZoweTree } from "./ZoweTree";
->>>>>>> 86c16bc7
 import { ZoweNode } from "./ZoweNode";
 const localize = nls.config({ messageFormat: nls.MessageFormat.file })();
 
