--- conflicted
+++ resolved
@@ -56,19 +56,11 @@
 
     constructor() {
         super(DatasetTree.persistenceSchema, new ZoweDatasetNode(localize("Favorites", "Favorites"),
-<<<<<<< HEAD
-            vscode.TreeItemCollapsibleState.Collapsed, null, null, null));
-        this.mFavoriteSession.contextValue = extension.FAVORITE_CONTEXT;
-        this.mFavoriteSession.iconPath = applyIcons(this.mFavoriteSession);
-        this.mSessionNodes = [this.mFavoriteSession];
-        this.treeView = vscode.window.createTreeView("zowe.explorer", { treeDataProvider: this });
-=======
-                                                    vscode.TreeItemCollapsibleState.Collapsed, null, null, null));
+              vscode.TreeItemCollapsibleState.Collapsed, null, null, null));
         this.mFavoriteSession.contextValue = extension.FAVORITE_CONTEXT;
         this.mFavoriteSession.iconPath = applyIcons(this.mFavoriteSession);
         this.mSessionNodes = [this.mFavoriteSession];
         this.treeView = vscode.window.createTreeView("zowe.explorer", {treeDataProvider: this});
->>>>>>> d6f5826c
     }
 
     /**
@@ -120,17 +112,6 @@
                     node.contextValue += extension.FAV_SUFFIX;
                     node.iconPath = applyIcons(node);
                     this.mFavorites.push(node);
-<<<<<<< HEAD
-                } catch (e) {
-                    const errMessage: string =
-                        localize("initializeFavorites.error.profile1",
-                            "Error: You have Zowe Data Set favorites that refer to a non-existent CLI profile named: ") + sesName +
-                        localize("intializeFavorites.error.profile2",
-                            ". To resolve this, you can create a profile with this name, ") +
-                        localize("initializeFavorites.error.profile3",
-                            "or remove the favorites with this profile name from the Zowe-DS-Persistent setting, which can be found in your ") +
-                        getAppName(extension.ISTHEIA) + localize("initializeFavorites.error.profile4", " user settings.");
-=======
                 } catch(e) {
                     const errMessage: string =
                     localize("initializeFavorites.error.profile1",
@@ -140,7 +121,6 @@
                     localize("initializeFavorites.error.profile3",
                     "or remove the favorites with this profile name from the Zowe-DS-Persistent setting, which can be found in your ") +
                     getAppName(extension.ISTHEIA) + localize("initializeFavorites.error.profile4", " user settings.");
->>>>>>> d6f5826c
                     await errorHandling(e, null, errMessage);
                     continue;
                 }
@@ -151,17 +131,10 @@
                     profile = Profiles.getInstance().loadNamedProfile(sesName);
                 } catch (error) {
                     const errMessage: string =
-<<<<<<< HEAD
-                        localize("loadNamedProfile.error.profileName",
-                            "Initialization Error: Could not find profile named: ") +
-                        + sesName +
-                        localize("loadNamedProfile.error.period", ".");
-=======
                     localize("loadNamedProfile.error.profileName",
                     "Initialization Error: Could not find profile named: ") +
                     + sesName +
                     localize("loadNamedProfile.error.period", ".");
->>>>>>> d6f5826c
                     await errorHandling(error, null, errMessage);
                     continue;
                 }
@@ -375,7 +348,6 @@
         return this.mHistory.getHistory();
     }
 
-<<<<<<< HEAD
     public async addRecall(criteria: string) {
         this.mHistory.addRecall(criteria);
         this.refresh();
@@ -509,8 +481,6 @@
         }
     }
 
-=======
->>>>>>> d6f5826c
     public async datasetFilterPrompt(node: IZoweDatasetTreeNode) {
         this.log.debug(localize("enterPattern.log.debug.prompt", "Prompting the user for a data set pattern"));
         let pattern: string;
