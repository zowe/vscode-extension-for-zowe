--- conflicted
+++ resolved
@@ -16,17 +16,11 @@
 import { IZoweUSSTreeNode } from "./api/IZoweTreeNode";
 import { ZoweUSSNode } from "./ZoweUSSNode";
 import { Profiles } from "./Profiles";
-<<<<<<< HEAD
 import * as extension from "../src/extension";
 import * as nls from "vscode-nls";
 import { ZoweTreeProvider } from "./abstract/ZoweTreeProvider";
-=======
-import { PersistentFilters } from "./PersistentFilters";
 import { ZoweExplorerApiRegister } from "./api/ZoweExplorerApiRegister";
-import * as extension from "../src/extension";
-import * as nls from "vscode-nls";
-
->>>>>>> 59d9cfca
+
 const localize = nls.config({ messageFormat: nls.MessageFormat.file })();
 
 /**
@@ -382,19 +376,11 @@
             if (this.mSessionNodes.find((tempNode) => tempNode.label.trim() === profile.name)) {
                 return;
             }
-<<<<<<< HEAD
-            // Uses loaded profile to create a zosmf session with brightside
-            const session = zowe.ZosmfSession.createBasicZosmfSession(zosmfProfile.profile);
-            // Creates ZoweDatasetNode to track new session and pushes it to mSessionNodes
-            const node = new ZoweUSSNode(zosmfProfile.name, vscode.TreeItemCollapsibleState.Collapsed, null, session, "", false,
-                             zosmfProfile.name);
-=======
             // Uses loaded profile to create a session with the USS API
             const session = ZoweExplorerApiRegister.getUssApi(profile).getSession();
             // Creates ZoweNode to track new session and pushes it to mSessionNodes
             const node = new ZoweUSSNode(profile.name, vscode.TreeItemCollapsibleState.Collapsed, null, session, "", false,
                              profile.name);
->>>>>>> 59d9cfca
             node.contextValue = extension.USS_SESSION_CONTEXT;
             node.iconPath = applyIcons(node);
             node.dirty = true;
