--- conflicted
+++ resolved
@@ -9,11 +9,6 @@
 *                                                                                 *
 */
 
-<<<<<<< HEAD
-=======
-import * as zowe from "@brightside/core";
-// tslint:disable-next-line: no-implicit-dependencies
->>>>>>> 01523995
 import { IProfileLoaded, Logger } from "@brightside/imperative";
 import { applyIcons, FilterItem, FilterDescriptor, resolveQuickPickHelper, sortTreeItems } from "./utils";
 import * as vscode from "vscode";
