/*
* This program and the accompanying materials are made available under the terms of the *
* Eclipse Public License v2.0 which accompanies this distribution, and is available at *
* https://www.eclipse.org/legal/epl-v20.html                                      *
*                                                                                 *
* SPDX-License-Identifier: EPL-2.0                                                *
*                                                                                 *
* Copyright Contributors to the Zowe Project.                                     *
*                                                                                 *
*/

import * as zowe from "@zowe/cli";
import * as vscode from "vscode";
import { Session, IProfileLoaded } from "@zowe/imperative";
import * as nls from "vscode-nls";
import * as utils from "./utils";
import * as extension from "./extension";
import { IZoweDatasetTreeNode } from "./api/IZoweTreeNode";
import { ZoweTreeNode } from "./abstract/ZoweTreeNode";
import { ZoweExplorerApiRegister } from "./api/ZoweExplorerApiRegister";
<<<<<<< HEAD

// Set up localization
nls.config({ messageFormat: nls.MessageFormat.bundle, bundleFormat: nls.BundleFormat.standalone })();
const localize: nls.LocalizeFunc = nls.loadMessageBundle();
=======
import { getIconByNode } from "./generators/icons";
const localize = nls.config({ messageFormat: nls.MessageFormat.file })();
>>>>>>> f08214e4

/**
 * A type of TreeItem used to represent sessions and data sets
 *
 * @export
 * @class ZoweDatasetNode
 * @extends {vscode.TreeItem}
 */
export class ZoweDatasetNode extends ZoweTreeNode implements IZoweDatasetTreeNode {
    public command: vscode.Command;
    public pattern = "";
    public dirty = true;
    public children: ZoweDatasetNode[] = [];

    /**
     * Creates an instance of ZoweDatasetNode
     *
     * @param {string} label - Displayed in the [TreeView]
     * @param {vscode.TreeItemCollapsibleState} mCollapsibleState - file/folder
     * @param {ZoweDatasetNode} mParent
     * @param {Session} session
     */
    constructor(label: string,
                collapsibleState: vscode.TreeItemCollapsibleState,
                mParent: IZoweDatasetTreeNode,
                session: Session,
                contextOverride?: string,
                private etag?: string,
                profile?: IProfileLoaded) {
        super(label, collapsibleState, mParent, session, profile);

        if (contextOverride) {
            this.contextValue = contextOverride;
        } else if (collapsibleState !== vscode.TreeItemCollapsibleState.None) {
            this.contextValue = extension.DS_PDS_CONTEXT;
        } else if (mParent && mParent.getParent()) {
            this.contextValue = extension.DS_MEMBER_CONTEXT;
        } else {
            this.contextValue = extension.DS_DS_CONTEXT;
        }
        this.tooltip = this.label;
        const icon = getIconByNode(this);
        if (icon) {
            this.iconPath = icon.path;
        }
    }

    /**
     * Implements access to profile name
     * for {IZoweDatasetTreeNode}.
     *
     * @returns {string}
     */
    public getProfileName(): string {
        return this.getProfile() ? this.getProfile().name : undefined;
    }

    /**
     * Retrieves child nodes of this ZoweDatasetNode
     *
     * @returns {Promise<ZoweDatasetNode[]>}
     */
    public async getChildren(): Promise<ZoweDatasetNode[]> {
        if ((!this.pattern && this.contextValue === extension.DS_SESSION_CONTEXT)){
            return [new ZoweDatasetNode(localize("getChildren.search", "Use the search button to display datasets"),
                                 vscode.TreeItemCollapsibleState.None, this, null, extension.INFORMATION_CONTEXT)];
        }

        if (this.contextValue === extension.DS_DS_CONTEXT ||
            this.contextValue === extension.DS_MEMBER_CONTEXT ||
            this.contextValue === extension.INFORMATION_CONTEXT) {
            return [];
        }

        if (!this.dirty || this.label === "Favorites") {
            return this.children;
        }

        if (!this.label) {
            vscode.window.showErrorMessage(localize("getChildren.error.invalidNode", "Invalid node"));
            throw Error(localize("getChildren.error.invalidNode", "Invalid node"));
        }

        // Gets the datasets from the pattern or members of the dataset and displays any thrown errors
        let responses: zowe.IZosFilesResponse[] = [];
        responses = await vscode.window.withProgress({
                location: vscode.ProgressLocation.Notification,
                title: localize("ZoweJobNode.getJobs.progress", "Get Dataset list command submitted.")
        }, () => {
            return this.getDatasets();
        });

        // push nodes to an object with property names to avoid duplicates
        const elementChildren = {};
        responses.forEach((response) => {
            // Throws reject if the Zowe command does not throw an error but does not succeed
            if (!response.success) {
                throw Error(localize("getChildren.responses.error", "The response from Zowe CLI was not successful"));
            }

            // Loops through all the returned dataset members and creates nodes for them
            for (const item of response.apiResponse.items) {
                const existing = this.children.find((element) => element.label.trim() === item.dsname );
                if (existing) {
                    elementChildren[existing.label] = existing;
                // Creates a ZoweDatasetNode for a PDS
                } else if (item.dsorg === "PO" || item.dsorg === "PO-E") {
                    const temp = new ZoweDatasetNode(item.dsname, vscode.TreeItemCollapsibleState.Collapsed,
                                                     this, null, undefined, undefined, this.getProfile());
                    elementChildren[temp.label] = temp;
                } else if (item.migr && item.migr.toUpperCase() === "YES") {
                    const temp = new ZoweDatasetNode(item.dsname, vscode.TreeItemCollapsibleState.None,
                                                     this, null, extension.DS_MIGRATED_FILE_CONTEXT,
                        undefined, this.getProfile());
                    elementChildren[temp.label] = temp;
                } else if (this.contextValue === extension.DS_SESSION_CONTEXT) {
                    // Creates a ZoweDatasetNode for a PS
                    const temp = new ZoweDatasetNode(item.dsname, vscode.TreeItemCollapsibleState.None,
                                                     this, null, undefined, undefined, this.getProfile());
                    temp.command = {command: "zowe.ZoweNode.openPS", title: "", arguments: [temp]};
                    elementChildren[temp.label] = temp;
                } else {
                    // Creates a ZoweDatasetNode for a PDS member
                    const temp = new ZoweDatasetNode(item.member, vscode.TreeItemCollapsibleState.None,
                                                     this, null, undefined, undefined, this.getProfile());
                    temp.command = {command: "zowe.ZoweNode.openPS", title: "", arguments: [temp]};
                    elementChildren[temp.label] = temp;
                }
            }
        });

        this.dirty = false;
        if (Object.keys(elementChildren).length === 0) {
            return this.children = [new ZoweDatasetNode(localize("getChildren.noDataset", "No datasets found"),
            vscode.TreeItemCollapsibleState.None, this, null, extension.INFORMATION_CONTEXT)];
        } else {
            return this.children = Object.keys(elementChildren).sort().map((labels) => elementChildren[labels]);
        }
    }

    public getSessionNode(): IZoweDatasetTreeNode {
        return this.getParent() ? this.getParent().getSessionNode() : this;
    }
    /**
     * Returns the [etag] for this node
     *
     * @returns {string}
     */
    public getEtag(): string {
        return this.etag;
    }

    /**
     * Set the [etag] for this node
     *
     * @returns {void}
     */
    public setEtag(etagValue): void {
        this.etag = etagValue;
    }

    private async getDatasets(): Promise<zowe.IZosFilesResponse[]> {
        const responses: zowe.IZosFilesResponse[] = [];
        try {
            if (this.contextValue === extension.DS_SESSION_CONTEXT) {
                this.pattern = this.pattern.toUpperCase();
                // loop through each pattern
                for (const pattern of this.pattern.split(",")) {
                    responses.push(await ZoweExplorerApiRegister.getMvsApi(this.getProfile()).dataSet(pattern.trim(), {attributes: true}));
                }
            } else {
                // Check if node is a favorite
                let label = this.label.trim();
                if (this.label.startsWith("[")) {
                    label = this.label.substring(this.label.indexOf(":") + 1).trim();
                }
                responses.push(await ZoweExplorerApiRegister.getMvsApi(this.getProfile()).allMembers(label, {attributes: true}));
            }
        } catch (err) {
            await utils.errorHandling(err, this.label, localize("getChildren.error.response", "Retrieving response from ") + `zowe.List`);
        }
        return responses;
    }
}<|MERGE_RESOLUTION|>--- conflicted
+++ resolved
@@ -18,15 +18,11 @@
 import { IZoweDatasetTreeNode } from "./api/IZoweTreeNode";
 import { ZoweTreeNode } from "./abstract/ZoweTreeNode";
 import { ZoweExplorerApiRegister } from "./api/ZoweExplorerApiRegister";
-<<<<<<< HEAD
+import { getIconByNode } from "./generators/icons";
 
 // Set up localization
 nls.config({ messageFormat: nls.MessageFormat.bundle, bundleFormat: nls.BundleFormat.standalone })();
 const localize: nls.LocalizeFunc = nls.loadMessageBundle();
-=======
-import { getIconByNode } from "./generators/icons";
-const localize = nls.config({ messageFormat: nls.MessageFormat.file })();
->>>>>>> f08214e4
 
 /**
  * A type of TreeItem used to represent sessions and data sets
