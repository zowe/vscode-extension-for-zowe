--- conflicted
+++ resolved
@@ -130,13 +130,8 @@
             this.dirty = false;
         }
         if(Object.keys(elementChildren).length === 0) {
-<<<<<<< HEAD
-            return this.children = [new ZoweNode(
-                localize("getChildren.noDataset", "No datasets found"), vscode.TreeItemCollapsibleState.None, this, null, true)];
-=======
             return this.children = [new ZoweNode(localize("getChildren.noDataset", "No datasets found"),
             vscode.TreeItemCollapsibleState.None, this, null, true)];
->>>>>>> fcdeb627
         } else {
             return this.children = Object.keys(elementChildren).sort().map((labels) => elementChildren[labels]);
         }
