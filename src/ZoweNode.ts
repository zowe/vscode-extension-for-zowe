/*
* This program and the accompanying materials are made available under the terms of the *
* Eclipse Public License v2.0 which accompanies this distribution, and is available at *
* https://www.eclipse.org/legal/epl-v20.html                                      *
*                                                                                 *
* SPDX-License-Identifier: EPL-2.0                                                *
*                                                                                 *
* Copyright Contributors to the Zowe Project.                                     *
*                                                                                 *
*/

import * as zowe from "@brightside/core";
import * as vscode from "vscode";
import { Session, AbstractSession } from "@brightside/imperative";
import * as nls from "vscode-nls";
const localize = nls.config({ messageFormat: nls.MessageFormat.file })();

/**
 * A type of TreeItem used to represent sessions and data sets
 *
 * @export
 * @class ZoweNode
 * @extends {vscode.TreeItem}
 */
export class ZoweNode extends vscode.TreeItem {
    public command: vscode.Command;
    public pattern = "";
    public dirty = true;
    public children: ZoweNode[] = [];

    /**
     * Creates an instance of ZoweNode
     *
     * @param {string} mLabel - Displayed in the [TreeView]
     * @param {vscode.TreeItemCollapsibleState} mCollapsibleState - file/folder
     * @param {ZoweNode} mParent
     * @param {Session} session
     */
    constructor(public mLabel: string, public mCollapsibleState: vscode.TreeItemCollapsibleState,
                public mParent: ZoweNode, private session: Session, information: boolean = false) {
        super(mLabel, mCollapsibleState);
        if (information) {
            this.contextValue = "information";
        } else if (mCollapsibleState !== vscode.TreeItemCollapsibleState.None) {
            this.contextValue = "pds";
        } else if (mParent && mParent.mParent !== null) {
            this.contextValue = "member";
        } else {
            this.contextValue = "ds";
        }
    }

    /**
     * Retrieves child nodes of this ZoweNode
     *
     * @returns {Promise<ZoweNode[]>}
     */
    public async getChildren(): Promise<ZoweNode[]> {
<<<<<<< HEAD
        if ((!this.pattern && this.contextValue === "session")){ 
            return [new ZoweNode(localize("getChildren.search", "Use the search button to display datasets"),
                                 vscode.TreeItemCollapsibleState.None, this, null, true)];
=======
        if ((!this.pattern && this.contextValue === "session")){
            return [new ZoweNode("Use the search button to display datasets", vscode.TreeItemCollapsibleState.None, this, null, true)];
>>>>>>> 4a0f4eb0
        }

        if (this.contextValue === "ds" || this.contextValue === "member" || this.contextValue === "information") {
            return [];
        }

        if (!this.dirty || this.mLabel === "Favorites") {
            return this.children;
        }

        if (!this.mLabel) {
            vscode.window.showErrorMessage(localize("getChildren.error.invalidNode", "Invalid node"));
            throw Error(localize("getChildren.error.invalidNode", "Invalid node"));
        }

        // Check if node is a favorite
        let label = this.mLabel.trim();
        if (this.mLabel.startsWith("[")) {
            label = this.mLabel.substring(this.mLabel.indexOf(":") + 1).trim();
        }

        // Gets the datasets from the pattern or members of the dataset and displays any thrown errors
        const responses: zowe.IZosFilesResponse[] = [];
        try {
            if (this.contextValue === "session") {
                this.pattern = this.pattern.toUpperCase();
                // loop through each pattern
                for (const pattern of this.pattern.split(",")) {
                    responses.push(await zowe.List.dataSet(this.getSession(), pattern.trim(), {attributes: true}));
                }
            } else {
                responses.push(await zowe.List.allMembers(this.getSession(), label, {attributes: true}));
            }
        } catch (err) {
            vscode.window.showErrorMessage(localize("getChildren.error.response", "Retrieving response from zowe.List")
                                                     + `\n${err}\n`);
            throw Error(localize("getChildren.error.response", "Retrieving response from zowe.List") + `\n${err}\n`);
        }

        // push nodes to an object with property names to avoid duplicates
        const elementChildren = {};
        responses.forEach((response) => {
            // Throws reject if the brightside command does not throw an error but does not succeed
            if (!response.success) {
                throw Error(localize("getChildren.responses.error", "The response from Zowe CLI was not successful"));
            }

            // Loops through all the returned dataset members and creates nodes for them
            for (const item of response.apiResponse.items) {
                // Creates a ZoweNode for a PDS
                if (item.dsorg === "PO" || item.dsorg === "PO-E") {
                    const temp = new ZoweNode(item.dsname, vscode.TreeItemCollapsibleState.Collapsed, this, null);
                    elementChildren[temp.label] = temp;
                } else if (this.contextValue === "session") {
                    // Creates a ZoweNode for a PS
                    const temp = new ZoweNode(item.dsname, vscode.TreeItemCollapsibleState.None, this, null);
                    temp.command = {command: "zowe.ZoweNode.openPS", title: "", arguments: [temp]};
                    elementChildren[temp.label] = temp;
                } else {
                    // Creates a ZoweNode for a PDS member
                    const temp = new ZoweNode(item.member, vscode.TreeItemCollapsibleState.None, this, null);
                    temp.command = {command: "zowe.ZoweNode.openPS", title: "", arguments: [temp]};
                    elementChildren[temp.label] = temp;
                }
            }
        });

        if (this.contextValue === "session") {
            this.dirty = false;
        }
        if(Object.keys(elementChildren).length === 0) {
            return this.children = [new ZoweNode(localize("getChildren.noDataset", "No datasets found"), vscode.TreeItemCollapsibleState.None, this, null, true)];
        } else {
            return this.children = Object.keys(elementChildren).sort().map((labels) => elementChildren[labels]);
        }
    }

    /**
     * Returns the [Session] for this node
     *
     * @returns {Session}
     */
    public getSession(): Session {
        return this.session || this.mParent.getSession();
    }

    /**
     * Returns the session node for this node
     *
     * @returns {ZoweNode}
     */
    public getSessionNode(): ZoweNode {
        return this.session ? this : this.mParent.getSessionNode();
    }
}<|MERGE_RESOLUTION|>--- conflicted
+++ resolved
@@ -56,14 +56,9 @@
      * @returns {Promise<ZoweNode[]>}
      */
     public async getChildren(): Promise<ZoweNode[]> {
-<<<<<<< HEAD
         if ((!this.pattern && this.contextValue === "session")){ 
             return [new ZoweNode(localize("getChildren.search", "Use the search button to display datasets"),
                                  vscode.TreeItemCollapsibleState.None, this, null, true)];
-=======
-        if ((!this.pattern && this.contextValue === "session")){
-            return [new ZoweNode("Use the search button to display datasets", vscode.TreeItemCollapsibleState.None, this, null, true)];
->>>>>>> 4a0f4eb0
         }
 
         if (this.contextValue === "ds" || this.contextValue === "member" || this.contextValue === "information") {
