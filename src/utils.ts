/*
* This program and the accompanying materials are made available under the terms of the *
* Eclipse Public License v2.0 which accompanies this distribution, and is available at *
* https://www.eclipse.org/legal/epl-v20.html                                      *
*                                                                                 *
* SPDX-License-Identifier: EPL-2.0                                                *
*                                                                                 *
* Copyright Contributors to the Zowe Project.                                     *
*                                                                                 *
*/

<<<<<<< HEAD
import { TreeItem, QuickPickItem, QuickPick, window, TreeItemCollapsibleState } from "vscode";
import { ISession } from "@zowe/imperative";
=======
import * as vscode from "vscode";
import * as globals from "./globals";
import * as os from "os";
import * as path from "path";
>>>>>>> ad73fc5f
import { Profiles } from "./Profiles";
import { ImperativeConfig } from "@zowe/imperative";

import * as nls from "vscode-nls";
const localize = nls.config({messageFormat: nls.MessageFormat.file})();

/*************************************************************************************************************
 * Error Handling
 * @param {errorDetails} error.mDetails
 * @param {label} - additional information such as profile name, credentials, messageID etc
 * @param {moreInfo} - additional/customized error messages
 *************************************************************************************************************/
export function errorHandling(errorDetails: any, label?: string, moreInfo?: string) {
    let httpErrCode = null;
    const errMsg = localize("errorHandling.invalid.credentials", "Invalid Credentials. Please ensure the username and password for ") +
        `\n${label}\n` + localize("errorHandling.invalid.credentials2"," are valid or this may lead to a lock-out.");

    if (errorDetails.mDetails !== undefined) {
        httpErrCode = errorDetails.mDetails.errorCode;
    }

    switch(httpErrCode) {
        // tslint:disable-next-line: no-magic-numbers
        case 401:
            if (label.includes("[")) {
                label = label.substring(0, label.indexOf(" ["));
            }

            if (globals.ISTHEIA) {
                vscode.window.showErrorMessage(errMsg);
                Profiles.getInstance().promptCredentials(label.trim());
            } else {
                vscode.window.showErrorMessage(errMsg, "Check Credentials").then((selection) => {
                    if (selection) {
                        Profiles.getInstance().promptCredentials(label.trim(), true);
                    }
                });
            }
            break;
        default:
            vscode.window.showErrorMessage(moreInfo + " " +  errorDetails);
            break;
    }
    return;
}

export async function resolveQuickPickHelper(quickpick: vscode.QuickPick<vscode.QuickPickItem>): Promise<vscode.QuickPickItem | undefined> {
    return new Promise<vscode.QuickPickItem | undefined>(
        (c) => quickpick.onDidAccept(() => c(quickpick.activeItems[0])));
}

// tslint:disable-next-line: max-classes-per-file
export class FilterItem implements vscode.QuickPickItem {
    constructor(private text: string, private desc?: string) { }
    get label(): string { return this.text; }
    get description(): string { if (this.desc) { return this.desc; } else { return ""; } }
    get alwaysShow(): boolean { return false; }
}

// tslint:disable-next-line: max-classes-per-file
export class FilterDescriptor implements vscode.QuickPickItem {
    constructor(private text: string) { }
    get label(): string { return this.text; }
    get description(): string { return ""; }
    get alwaysShow(): boolean { return true; }
}

/**
 * Function to retrieve the home directory. In the situation Imperative has
 * not initialized it we mock a default value.
 */
export function getZoweDir(): string {
    ImperativeConfig.instance.loadedConfig = {
        defaultHome: path.join(os.homedir(), ".zowe"),
        envVariablePrefix: "ZOWE"
    };
    return ImperativeConfig.instance.cliHome;
}<|MERGE_RESOLUTION|>--- conflicted
+++ resolved
@@ -9,15 +9,11 @@
 *                                                                                 *
 */
 
-<<<<<<< HEAD
-import { TreeItem, QuickPickItem, QuickPick, window, TreeItemCollapsibleState } from "vscode";
-import { ISession } from "@zowe/imperative";
-=======
+
 import * as vscode from "vscode";
 import * as globals from "./globals";
 import * as os from "os";
 import * as path from "path";
->>>>>>> ad73fc5f
 import { Profiles } from "./Profiles";
 import { ImperativeConfig } from "@zowe/imperative";
 
