--- conflicted
+++ resolved
@@ -13,81 +13,13 @@
 import * as globals from "./globals";
 import * as os from "os";
 import * as path from "path";
+import * as nls from "vscode-nls";
 import { Profiles } from "./Profiles";
-<<<<<<< HEAD
-import * as extension from "../src/extension";
-import * as nls from "vscode-nls";
-import { IZoweTreeNode, IZoweNodeType } from "./api/IZoweTreeNode";
+import { ImperativeConfig } from "@zowe/imperative";
 
 // Set up localization
 nls.config({ messageFormat: nls.MessageFormat.bundle, bundleFormat: nls.BundleFormat.standalone })();
 const localize: nls.LocalizeFunc = nls.loadMessageBundle();
-
-export function sortTreeItems(favorites: TreeItem[], specificContext ) {
-    favorites.sort((a, b) => {
-        if (a.contextValue === specificContext) {
-            if (b.contextValue === specificContext) {
-                return a.label.toUpperCase() > b.label.toUpperCase() ? 1 : -1;
-            } else {
-                return -1;
-            }
-        } else if (b.contextValue === specificContext) {
-            return 1;
-        }
-        return a.label.toUpperCase() > b.label.toUpperCase() ? 1 : -1;
-    });
-}
-
-/**
- * For no obvious reason a label change is often required to make a node repaint.
- * This function does this by adding or removing a blank.
- * @param {TreeItem} node - the node element
- */
-export function labelHack( node: TreeItem ): void {
-    node.label = node.label.endsWith(" ") ? node.label.substring(0, node.label.length -1 ) : node.label+ " ";
-}
-
-export async function resolveQuickPickHelper(quickpick: QuickPick<QuickPickItem>): Promise<QuickPickItem | undefined> {
-    return new Promise<QuickPickItem | undefined>(
-        (c) => quickpick.onDidAccept(() => c(quickpick.activeItems[0])));
-}
-
-// tslint:disable-next-line: max-classes-per-file
-export class FilterItem implements QuickPickItem {
-    constructor(private text: string, private desc?: string) { }
-    get label(): string { return this.text; }
-    get description(): string { if (this.desc) { return this.desc; } else { return ""; } }
-    get alwaysShow(): boolean { return false; }
-}
-
-// tslint:disable-next-line: max-classes-per-file
-export class FilterDescriptor implements QuickPickItem {
-    constructor(private text: string) { }
-    get label(): string { return this.text; }
-    get description(): string { return ""; }
-    get alwaysShow(): boolean { return true; }
-}
-
-// tslint:disable-next-line: max-classes-per-file
-export class OwnerFilterDescriptor extends FilterDescriptor {
-    constructor() {
-        super("\uFF0B " + localize("zosJobsProvider.option.prompt.createOwner",
-        "Owner/Prefix Job Search"));
-    }
-}
-// tslint:disable-next-line: max-classes-per-file
-export class JobIdFilterDescriptor extends FilterDescriptor {
-    constructor() {
-        super("\uFF0B " + localize("zosJobsProvider.option.prompt.createId",
-        "Job Id search"));
-    }
-}
-=======
-import { ImperativeConfig } from "@zowe/imperative";
->>>>>>> ad73fc5f
-
-import * as nls from "vscode-nls";
-const localize = nls.config({messageFormat: nls.MessageFormat.file})();
 
 /*************************************************************************************************************
  * Error Handling
