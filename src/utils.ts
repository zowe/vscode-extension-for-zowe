/*
* This program and the accompanying materials are made available under the terms of the *
* Eclipse Public License v2.0 which accompanies this distribution, and is available at *
* https://www.eclipse.org/legal/epl-v20.html                                      *
*                                                                                 *
* SPDX-License-Identifier: EPL-2.0                                                *
*                                                                                 *
* Copyright Contributors to the Zowe Project.                                     *
*                                                                                 *
*/

import * as path from "path";
import { TreeItem, QuickPickItem, QuickPick, window } from "vscode";
import * as extension from "../src/extension";
import * as nls from "vscode-nls";
<<<<<<< HEAD
import { IZoweTreeNode } from "./api/IZoweTreeNode";
import { Profiles } from "./Profiles";
=======
import { IZoweTreeNode, IZoweNodeType } from "./api/IZoweTreeNode";
>>>>>>> 24cfed5b
const localize = nls.config({ messageFormat: nls.MessageFormat.file })();

/*
 * Created this file to be a place where commonly used functions will be defined.
 * I noticed we have a lot of repetition of some common
 * functionality in many places.
 */
export function applyIcons(node: TreeItem, state?: string ): any {
    let light: string;
    let dark: string;

    if ([extension.DS_PDS_CONTEXT, extension.DS_PDS_CONTEXT + extension.FAV_SUFFIX,
            extension.USS_DIR_CONTEXT,
            extension.USS_DIR_CONTEXT + extension.FAV_SUFFIX,
            extension.JOBS_JOB_CONTEXT,
            extension.JOBS_JOB_CONTEXT + extension.FAV_SUFFIX].includes(node.contextValue)) {
        if (state === extension.ICON_STATE_OPEN) {
            light = path.join(__dirname, "..", "..", "resources", "light", "folder-open.svg");
            dark = path.join(__dirname, "..", "..", "resources", "dark", "folder-open.svg");
        } else {
            light = path.join(__dirname, "..", "..", "resources", "light", "folder-closed.svg");
            dark = path.join(__dirname, "..", "..", "resources", "dark", "folder-closed.svg");
        }
    } else if ([extension.FAVORITE_CONTEXT].includes(node.contextValue)) {
        if (state === extension.ICON_STATE_OPEN) {
            light = path.join(__dirname, "..", "..", "resources", "light", "folder-root-favorite-open.svg");
            dark = path.join(__dirname, "..", "..", "resources", "dark", "folder-root-favorite-open.svg");
        } else {
            light = path.join(__dirname, "..", "..", "resources", "light", "folder-root-favorite-closed.svg");
            dark = path.join(__dirname, "..", "..", "resources", "dark", "folder-root-favorite-closed.svg");
        }
    } else if ([extension.DS_SESSION_CONTEXT, extension.USS_SESSION_CONTEXT,
                extension.JOBS_SESSION_CONTEXT].includes(node.contextValue)) {
        if (state === extension.ICON_STATE_OPEN) {
            light = path.join(__dirname, "..", "..", "resources", "light", "folder-root-default-open.svg");
            dark = path.join(__dirname, "..", "..", "resources", "dark", "folder-root-default-open.svg");
        } else {
            light = path.join(__dirname, "..", "..", "resources", "light", "folder-root-default-closed.svg");
            dark = path.join(__dirname, "..", "..", "resources", "dark", "folder-root-default-closed.svg");
        }
    } else if ([extension.DS_SESSION_CONTEXT + extension.FAV_SUFFIX,
                extension.JOBS_SESSION_CONTEXT + extension.FAV_SUFFIX,
                extension.USS_SESSION_CONTEXT + extension.FAV_SUFFIX].includes(node.contextValue)) {
        light = path.join(__dirname, "..", "..", "resources", "light", "pattern.svg");
        dark = path.join(__dirname, "..", "..", "resources", "dark", "pattern.svg");
    } else if ([extension.DS_DS_CONTEXT,
                extension.DS_DS_CONTEXT + extension.FAV_SUFFIX,
                extension.DS_MEMBER_CONTEXT, extension.DS_TEXT_FILE_CONTEXT,
                extension.DS_TEXT_FILE_CONTEXT + extension.FAV_SUFFIX,
                extension.JOBS_SPOOL_CONTEXT].includes(node.contextValue)) {
        light = path.join(__dirname, "..", "..", "resources", "light", "document.svg");
        dark = path.join(__dirname, "..", "..", "resources", "dark", "document.svg");
    } else if ([extension.DS_MIGRATED_FILE_CONTEXT,
                extension.DS_MIGRATED_FILE_CONTEXT + extension.FAV_SUFFIX].includes(node.contextValue)) {
        light = path.join(__dirname, "..", "..", "resources", "dark", "document.svg");
        dark = path.join(__dirname, "..", "..", "resources", "light", "document.svg");
    } else if ([extension.DS_BINARY_FILE_CONTEXT,
                extension.DS_BINARY_FILE_CONTEXT + extension.FAV_SUFFIX].includes(node.contextValue)) {
        light = path.join(__dirname, "..", "..", "resources", "light", "document.svg");
        dark = path.join(__dirname, "..", "..", "resources", "dark", "document.svg");
    } else {
        return undefined;
    }
    node.iconPath = { light, dark };
    return { light, dark };
}

export function sortTreeItems(favorites: TreeItem[], specificContext ) {
    favorites.sort((a, b) => {
        if (a.contextValue === specificContext) {
            if (b.contextValue === specificContext) {
                return a.label.toUpperCase() > b.label.toUpperCase() ? 1 : -1;
            } else {
                return -1;
            }
        } else if (b.contextValue === specificContext) {
            return 1;
        }
        return a.label.toUpperCase() > b.label.toUpperCase() ? 1 : -1;
    });
}

/**
 * For no obvious reason a label change is often required to make a node repaint.
 * This function does this by adding or removing a blank.
 * @param {TreeItem} node - the node element
 */
export function labelHack( node: TreeItem ): void {
    node.label = node.label.endsWith(" ") ? node.label.substring(0, node.label.length -1 ) : node.label+ " ";
}

export async function resolveQuickPickHelper(quickpick: QuickPick<QuickPickItem>): Promise<QuickPickItem | undefined> {
    return new Promise<QuickPickItem | undefined>(
        (c) => quickpick.onDidAccept(() => c(quickpick.activeItems[0])));
}

// tslint:disable-next-line: max-classes-per-file
export class FilterItem implements QuickPickItem {
    constructor(private text: string) { }
    get label(): string { return this.text; }
    get description(): string { return ""; }
    get alwaysShow(): boolean { return false; }
}

// tslint:disable-next-line: max-classes-per-file
export class FilterDescriptor implements QuickPickItem {
    constructor(private text: string) { }
    get label(): string { return this.text; }
    get description(): string { return ""; }
    get alwaysShow(): boolean { return true; }
}

// tslint:disable-next-line: max-classes-per-file
export class OwnerFilterDescriptor extends FilterDescriptor {
    constructor() {
        super("\uFF0B " + localize("zosJobsProvider.option.prompt.createOwner",
        "Owner/Prefix Job Search"));
    }
}
// tslint:disable-next-line: max-classes-per-file
export class JobIdFilterDescriptor extends FilterDescriptor {
    constructor() {
        super("\uFF0B " + localize("zosJobsProvider.option.prompt.createId",
        "Job Id search"));
    }
}

/*************************************************************************************************************
 * Returns array of all subnodes of given node
 *************************************************************************************************************/
export function concatChildNodes(nodes: IZoweNodeType[]) {
    let allNodes = new Array<IZoweNodeType>();

    for (const node of nodes) {
        allNodes = allNodes.concat(concatChildNodes(node.children));
        allNodes.push(node);
    }
    return allNodes;
}

/*************************************************************************************************************
 * Determine IDE name to display based on app environment
 *************************************************************************************************************/
export function getAppName(isTheia: boolean) {
    return isTheia? "Theia" : "VS Code";
}

/*************************************************************************************************************
 * Error Hanndling
 * @param {errorDetails} error.mDetails
 * @param {label} - additional information such as profile name, credentials, messageID etc
 * @param {moreInfo} - additional/customized error messages
 *************************************************************************************************************/
export function errorHandling(errorDetails: any, label?: string, moreInfo?: string) {
    let httpErrCode = null;

    if (errorDetails.mDetails !== undefined) {
        httpErrCode = errorDetails.mDetails.errorCode;
    }

    switch(httpErrCode) {
        // tslint:disable-next-line: no-magic-numbers
        case 401 : {
            const errMsg = localize("errorHandling.invalid.credentials", "Invalid Credentials. Please ensure the username and password for") +
            `\n${label}\n` + localize("errorHandling.invalid.credentials2"," are valid or this may lead to a lock-out.");

            if (extension.ISTHEIA) {
                window.showErrorMessage(errMsg);
                Profiles.getInstance().promptCredentials(label.trim());
            } else {
                window.showErrorMessage(errMsg, "Check Credentials").then((selection) => {
                    Profiles.getInstance().promptCredentials(label.trim(), true);
                });
            }
            break;
        }
        default: {
            window.showErrorMessage(moreInfo);
            break;
        }
    }
    return;
}<|MERGE_RESOLUTION|>--- conflicted
+++ resolved
@@ -13,12 +13,8 @@
 import { TreeItem, QuickPickItem, QuickPick, window } from "vscode";
 import * as extension from "../src/extension";
 import * as nls from "vscode-nls";
-<<<<<<< HEAD
 import { IZoweTreeNode } from "./api/IZoweTreeNode";
 import { Profiles } from "./Profiles";
-=======
-import { IZoweTreeNode, IZoweNodeType } from "./api/IZoweTreeNode";
->>>>>>> 24cfed5b
 const localize = nls.config({ messageFormat: nls.MessageFormat.file })();
 
 /*
