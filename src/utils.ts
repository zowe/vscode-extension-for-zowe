/*
* This program and the accompanying materials are made available under the terms of the *
* Eclipse Public License v2.0 which accompanies this distribution, and is available at *
* https://www.eclipse.org/legal/epl-v20.html                                      *
*                                                                                 *
* SPDX-License-Identifier: EPL-2.0                                                *
*                                                                                 *
* Copyright Contributors to the Zowe Project.                                     *
*                                                                                 *
*/

import { TreeItem, QuickPickItem, QuickPick, window } from "vscode";
import { ISession } from "@zowe/imperative";
import { Profiles } from "./Profiles";
<<<<<<< HEAD
=======
import * as extension from "../src/extension";
>>>>>>> d47cd920
import * as nls from "vscode-nls";
import { IZoweTreeNode, IZoweNodeType } from "./api/IZoweTreeNode";
const localize = nls.config({ messageFormat: nls.MessageFormat.file })();

export function sortTreeItems(favorites: TreeItem[], specificContext ) {
    favorites.sort((a, b) => {
        if (a.contextValue === specificContext) {
            if (b.contextValue === specificContext) {
                return a.label.toUpperCase() > b.label.toUpperCase() ? 1 : -1;
            } else {
                return -1;
            }
        } else if (b.contextValue === specificContext) {
            return 1;
        }
        return a.label.toUpperCase() > b.label.toUpperCase() ? 1 : -1;
    });
}

/**
 * For no obvious reason a label change is often required to make a node repaint.
 * This function does this by adding or removing a blank.
 * @param {TreeItem} node - the node element
 */
export function labelHack( node: TreeItem ): void {
    node.label = node.label.endsWith(" ") ? node.label.substring(0, node.label.length -1 ) : node.label+ " ";
}

export async function resolveQuickPickHelper(quickpick: QuickPick<QuickPickItem>): Promise<QuickPickItem | undefined> {
    return new Promise<QuickPickItem | undefined>(
        (c) => quickpick.onDidAccept(() => c(quickpick.activeItems[0])));
}

// tslint:disable-next-line: max-classes-per-file
export class FilterItem implements QuickPickItem {
    constructor(private text: string) { }
    get label(): string { return this.text; }
    get description(): string { return ""; }
    get alwaysShow(): boolean { return false; }
}

// tslint:disable-next-line: max-classes-per-file
export class FilterDescriptor implements QuickPickItem {
    constructor(private text: string) { }
    get label(): string { return this.text; }
    get description(): string { return ""; }
    get alwaysShow(): boolean { return true; }
}

// tslint:disable-next-line: max-classes-per-file
export class OwnerFilterDescriptor extends FilterDescriptor {
    constructor() {
        super("\uFF0B " + localize("zosJobsProvider.option.prompt.createOwner",
        "Owner/Prefix Job Search"));
    }
}
// tslint:disable-next-line: max-classes-per-file
export class JobIdFilterDescriptor extends FilterDescriptor {
    constructor() {
        super("\uFF0B " + localize("zosJobsProvider.option.prompt.createId",
        "Job Id search"));
    }
}

/*************************************************************************************************************
 * Returns array of all subnodes of given node
 *************************************************************************************************************/
export function concatChildNodes(nodes: IZoweNodeType[]) {
    let allNodes = new Array<IZoweNodeType>();

    for (const node of nodes) {
        allNodes = allNodes.concat(concatChildNodes(node.children));
        allNodes.push(node);
    }
    return allNodes;
}

/*************************************************************************************************************
 * Determine IDE name to display based on app environment
 *************************************************************************************************************/
export function getAppName(isTheia: boolean) {
    return isTheia? "Theia" : "VS Code";
}

/*************************************************************************************************************
 * Error Hanndling
 * @param {errorDetails} error.mDetails
 * @param {label} - additional information such as profile name, credentials, messageID etc
 * @param {moreInfo} - additional/customized error messages
 *************************************************************************************************************/
export function errorHandling(errorDetails: any, label?: string, moreInfo?: string) {
    let httpErrCode = null;

    if (errorDetails.mDetails !== undefined) {
        httpErrCode = errorDetails.mDetails.errorCode;
    }

    switch(httpErrCode) {
        // tslint:disable-next-line: no-magic-numbers
        case 401 : {
            window.showErrorMessage(localize("errorHandling.invalid.credentials", "Invalid Credentials. ") +
                localize("errorHandling.invalid.credentials2","Please ensure the username and password for ") +
                `\n${label}\n` +
                localize("errorHandling.invalid.credentials3", " are valid or this may lead to a lock-out."));
            break;
        }
        default: {
            window.showErrorMessage(moreInfo + " " +  errorDetails);
            break;
        }
    }
    return;
}

/*************************************************************************************************************
 * Refresh Profile and Session
 * @param {sessNode} IZoweTreeNode
 * @param {profile} IProfileLoaded
 *************************************************************************************************************/
export function refreshTree(sessNode: IZoweTreeNode) {
    const allProf = Profiles.getInstance().getProfiles();
    for (const profNode of allProf) {
        if (sessNode.getProfileName() === profNode.name) {
            sessNode.getProfile().profile = profNode.profile;
            const SessionProfile = profNode.profile as ISession;
            if (sessNode.getSession().ISession !== SessionProfile) {
                sessNode.getSession().ISession.user = SessionProfile.user;
                sessNode.getSession().ISession.password = SessionProfile.password;
                sessNode.getSession().ISession.base64EncodedAuth = SessionProfile.base64EncodedAuth;
                sessNode.getSession().ISession.hostname = SessionProfile.hostname;
                sessNode.getSession().ISession.port = SessionProfile.port;
                sessNode.getSession().ISession.rejectUnauthorized = SessionProfile.rejectUnauthorized;
            }
        }
    }
}<|MERGE_RESOLUTION|>--- conflicted
+++ resolved
@@ -12,10 +12,7 @@
 import { TreeItem, QuickPickItem, QuickPick, window } from "vscode";
 import { ISession } from "@zowe/imperative";
 import { Profiles } from "./Profiles";
-<<<<<<< HEAD
-=======
 import * as extension from "../src/extension";
->>>>>>> d47cd920
 import * as nls from "vscode-nls";
 import { IZoweTreeNode, IZoweNodeType } from "./api/IZoweTreeNode";
 const localize = nls.config({ messageFormat: nls.MessageFormat.file })();
