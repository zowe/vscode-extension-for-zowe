/*
* This program and the accompanying materials are made available under the terms of the *
* Eclipse Public License v2.0 which accompanies this distribution, and is available at *
* https://www.eclipse.org/legal/epl-v20.html                                      *
*                                                                                 *
* SPDX-License-Identifier: EPL-2.0                                                *
*                                                                                 *
* Copyright Contributors to the Zowe Project.                                     *
*                                                                                 *
*/

import * as path from "path";
import { Logger } from "@zowe/imperative";
import * as vscode from "vscode";
import * as loggerConfig from "../log4jsconfig.json";

// Globals
export let ZOWETEMPFOLDER;
export let ZOWE_TMP_FOLDER;
export let USS_DIR;
export let DS_DIR;
export let ISTHEIA: boolean = false; // set during activate
export let LOG: Logger;
<<<<<<< HEAD
export let EXT_PATH;
=======
export const COMMAND_COUNT = 84;
>>>>>>> 74426938
export const CONTEXT_PREFIX = "_";
export const FAV_SUFFIX = CONTEXT_PREFIX + "fav";
export const FAV_PROFILE_CONTEXT = "profile_fav";
export const RC_SUFFIX = CONTEXT_PREFIX + "rc=";
export const VALIDATE_SUFFIX = CONTEXT_PREFIX + "validate=";
export const INFORMATION_CONTEXT = "information";
export const FAVORITE_CONTEXT = "favorite";
export const DS_FAV_CONTEXT = "ds_fav";
export const PDS_FAV_CONTEXT = "pds_fav";
export const DS_SESSION_FAV_CONTEXT = "session_fav";
export const DS_SESSION_CONTEXT = "session";
export const DS_PDS_CONTEXT = "pds";
export const DS_DS_CONTEXT = "ds";
export const DS_MEMBER_CONTEXT = "member";
export const DS_TEXT_FILE_CONTEXT = "textFile";
export const DS_FAV_TEXT_FILE_CONTEXT = "textFile_fav";
export const DS_BINARY_FILE_CONTEXT = "binaryFile";
export const DS_MIGRATED_FILE_CONTEXT = "migr";
export const USS_SESSION_CONTEXT = "ussSession";
export const USS_DIR_CONTEXT = "directory";
export const USS_FAV_DIR_CONTEXT = "directory_fav";
export const JOBS_SESSION_CONTEXT = "server";
export const JOBS_JOB_CONTEXT = "job";
export const JOBS_SPOOL_CONTEXT = "spool";
export const VSAM_CONTEXT = "vsam";
export const INACTIVE_CONTEXT = CONTEXT_PREFIX + "Inactive";
export const ACTIVE_CONTEXT = CONTEXT_PREFIX + "Active";
export const UNVERIFIED_CONTEXT = CONTEXT_PREFIX + "Unverified";
export const ICON_STATE_OPEN = "open";
export const ICON_STATE_CLOSED = "closed";
export const VSCODE_APPNAME: string[] = ["Visual Studio Code", "VSCodium"];
export const ROOTPATH = path.join(__dirname, "..", "..");

/**
 * The types of persistence schemas wich are available in settings.json
 */
export enum PersistenceSchemaEnum {
    Dataset = "Zowe-DS-Persistent",
    USS = "Zowe-USS-Persistent",
    Job = "Zowe-Jobs-Persistent"
}

/**
 * Defines all global variables
 * @param tempPath File path for temporary folder defined in preferences
 */
export function defineGlobals(tempPath: string | undefined) {
    // Set app name
    const appName: string = vscode.env.appName;
    if (appName && !this.VSCODE_APPNAME.includes(appName) && vscode.env.uiKind === vscode.UIKind.Web) {
        this.ISTHEIA = true;
    }

    // Set temp path & folder paths
    tempPath !== "" && tempPath !== undefined ?
        ZOWETEMPFOLDER = path.join(tempPath, "temp") :
        ZOWETEMPFOLDER = path.join(__dirname, "..", "..", "resources", "temp");

    ZOWE_TMP_FOLDER = path.join(ZOWETEMPFOLDER, "tmp");
    USS_DIR = path.join(ZOWETEMPFOLDER, "_U_");
    DS_DIR = path.join(ZOWETEMPFOLDER, "_D_");
}

export function definePaths(context: vscode.ExtensionContext) {
    EXT_PATH = context.extensionPath;
}

/**
 * Initializes Imperative Logger
 * @param context The extension context
 */
export function initLogger(context: vscode.ExtensionContext) {
    for (const appenderName of Object.keys(loggerConfig.log4jsConfig.appenders)){
        loggerConfig.log4jsConfig.appenders[appenderName].filename = path.join(
            context.extensionPath, loggerConfig.log4jsConfig.appenders[appenderName].filename);
    }
    Logger.initLogger(loggerConfig);
    this.LOG = Logger.getAppLogger();
}<|MERGE_RESOLUTION|>--- conflicted
+++ resolved
@@ -21,11 +21,8 @@
 export let DS_DIR;
 export let ISTHEIA: boolean = false; // set during activate
 export let LOG: Logger;
-<<<<<<< HEAD
 export let EXT_PATH;
-=======
 export const COMMAND_COUNT = 84;
->>>>>>> 74426938
 export const CONTEXT_PREFIX = "_";
 export const FAV_SUFFIX = CONTEXT_PREFIX + "fav";
 export const FAV_PROFILE_CONTEXT = "profile_fav";
