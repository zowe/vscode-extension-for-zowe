--- conflicted
+++ resolved
@@ -18,10 +18,7 @@
 import * as nls from "vscode-nls";
 const localize = nls.config({ messageFormat: nls.MessageFormat.file })();
 
-<<<<<<< HEAD
-=======
 import * as path from "path";
->>>>>>> 108f3b87
 /**
  * Prompts the user for a path, and populates the [TreeView]{@link vscode.TreeView} based on the path
  *
