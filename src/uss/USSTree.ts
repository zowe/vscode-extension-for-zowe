/*
* This program and the accompanying materials are made available under the terms of the *
* Eclipse Public License v2.0 which accompanies this distribution, and is available at *
* https://www.eclipse.org/legal/epl-v20.html                                      *
*                                                                                 *
* SPDX-License-Identifier: EPL-2.0                                                *
*                                                                                 *
* Copyright Contributors to the Zowe Project.                                     *
*                                                                                 *
*/

import * as vscode from "vscode";
import * as globals from "../globals";
import * as path from "path";
import { IProfileLoaded, Logger } from "@zowe/imperative";
import { FilterItem, FilterDescriptor, resolveQuickPickHelper, errorHandling } from "../utils";
import { sortTreeItems, getAppName } from "../shared/utils";
import { IZoweTree } from "../api/IZoweTree";
import { IZoweUSSTreeNode } from "../api/IZoweTreeNode";
import { ZoweUSSNode } from "./ZoweUSSNode";
import { Profiles, ValidProfileEnum } from "../Profiles";
import { ZoweTreeProvider } from "../abstract/ZoweTreeProvider";
import { ZoweExplorerApiRegister } from "../api/ZoweExplorerApiRegister";
import { getIconByNode } from "../generators/icons";
import * as contextually from "../shared/context";
import * as nls from "vscode-nls";

// Set up localization
nls.config({ messageFormat: nls.MessageFormat.bundle, bundleFormat: nls.BundleFormat.standalone })();
const localize: nls.LocalizeFunc = nls.loadMessageBundle();

/**
 * Creates the USS tree that contains nodes of sessions and data sets
 *
 * @export
 */
export async function createUSSTree(log: Logger) {
    const tree = new USSTree();
    await tree.initialize(log);
    await tree.addSession();
    return tree;
}

/**
 * A tree that contains nodes of sessions and USS Files
 *
 * @export
 * @class USSTree
 * @implements {vscode.TreeDataProvider}
 */
export class USSTree extends ZoweTreeProvider implements IZoweTree<IZoweUSSTreeNode> {
    public static readonly defaultDialogText: string = "\uFF0B " + localize("filterPrompt.option.prompt.search", "Create a new filter");
    private static readonly persistenceSchema: globals.PersistenceSchemaEnum = globals.PersistenceSchemaEnum.USS;
    public mFavoriteSession: ZoweUSSNode;
    public mSessionNodes: IZoweUSSTreeNode[] = [];
    public mFavorites: IZoweUSSTreeNode[] = [];
    private treeView: vscode.TreeView<IZoweUSSTreeNode>;

    constructor() {
        super(USSTree.persistenceSchema, new ZoweUSSNode(localize("Favorites", "Favorites"),
            vscode.TreeItemCollapsibleState.Collapsed, null, null, null));
        this.mFavoriteSession.contextValue = globals.FAVORITE_CONTEXT;
        const icon = getIconByNode(this.mFavoriteSession);
        if (icon) {
            this.mFavoriteSession.iconPath = icon.path;
        }
        this.mSessionNodes = [this.mFavoriteSession as IZoweUSSTreeNode];
        this.treeView = vscode.window.createTreeView("zowe.uss.explorer", {treeDataProvider: this});
    }

    /**
     * Method for renaming a USS Node. This could be a Favorite Node
     *
     * @param originalNode
     * @param {string} filePath
     */
    public async rename(originalNode: IZoweUSSTreeNode) {
        // Could be a favorite or regular entry always deal with the regular entry
        const oldLabel = originalNode.label;
        const parentPath = originalNode.fullPath.substr(0, originalNode.fullPath.indexOf(oldLabel));
        // Check if an old favorite exists for this node
        const oldFavorite: IZoweUSSTreeNode = contextually.isFavorite(originalNode) ? originalNode : this.mFavorites.find((temp: ZoweUSSNode) =>
            (temp.shortLabel === oldLabel) && (temp.fullPath.substr(0, temp.fullPath.indexOf(oldLabel)) === parentPath)
        );
<<<<<<< HEAD
        const nodeType = contextually.isFolder(originalNode) ? "folder" : "file";
        const loadedNodes = await this.getAllLoadedItems();

=======
        const loadedNodes = await this.getAllLoadedItems();
        const nodeType = contextually.isFolder(originalNode) ? "folder" : "file";
>>>>>>> 3c3c6711
        const options: vscode.InputBoxOptions = {
            prompt: localize("renameUSSNode.enterName",
                "Enter a new name for the {0}", nodeType),
            value: oldLabel.replace(/^\[.+\]:\s/, ""),
            ignoreFocusOut: true,
<<<<<<< HEAD
            validateInput: (value) => this.checkDuplicateLabel(value, loadedNodes, nodeType)
=======
            validateInput: (value) => {
                for (const node of loadedNodes) {
                    if (value === node.label.trim() && contextually.isFolder(node)) {
                        return localize("renameUSSNode.duplicateName",
                            "A {0} already exists with this name. Please choose a different one.",
                            nodeType);
                    }
                }
                return null;
            }
>>>>>>> 3c3c6711
        };
        const newName = await vscode.window.showInputBox(options);
        if (newName && newName !== oldLabel) {
            try {
                let newNamePath = path.join(parentPath + newName);
                newNamePath = newNamePath.replace(/\\/g, "/"); // Added to cover Windows backslash issue
                const oldNamePath = originalNode.fullPath;

                const hasClosedTab = await originalNode.rename(newNamePath);
                await ZoweExplorerApiRegister.getUssApi(
                    originalNode.getProfile()).rename(oldNamePath, newNamePath);
                await originalNode.refreshAndReopen(hasClosedTab);

                if (oldFavorite) {
                    this.removeFavorite(oldFavorite);
                    oldFavorite.rename(newNamePath);
                    this.addFavorite(oldFavorite);
                }
            } catch (err) {
                errorHandling(err, originalNode.mProfileName, localize("renameUSSNode.error", "Unable to rename node: ") + err.message);
                throw (err);
            }
        }
    }
<<<<<<< HEAD

    public checkDuplicateLabel(newLabel: string, nodesToCheck: IZoweUSSTreeNode[], newNodeType: string) {
        for (const node of nodesToCheck) {
            const nodeType = contextually.isFolder(node) ? "folder" : "file";
            newLabel = newLabel.replace(/^\/+/, "");
            if (newLabel === node.label.trim() && newNodeType === nodeType) {
                return localize("renameUSSNode.duplicateName",
                    "A {0} already exists with this name. Please choose a different one.",
                    newNodeType);
            }
        }
        return null;
    }

=======
>>>>>>> 3c3c6711
    public open(node: IZoweUSSTreeNode, preview: boolean) {
        throw new Error("Method not implemented.");
    }
    public copy(node: IZoweUSSTreeNode) {
        throw new Error("Method not implemented.");
    }
    public paste(node: IZoweUSSTreeNode) {
        throw new Error("Method not implemented.");
    }
    public delete(node: IZoweUSSTreeNode) {
        throw new Error("Method not implemented.");
    }
    public saveFile(document: vscode.TextDocument) {
        throw new Error("Method not implemented.");
    }
    public refreshPS(node: IZoweUSSTreeNode) {
        throw new Error("Method not implemented.");
    }
    public uploadDialog(node: IZoweUSSTreeNode) {
        throw new Error("Method not implemented.");
    }

    /**
     * Returns the tree view for the current USSTree
     *
     * @returns {vscode.TreeView<ZoweUSSNode>}
     */
    public getTreeView(): vscode.TreeView<IZoweUSSTreeNode> {
        return this.treeView;
    }

    /**
     * Takes argument of type IZoweUSSTreeNode and retrieves all of the first level children
     *
     * @param {IZoweUSSTreeNode} [element] - Optional parameter; if not passed, returns root session nodes
     * @returns {IZoweUSSTreeNode[] | Promise<IZoweUSSTreeNode[]>}
     */
    public async getChildren(element?: IZoweUSSTreeNode | undefined): Promise<IZoweUSSTreeNode[]> {
        if (element) {
            if (contextually.isFavoriteContext(element)) { return this.mFavorites; }
            return element.getChildren();
        }
        return this.mSessionNodes;
    }

    /**
     * Adds a new session to the uss files tree
     *
     * @param {string} [sessionName] - optional; loads persisted profiles or default if not passed
     */
    public async addSession(sessionName?: string, profileType?: string) {
        // Loads profile associated with passed sessionName, persisted profiles or default if none passed
        if (sessionName) {
            const profile: IProfileLoaded = Profiles.getInstance().loadNamedProfile(sessionName);
            if (profile) {
                this.addSingleSession(profile);
            }
        } else {
            const allProfiles: IProfileLoaded[] = Profiles.getInstance().allProfiles;
            for (const profile of allProfiles) {
                // If session is already added, do nothing
                if (this.mSessionNodes.find((tempNode) => tempNode.label.trim() === profile.name)) {
                    continue;
                }
                for (const session of this.mHistory.getSessions()) {
                    if (session === profile.name) {
                        this.addSingleSession(profile);
                    }
                }
            }
            if (this.mSessionNodes.length === 1) {
                this.addSingleSession(Profiles.getInstance().getDefaultProfile(profileType));
            }
        }
        this.refresh();
    }

    /**
     * Removes a session from the list in the uss files tree
     *
     * @param {IZoweUSSTreeNode} [node]
     */
    public deleteSession(node: IZoweUSSTreeNode) {
        this.mSessionNodes = this.mSessionNodes.filter((tempNode) => tempNode.label.trim() !== node.label.trim());
        let revisedLabel =  node.label;
        if (revisedLabel.includes("[")) {
            revisedLabel = revisedLabel.substring(0, revisedLabel.indexOf(" ["));
        }
        this.mHistory.removeSession(revisedLabel);
        this.refresh();
    }

    /**
     * Adds a node to the USS favorites list
     *
     * @param {IZoweUSSTreeNode} node
     */
    public async addFavorite(node: IZoweUSSTreeNode) {
        let temp: ZoweUSSNode;
        temp = new ZoweUSSNode(node.fullPath,
            node.collapsibleState,
            this.mFavoriteSession,
            node.getSession(),
            node.getParent().fullPath,
            false,
            node.getSessionNode().getProfileName());
        temp.contextValue = contextually.asFavorite(temp);
        if (contextually.isFavoriteTextOrBinary(temp)) {
            temp.command = { command: "zowe.uss.ZoweUSSNode.open", title: "Open", arguments: [temp] };
        }
        const icon = getIconByNode(temp);
        if (icon) {
            temp.iconPath = icon.path;
        }
        if (!this.mFavorites.find((tempNode) => tempNode.label === temp.label)) {
            this.mFavorites.push(temp);
            sortTreeItems(this.mFavorites, globals.USS_SESSION_CONTEXT + globals.FAV_SUFFIX);
            await this.updateFavorites();
            this.refreshElement(this.mFavoriteSession);
        }
    }

    /**
     * Adds a search node to the USS favorites list
     *
     * @param {IZoweUSSTreeNode} node
     */
    public async saveSearch(node: IZoweUSSTreeNode) {
        const label = "[" + node.getSessionNode().getProfileName() + "]: " + node.fullPath;
        const temp = new ZoweUSSNode(label, vscode.TreeItemCollapsibleState.None,
            this.mFavoriteSession, node.getSession(), null, false, node.getSessionNode().getProfileName());

        temp.fullPath = node.fullPath;
        temp.label = temp.tooltip = label;
        temp.contextValue = globals.USS_SESSION_CONTEXT + globals.FAV_SUFFIX;
        const icon = getIconByNode(temp);
        if (icon) {
            temp.iconPath = icon.path;
        }
        temp.command = { command: "zowe.uss.fullPath", title: "", arguments: [temp] };
        if (!this.mFavorites.find((tempNode) => tempNode.label === temp.label)) {
            this.mFavorites.push(temp);
            sortTreeItems(this.mFavorites, globals.USS_SESSION_CONTEXT + globals.FAV_SUFFIX);
            await this.updateFavorites();
            this.refreshElement(this.mFavoriteSession);
        }
    }

    /**
     * Removes a node from the favorites list
     *
     * @param {IZoweUSSTreeNode} node
     */
    public async removeFavorite(node: IZoweUSSTreeNode) {
        this.mFavorites = this.mFavorites.filter((temp) =>
            !((temp.fullPath === node.fullPath) && (temp.contextValue.startsWith(node.contextValue))));
        await this.updateFavorites();
        this.refreshElement(this.mFavoriteSession);
    }

    public async updateFavorites() {
        const settings: any = { ...vscode.workspace.getConfiguration().get(USSTree.persistenceSchema) };
        if (settings.persistence) {
            settings.favorites = this.mFavorites.map((fav) => {
                const correctedProfileName = "[" + fav.getProfileName() + "]: ";
                return (fav.fullPath.startsWith(correctedProfileName) ? fav.fullPath : correctedProfileName + fav.fullPath) + "{" +
                    contextually.getBaseContext(fav) + "}";
                }
            );
            await vscode.workspace.getConfiguration().update(USSTree.persistenceSchema, settings, vscode.ConfigurationTarget.Global);
        }
    }

    /**
     * Fetches an array of all nodes loaded in the tree
     *
     */
    public async getAllLoadedItems() {
        if (this.log) {
            this.log.debug(localize("enterPattern.log.debug.prompt", "Prompting the user to choose a member from the filtered list"));
        }
        const loadedNodes: IZoweUSSTreeNode[] = [];
        const sessions = await this.getChildren();

        // Add all data sets loaded in the tree to an array
        for (const session of sessions) {
                if (!session.contextValue.includes(globals.FAVORITE_CONTEXT)) {
                const nodes = await session.getChildren();

                const checkForChildren = async (nodeToCheck: IZoweUSSTreeNode) => {
                    const children = nodeToCheck.children;
                    if (children.length !== 0) {
                        for (const child of children) { await checkForChildren(child); }
                    }
                    loadedNodes.push(nodeToCheck);
                };

                if (nodes) {
                    for (const node of nodes) { await checkForChildren(node); }
                }
            }
        }
        return loadedNodes;
    }

    /**
     * Prompts the user for a path, and populates the [TreeView]{@link vscode.TreeView} based on the path
     *
     * @param {IZoweUSSTreeNode} node - The session node
     * @returns {Promise<void>}
     */
    public async filterPrompt(node: IZoweUSSTreeNode) {
        if (this.log) {
            this.log.debug(localize("filterPrompt.log.debug.promptUSSPath", "Prompting the user for a USS path"));
        }
        let sessionNode = node.getSessionNode();
        let remotepath: string;
        await this.checkCurrentProfile(node);
        if (Profiles.getInstance().validProfile === ValidProfileEnum.VALID) {
            if (contextually.isSessionNotFav(node)) {
                if (this.mHistory.getSearchHistory().length > 0) {

                    const createPick = new FilterDescriptor(USSTree.defaultDialogText);
                    const items: vscode.QuickPickItem[] = this.mHistory.getSearchHistory().map((element) => new FilterItem(element));
                    if (globals.ISTHEIA) {
                        const options1: vscode.QuickPickOptions = {
                            placeHolder: localize("searchHistory.options.prompt", "Select a filter")
                        };
                        // get user selection
                        const choice = (await vscode.window.showQuickPick([createPick, ...items], options1));
                        if (!choice) {
                            vscode.window.showInformationMessage(localize("enterPattern.pattern", "No selection made."));
                            return;
                        }
                        remotepath = choice === createPick ? "" : choice.label;
                    } else {
                        const quickpick = vscode.window.createQuickPick();
                        quickpick.placeholder = localize("searchHistory.options.prompt", "Select a filter");
                        quickpick.items = [createPick, ...items];
                        quickpick.ignoreFocusOut = true;
                        quickpick.show();
                        const choice = await resolveQuickPickHelper(quickpick);
                        quickpick.hide();
                        if (!choice) {
                            vscode.window.showInformationMessage(localize("enterPattern.pattern", "No selection made."));
                            return;
                        }
                        if (choice instanceof FilterDescriptor) {
                            if (quickpick.value) {
                                remotepath = quickpick.value;
                            }
                        } else {
                            remotepath = choice.label;
                        }
                    }
                }
                // manually entering a search - switch to an input box
                const options: vscode.InputBoxOptions = {
                    prompt: localize("filterPrompt.option.prompt.search",
                        "Create a new filter"),
                    value: remotepath
                };
                // get user input
                remotepath = await vscode.window.showInputBox(options);
                if (!remotepath || remotepath.length === 0) {
                    vscode.window.showInformationMessage(localize("filterPrompt.enterPath", "You must enter a path."));
                    return;
                }
            } else {
                // executing search from saved search in favorites
                remotepath = node.label.trim().substring(node.label.trim().indexOf(":") + 2);
                const session = node.label.trim().substring(node.label.trim().indexOf("[") + 1, node.label.trim().indexOf("]"));
                await this.addSession(session);
                const faveNode = node;
                sessionNode = this.mSessionNodes.find((tempNode) =>
                    tempNode.getProfileName() === session
                );
                if ((!sessionNode.getSession().ISession.user) || (!sessionNode.getSession().ISession.password)) {
                    sessionNode.getSession().ISession.user = faveNode.getSession().ISession.user;
                    sessionNode.getSession().ISession.password = faveNode.getSession().ISession.password;
                    sessionNode.getSession().ISession.base64EncodedAuth = faveNode.getSession().ISession.base64EncodedAuth;
                }
            }
            // Sanitization: Replace multiple preceding forward slashes with just one forward slash
            const sanitizedPath = remotepath.replace(/\/\/+/, "/");
            sessionNode.tooltip = sessionNode.fullPath = sanitizedPath;
            sessionNode.collapsibleState = vscode.TreeItemCollapsibleState.Expanded;
            const icon = getIconByNode(sessionNode);
            if (icon) {
                sessionNode.iconPath = icon.path;
            }
            // update the treeview with the new path
            sessionNode.label = `${sessionNode.getProfileName()} [${sanitizedPath}]`;
            sessionNode.dirty = true;
            this.addSearchHistory(sanitizedPath);
        }
    }

    public async initialize(log: Logger) {
        this.log = log;
        this.log.debug(localize("initializeFavorites.log.debug", "initializing favorites"));
        const favoriteSearchPattern = /^\[.+\]\:\s.*\{ussSession\}$/;
        const directorySearchPattern = /^\[.+\]\:\s.*\{directory\}$/;
        const lines: string[] = this.mHistory.readFavorites();
        lines.forEach((line) => {
            const profileName = line.substring(1, line.lastIndexOf("]"));
            const nodeName = (line.substring(line.indexOf(":") + 1, line.indexOf("{"))).trim();
            const sesName = line.substring(1, line.lastIndexOf("]")).trim();
            try {
                const profile = Profiles.getInstance().loadNamedProfile(sesName);
                const session = ZoweExplorerApiRegister.getUssApi(profile).getSession();
                let node: ZoweUSSNode;
                if (directorySearchPattern.test(line)) {
                    node = new ZoweUSSNode(nodeName,
                        vscode.TreeItemCollapsibleState.Collapsed,
                        this.mFavoriteSession, session, "",
                        false, profileName);
                } else if (favoriteSearchPattern.test(line)) {
                    const label = "[" + sesName + "]: " + nodeName;
                    node = new ZoweUSSNode(label, vscode.TreeItemCollapsibleState.None,
                        this.mFavoriteSession, session, null, false, profileName);
                    node.contextValue = globals.USS_SESSION_CONTEXT;
                    node.fullPath = nodeName;
                    node.label = node.tooltip = label;
                    // add a command to execute the search
                    node.command = { command: "zowe.uss.fullPath", title: "", arguments: [node] };
                } else {
                    node = new ZoweUSSNode(nodeName,
                        vscode.TreeItemCollapsibleState.None,
                        this.mFavoriteSession, session, "",
                        false, profileName);
                    node.command = {command: "zowe.uss.ZoweUSSNode.open",
                                    title: localize("initializeUSSFavorites.lines.title", "Open"), arguments: [node]};
                }
                node.contextValue = contextually.asFavorite(node);
                const icon = getIconByNode(node);
                if (icon) {
                    node.iconPath = icon.path;
                }
                this.mFavorites.push(node);
            } catch(e) {
                const errMessage: string =
                localize("initializeUSSFavorites.error.profile1",
                    "Error: You have Zowe USS favorites that refer to a non-existent CLI profile named: ") + profileName +
                    localize("intializeUSSFavorites.error.profile2",
                    ". To resolve this, you can create a profile with this name, ") +
                    localize("initializeUSSFavorites.error.profile3",
                    "or remove the favorites with this profile name from the Zowe-USS-Persistent setting, which can be found in your ") +
                    getAppName(globals.ISTHEIA) + localize("initializeUSSFavorites.error.profile4", " user settings.");
                errorHandling(e, null, errMessage);
                return;
            }
        });
    }

    public async addFileHistory(criteria: string) {
        this.mHistory.addFileHistory(criteria);
        this.refresh();
    }

    public getFileHistory(): string[] {
        return this.mHistory.getFileHistory();
    }

    public removeFileHistory(name: string) {
        this.mHistory.removeFileHistory(name);
    }

    /**
     * Opens a USS item & reveals it in the tree
     *
     */
    public async openItemFromPath(itemPath: string, sessionNode: IZoweUSSTreeNode) {
        // USS file was selected
        const nodePath = itemPath.substring(itemPath.indexOf("/") + 1).trim().split("/");
        const selectedNodeName = nodePath[nodePath.length - 1];

        // Update the tree filter & expand the tree
        sessionNode.collapsibleState = vscode.TreeItemCollapsibleState.Expanded;
        sessionNode.tooltip = sessionNode.fullPath = `/${nodePath.slice(0, nodePath.length - 1).join("/")}`;
        sessionNode.label = `${sessionNode.getProfileName()} [/${nodePath.join("/")}]`;
        sessionNode.dirty = true;
        this.addSearchHistory(`[${sessionNode.getProfileName()}]: /${nodePath.join("/")}`);
        await sessionNode.getChildren();

        // Reveal the searched item in the tree
        const selectedNode: IZoweUSSTreeNode = sessionNode.children.find((elt) => elt.label === selectedNodeName);
        if (selectedNode) {
            selectedNode.openUSS(false, true, this);
        } else {
            vscode.window.showInformationMessage(localize("findUSSItem.unsuccessful", "File does not exist. It may have been deleted."));
            this.removeFileHistory(`[${sessionNode.getProfileName()}]: ${itemPath}`);
        }
    }

    /**
     * Adds a single session to the USS tree
     *
     */
    private async addSingleSession(profile: IProfileLoaded) {
        if (profile) {
            // If session is already added, do nothing
            if (this.mSessionNodes.find((tempNode) => tempNode.label.trim() === profile.name)) {
                return;
            }
            // Uses loaded profile to create a session with the USS API
            const session = ZoweExplorerApiRegister.getUssApi(profile).getSession();
            // Creates ZoweNode to track new session and pushes it to mSessionNodes
            const node = new ZoweUSSNode(profile.name, vscode.TreeItemCollapsibleState.Collapsed, null, session, "", false,
                             profile.name);
            node.contextValue = globals.USS_SESSION_CONTEXT;
            const icon = getIconByNode(node);
            if (icon) {
                node.iconPath = icon.path;
            }
            node.dirty = true;
            this.mSessionNodes.push(node);
            this.mHistory.addSession(profile.name);
        }
    }
}<|MERGE_RESOLUTION|>--- conflicted
+++ resolved
@@ -82,33 +82,14 @@
         const oldFavorite: IZoweUSSTreeNode = contextually.isFavorite(originalNode) ? originalNode : this.mFavorites.find((temp: ZoweUSSNode) =>
             (temp.shortLabel === oldLabel) && (temp.fullPath.substr(0, temp.fullPath.indexOf(oldLabel)) === parentPath)
         );
-<<<<<<< HEAD
-        const nodeType = contextually.isFolder(originalNode) ? "folder" : "file";
-        const loadedNodes = await this.getAllLoadedItems();
-
-=======
         const loadedNodes = await this.getAllLoadedItems();
         const nodeType = contextually.isFolder(originalNode) ? "folder" : "file";
->>>>>>> 3c3c6711
         const options: vscode.InputBoxOptions = {
             prompt: localize("renameUSSNode.enterName",
                 "Enter a new name for the {0}", nodeType),
             value: oldLabel.replace(/^\[.+\]:\s/, ""),
             ignoreFocusOut: true,
-<<<<<<< HEAD
             validateInput: (value) => this.checkDuplicateLabel(value, loadedNodes, nodeType)
-=======
-            validateInput: (value) => {
-                for (const node of loadedNodes) {
-                    if (value === node.label.trim() && contextually.isFolder(node)) {
-                        return localize("renameUSSNode.duplicateName",
-                            "A {0} already exists with this name. Please choose a different one.",
-                            nodeType);
-                    }
-                }
-                return null;
-            }
->>>>>>> 3c3c6711
         };
         const newName = await vscode.window.showInputBox(options);
         if (newName && newName !== oldLabel) {
@@ -133,7 +114,6 @@
             }
         }
     }
-<<<<<<< HEAD
 
     public checkDuplicateLabel(newLabel: string, nodesToCheck: IZoweUSSTreeNode[], newNodeType: string) {
         for (const node of nodesToCheck) {
@@ -148,8 +128,6 @@
         return null;
     }
 
-=======
->>>>>>> 3c3c6711
     public open(node: IZoweUSSTreeNode, preview: boolean) {
         throw new Error("Method not implemented.");
     }
