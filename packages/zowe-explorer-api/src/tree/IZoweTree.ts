/**
 * This program and the accompanying materials are made available under the terms of the
 * Eclipse Public License v2.0 which accompanies this distribution, and is available at
 * https://www.eclipse.org/legal/epl-v20.html
 *
 * SPDX-License-Identifier: EPL-2.0
 *
 * Copyright Contributors to the Zowe Project.
 *
 */

import * as vscode from "vscode";
import { IZoweTreeNode } from "./IZoweTreeNode";
import { dsAlloc, PersistenceSchemaEnum } from "../profiles/UserSettings";

/**
 * The base interface for Zowe tree browsers that implement the
 * vscode.TreeDataProvider.
 *
 * @export
 * @interface IZoweTree
 * @extends {vscode.TreeDataProvider<T>}
 * @template T provide a subtype of vscode.TreeItem
 */

/**
 *  Contains a node that was recently interacted with,
 *  as well as a timestamp for when that interaction occurred.
 */
export class NodeInteraction {
    public node?: IZoweTreeNode;
    public date?: Date;
}

export interface IZoweTree<T> extends vscode.TreeDataProvider<T> {
    /**
     * Root session nodes
     */
    mSessionNodes: IZoweTreeNode[];
    /**
     * Root favorites node
     */
    mFavoriteSession: IZoweTreeNode;
    /**
     * Array of favorite nodes
     * @deprecated should not be visible outside of class
     */
    mFavorites: IZoweTreeNode[];

    /**
     * Defines the last node that was opened in the editor
     */
    lastOpened?: NodeInteraction;

    /**
     * Whether the tree is copying files.
     *
     * `await` this promise to wait for the copy operation to complete.
     */
    copying?: Promise<unknown>;

    /**
     * Adds a session to the container
     * @param sessionName
     * @param type e.g. zosmf
     */
    addSession(sessionName?: string, type?: string): Promise<void>;
    /**
     * Edit a session to the container
     * @param node This parameter identifies the node that needs to be called
     */
    editSession(node: IZoweTreeNode, zoweFileProvider: IZoweTree<IZoweTreeNode>): Promise<void>;

    /**
     * Add a new session to the container
     * @param zoweFileProvider The tree to which the profile should be added
     */
    createZoweSession(zoweFileProvider: IZoweTree<IZoweTreeNode>): Promise<void>;

    /**
     * Create a brand new Schema
     * @param zoweFileProvider The tree from which the schema will be created
     */
    createZoweSchema(zoweFileProvider: IZoweTree<IZoweTreeNode>): Promise<void>;

    /**
     * Adds a favorite node
     * @param favorite Adds a favorite node
     */
    checkCurrentProfile(node: IZoweTreeNode);

    /**
     * Log in to authentication service
     * @param node This parameter identifies the node that needs to be called
     */
    ssoLogin(node: IZoweTreeNode);

    /**
     * Log out from authentication service
     * @param node This parameter identifies the node that needs to be called
     */
    ssoLogout(node: IZoweTreeNode);

    /**
     * Adds a favorite node
     * @param favorite Adds a favorite node
     */
    addFavorite(favorite: IZoweTreeNode);
    /**
     * Removes a favorite node
     * @param favorite Adds a favorite node
     */
    removeFavorite(node: IZoweTreeNode);
    /**
     * Removes profile node from Favorites section
     * @param profileName
     */
    removeFavProfile(profileName: string, userSelected: boolean);
    /**
     * Refreshes the tree
     */
    refresh(): void;
    /**
     * Refreshes an element of the tree
     * @param favorite Node to refresh
     */
    refreshElement(node: IZoweTreeNode): void;
    /**
     * Event Emitters used to notify subscribers that the refresh event has fired
     */
    onDidChangeConfiguration(e: vscode.ConfigurationChangeEvent);
    /**
     * Change the state of an expandable node
     * @param element the node being flipped
     * @param isOpen the intended state of the the tree view provider, true or false
     */
    flipState(element: IZoweTreeNode, isOpen: boolean);

    /**
     * Rename the node. Begins a dialog.
     * @param the node to be renamed
     */
    rename(node: IZoweTreeNode);
    /**
     * Opens the node. Begins a dialog.
     * @param node: the node to be opened
     * @param preview: open in preview of edit mode
     */
    open(node: IZoweTreeNode, preview: boolean);
    /**
     * Begins a copy operation on the node.
     * @param node: the node to be copied
     */
    copy(node: IZoweTreeNode);
    /**
     * Concludes a copy/paste operation on the node.
     * @param node: the node to be pasted
     */
    paste(node: IZoweTreeNode);
    /**
     * Deletes a node.
     * @param node: the node to be deleted
     */
    delete(node: IZoweTreeNode);
    /**
     * Reveals and selects a node within the tree.
     * @param treeView: the vscode tree container
     * @param node: the node to be selected
     */
    setItem(treeView: vscode.TreeView<IZoweTreeNode>, node: IZoweTreeNode);
    /**
     * Saves the currently employed filter as a favorite.
     * @param node: A root node representing a session
     */
    saveSearch(node: IZoweTreeNode);
    /**
     * Saves an edited file.
     * @param node: the node to be saved
     */
    saveFile(document: vscode.TextDocument);

    refreshPS(node: IZoweTreeNode);

    uploadDialog(node: IZoweTreeNode);

    /**
     * Begins a filter/search operation on a node.
     * @param node: the root node to be searched from
     */
    filterPrompt(node: IZoweTreeNode);

    /**
     * Adds a search history element to persisted settings.
     * @param node: the root node representing the operation
     */
    addSearchHistory(element: string);
    /**
     * Retrieves search history elements from persisted settings.
     */
    getSearchHistory();
    /**
     * Returns the type of the tree provider.
     * @returns {PersistenceSchemaEnum} the type of tree: Dataset, USS, or Job
     */
    getTreeType(): PersistenceSchemaEnum;
    /**
     * Deletes a root node from the tree.
     * @param node: A root node representing a session
     */
    deleteSession(node: IZoweTreeNode);
    /**
     * Lets the user open a dataset by filtering the currently-loaded list
     */
    getAllLoadedItems?(): Promise<IZoweTreeNode[]>;
    /**
     * Retrieves the vscode tree container
     */
    getTreeView(): vscode.TreeView<IZoweTreeNode>;

    /**
     * Finds an equivalent node but not as a favorite
     *
     * @param {IZoweTreeNode} node
     * @deprecated should not be visible outside of class
     */
    findFavoritedNode(node: IZoweTreeNode): IZoweTreeNode;
    /**
     * Finds the equivalent node but not as a favorite
     *
     * @param {IZoweTreeNode} node
     * @deprecated should not be visible outside of class
     */
    findNonFavoritedNode(node: IZoweTreeNode): IZoweTreeNode;
    /**
     * Finds the equivalent node, based on isFavorite
     * @param {IZoweTreeNode} node
     */
    findEquivalentNode(node: IZoweTreeNode, isFavorite: boolean): IZoweTreeNode;
    /**
     * Updates favorite
     *
     * @deprecated should not be visible outside of class
     */
    updateFavorites();
    /**
     * Renames a node from the favorites list
     *
     * @param {IZoweTreeNode} node
     * @deprecated should not be visible outside of class
     */
    renameFavorite(node: IZoweTreeNode, newLabel: string);
    /**
     * Renames a node based on the profile and it's label
     * @deprecated should not be visible outside of class
     *
     * @param {string} criteria the member name to add
     */
    addFileHistory?(criteria: string);
    /**
     * Returns the array of recently-opened member names
     *
     * @returns {string[]} the array of recently-opened member names
     */
    getFileHistory?();
    /**
     * Removes a member name from the recently-opened members array
     *
     * @param {string} name the member to remove
     */
    removeFileHistory?(name: string);
    /**
     * Returns a new dataset filter string, from an old filter and a new string
     *
     * @param {string} newFilter the new filter to add
     * @param {IZoweTreeNode} node the node with the old filter
     */
    createFilterString?(newFilter: string, node: IZoweTreeNode);
    /**
     * @param {string} profileLabel
     * @param {string} beforeLabel
     * @param {string} afterLabel
     */
    renameNode(profile: string, beforeDataSetName: string, afterDataSetName: string);
    /**
     * Opens an item & reveals it in the tree
     *
     * @param {string} path the path of the item
     * @param {IZoweTreeNode} sessionNode the session to use
     */
    openItemFromPath?(path: string, sessionNode: IZoweTreeNode);
    /**
<<<<<<< HEAD
     * Adds template for data set creation attributes
     *
     * @param {any} criteria the member name to add
     */
    addDsTemplate?(criteria: dsAlloc): void;
    /**
     * Returns the array of saved templates for data set creation attributes
     *
     * @returns {dsAlloc[]} the array of recently-opened member names
     */
    getDsTemplates?(): dsAlloc[];
=======
     * Initializes polling (refresh w/ configurable interval) for the provided node.
     *
     * @param {IZoweTreeNode} node the node to poll data for
     */
    pollData?(node: IZoweTreeNode): any;
>>>>>>> fe728546
}<|MERGE_RESOLUTION|>--- conflicted
+++ resolved
@@ -289,7 +289,6 @@
      */
     openItemFromPath?(path: string, sessionNode: IZoweTreeNode);
     /**
-<<<<<<< HEAD
      * Adds template for data set creation attributes
      *
      * @param {any} criteria the member name to add
@@ -301,11 +300,9 @@
      * @returns {dsAlloc[]} the array of recently-opened member names
      */
     getDsTemplates?(): dsAlloc[];
-=======
-     * Initializes polling (refresh w/ configurable interval) for the provided node.
+    /* Initializes polling (refresh w/ configurable interval) for the provided node.
      *
      * @param {IZoweTreeNode} node the node to poll data for
      */
     pollData?(node: IZoweTreeNode): any;
->>>>>>> fe728546
 }