--- conflicted
+++ resolved
@@ -24,21 +24,7 @@
  * @extends {vscode.TreeDataProvider<T>}
  * @template T provide a subtype of vscode.TreeItem
  */
-<<<<<<< HEAD
-
-/**
- *  Contains a node that was recently interacted with,
- *  as well as a timestamp for when that interaction occurred.
- */
-export class NodeInteraction {
-    public node?: IZoweTreeNode;
-    public date?: Date;
-}
-
 export interface IZoweTree<T> extends vscode.TreeDataProvider<T>, vscode.TreeDragAndDropController<T> {
-=======
-export interface IZoweTree<T> extends vscode.TreeDataProvider<T> {
->>>>>>> 4ae81252
     /**
      * Root session nodes
      */
