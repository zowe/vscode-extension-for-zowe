/**
 * This program and the accompanying materials are made available under the terms of the
 * Eclipse Public License v2.0 which accompanies this distribution, and is available at
 * https://www.eclipse.org/legal/epl-v20.html
 *
 * SPDX-License-Identifier: EPL-2.0
 *
 * Copyright Contributors to the Zowe Project.
 *
 */

import * as vscode from "vscode";
import { IJob, imperative } from "@zowe/cli";
import { FileAttributes } from "../utils/files";
import { DatasetFilter, NodeSort } from "./sorting";
import { IZoweUSSTreeType } from ".";

export type IZoweNodeType = IZoweDatasetTreeNode | IZoweUSSTreeNode | IZoweJobTreeNode;

export enum NodeAction {
    Download = "download",
}

interface TextEncoding {
    kind: "text";
}

interface BinaryEncoding {
    kind: "binary";
}

interface OtherEncoding {
    kind: "other";
    codepage: string;
}

export type ZosEncoding = TextEncoding | BinaryEncoding | OtherEncoding;

/**
 * The base interface for Zowe tree nodes that are implemented by vscode.TreeItem.
 *
 * @export
 * @interface IZoweTreeNode
 */
export interface IZoweTreeNode {
    /**
     * The icon path or [ThemeIcon](#ThemeIcon) for the tree item.
     */
    iconPath?: string | vscode.Uri | { light: string | vscode.Uri; dark: string | vscode.Uri } | vscode.ThemeIcon;
    /**
     * Indicator that the child data may have become stale and requires refreshing.
     */
    dirty: boolean;
    /**
     *  A human-readable string describing this item.
     */
    label?: string | vscode.TreeItemLabel;
    /**
     * A description for this tree item.
     */
    description?: string | boolean;
    /**
     * A unique identifier for this tree item.
     * Used to prevent VScode from losing track of TreeItems in a TreeProvider.
     */
    id?: string;
    /**
     * The tooltip text when you hover over this item.
     */
    tooltip?: string | vscode.MarkdownString | undefined;
    /**
     * Describes the full path of a file
     */
    fullPath?: string;
    /**
     * Children nodes of this node
     */
    children?: IZoweTreeNode[];
    /**
     * [TreeItemCollapsibleState](#TreeItemCollapsibleState) of the tree item.
     */
    collapsibleState?: vscode.TreeItemCollapsibleState;
    /**
     * Context value of the tree item. This can be used to contribute item specific actions in the tree.
     *
     * This will show action `extension.deleteFolder` only for items with `contextValue` is `folder`.
     */
    contextValue?: string;
    /**
     * Any ongoing actions that must be awaited before continuing
     */
    ongoingActions?: Record<NodeAction | string, Promise<any>>;
    /**
     * whether the node was double-clicked
     */
    wasDoubleClicked?: boolean;
    /**
     * Sorting method for this node's children
     */
    sort?: NodeSort;
    /**
     * Retrieves the node label
     */
    getLabel(): string | vscode.TreeItemLabel;
    /**
     * Retrieves the nodes parent node
     */
    getParent(): IZoweTreeNode;
    /**
     * Retrieves the nodes children nodes
     */
    getChildren(): Promise<IZoweTreeNode[]>;
    /**
     * Retrieves the profile name in use with this node
     */
    getProfileName(): string;
    /**
     * Retrieves the session node in use with this node
     */
    getSessionNode(): IZoweTreeNode;
    /**
     * Retrieves the session object in use with this node
     */
    getSession(): imperative.Session;
    /**
     * Retrieves the profile object in use with this node
     */
    getProfile(): imperative.IProfileLoaded;
    /**
     * Set the profile to use for this node to be the one chosen in the parameters
     *
     * @param profileObj The profile you will set the node to use
     */
    setProfileToChoice(profileObj: imperative.IProfileLoaded): void;
    /**
     * Set the session to use for this node to be the one chosen in the parameters
     *
     * @param sessionObj The session you will set the node to use
     */
    setSessionToChoice(sessionObj: imperative.Session): void;
}

export type DatasetStats = {
    user: string;
    // built from "m4date", "mtime" and "msec" variables from z/OSMF API response
    modifiedDate: Date;
};

/**
 * Extended interface for Zowe Dataset tree nodes.
 *
 * @export
 * @interface export interface IZoweDatasetTreeNode extends IZoweTreeNode {
 */
export interface IZoweDatasetTreeNode extends IZoweTreeNode {
    /**
     * Search criteria for a Dataset search
     */
    pattern?: string;
    /**
     * Search criteria for a Dataset member search
     */
    memberPattern?: string;
    /**
     * Additional statistics about this data set
     */
    stats?: Partial<DatasetStats>;
    /**
     * Filter method for this data set's children
     */
    filter?: DatasetFilter;
    /**
     * List of child nodes and user-selected encodings
     */
    encodingMap?: Record<string, ZosEncoding>;
    /**
     * Binary indicator. Default false (text)
     */
    binary?: boolean;
    /**
     * Remote encoding of the data set
     *
     * * `null` = user selected z/OS default codepage
     * * `undefined` = user did not specify
     */
    encoding?: string;
    /**
     * Retrieves child nodes of this IZoweDatasetTreeNode
     *
     * @returns {Promise<IZoweDatasetTreeNode[]>}
     */
    getChildren(): Promise<IZoweDatasetTreeNode[]>;
    /**
     * Retrieves the etag value for the file
     *
     * @returns {string}
     */
    getEtag?(): string;
    /**
     * Sets the etag value for the file
     *
     * @param {string}
     */
    setEtag?(etag: string);
    /**
     * Downloads and displays a file in a text editor view
     *
     * @param download Download the file default false
     * @param preview the file, true or false
     * @param datasetFileProvider the tree provider
     */
    openDs?(download: boolean, previewFile: boolean, datasetFileProvider: IZoweTree<IZoweDatasetTreeNode>): Promise<void>;
    /**
     * Sets the codepage value for the file
     *
     * @param {string}
     */
    setEncoding?(encoding: ZosEncoding);
}

/**
 * Extended interface for Zowe USS tree nodes.
 *
 * @export
 * @interface export interface IZoweUSSTreeNode extends IZoweTreeNode {
 */
export interface IZoweUSSTreeNode extends IZoweTreeNode {
    /**
     * Retrieves an abridged for of the label
     */
    shortLabel?: string;
    /**
     * List of child nodes downloaded in binary format
     * @deprecated Use `encodingMap` instead
     */
    binaryFiles?: Record<string, unknown>;
    /**
     * List of child nodes and user-selected encodings
     */
    encodingMap?: Record<string, ZosEncoding>;
    /**
     * Binary indicator. Default false (text)
     */
    binary?: boolean;
    /**
     * Specific profile name in use with this node
     * @deprecated Use `getProfileName` instead
     */
    mProfileName?: string;

    /**
     * File attributes
     */
    attributes?: FileAttributes;
    /**
     * Event that fires whenever an existing node is updated.
     */
    onUpdateEmitter?: vscode.EventEmitter<IZoweUSSTreeNode>;
    /**
     * Remote encoding of the data set
     *
     * * `null` = user selected z/OS default codepage
     * * `undefined` = user did not specify
     */
    encoding?: string;
    /**
     * Event that fires whenever an existing node is updated.
     */
    onUpdate?: vscode.Event<IZoweUSSTreeNode>;
    /**
     * Retrieves child nodes of this IZoweUSSTreeNode
     *
     * @returns {Promise<IZoweUSSTreeNode[]>}
     */
    getChildren(): Promise<IZoweUSSTreeNode[]>;
    /**
     * Retrieves the etag value for the file
     *
     * @returns {string}
     */
    getEtag?(): string;
    /**
     * Sets the etag value for the file
     *
     * @param {string}
     */
    setEtag?(etag: string);
    /**
     * Renaming a USS Node. This could be a Favorite Node
     *
     * @param {string} newNamePath
     */
    rename?(newNamePath: string);
    /**
     * Sets the file encoding to binary
     * @deprecated Use `setEncoding` instead
     * @param binary true is a binary file otherwise false
     */
    setBinary?(binary: boolean);
    /**
     * Sets the codepage value for the file
     *
     * @param {string}
     */
    setEncoding?(encoding: ZosEncoding);
    // /**
    //  * Opens the text document
    //  * @return vscode.TextDocument
    //  */
    // getOpenedDocumentInstance?(): vscode.TextDocument;
    /**
     * Downloads and displays a file in a text editor view
     *
     * @param download Download the file default false
     * @param preview the file, true or false
     * @param ussFileProvider the tree provider
     */
<<<<<<< HEAD
    openUSS?(download: boolean, previewFile: boolean, ussFileProvider: IZoweUSSTreeType);
=======
    openUSS?(download: boolean, previewFile: boolean, ussFileProvider: IZoweTree<IZoweUSSTreeNode>): Promise<void>;
>>>>>>> 20d62317
    /**
     * Returns the local file path for the ZoweUSSNode
     *
     */
    getUSSDocumentFilePath?(): string;
    /**
     * Refreshes the node with current mainframe data
     *
     */
    refreshUSS?();
    /**
     *
     * @param ussFileProvider Deletes the USS tree node
     * @param filePath
     * @param cancelled optional
     */
    deleteUSSNode?(ussFileProvider: IZoweUSSTreeType, filePath: string, cancelled?: boolean);
    /**
     * Process for renaming a USS Node. This could be a Favorite Node
     *
     * @param {USSTree} ussFileProvider
     * @param {string} filePath
     */
    renameUSSNode?(ussFileProvider: IZoweUSSTreeType, filePath: string);
    /**
     * Refreshes node and reopens it.
     * @param hasClosedInstance
     * @deprecated Use reopen instead. Will be removed by version 2.0.
     */
    refreshAndReopen?(hasClosedInstance?: boolean);
    /**
     * Reopens a file if it was closed (e.g. while it was being renamed).
     * @param hasClosedInstance
     */
    reopen?(hasClosedInstance?: boolean);
    /**
     * Adds a search node to the USS favorites list
     *
     * @param {USSTree} ussFileProvider
     */
    saveSearch?(ussFileProvider: IZoweUSSTreeType);
    /**
     * uploads selected uss node(s) to from clipboard to mainframe
     * @deprecated in favor of `pasteUssTree`
     */
    copyUssFile?();

    /**
     * Uploads a tree of USS file(s)/folder(s) to mainframe
     */
    pasteUssTree?();
}

/**
 * Extended interface for Zowe Job tree nodes.
 *
 * @export
 * @interface export interface IZoweJobTreeNode extends IZoweTreeNode {
 */
export interface IZoweJobTreeNode extends IZoweTreeNode {
    /**
     * Use Job-specific tree node for children.
     */
    children?: IZoweJobTreeNode[];
    /**
     * Standard job response document
     * Represents the attributes and status of a z/OS batch job
     * @interface IJob
     */
    job?: IJob;
    /**
     * Search criteria for a Job search
     */
    searchId?: string;
    /**
     * Job Prefix i.e "MYJOB"
     * Attribute of Job query
     */
    prefix?: string;
    /**
     * Job Owner i.e "MYID"
     * Attribute of Job query
     */
    owner?: string;
    /**
     * Job Status i.e "ACTIVE"
     * Attribute of Job query
     */
    status?: string;
    /**
     * Returns whether the job node is a filtered search
     */
    filtered?: boolean;
    /**
     * Filter method for this job search
     */
    filter?: string;
    /**
     * Array of original filter search results job's children
     */
    actualJobs?: IZoweTreeNode[];
    /**
     * Retrieves child nodes of this IZoweJobTreeNode
     *
     * @returns {Promise<IZoweJobTreeNode[]>}
     */
    getChildren(): Promise<IZoweJobTreeNode[]>;
}<|MERGE_RESOLUTION|>--- conflicted
+++ resolved
@@ -315,11 +315,7 @@
      * @param preview the file, true or false
      * @param ussFileProvider the tree provider
      */
-<<<<<<< HEAD
-    openUSS?(download: boolean, previewFile: boolean, ussFileProvider: IZoweUSSTreeType);
-=======
-    openUSS?(download: boolean, previewFile: boolean, ussFileProvider: IZoweTree<IZoweUSSTreeNode>): Promise<void>;
->>>>>>> 20d62317
+    openUSS?(download: boolean, previewFile: boolean, ussFileProvider: IZoweUSSTreeType): Promise<void>;
     /**
      * Returns the local file path for the ZoweUSSNode
      *
