/*
 * This program and the accompanying materials are made available under the terms of the *
 * Eclipse Public License v2.0 which accompanies this distribution, and is available at *
 * https://www.eclipse.org/legal/epl-v20.html                                      *
 *                                                                                 *
 * SPDX-License-Identifier: EPL-2.0                                                *
 *                                                                                 *
 * Copyright Contributors to the Zowe Project.                                     *
 *                                                                                 *
 */

import * as loggerConfig from "../log4jsconfig.json";
import * as path from "path";
import { imperative } from "@zowe/cli";

<<<<<<< HEAD
export enum MessageSeverity {
=======
type Appender = {
    type: string;
    layout: {
        type: string;
        pattern: string;
    };
    filename: string;
};

type Log4JsCfg = {
    log4jsConfig: {
        appenders: { [key: string]: Appender };
    };
};

const LOGGER_CONFIG: Log4JsCfg = loggerConfig;

export enum MessageSeverityEnum {
>>>>>>> d9f3ec4a
    TRACE = 0,
    DEBUG = 1,
    INFO = 2,
    WARN = 3,
    ERROR = 4,
    FATAL = 5,
}

/**
 * Creates an instance of the Imperative logger for extenders to use
 *
 * @export
 * @class IZoweLogger
 */
export class IZoweLogger {
    private log: imperative.Logger;
    private extensionName: string;

    /**
     * Creates an instance of the Imperative logger
     *
     */
    public constructor(extensionName: string, loggingPath: string) {
        for (const appenderName of Object.keys(loggerConfig.log4jsConfig.appenders)) {
            LOGGER_CONFIG.log4jsConfig.appenders[appenderName].filename = path.join(
                loggingPath,
                LOGGER_CONFIG.log4jsConfig.appenders[appenderName].filename
            );
        }
        imperative.Logger.initLogger(loggerConfig);
        this.extensionName = extensionName;
        this.log = imperative.Logger.getAppLogger();
    }

    public getExtensionName(): string {
        return this.extensionName;
    }

    public getImperativeLogger(): imperative.Logger {
        return this.log;
    }

    /**
     * Log an error to the Imperative log
     *
     */
    public logImperativeMessage(message: string, severity: MessageSeverity): void {
        const messageWithExtensionName = `message from extension ${this.extensionName}: ${message}`;
        switch (severity) {
            case MessageSeverity.TRACE:
                this.log.trace(`TRACE ${messageWithExtensionName}`);
                break;
            case MessageSeverity.DEBUG:
                this.log.debug(`DEBUG ${messageWithExtensionName}`);
                break;
            case MessageSeverity.INFO:
                this.log.debug(`INFO ${messageWithExtensionName}`);
                break;
            case MessageSeverity.WARN:
                this.log.debug(`WARNING ${messageWithExtensionName}`);
                break;
            case MessageSeverity.ERROR:
                this.log.debug(`ERROR ${messageWithExtensionName}`);
                break;
            case MessageSeverity.FATAL:
                this.log.debug(`FATAL ERROR ${messageWithExtensionName}`);
                break;
        }
    }
}<|MERGE_RESOLUTION|>--- conflicted
+++ resolved
@@ -13,9 +13,6 @@
 import * as path from "path";
 import { imperative } from "@zowe/cli";
 
-<<<<<<< HEAD
-export enum MessageSeverity {
-=======
 type Appender = {
     type: string;
     layout: {
@@ -33,8 +30,7 @@
 
 const LOGGER_CONFIG: Log4JsCfg = loggerConfig;
 
-export enum MessageSeverityEnum {
->>>>>>> d9f3ec4a
+export enum MessageSeverity {
     TRACE = 0,
     DEBUG = 1,
     INFO = 2,
