--- conflicted
+++ resolved
@@ -151,12 +151,8 @@
     public async refresh(apiRegister?: extend.IRegisterClient): Promise<void> {
         this.allProfiles = [];
         this.allTypes = [];
-<<<<<<< HEAD
-=======
-        let mProfileInfo: imperative.ProfileInfo;
->>>>>>> c87f9588
         try {
-            if (zowe.imperative.ProfileInfo.onlyV1ProfilesExist) {
+            if (imperative.ProfileInfo.onlyV1ProfilesExist) {
                 return;
             }
             const mProfileInfo = await this.getProfileInfo();
