--- conflicted
+++ resolved
@@ -258,24 +258,11 @@
         return currentProfile;
     }
 
-<<<<<<< HEAD
-    /**
-     * @deprecated Please use ProfilesCache.getLoadedProfConfig(...)
-     */
-    public getLoadedProfConfig(profileName: string): imperative.IProfileLoaded {
-        return ProfilesCache.getLoadedProfConfig(profileName);
-    }
-
-    public static getLoadedProfConfig(profileName: string): imperative.IProfileLoaded {
-        const currentProfile = ProfilesCache.getProfileFromConfig(profileName);
-        if (currentProfile == null) return undefined;
-        const mergedArgs = ProfilesCache.getConfigInstance().mergeArgsForProfile(currentProfile);
-=======
     public async getLoadedProfConfig(profileName: string): Promise<imperative.IProfileLoaded> {
         const mProfileInfo = await this.getProfileInfo();
         const currentProfile = await this.getProfileFromConfig(profileName);
+        if (currentProfile == null) return undefined;
         const mergedArgs = mProfileInfo.mergeArgsForProfile(currentProfile);
->>>>>>> 50b9098a
         const profile: imperative.IProfile = {};
         for (const arg of mergedArgs.knownArgs) {
             // eslint-disable-next-line @typescript-eslint/no-unsafe-assignment
@@ -394,17 +381,12 @@
                 const profByType = this.profilesByType.get(type);
                 profByType.forEach((profile) => {
                     if (
-<<<<<<< HEAD
-                        ((baseProfile?.profile.host && baseProfile?.profile.host !== profile?.profile.host) ||
-                            (baseProfile?.profile.port && baseProfile?.profile.port !== profile?.profile.port)) &&
-=======
                         baseProfile?.profile?.host &&
                         baseProfile?.profile?.port &&
                         profile?.profile?.host &&
                         profile?.profile?.port &&
                         (baseProfile?.profile.host !== profile?.profile.host ||
                             baseProfile?.profile.port !== profile?.profile.port) &&
->>>>>>> 50b9098a
                         profile?.profile.tokenType == "apimlAuthenticationToken"
                     ) {
                         profile.profile.tokenType = undefined;
