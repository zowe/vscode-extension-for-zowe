/**
 * This program and the accompanying materials are made available under the terms of the
 * Eclipse Public License v2.0 which accompanies this distribution, and is available at
 * https://www.eclipse.org/legal/epl-v20.html
 *
 * SPDX-License-Identifier: EPL-2.0
 *
 * Copyright Contributors to the Zowe Project.
 *
 */

import * as path from "path";
import * as os from "os";
import * as fs from "fs";
import { URL } from "url";

import * as zowe from "@zowe/cli";
<<<<<<< HEAD
import { IRegisterClient } from "../extend/IRegisterClient";
import { getSecurityModules } from "../security";
=======
import { ZoweExplorerApi } from "./ZoweExplorerApi";
>>>>>>> 48573796

// TODO: find a home for constants
export const CONTEXT_PREFIX = "_";
export const DEFAULT_PORT = 443;

export interface IUrlValidator {
    valid: boolean;
    protocol: string;
    host: string;
    port: number;
}

export interface IProfileValidation {
    status: string;
    name: string;
}

export interface IValidationSetting {
    name: string;
    setting: boolean;
}

export enum ValidProfileEnum {
    UNVERIFIED = 1,
    VALID = 0,
    INVALID = -1,
}

export enum EventTypes {
    CREATE,
    UPDATE,
    DELETE,
}

export function getZoweDir(): string {
    return zowe.getZoweDir();
}

export function getFullPath(anyPath: string): string {
    if (os.platform() === "win32") {
        try {
            return fs.realpathSync.native(anyPath);
        } catch (err) {
            // Fallback to realpathSync below
        }
    }
    return fs.realpathSync(anyPath);
}

export class ProfilesCache {
    public profilesForValidation: IProfileValidation[] = [];
    public profilesValidationSetting: IValidationSetting[] = [];
    public allProfiles: zowe.imperative.IProfileLoaded[] = [];
    protected allTypes: string[];
    protected allExternalTypes = new Set<string>();
    protected profilesByType = new Map<string, zowe.imperative.IProfileLoaded[]>();
    protected defaultProfileByType = new Map<string, zowe.imperative.IProfileLoaded>();
    protected profileManagerByType = new Map<string, zowe.imperative.CliProfileManager>();
    public constructor(protected log: zowe.imperative.Logger, protected cwd?: string) {
        this.cwd = cwd != null ? getFullPath(cwd) : undefined;
    }

    public static requireKeyring(this: void): NodeModule {
        // eslint-disable-next-line @typescript-eslint/no-unsafe-return, @typescript-eslint/no-var-requires
        return require("@zowe/secrets-for-zowe-sdk").keyring;
    }

    public async getProfileInfo(_envTheia = false): Promise<zowe.imperative.ProfileInfo> {
        const mProfileInfo = new zowe.imperative.ProfileInfo("zowe", {
            // eslint-disable-next-line @typescript-eslint/no-unsafe-return
            credMgrOverride: zowe.imperative.ProfileCredentials.defaultCredMgrWithKeytar(ProfilesCache.requireKeyring),
        });
        await mProfileInfo.readProfilesFromDisk({ homeDir: getZoweDir(), projectDir: this.cwd ?? undefined });
        return mProfileInfo;
    }

    /**
     * Loads the named profile from allProfiles
     *
     * @param {string} name Name of Profile
     * @param {string} type Type of Profile, optional
     *
     * @returns {IProfileLoaded}
     */
    public loadNamedProfile(name: string, type?: string): zowe.imperative.IProfileLoaded {
        for (const profile of this.allProfiles) {
            if (profile.name === name && (!type || profile.type === type)) {
                return profile;
            }
        }
        throw new Error(`Zowe Explorer Profiles Cache error: Could not find profile named: ${name}.`);
    }

    /**
     * Updates profile in allProfiles array and if default updates defaultProfileByType
     *
     * @param {string} profileLoaded
     *
     * @returns {void}
     */
    public updateProfilesArrays(profileLoaded: zowe.imperative.IProfileLoaded): void {
        // update allProfiles array
        const promptedTypeIndex = this.allProfiles.findIndex(
            (profile) => profile?.type === profileLoaded?.type && profile?.name === profileLoaded?.name
        );
        this.allProfiles[promptedTypeIndex] = profileLoaded;
        // checks if default, if true update defaultProfileByType
        const defaultProf = this.defaultProfileByType.get(profileLoaded?.type);
        if (defaultProf?.name === profileLoaded?.name) {
            this.defaultProfileByType.set(profileLoaded?.type, profileLoaded);
        }
    }

    /**
     * This returns default profile by type from defaultProfileByType
     *
     * @param {string} type Name of Profile, defaults to "zosmf" if nothing passed.
     *
     * @returns {IProfileLoaded}
     */
    public getDefaultProfile(type = "zosmf"): zowe.imperative.IProfileLoaded {
        return this.defaultProfileByType.get(type);
    }

    /**
     * Gets default Profile attributes from imperative
     *
     * @param {ProfileInfo} mProfileInfo
     * @param {string} profileType Type of Profile
     *
     * @returns {IProfAttrs}
     */
    public getDefaultConfigProfile(mProfileInfo: zowe.imperative.ProfileInfo, profileType: string): zowe.imperative.IProfAttrs {
        return mProfileInfo.getDefaultProfile(profileType);
    }

    /**
     * Gets array of profiles by type
     *
     * @param {string} type Type of Profile, defaults to "zosmf" if nothing passed.
     *
     * @returns {IProfileLoaded[]}
     */
    public getProfiles(type = "zosmf"): zowe.imperative.IProfileLoaded[] {
        return this.profilesByType.get(type);
    }

    /**
     * Used for extenders to register with Zowe Explorer that do not need their
     * profile type in the existing MVS, USS, and JES
     *
     * @param {string} profileTypeName Type of Profile
     *
     * @returns {void}
     */
    public registerCustomProfilesType(profileTypeName: string): void {
        this.allExternalTypes.add(profileTypeName);
    }

    public async refresh(apiRegister?: IRegisterClient): Promise<void> {
        this.allProfiles = [];
        this.allTypes = [];
        let mProfileInfo: zowe.imperative.ProfileInfo;
        try {
            mProfileInfo = await this.getProfileInfo();
            if (!mProfileInfo.usingTeamConfig) {
                return;
            }
            const allTypes = this.getAllProfileTypes(apiRegister.registeredApiTypes());
            allTypes.push("base");
            for (const type of allTypes) {
                const tmpAllProfiles: zowe.imperative.IProfileLoaded[] = [];
                // Step 1: Get all profiles for each registered type
                const profilesForType = mProfileInfo.getAllProfiles(type).filter((temp) => temp.profLoc.osLoc.length !== 0);
                if (profilesForType && profilesForType.length > 0) {
                    for (const prof of profilesForType) {
                        // Step 2: Merge args for each profile
                        const profAttr = this.getMergedAttrs(mProfileInfo, prof);
                        // Work-around. TODO: Discuss with imperative team
                        const profileFix = this.getProfileLoaded(prof.profName, prof.profType, profAttr);
                        // set default for type
                        if (prof.isDefaultProfile) {
                            this.defaultProfileByType.set(type, profileFix);
                        }

                        // Step 3: Update allProfiles list
                        tmpAllProfiles.push(profileFix);
                    }
                    this.allProfiles.push(...tmpAllProfiles);
                    this.profilesByType.set(type, tmpAllProfiles);
                }
                this.allTypes.push(type);
            }
            // check for proper merging of apiml tokens
            this.checkMergingConfigAllProfiles();
            this.profilesForValidation = [];
        } catch (error) {
            this.log.error(error as string);
        }
    }

    public validateAndParseUrl(newUrl: string): IUrlValidator {
        let url: URL;

        const validationResult: IUrlValidator = {
            valid: false,
            protocol: null,
            host: null,
            port: null,
        };

        try {
            url = new URL(newUrl);
        } catch (error) {
            this.log.debug(error as string);
            return validationResult;
        }

        if (newUrl.includes(":443")) {
            validationResult.port = zowe.imperative.AbstractSession.DEFAULT_HTTPS_PORT;
        } else {
            validationResult.port = Number(url.port);
        }

        validationResult.protocol = url.protocol.slice(0, -1);
        validationResult.host = url.hostname;
        validationResult.valid = true;
        return validationResult;
    }

    /**
     * V1 Profile specific
     * gets schema from /.zowe/profiles/profileType directory
     * used by Zowe Explorer for creation & update of v1 profiles
     * TO DO: put in request for public readonly api for this on Imperative.
     * @param profileType
     * @returns
     */
    public getSchema(profileType: string): Record<string, unknown> {
        const profileManager = this.getCliProfileManager(profileType);
        const configOptions = Array.from(profileManager.configurations);
        let schema = {};
        for (const val of configOptions) {
            if (val.type === profileType) {
                schema = val.schema.properties;
            }
        }
        return schema;
    }

    /**
     * get array of profile types
     * @returns string[]
     */
    public getAllTypes(): string[] {
        return this.allTypes;
    }

    /**
     * get array of Profile names by type
     * @param type  profile type
     * @returns string[]
     */
    public async getNamesForType(type: string): Promise<string[]> {
        const mProfileInfo = await this.getProfileInfo();
        const profilesForType = mProfileInfo.getAllProfiles(type);
        return profilesForType.map((profAttrs) => profAttrs.profName);
    }

    /**
     * get array of IProfileLoaded by type
     * @param type profile type
     * @returns IProfileLoaded[]
     */
    public async fetchAllProfilesByType(type: string): Promise<zowe.imperative.IProfileLoaded[]> {
        const profByType: zowe.imperative.IProfileLoaded[] = [];
        const mProfileInfo = await this.getProfileInfo();
        const profilesForType = mProfileInfo.getAllProfiles(type);
        if (profilesForType && profilesForType.length > 0) {
            for (const prof of profilesForType) {
                const profAttr = this.getMergedAttrs(mProfileInfo, prof);
                let profile = this.getProfileLoaded(prof.profName, prof.profType, profAttr);
                profile = this.checkMergingConfigSingleProfile(profile);
                profByType.push(profile);
            }
        }
        return profByType;
    }

    /**
     * get array of IProfileLoaded for all profiles
     * @returns IProfileLoaded[]
     */
    public async fetchAllProfiles(): Promise<zowe.imperative.IProfileLoaded[]> {
        const profiles: zowe.imperative.IProfileLoaded[] = [];
        for (const type of this.allTypes) {
            const profsByType = await this.fetchAllProfilesByType(type);
            profiles.push(...profsByType);
        }
        this.allProfiles = profiles;
        return profiles;
    }

    /**
     * Direct load and return of particular IProfileLoaded
     * @param type profile type
     * @param name profile name
     * @returns IProfileLoaded
     */
    public async directLoad(type: string, name: string): Promise<zowe.imperative.IProfileLoaded | undefined> {
        const profsOfType = await this.fetchAllProfilesByType(type);
        if (profsOfType && profsOfType.length > 0) {
            for (const profile of profsOfType) {
                if (profile.name === name) {
                    return profile;
                }
            }
        }
    }

    public async getProfileFromConfig(profileName: string, profileType?: string): Promise<zowe.imperative.IProfAttrs | undefined> {
        const mProfileInfo = await this.getProfileInfo();
        const configAllProfiles = mProfileInfo.getAllProfiles().filter((prof) => prof.profLoc.osLoc.length !== 0);
        return configAllProfiles.find((prof) => prof.profName === profileName && (!profileType || prof.profType === profileType));
    }

    public async getLoadedProfConfig(profileName: string, profileType?: string): Promise<zowe.imperative.IProfileLoaded | undefined> {
        const mProfileInfo = await this.getProfileInfo();
        const currentProfile = await this.getProfileFromConfig(profileName, profileType);
        if (currentProfile == null) {
            return undefined;
        }
        const profile = this.getMergedAttrs(mProfileInfo, currentProfile);
        return this.getProfileLoaded(currentProfile.profName, currentProfile.profType, profile);
    }

    /**
     * V1 Profile specific
     * Used by Zowe Explorer to handle v1 profiles
     * @param type string, profile type
     * @returns zowe.imperative.CliProfileManager
     */
    public getCliProfileManager(type: string): zowe.imperative.CliProfileManager | undefined {
        let profileManager = this.profileManagerByType.get(type);
        if (!profileManager) {
            try {
                profileManager = new zowe.imperative.CliProfileManager({
                    profileRootDirectory: path.join(getZoweDir(), "profiles"),
                    type,
                });
            } catch (error) {
                this.log.debug(error as string);
            }
            if (profileManager) {
                this.profileManagerByType.set(type, profileManager);
            } else {
                return undefined;
            }
        }
        return profileManager;
    }

    // This will retrieve the saved base profile in the allProfiles array
    public getBaseProfile(): zowe.imperative.IProfileLoaded | undefined {
        let baseProfile: zowe.imperative.IProfileLoaded;
        for (const baseP of this.allProfiles) {
            if (baseP.type === "base") {
                baseProfile = baseP;
            }
        }
        return baseProfile;
    }

    // This will retrieve the base profile from imperative
    public async fetchBaseProfile(): Promise<zowe.imperative.IProfileLoaded | undefined> {
        const mProfileInfo = await this.getProfileInfo();
        const baseProfileAttrs = mProfileInfo.getDefaultProfile("base");
        if (baseProfileAttrs == null) {
            return undefined;
        }
        const profAttr = this.getMergedAttrs(mProfileInfo, baseProfileAttrs);
        return this.getProfileLoaded(baseProfileAttrs.profName, baseProfileAttrs.profType, profAttr);
    }

    /**
     * This returns true or false depending on if credentials are stored securely.
     *
     * @returns {boolean}
     */
    public async isCredentialsSecured(): Promise<boolean> {
        try {
            return (await this.getProfileInfo()).isSecured();
        } catch (error) {
            this.log.error(error as string);
        }
        return true;
    }

    public getProfileLoaded(profileName: string, profileType: string, profile: zowe.imperative.IProfile): zowe.imperative.IProfileLoaded {
        return {
            message: "",
            name: profileName,
            type: profileType,
            profile,
            failNotFound: false,
        };
    }

    // used by Zowe Explorer for v1 profiles
    protected async deleteProfileOnDisk(profileInfo: zowe.imperative.IProfileLoaded): Promise<void> {
        await this.getCliProfileManager(profileInfo.type).delete({ name: profileInfo.name });
    }

    // used by Zowe Explorer for v1 profiles
    protected async saveProfile(profileInfo: Record<string, unknown>, profileName: string, profileType: string): Promise<zowe.imperative.IProfile> {
        const newProfile = await this.getCliProfileManager(profileType).save({
            profile: profileInfo,
            name: profileName,
            type: profileType,
            overwrite: true,
        });
        return newProfile.profile;
    }

    // used by refresh to check correct merging of allProfiles
    protected checkMergingConfigAllProfiles(): void {
        const baseProfile = this.defaultProfileByType.get("base");
        const allProfiles: zowe.imperative.IProfileLoaded[] = [];
        this.allTypes.forEach((type) => {
            try {
                const allProfilesByType: zowe.imperative.IProfileLoaded[] = [];
                const profByType = this.profilesByType.get(type);
                profByType.forEach((profile) => {
                    if (this.shouldRemoveTokenFromProfile(profile, baseProfile)) {
                        profile.profile.tokenType = undefined;
                        profile.profile.tokenValue = undefined;
                        // update default profile of type if changed
                        if (profile.name === this.defaultProfileByType.get(type).name) {
                            this.defaultProfileByType.set(type, profile);
                        }
                    }
                    allProfiles.push(profile);
                    allProfilesByType.push(profile);
                });
                this.profilesByType.set(type, allProfilesByType);
            } catch (error) {
                // do nothing, skip if profile type is not included in config file
                this.log.debug(error as string);
            }
        });
        this.allProfiles = [];
        this.allProfiles.push(...allProfiles);
    }

    // check correct merging of a single profile
    protected checkMergingConfigSingleProfile(profile: zowe.imperative.IProfileLoaded): zowe.imperative.IProfileLoaded {
        const baseProfile = this.defaultProfileByType.get("base");
        if (this.shouldRemoveTokenFromProfile(profile, baseProfile)) {
            profile.profile.tokenType = undefined;
            profile.profile.tokenValue = undefined;
        }
        return profile;
    }

    protected getMergedAttrs(mProfileInfo: zowe.imperative.ProfileInfo, profAttrs: zowe.imperative.IProfAttrs): zowe.imperative.IProfile {
        const profile: zowe.imperative.IProfile = {};
        if (profAttrs != null) {
            const mergedArgs = mProfileInfo.mergeArgsForProfile(profAttrs, { getSecureVals: true });
            for (const arg of mergedArgs.knownArgs) {
                profile[arg.argName] = arg.argValue;
            }
        }
        return profile;
    }

    // create an array that includes registered types from apiRegister.registeredApiTypes()
    // and allExternalTypes
    private getAllProfileTypes(registeredTypes: string[]): string[] {
        const externalTypeArray: string[] = Array.from(this.allExternalTypes);
        const allTypes = registeredTypes.concat(externalTypeArray.filter((exType) => registeredTypes.every((type) => type !== exType)));
        return allTypes;
    }

    private shouldRemoveTokenFromProfile(profile: zowe.imperative.IProfileLoaded, baseProfile: zowe.imperative.IProfileLoaded): boolean {
        return (
            baseProfile?.profile?.host &&
            baseProfile?.profile?.port &&
            profile?.profile?.host &&
            profile?.profile?.port &&
            (baseProfile?.profile.host !== profile?.profile.host || baseProfile?.profile.port !== profile?.profile.port) &&
            profile?.profile.tokenType === zowe.imperative.SessConstants.TOKEN_TYPE_APIML
        );
    }
}<|MERGE_RESOLUTION|>--- conflicted
+++ resolved
@@ -15,12 +15,7 @@
 import { URL } from "url";
 
 import * as zowe from "@zowe/cli";
-<<<<<<< HEAD
 import { IRegisterClient } from "../extend/IRegisterClient";
-import { getSecurityModules } from "../security";
-=======
-import { ZoweExplorerApi } from "./ZoweExplorerApi";
->>>>>>> 48573796
 
 // TODO: find a home for constants
 export const CONTEXT_PREFIX = "_";
