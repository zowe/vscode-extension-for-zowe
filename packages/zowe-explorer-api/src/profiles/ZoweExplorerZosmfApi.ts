/**
 * This program and the accompanying materials are made available under the terms of the
 * Eclipse Public License v2.0 which accompanies this distribution, and is available at
 * https://www.eclipse.org/legal/epl-v20.html
 *
 * SPDX-License-Identifier: EPL-2.0
 *
 * Copyright Contributors to the Zowe Project.
 *
 */

import { Login, Logout } from "@zowe/core-for-zowe-sdk";
import * as imperative from "@zowe/imperative";
import * as zosconsole from "@zowe/zos-console-for-zowe-sdk";
import * as zosfiles from "@zowe/zos-files-for-zowe-sdk";
import * as zosjobs from "@zowe/zos-jobs-for-zowe-sdk";
import * as zostso from "@zowe/zos-tso-for-zowe-sdk";
import * as zosuss from "@zowe/zos-uss-for-zowe-sdk";
import * as zosmf from "@zowe/zosmf-for-zowe-sdk";
import { MainframeInteraction } from "../extend";
import { FileManagement } from "../utils";
import { Types } from "../Types";

/**
 * Implementations of Zowe Explorer API for z/OSMF profiles
 */
export namespace ZoweExplorerZosmf {
    /**
     * An implementation of the Zowe Explorer API Common interface for zOSMF.
     */
    class CommonApi implements MainframeInteraction.ICommon {
        public static getProfileTypeName(): string {
            return zosmf.ZosmfProfile.type;
        }

        private session: imperative.Session;
        public constructor(public profile?: imperative.IProfileLoaded) {}

        public getProfileTypeName(): string {
            return CommonApi.getProfileTypeName();
        }

        public getSessionFromCommandArgument(cmdArgs: imperative.ICommandArguments): imperative.Session {
            const sessCfg = zosmf.ZosmfSession.createSessCfgFromArgs(cmdArgs);
            imperative.ConnectionPropsForSessCfg.resolveSessCfgProps(sessCfg, cmdArgs);
            const sessionToUse = new imperative.Session(sessCfg);
            return sessionToUse;
        }

        public getSession(profile?: imperative.IProfileLoaded): imperative.Session {
            if (!this.session) {
                try {
                    this.session = this._getSession(profile || this.profile);
                } catch (error) {
                    // todo: initialize and use logging
                    imperative.Logger.getAppLogger().error(error as string);
                }
            }
            return this.session;
        }

        private _getSession(serviceProfile: imperative.IProfileLoaded): imperative.Session {
            let cmdArgs: imperative.ICommandArguments = {
                $0: "zowe",
                _: [""],
                host: serviceProfile.profile.host as string,
                port: serviceProfile.profile.port as number,
                protocol: serviceProfile.profile.protocol as string,
                basePath: serviceProfile.profile.basePath as string,
                rejectUnauthorized: serviceProfile.profile.rejectUnauthorized as boolean,
            };
            if (!serviceProfile.profile.tokenValue) {
                cmdArgs = {
                    ...cmdArgs,
                    user: serviceProfile.profile.user as string,
                    password: serviceProfile.profile.password as string,
                };
            } else {
                cmdArgs = {
                    ...cmdArgs,
                    tokenType: serviceProfile.profile.tokenType as string,
                    tokenValue: serviceProfile.profile.tokenValue as string,
                };
            }
            return this.getSessionFromCommandArgument(cmdArgs);
        }

        public async getStatus(validateProfile?: imperative.IProfileLoaded, profileType?: string): Promise<string> {
            // This API call is specific for z/OSMF profiles
            if (profileType === "zosmf") {
                const validateSession = this._getSession(validateProfile);
                const sessionStatus = await zosmf.CheckStatus.getZosmfInfo(validateSession);

                if (sessionStatus) {
                    return "active";
                } else {
                    return "inactive";
                }
            } else {
                return "unverified";
            }
        }

        public getTokenTypeName(): string {
            return imperative.SessConstants.TOKEN_TYPE_APIML;
        }

        public login(session: imperative.Session): Promise<string> {
            return Login.apimlLogin(session);
        }

        public logout(session: imperative.Session): Promise<void> {
            return Logout.apimlLogout(session);
        }
    }

    /**
     * An implementation of the Zowe Explorer USS API interface for zOSMF.
     */
    export class UssApi extends CommonApi implements MainframeInteraction.IUss {
        public fileList(ussFilePath: string): Promise<zosfiles.IZosFilesResponse> {
            return zosfiles.List.fileList(this.getSession(), ussFilePath);
        }

        public isFileTagBinOrAscii(ussFilePath: string): Promise<boolean> {
            return zosfiles.Utilities.isFileTagBinOrAscii(this.getSession(), ussFilePath);
        }

<<<<<<< HEAD
        public getContents(inputFilePath: string, options: zowe.IDownloadSingleOptions): Promise<zowe.IZosFilesResponse> {
            return zowe.Download.ussFile(this.getSession(), inputFilePath, options);
=======
        public getContents(inputFilePath: string, options: zosfiles.IDownloadOptions): Promise<zosfiles.IZosFilesResponse> {
            return zosfiles.Download.ussFile(this.getSession(), inputFilePath, options);
>>>>>>> ceaba7c1
        }

        public copy(outputPath: string, options?: Omit<object, "request">): Promise<Buffer> {
            return zosfiles.Utilities.putUSSPayload(this.getSession(), outputPath, { ...(options ?? {}), request: "copy" });
        }

<<<<<<< HEAD
        public uploadFromBuffer(buffer: Buffer, filePath: string, options?: zowe.IUploadOptions): Promise<string> {
=======
        public uploadFromBuffer(buffer: Buffer, filePath: string, options?: zosfiles.IUploadOptions): Promise<string> {
>>>>>>> ceaba7c1
            // for z/OSMF this is always an empty string, this is because bufferToUssFile in zos-files SDK returns
            // the data string - but, the API returns a 204 No Content when successful, so the response data will always be empty

            // Once bufferToUssFile is updated to use putExpectJSON, we can also get the e-tag from the response headers.
<<<<<<< HEAD
            return zowe.Upload.bufferToUssFile(this.getSession(), filePath, buffer, options);
        }

        public async move(oldPath: string, newPath: string): Promise<void> {
            await zowe.Utilities.putUSSPayload(this.getSession(), newPath, {
                request: "move",
                from: oldPath,
            });
        }

        public putContent(inputFilePath: string, ussFilePath: string, options: zowe.IUploadOptions): Promise<zowe.IZosFilesResponse> {
            return zowe.Upload.fileToUssFile(this.getSession(), inputFilePath, ussFilePath, options);
=======
            return zosfiles.Upload.bufferToUssFile(this.getSession(), filePath, buffer, options);
        }

        public putContent(inputFilePath: string, ussFilePath: string, options: zosfiles.IUploadOptions): Promise<zosfiles.IZosFilesResponse> {
            return zosfiles.Upload.fileToUssFile(this.getSession(), inputFilePath, ussFilePath, options);
>>>>>>> ceaba7c1
        }

        public async updateAttributes(ussPath: string, attributes: Partial<Types.FileAttributes>): Promise<zosfiles.IZosFilesResponse> {
            try {
                if (attributes.tag) {
                    await zosfiles.Utilities.putUSSPayload(this.getSession(), ussPath, {
                        request: "chtag",
                        action: "set",
                        type: "text",
                        codeset: attributes.tag !== null ? attributes.tag.toString() : attributes.tag,
                    });
                }
                if ((attributes.group || attributes.gid) && (attributes.owner || attributes.uid)) {
                    await zosfiles.Utilities.putUSSPayload(this.getSession(), ussPath, {
                        request: "chown",
                        owner: attributes.uid != null ? attributes.uid.toString() : attributes.owner,
                        group: attributes.gid != null ? attributes.gid.toString() : attributes.group,
                        recursive: true,
                    });
                } else if (attributes.owner || attributes.uid) {
                    await zosfiles.Utilities.putUSSPayload(this.getSession(), ussPath, {
                        request: "chown",
                        owner: attributes.uid != null ? attributes.uid.toString() : attributes.owner,
                        recursive: true,
                    });
                }
                if (attributes.perms) {
                    await zosfiles.Utilities.putUSSPayload(this.getSession(), ussPath, {
                        request: "chmod",
                        mode: FileManagement.permStringToOctal(attributes.perms).toString(),
                    });
                }
            } catch (err) {
                const message = err instanceof Error ? err.toString() : "N/A";
                return {
                    success: false,
                    commandResponse: message,
                    errorMessage: message,
                };
            }

            return {
                success: true,
                commandResponse: "The provided attributes were applied.",
            };
        }

        public uploadDirectory(
            inputDirectoryPath: string,
            ussDirectoryPath: string,
            options?: zosfiles.IUploadOptions
        ): Promise<zosfiles.IZosFilesResponse> {
            return zosfiles.Upload.dirToUSSDirRecursive(this.getSession(), inputDirectoryPath, ussDirectoryPath, options);
        }

        public create(ussPath: string, type: string, mode?: string): Promise<zosfiles.IZosFilesResponse> {
            return zosfiles.Create.uss(this.getSession(), ussPath, type, mode);
        }

        public delete(ussPath: string, recursive?: boolean): Promise<zosfiles.IZosFilesResponse> {
            // handle zosmf api issue with file paths
            const fixedName = ussPath.startsWith("/") ? ussPath.substring(1) : ussPath;
            return zosfiles.Delete.ussFile(this.getSession(), fixedName, recursive);
        }

        public async rename(currentUssPath: string, newUssPath: string): Promise<zosfiles.IZosFilesResponse> {
            const result = await zosfiles.Utilities.renameUSSFile(this.getSession(), currentUssPath, newUssPath);
            return {
                success: true,
                commandResponse: null,
                apiResponse: result,
            };
        }

        public async getTag(ussPath: string): Promise<string> {
            const response = await zosfiles.Utilities.putUSSPayload(this.getSession(), ussPath, {
                request: "chtag",
                action: "list",
            });
            return JSON.parse(response.toString()).stdout[0].split(" ")[1] as string;
        }
    }

    /**
     * An implementation of the Zowe Explorer MVS API interface for zOSMF.
     */
    export class MvsApi extends CommonApi implements MainframeInteraction.IMvs {
        public dataSet(filter: string, options?: zosfiles.IListOptions): Promise<zosfiles.IZosFilesResponse> {
            return zosfiles.List.dataSet(this.getSession(), filter, options);
        }

        public allMembers(dataSetName: string, options?: zosfiles.IListOptions): Promise<zosfiles.IZosFilesResponse> {
            return zosfiles.List.allMembers(this.getSession(), dataSetName, options);
        }

<<<<<<< HEAD
        public getContents(dataSetName: string, options?: zowe.IDownloadSingleOptions): Promise<zowe.IZosFilesResponse> {
            return zowe.Download.dataSet(this.getSession(), dataSetName, options);
=======
        public getContents(dataSetName: string, options?: zosfiles.IDownloadOptions): Promise<zosfiles.IZosFilesResponse> {
            return zosfiles.Download.dataSet(this.getSession(), dataSetName, options);
        }

        public uploadFromBuffer(buffer: Buffer, dataSetName: string, options?: zosfiles.IUploadOptions): Promise<zosfiles.IZosFilesResponse> {
            // for z/OSMF this is always an empty string, this is because bufferToDataSet in zos-files SDK returns
            // the data string - but, the API returns a 204 No Content when successful, so the response data will always be empty

            // Once bufferToDataSet is updated to use putExpectJSON, we can also get the e-tag from the response headers.
            return zosfiles.Upload.bufferToDataSet(this.getSession(), buffer, dataSetName, options);
>>>>>>> ceaba7c1
        }

        public putContents(inputFilePath: string, dataSetName: string, options?: zosfiles.IUploadOptions): Promise<zosfiles.IZosFilesResponse> {
            return zosfiles.Upload.pathToDataSet(this.getSession(), inputFilePath, dataSetName, options);
        }

        public uploadFromBuffer(buffer: Buffer, dataSetName: string, options?: zowe.IUploadOptions): Promise<zowe.IZosFilesResponse> {
            // for z/OSMF this is always an empty string, this is because bufferToDataSet in zos-files SDK returns
            // the data string - but, the API returns a 204 No Content when successful, so the response data will always be empty

            // Once bufferToDataSet is updated to use putExpectJSON, we can also get the e-tag from the response headers.
            return zowe.Upload.bufferToDataSet(this.getSession(), buffer, dataSetName, options);
        }

        public createDataSet(
            dataSetType: zosfiles.CreateDataSetTypeEnum,
            dataSetName: string,
            options?: Partial<zosfiles.ICreateDataSetOptions>
        ): Promise<zosfiles.IZosFilesResponse> {
            return zosfiles.Create.dataSet(this.getSession(), dataSetType, dataSetName, options);
        }

        public createDataSetMember(dataSetName: string, options?: zosfiles.IUploadOptions): Promise<zosfiles.IZosFilesResponse> {
            return zosfiles.Upload.bufferToDataSet(this.getSession(), Buffer.from(""), dataSetName, options);
        }

        public allocateLikeDataSet(dataSetName: string, likeDataSetName: string): Promise<zosfiles.IZosFilesResponse> {
            return zosfiles.Create.dataSetLike(this.getSession(), dataSetName, likeDataSetName);
        }

        public copyDataSetMember(
            { dsn: fromDataSetName, member: fromMemberName }: zosfiles.IDataSet,
            { dsn: toDataSetName, member: toMemberName }: zosfiles.IDataSet,
            options?: zosfiles.ICopyDatasetOptions
        ): Promise<zosfiles.IZosFilesResponse> {
            let newOptions: zosfiles.ICopyDatasetOptions;
            if (options) {
                if (options["from-dataset"]) {
                    newOptions = options;
                } else {
                    newOptions = {
                        ...options,
                        ...{ "from-dataset": { dsn: fromDataSetName, member: fromMemberName } },
                    };
                }
            } else {
                // If we decide to match 1:1 the Zowe.Copy.dataSet implementation, we will need to break the interface definition in the ZoweExplorerApi
                newOptions = { "from-dataset": { dsn: fromDataSetName, member: fromMemberName } };
            }
            return zosfiles.Copy.dataSet(this.getSession(), { dsn: toDataSetName, member: toMemberName }, newOptions);
        }

        public renameDataSet(currentDataSetName: string, newDataSetName: string): Promise<zosfiles.IZosFilesResponse> {
            return zosfiles.Rename.dataSet(this.getSession(), currentDataSetName, newDataSetName);
        }

        public renameDataSetMember(dataSetName: string, oldMemberName: string, newMemberName: string): Promise<zosfiles.IZosFilesResponse> {
            return zosfiles.Rename.dataSetMember(this.getSession(), dataSetName, oldMemberName, newMemberName);
        }

        public hMigrateDataSet(dataSetName: string): Promise<zosfiles.IZosFilesResponse> {
            return zosfiles.HMigrate.dataSet(this.getSession(), dataSetName);
        }

        public hRecallDataSet(dataSetName: string): Promise<zosfiles.IZosFilesResponse> {
            return zosfiles.HRecall.dataSet(this.getSession(), dataSetName);
        }

        public deleteDataSet(dataSetName: string, options?: zosfiles.IDeleteDatasetOptions): Promise<zosfiles.IZosFilesResponse> {
            return zosfiles.Delete.dataSet(this.getSession(), dataSetName, options);
        }

        public dataSetsMatchingPattern(filter: string[], options?: zosfiles.IDsmListOptions): Promise<zosfiles.IZosFilesResponse> {
            return zosfiles.List.dataSetsMatchingPattern(this.getSession(), filter, options);
        }
        public copyDataSet(fromDataSetName: string, toDataSetName: string, enq?: string, replace?: boolean): Promise<zosfiles.IZosFilesResponse> {
            return zosfiles.Copy.dataSet(this.getSession(), { dsn: toDataSetName }, { "from-dataset": { dsn: fromDataSetName }, enq, replace });
        }
    }

    /**
     * An implementation of the Zowe Explorer JES API interface for zOSMF.
     */
    export class JesApi extends CommonApi implements MainframeInteraction.IJes {
        public getJobsByParameters(params: zosjobs.IGetJobsParms): Promise<zosjobs.IJob[]> {
            return zosjobs.GetJobs.getJobsByParameters(this.getSession(), params);
        }

        public getJob(jobid: string): Promise<zosjobs.IJob> {
            return zosjobs.GetJobs.getJob(this.getSession(), jobid);
        }

        public getSpoolFiles(jobname: string, jobid: string): Promise<zosjobs.IJobFile[]> {
            return zosjobs.GetJobs.getSpoolFiles(this.getSession(), jobname, jobid);
        }

        public downloadSpoolContent(parms: zosjobs.IDownloadAllSpoolContentParms): Promise<void> {
            return zosjobs.DownloadJobs.downloadAllSpoolContentCommon(this.getSession(), parms);
        }

        public downloadSingleSpool(parms: zosjobs.IDownloadSpoolContentParms): Promise<void> {
            return zosjobs.DownloadJobs.downloadSpoolContentCommon(this.getSession(), parms);
        }

        public getSpoolContentById(jobname: string, jobid: string, spoolId: number): Promise<string> {
            return zosjobs.GetJobs.getSpoolContentById(this.getSession(), jobname, jobid, spoolId);
        }

        public getJclForJob(job: zosjobs.IJob): Promise<string> {
            return zosjobs.GetJobs.getJclForJob(this.getSession(), job);
        }

        public submitJcl(jcl: string, internalReaderRecfm?: string, internalReaderLrecl?: string): Promise<zosjobs.IJob> {
            return zosjobs.SubmitJobs.submitJcl(this.getSession(), jcl, internalReaderRecfm, internalReaderLrecl);
        }

        public submitJob(jobDataSet: string): Promise<zosjobs.IJob> {
            return zosjobs.SubmitJobs.submitJob(this.getSession(), jobDataSet);
        }

        public async deleteJob(jobname: string, jobid: string): Promise<void> {
            await zosjobs.DeleteJobs.deleteJob(this.getSession(), jobname, jobid);
        }

        public deleteJobWithInfo(jobname: string, jobid: string): Promise<undefined | zosjobs.IJobFeedback> {
            return zosjobs.DeleteJobs.deleteJob(this.getSession(), jobname, jobid);
        }

        public async cancelJob(job: zosjobs.IJob): Promise<boolean> {
            const session = this.getSession();
            // use 1.0 so that all JES subsystems are supported out-of-the-box
            const jobResult = await zosjobs.CancelJobs.cancelJobForJob(session, job, "2.0");
            return jobResult.status === "0";
        }
    }

    /**
     * An implementation of the Zowe Explorer Command API interface for zOSMF.
     */
    export class CommandApi extends CommonApi implements MainframeInteraction.ICommand {
        public issueTsoCommandWithParms(command: string, parms: zostso.IStartTsoParms): Promise<zostso.IIssueResponse> {
            return zostso.IssueTso.issueTsoCommand(this.getSession(), parms.account, command, parms);
        }

        public issueMvsCommand(command: string): Promise<zosconsole.IConsoleResponse> {
            return zosconsole.IssueCommand.issueSimple(this.getSession(), command);
        }

        public async issueUnixCommand(sshSession: zosuss.SshSession, command: string, cwd: string, flag: boolean): Promise<string> {
            let stdout = "";
            if (flag) {
                await zosuss.Shell.executeSshCwd(sshSession, command, '"' + cwd + '"', (data: string) => {
                    stdout += data;
                });
            } else {
                await zosuss.Shell.executeSsh(sshSession, command, (data: string) => {
                    stdout += data;
                });
            }
            return stdout;
        }

        public sshProfileRequired?(): boolean {
            return true;
        }
    }
}<|MERGE_RESOLUTION|>--- conflicted
+++ resolved
@@ -126,30 +126,12 @@
             return zosfiles.Utilities.isFileTagBinOrAscii(this.getSession(), ussFilePath);
         }
 
-<<<<<<< HEAD
-        public getContents(inputFilePath: string, options: zowe.IDownloadSingleOptions): Promise<zowe.IZosFilesResponse> {
-            return zowe.Download.ussFile(this.getSession(), inputFilePath, options);
-=======
-        public getContents(inputFilePath: string, options: zosfiles.IDownloadOptions): Promise<zosfiles.IZosFilesResponse> {
+        public getContents(inputFilePath: string, options: zosfiles.IDownloadSingleOptions): Promise<zosfiles.IZosFilesResponse> {
             return zosfiles.Download.ussFile(this.getSession(), inputFilePath, options);
->>>>>>> ceaba7c1
         }
 
         public copy(outputPath: string, options?: Omit<object, "request">): Promise<Buffer> {
             return zosfiles.Utilities.putUSSPayload(this.getSession(), outputPath, { ...(options ?? {}), request: "copy" });
-        }
-
-<<<<<<< HEAD
-        public uploadFromBuffer(buffer: Buffer, filePath: string, options?: zowe.IUploadOptions): Promise<string> {
-=======
-        public uploadFromBuffer(buffer: Buffer, filePath: string, options?: zosfiles.IUploadOptions): Promise<string> {
->>>>>>> ceaba7c1
-            // for z/OSMF this is always an empty string, this is because bufferToUssFile in zos-files SDK returns
-            // the data string - but, the API returns a 204 No Content when successful, so the response data will always be empty
-
-            // Once bufferToUssFile is updated to use putExpectJSON, we can also get the e-tag from the response headers.
-<<<<<<< HEAD
-            return zowe.Upload.bufferToUssFile(this.getSession(), filePath, buffer, options);
         }
 
         public async move(oldPath: string, newPath: string): Promise<void> {
@@ -159,15 +141,16 @@
             });
         }
 
-        public putContent(inputFilePath: string, ussFilePath: string, options: zowe.IUploadOptions): Promise<zowe.IZosFilesResponse> {
-            return zowe.Upload.fileToUssFile(this.getSession(), inputFilePath, ussFilePath, options);
-=======
+        public uploadFromBuffer(buffer: Buffer, filePath: string, options?: zosfiles.IUploadOptions): Promise<string> {
+            // for z/OSMF this is always an empty string, this is because bufferToUssFile in zos-files SDK returns
+            // the data string - but, the API returns a 204 No Content when successful, so the response data will always be empty
+
+            // Once bufferToUssFile is updated to use putExpectJSON, we can also get the e-tag from the response headers.
             return zosfiles.Upload.bufferToUssFile(this.getSession(), filePath, buffer, options);
         }
 
         public putContent(inputFilePath: string, ussFilePath: string, options: zosfiles.IUploadOptions): Promise<zosfiles.IZosFilesResponse> {
             return zosfiles.Upload.fileToUssFile(this.getSession(), inputFilePath, ussFilePath, options);
->>>>>>> ceaba7c1
         }
 
         public async updateAttributes(ussPath: string, attributes: Partial<Types.FileAttributes>): Promise<zosfiles.IZosFilesResponse> {
@@ -263,11 +246,7 @@
             return zosfiles.List.allMembers(this.getSession(), dataSetName, options);
         }
 
-<<<<<<< HEAD
-        public getContents(dataSetName: string, options?: zowe.IDownloadSingleOptions): Promise<zowe.IZosFilesResponse> {
-            return zowe.Download.dataSet(this.getSession(), dataSetName, options);
-=======
-        public getContents(dataSetName: string, options?: zosfiles.IDownloadOptions): Promise<zosfiles.IZosFilesResponse> {
+        public getContents(dataSetName: string, options?: zosfiles.IDownloadSingleOptions): Promise<zosfiles.IZosFilesResponse> {
             return zosfiles.Download.dataSet(this.getSession(), dataSetName, options);
         }
 
@@ -277,19 +256,10 @@
 
             // Once bufferToDataSet is updated to use putExpectJSON, we can also get the e-tag from the response headers.
             return zosfiles.Upload.bufferToDataSet(this.getSession(), buffer, dataSetName, options);
->>>>>>> ceaba7c1
         }
 
         public putContents(inputFilePath: string, dataSetName: string, options?: zosfiles.IUploadOptions): Promise<zosfiles.IZosFilesResponse> {
             return zosfiles.Upload.pathToDataSet(this.getSession(), inputFilePath, dataSetName, options);
-        }
-
-        public uploadFromBuffer(buffer: Buffer, dataSetName: string, options?: zowe.IUploadOptions): Promise<zowe.IZosFilesResponse> {
-            // for z/OSMF this is always an empty string, this is because bufferToDataSet in zos-files SDK returns
-            // the data string - but, the API returns a 204 No Content when successful, so the response data will always be empty
-
-            // Once bufferToDataSet is updated to use putExpectJSON, we can also get the e-tag from the response headers.
-            return zowe.Upload.bufferToDataSet(this.getSession(), buffer, dataSetName, options);
         }
 
         public createDataSet(
