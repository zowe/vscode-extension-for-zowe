--- conflicted
+++ resolved
@@ -118,44 +118,32 @@
             return zowe.Utilities.isFileTagBinOrAscii(this.getSession(), ussFilePath);
         }
 
-<<<<<<< HEAD
-    public async getContents(inputFilePath: string, options: zowe.IDownloadSingleOptions): Promise<zowe.IZosFilesResponse> {
-        return zowe.Download.ussFile(this.getSession(), inputFilePath, options);
-    }
-=======
-        public getContents(inputFilePath: string, options: zowe.IDownloadOptions): Promise<zowe.IZosFilesResponse> {
+        public getContents(inputFilePath: string, options: zowe.IDownloadSingleOptions): Promise<zowe.IZosFilesResponse> {
             return zowe.Download.ussFile(this.getSession(), inputFilePath, options);
         }
->>>>>>> 4ae81252
 
         public copy(outputPath: string, options?: Omit<object, "request">): Promise<Buffer> {
             return zowe.Utilities.putUSSPayload(this.getSession(), outputPath, { ...(options ?? {}), request: "copy" });
         }
 
-<<<<<<< HEAD
-    public uploadFromBuffer(buffer: Buffer, filePath: string, options?: zowe.IUploadOptions): Promise<string> {
-        // for z/OSMF this is always an empty string, this is because bufferToUssFile in zos-files SDK returns
-        // the data string - but, the API returns a 204 No Content when successful, so the response data will always be empty
-
-        // Once bufferToUssFile is updated to use putExpectJSON, we can also get the e-tag from the response headers.
-        return zowe.Upload.bufferToUssFile(this.getSession(), filePath, buffer, options);
-    }
-
-    public async move(oldPath: string, newPath: string): Promise<void> {
-        await zowe.Utilities.putUSSPayload(this.getSession(), newPath, {
-            request: "move",
-            from: oldPath,
-        });
-    }
-
-    public putContent(inputFilePath: string, ussFilePath: string, options: zowe.IUploadOptions): Promise<zowe.IZosFilesResponse> {
-        return zowe.Upload.fileToUssFile(this.getSession(), inputFilePath, ussFilePath, options);
-    }
-=======
+        public uploadFromBuffer(buffer: Buffer, filePath: string, options?: zowe.IUploadOptions): Promise<string> {
+            // for z/OSMF this is always an empty string, this is because bufferToUssFile in zos-files SDK returns
+            // the data string - but, the API returns a 204 No Content when successful, so the response data will always be empty
+
+            // Once bufferToUssFile is updated to use putExpectJSON, we can also get the e-tag from the response headers.
+            return zowe.Upload.bufferToUssFile(this.getSession(), filePath, buffer, options);
+        }
+
+        public async move(oldPath: string, newPath: string): Promise<void> {
+            await zowe.Utilities.putUSSPayload(this.getSession(), newPath, {
+                request: "move",
+                from: oldPath,
+            });
+        }
+
         public putContent(inputFilePath: string, ussFilePath: string, options: zowe.IUploadOptions): Promise<zowe.IZosFilesResponse> {
             return zowe.Upload.fileToUssFile(this.getSession(), inputFilePath, ussFilePath, options);
         }
->>>>>>> 4ae81252
 
         public async updateAttributes(ussPath: string, attributes: Partial<Types.FileAttributes>): Promise<zowe.IZosFilesResponse> {
             try {
@@ -246,37 +234,22 @@
             return zowe.List.allMembers(this.getSession(), dataSetName, options);
         }
 
-<<<<<<< HEAD
-    public getContents(dataSetName: string, options?: zowe.IDownloadSingleOptions): Promise<zowe.IZosFilesResponse> {
-        return zowe.Download.dataSet(this.getSession(), dataSetName, options);
-    }
-=======
-        public getContents(dataSetName: string, options?: zowe.IDownloadOptions): Promise<zowe.IZosFilesResponse> {
+        public getContents(dataSetName: string, options?: zowe.IDownloadSingleOptions): Promise<zowe.IZosFilesResponse> {
             return zowe.Download.dataSet(this.getSession(), dataSetName, options);
         }
->>>>>>> 4ae81252
 
         public putContents(inputFilePath: string, dataSetName: string, options?: zowe.IUploadOptions): Promise<zowe.IZosFilesResponse> {
             return zowe.Upload.pathToDataSet(this.getSession(), inputFilePath, dataSetName, options);
         }
 
-<<<<<<< HEAD
-    public uploadFromBuffer(buffer: Buffer, dataSetName: string, options?: zowe.IUploadOptions): Promise<zowe.IZosFilesResponse> {
-        // for z/OSMF this is always an empty string, this is because bufferToDataSet in zos-files SDK returns
-        // the data string - but, the API returns a 204 No Content when successful, so the response data will always be empty
-
-        // Once bufferToDataSet is updated to use putExpectJSON, we can also get the e-tag from the response headers.
-        return zowe.Upload.bufferToDataSet(this.getSession(), buffer, dataSetName, options);
-    }
-
-    public createDataSet(
-        dataSetType: zowe.CreateDataSetTypeEnum,
-        dataSetName: string,
-        options?: Partial<zowe.ICreateDataSetOptions>
-    ): Promise<zowe.IZosFilesResponse> {
-        return zowe.Create.dataSet(this.getSession(), dataSetType, dataSetName, options);
-    }
-=======
+        public uploadFromBuffer(buffer: Buffer, dataSetName: string, options?: zowe.IUploadOptions): Promise<zowe.IZosFilesResponse> {
+            // for z/OSMF this is always an empty string, this is because bufferToDataSet in zos-files SDK returns
+            // the data string - but, the API returns a 204 No Content when successful, so the response data will always be empty
+
+            // Once bufferToDataSet is updated to use putExpectJSON, we can also get the e-tag from the response headers.
+            return zowe.Upload.bufferToDataSet(this.getSession(), buffer, dataSetName, options);
+        }
+
         public createDataSet(
             dataSetType: zowe.CreateDataSetTypeEnum,
             dataSetName: string,
@@ -284,7 +257,6 @@
         ): Promise<zowe.IZosFilesResponse> {
             return zowe.Create.dataSet(this.getSession(), dataSetType, dataSetName, options);
         }
->>>>>>> 4ae81252
 
         public createDataSetMember(dataSetName: string, options?: zowe.IUploadOptions): Promise<zowe.IZosFilesResponse> {
             return zowe.Upload.bufferToDataSet(this.getSession(), Buffer.from(""), dataSetName, options);
