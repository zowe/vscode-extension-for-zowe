--- conflicted
+++ resolved
@@ -54,7 +54,6 @@
         void Gui.showMessage(message, { severity: severity, logger: logger });
     }
 
-<<<<<<< HEAD
     /**
      * Opens an input box dialog within VS Code, given an options object
      * @param inputBoxOptions The options for this input box
@@ -63,15 +62,6 @@
      */
     public static async inputBox(inputBoxOptions: vscode.InputBoxOptions): Promise<string> {
         return await Gui.showInputBox(inputBoxOptions);
-=======
-        if (severity < MessageSeverityEnum.WARN) {
-            void vscode.window.showInformationMessage(errorMessage);
-        } else if (severity === MessageSeverityEnum.WARN) {
-            void vscode.window.showWarningMessage(errorMessage);
-        } else {
-            void vscode.window.showErrorMessage(errorMessage);
-        }
->>>>>>> 3e95c210
     }
 
     /**
@@ -147,18 +137,6 @@
         return undefined;
     }
 
-<<<<<<< HEAD
-=======
-    public static inputBox(inputBoxOptions: vscode.InputBoxOptions): Thenable<string> {
-        if (!inputBoxOptions.validateInput) {
-            // adding this for the theia breaking changes with input boxes
-            // eslint-disable-next-line @typescript-eslint/explicit-function-return-type
-            inputBoxOptions.validateInput = (value) => null;
-        }
-        return vscode.window.showInputBox(inputBoxOptions);
-    }
-
->>>>>>> 3e95c210
     private static async saveCredentials(profile: imperative.IProfileLoaded): Promise<boolean> {
         let save = false;
         const saveButton = "Save Credentials";
