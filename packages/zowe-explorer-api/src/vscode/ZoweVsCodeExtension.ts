/**
 * This program and the accompanying materials are made available under the terms of the
 * Eclipse Public License v2.0 which accompanies this distribution, and is available at
 * https://www.eclipse.org/legal/epl-v20.html
 *
 * SPDX-License-Identifier: EPL-2.0
 *
 * Copyright Contributors to the Zowe Project.
 *
 */

import * as semver from "semver";
import * as vscode from "vscode";
<<<<<<< HEAD
import { ProfilesCache } from "../profiles";
import { imperative } from "@zowe/cli";
import { IPromptCredentialsOptions, IPromptUserPassOptions } from "./doc/IPromptCredentials";
import { Gui } from "../globals/Gui";
import { MessageSeverity, IZoweLogger } from "../logger";
import { IApiRegisterClient } from "../extend";
=======
import { ProfilesCache, ZoweExplorerApi } from "../profiles";
import { Login, Logout, imperative } from "@zowe/cli";
import { IPromptCredentialsOptions, IPromptUserPassOptions } from "./doc/IPromptCredentials";
import { Gui } from "../globals/Gui";
import { MessageSeverity, IZoweLogger } from "../logger";
import { IZoweNodeType } from "../tree/IZoweTreeNode";
>>>>>>> 20d62317

/**
 * Collection of utility functions for writing Zowe Explorer VS Code extensions.
 */
export class ZoweVsCodeExtension {
    private static get profilesCache(): ProfilesCache {
        return new ProfilesCache(imperative.Logger.getAppLogger(), vscode.workspace.workspaceFolders?.[0]?.uri.fsPath);
    }

    /**
     * Get custom logging path if one is defined in VS Code settings.
     */
    public static get customLoggingPath(): string | undefined {
        return vscode.workspace.getConfiguration("zowe").get("files.logsFolder.path") || undefined;
    }

    /**
     * @param {string} [requiredVersion] Optional semver string specifying the minimal required version
     *           of Zowe Explorer that needs to be installed for the API to be usable to the client.
     * @returns an initialized instance `IApiRegisterClient` that extenders can use
     *          to access the Zowe Explorer APIs or `undefined`. Also `undefined` if requiredVersion
     *          is larger than the version of Zowe Explorer found.
     */
    public static getZoweExplorerApi(requiredVersion?: string): IApiRegisterClient {
        const zoweExplorerApi = vscode.extensions.getExtension("Zowe.vscode-extension-for-zowe");
        if (zoweExplorerApi?.exports) {
            const zoweExplorerVersion = (zoweExplorerApi.packageJSON as Record<string, unknown>).version as string;
            if (requiredVersion && semver.valid(requiredVersion) && zoweExplorerVersion && !semver.gte(zoweExplorerVersion, requiredVersion)) {
                return undefined;
            }
            return zoweExplorerApi.exports as IApiRegisterClient;
        }
        return undefined;
    }

    /**
     * Show a message within VS Code dialog, and log it to an Imperative logger
     * @param message The message to display
     * @param severity The level of severity for the message (see `MessageSeverity`)
     * @param logger The IZoweLogger object for logging the message
     *
     * @deprecated Please use `Gui.showMessage` instead
     */
    public static showVsCodeMessage(message: string, severity: MessageSeverity, logger: IZoweLogger): void {
        void Gui.showMessage(message, { severity: severity, logger: logger });
    }

    /**
     * Opens an input box dialog within VS Code, given an options object
     * @param inputBoxOptions The options for this input box
     *
     * @deprecated Use `Gui.showInputBox` instead
     */
    public static inputBox(inputBoxOptions: vscode.InputBoxOptions): Promise<string> {
        return Promise.resolve(Gui.showInputBox(inputBoxOptions));
    }

    /**
     * Helper function to standardize the way we ask the user for credentials
     * @param options Set of options to use when prompting for credentials
     * @returns Instance of imperative.IProfileLoaded containing information about the updated profile
     * @deprecated
     */
    public static async promptCredentials(options: IPromptCredentialsOptions): Promise<imperative.IProfileLoaded> {
        const profilesCache = ZoweVsCodeExtension.profilesCache;
        const loadProfile = options.sessionName ? await profilesCache.getLoadedProfConfig(options.sessionName.trim()) : options.profile;
        if (loadProfile == null) {
            return undefined;
        }
        const loadSession = loadProfile.profile as imperative.ISession;

        const creds = await ZoweVsCodeExtension.promptUserPass({ session: loadSession, ...options });

        if (creds && creds.length > 0) {
            loadProfile.profile.user = loadSession.user = creds[0];
            loadProfile.profile.password = loadSession.password = creds[1];

            const upd = { profileName: loadProfile?.name, profileType: loadProfile.type };
            await (await profilesCache.getProfileInfo()).updateProperty({ ...upd, property: "user", value: creds[0], setSecure: options.secure });
            await (await profilesCache.getProfileInfo()).updateProperty({ ...upd, property: "password", value: creds[1], setSecure: options.secure });

            return loadProfile;
        }
        return undefined;
    }

    /**
     * Helper function to standardize the way we ask the user for credentials that updates ProfilesCache
     * @param options Set of options to use when prompting for credentials
     * @returns Instance of imperative.IProfileLoaded containing information about the updated profile
     */
<<<<<<< HEAD
    public static async updateCredentials(options: IPromptCredentialsOptions, apiRegister: IApiRegisterClient): Promise<imperative.IProfileLoaded> {
        const cache = this.profilesCache;
=======
    public static async updateCredentials(
        options: IPromptCredentialsOptions,
        apiRegister: ZoweExplorerApi.IApiRegisterClient
    ): Promise<imperative.IProfileLoaded> {
        const cache = ZoweVsCodeExtension.profilesCache;
>>>>>>> 20d62317
        const profInfo = await cache.getProfileInfo();
        const setSecure = options.secure ?? profInfo.isSecured();

        if (options.profile == null && options.sessionName == null) {
            return undefined;
        }

        const loadProfile = options.sessionName ? await cache.getLoadedProfConfig(options.sessionName) : options.profile;
        const loadSession = loadProfile?.profile as imperative.ISession;

        if (loadProfile == null || loadSession == null) {
            return undefined;
        }
        const creds = await ZoweVsCodeExtension.promptUserPass({ session: loadSession, ...options });

        if (creds && creds.length > 0) {
            loadProfile.profile.user = loadSession.user = creds[0];
            loadProfile.profile.password = loadSession.password = creds[1];

            let shouldSave = true;
            if (!setSecure) {
                shouldSave = await ZoweVsCodeExtension.saveCredentials(loadProfile);
            }

            if (shouldSave) {
                // write changes to the file, autoStore value determines if written to file
                const upd = { profileName: loadProfile.name, profileType: loadProfile.type };
                await profInfo.updateProperty({ ...upd, property: "user", value: creds[0], setSecure });
                await profInfo.updateProperty({ ...upd, property: "password", value: creds[1], setSecure });
            }
            await cache.refresh(apiRegister);

            return loadProfile;
        }
        return undefined;
    }

    /**
     * Trigger a login operation with the merged contents between the service profile and the base profile.
     *  If the connection details (host:port) do not match (service vs base), the token will be stored in the service profile.
     *  If there is no API registered for the profile type, this method defaults the login behavior to that of the APIML.
     * @param serviceProfile Profile to be used for login pursposes (either the name of the IProfileLoaded instance)
     * @param loginTokenType The tokenType value for compatibility purposes
     * @param node The node for compatibility purposes
     * @param zeRegister The ZoweExplorerApiRegister instance for compatibility purposes
     * @param zeProfiles The Zowe Explorer "Profiles.ts" instance for compatibility purposes
     */
    public static async loginWithBaseProfile(
        serviceProfile: string | imperative.IProfileLoaded,
        loginTokenType?: string,
        node?: IZoweNodeType,
        zeRegister?: ZoweExplorerApi.IApiRegisterClient, // ZoweExplorerApiRegister
        zeProfiles?: ProfilesCache // Profiles extends ProfilesCache
    ): Promise<boolean> {
        const cache: ProfilesCache = zeProfiles ?? ZoweVsCodeExtension.profilesCache;
        const baseProfile = await cache.fetchBaseProfile();
        if (baseProfile == null) {
            return false;
        }
        if (typeof serviceProfile === "string") {
            serviceProfile = await ZoweVsCodeExtension.getServiceProfileForAuthPurposes(cache, serviceProfile);
        }
        const tokenType = loginTokenType ?? serviceProfile.profile.tokenType ?? imperative.SessConstants.TOKEN_TYPE_APIML;
        const updSession = new imperative.Session({
            hostname: serviceProfile.profile.host,
            port: serviceProfile.profile.port,
            user: "Username",
            password: "Password",
            rejectUnauthorized: serviceProfile.profile.rejectUnauthorized,
            tokenType,
            type: imperative.SessConstants.AUTH_TYPE_TOKEN,
        });
        delete updSession.ISession.user;
        delete updSession.ISession.password;
        const creds = await ZoweVsCodeExtension.promptUserPass({ session: updSession.ISession, rePrompt: true });
        if (!creds) {
            return false;
        }
        updSession.ISession.base64EncodedAuth = imperative.AbstractSession.getBase64Auth(creds[0], creds[1]);

        const loginToken = await (zeRegister?.getCommonApi(serviceProfile).login ?? Login.apimlLogin)(updSession);
        const updBaseProfile: imperative.IProfile = {
            tokenType,
            tokenValue: loginToken,
        };

        // A simplified version of the ProfilesCache.shouldRemoveTokenFromProfile `private` method
        const connOk =
            // First check whether or not the base profile already does not have a token
            baseProfile.profile.tokenType == null || // If base profile does not have a token, we assume it's OK to store the token value there
            // The above will ensure that Zowe Explorer behaves the same way as the Zowe CLI in regards to using the base profile for token auth.

            // If base profile already has a token type stored, then we check whether or not the connection details are the same
            (serviceProfile.profile.host === baseProfile.profile.host && serviceProfile.profile.port === baseProfile.profile.port);
        // If the connection details do not match, then we MUST forcefully store the token in the service profile
        let profileToUpdate: imperative.IProfileLoaded;
        if (connOk) {
            profileToUpdate = baseProfile;
        } else {
            profileToUpdate = serviceProfile;
        }

        await cache.updateBaseProfileFileLogin(profileToUpdate, updBaseProfile, !connOk);
        const baseIndex = cache.allProfiles.findIndex((profile) => profile.name === profileToUpdate.name);
        cache.allProfiles[baseIndex] = { ...profileToUpdate, profile: { ...profileToUpdate.profile, ...updBaseProfile } };

        if (node) {
            node.setProfileToChoice({
                ...node.getProfile(),
                profile: { ...node.getProfile().profile, ...updBaseProfile },
            });
        }
        return true;
    }

    /**
     * Trigger a logout operation with the merged contents between the service profile and the base profile.
     *  If the connection details (host:port) do not match (service vs base), the token will be removed from the service profile.
     *  If there is no API registered for the profile type, this method defaults the logout behavior to that of the APIML.
     * @param serviceProfile Profile to be used for logout pursposes (either the name of the IProfileLoaded instance)
     * @param zeRegister The ZoweExplorerApiRegister instance for compatibility purposes
     * @param zeProfiles The Zowe Explorer "Profiles.ts" instance for compatibility purposes
     */
    public static async logoutWithBaseProfile(
        serviceProfile: string | imperative.IProfileLoaded,
        zeRegister?: ZoweExplorerApi.IApiRegisterClient, // ZoweExplorerApiRegister
        zeProfiles?: ProfilesCache // Profiles extends ProfilesCache
    ): Promise<void> {
        const cache: ProfilesCache = zeProfiles ?? ZoweVsCodeExtension.profilesCache;
        const baseProfile = await cache.fetchBaseProfile();
        if (baseProfile) {
            if (typeof serviceProfile === "string") {
                serviceProfile = await ZoweVsCodeExtension.getServiceProfileForAuthPurposes(cache, serviceProfile);
            }
            const tokenType =
                zeRegister?.getCommonApi(serviceProfile).getTokenTypeName() ??
                serviceProfile.profile.tokenType ??
                imperative.SessConstants.TOKEN_TYPE_APIML;
            const updSession = new imperative.Session({
                hostname: serviceProfile.profile.host,
                port: serviceProfile.profile.port,
                rejectUnauthorized: serviceProfile.profile.rejectUnauthorized,
                tokenType: tokenType,
                tokenValue: serviceProfile.profile.tokenValue ?? baseProfile.profile.tokenValue,
                type: imperative.SessConstants.AUTH_TYPE_TOKEN,
            });
            await (zeRegister?.getCommonApi(serviceProfile).logout ?? Logout.apimlLogout)(updSession);

            const connOk = serviceProfile.profile.host === baseProfile.profile.host && serviceProfile.profile.port === baseProfile.profile.port;
            if (connOk) {
                await cache.updateBaseProfileFileLogout(baseProfile);
            } else {
                await cache.updateBaseProfileFileLogout(serviceProfile);
            }
        }
    }

    /**
     * This method is intended to be used for authentication (login, logout) purposes
     *
     * Note: this method calls the `getProfileInfo()` which creates a new instance of the ProfileInfo APIs
     *          Be aware that any non-saved updates will not be considered here.
     * @param cache Instance of ProfilesCache already initialized
     * @param profile Name of the profile to load the IProfileLoaded
     * @returns The IProfileLoaded with tokenType and tokenValue
     */
    private static async getServiceProfileForAuthPurposes(cache: ProfilesCache, profile: string): Promise<imperative.IProfileLoaded> {
        const profInfo = await cache.getProfileInfo();
        const profAttrs = profInfo.getAllProfiles().find((prof) => prof.profName === profile);
        if (profAttrs?.profType != null) {
            cache.registerCustomProfilesType(profAttrs.profType);
        }
        await cache.refresh(ZoweVsCodeExtension.getZoweExplorerApi());
        const retP = cache.loadNamedProfile(profile);
        const _props = profInfo.mergeArgsForProfile(profAttrs, { getSecureVals: true }).knownArgs;
        retP.profile.tokenType = retP.profile.tokenType ?? _props.find((p) => p.argName === "tokenType")?.argValue;
        retP.profile.tokenValue = retP.profile.tokenValue ?? _props.find((p) => p.argName === "tokenValue")?.argValue;
        return retP;
    }

    private static async saveCredentials(profile: imperative.IProfileLoaded): Promise<boolean> {
        let save = false;
        const saveButton = "Save Credentials";
        const message = [
            `Save entered credentials in plain text for future use with profile ${profile.name}?`,
            "Saving credentials will update the local information file.",
        ].join("\n");
        await Gui.showMessage(message, { items: [saveButton], vsCodeOpts: { modal: true } }).then((selection) => {
            if (selection) {
                save = true;
            }
        });
        return save;
    }

    private static async promptUserPass(options: IPromptUserPassOptions): Promise<string[] | undefined> {
        let newUser = options.session.user;
        if (!newUser || options.rePrompt) {
            newUser = await Gui.showInputBox({
                placeHolder: "User Name",
                prompt: "Enter the user name for the connection. Leave blank to not store.",
                ignoreFocusOut: true,
                value: newUser,
                ...(options.userInputBoxOptions ?? {}),
            });
            options.session.user = newUser;
        }
        if (!newUser || (options.rePrompt && newUser === "")) {
            return undefined;
        }

        let newPass = options.session.password;
        if (!newPass || options.rePrompt) {
            newPass = await Gui.showInputBox({
                placeHolder: "Password",
                prompt: "Enter the password for the connection. Leave blank to not store.",
                password: true,
                ignoreFocusOut: true,
                value: newPass,
                ...(options.passwordInputBoxOptions ?? {}),
            });
            options.session.password = newPass;
        }
        if (!newPass || (options.rePrompt && newPass === "")) {
            return undefined;
        }

        return [newUser.trim(), newPass.trim()];
    }
}<|MERGE_RESOLUTION|>--- conflicted
+++ resolved
@@ -11,21 +11,12 @@
 
 import * as semver from "semver";
 import * as vscode from "vscode";
-<<<<<<< HEAD
 import { ProfilesCache } from "../profiles";
-import { imperative } from "@zowe/cli";
+import { Login, Logout, imperative } from "@zowe/cli";
 import { IPromptCredentialsOptions, IPromptUserPassOptions } from "./doc/IPromptCredentials";
 import { Gui } from "../globals/Gui";
 import { MessageSeverity, IZoweLogger } from "../logger";
 import { IApiRegisterClient } from "../extend";
-=======
-import { ProfilesCache, ZoweExplorerApi } from "../profiles";
-import { Login, Logout, imperative } from "@zowe/cli";
-import { IPromptCredentialsOptions, IPromptUserPassOptions } from "./doc/IPromptCredentials";
-import { Gui } from "../globals/Gui";
-import { MessageSeverity, IZoweLogger } from "../logger";
-import { IZoweNodeType } from "../tree/IZoweTreeNode";
->>>>>>> 20d62317
 
 /**
  * Collection of utility functions for writing Zowe Explorer VS Code extensions.
@@ -117,16 +108,8 @@
      * @param options Set of options to use when prompting for credentials
      * @returns Instance of imperative.IProfileLoaded containing information about the updated profile
      */
-<<<<<<< HEAD
     public static async updateCredentials(options: IPromptCredentialsOptions, apiRegister: IApiRegisterClient): Promise<imperative.IProfileLoaded> {
         const cache = this.profilesCache;
-=======
-    public static async updateCredentials(
-        options: IPromptCredentialsOptions,
-        apiRegister: ZoweExplorerApi.IApiRegisterClient
-    ): Promise<imperative.IProfileLoaded> {
-        const cache = ZoweVsCodeExtension.profilesCache;
->>>>>>> 20d62317
         const profInfo = await cache.getProfileInfo();
         const setSecure = options.secure ?? profInfo.isSecured();
 
