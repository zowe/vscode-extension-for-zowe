--- conflicted
+++ resolved
@@ -9,16 +9,9 @@
  *
  */
 
-<<<<<<< HEAD
-import { imperative } from "@zowe/cli";
+import { ProfileInfo } from "@zowe/imperative";
 import { realpathSync } from "fs";
-import { platform, homedir } from "os";
-import { join } from "path";
-=======
-import { getZoweDir } from "@zowe/core-for-zowe-sdk";
-import * as fs from "fs";
-import * as os from "os";
->>>>>>> c87f9588
+import { platform } from "os";
 import { Constants } from "../globals";
 
 export class FileManagement {
@@ -41,11 +34,7 @@
     }
 
     public static getZoweDir(): string {
-<<<<<<< HEAD
-        return imperative.ProfileInfo.getZoweDir();
-=======
-        return getZoweDir();
->>>>>>> c87f9588
+        return ProfileInfo.getZoweDir();
     }
 
     public static getFullPath(anyPath: string): string {
