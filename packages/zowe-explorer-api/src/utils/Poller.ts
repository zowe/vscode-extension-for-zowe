--- conflicted
+++ resolved
@@ -9,25 +9,7 @@
  *
  */
 
-<<<<<<< HEAD
-import { FileDecoration } from "vscode";
-
-export type PollRequest = {
-    msInterval: number;
-    dispose?: boolean;
-
-    decoration?: FileDecoration;
-
-    reject?<T = never>(reason?: any): Promise<T>;
-    resolve?: (uniqueId: string, data: any) => any;
-    request: () => Promise<unknown>;
-
-    // Indexable for storing custom items
-    [key: string]: any;
-};
-=======
 import { Types } from "../Types";
->>>>>>> 4ae81252
 
 export class Poller {
     public static pollRequests: { [key: string]: Types.PollRequest } = {};
