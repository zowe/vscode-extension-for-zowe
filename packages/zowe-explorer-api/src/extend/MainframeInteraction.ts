/**
 * This program and the accompanying materials are made available under the terms of the
 * Eclipse Public License v2.0 which accompanies this distribution, and is available at
 * https://www.eclipse.org/legal/epl-v20.html
 *
 * SPDX-License-Identifier: EPL-2.0
 *
 * Copyright Contributors to the Zowe Project.
 *
 */

import * as imperative from "@zowe/imperative";
import * as zosconsole from "@zowe/zos-console-for-zowe-sdk";
import * as zosfiles from "@zowe/zos-files-for-zowe-sdk";
import * as zosjobs from "@zowe/zos-jobs-for-zowe-sdk";
import * as zostso from "@zowe/zos-tso-for-zowe-sdk";
import * as zosuss from "@zowe/zos-uss-for-zowe-sdk";
import { Types } from "../Types";

export namespace MainframeInteraction {
    export interface ICommon {
        /** The profile associated with a specific instance of an API.  */
        profile?: imperative.IProfileLoaded;

        /**
         * Return the type name of the CLI profile supported by this api.
         *
         * @returns {string} the type name as defined by a CLI plugin that implements the profile.
         */
        getProfileTypeName(): string;

        /**
         * Create a session for the specific profile type.
         *
         * @param {imperative.IProfileLoaded} profile
         *      optional profile reference,
         *      will use the profile the API was retrieved with by default
         * @returns {imperative.Session} a Zowe CLI Session
         */
        getSession(profile?: imperative.IProfileLoaded): imperative.Session;

        /**
         * Create a session for the specific profile type.
         *
         * @param {imperative.IProfileLoaded} profile
         *      will use the profile the API was retrieved with by default
         * @returns {IZosmfInfoResponse} z/OSMF Check Status response
         */
        getStatus?(profile: imperative.IProfileLoaded, profileType?): Promise<string>;

        /**
         * Create a session for a set command arguments. The session will be created independent
         * of a specific profile using a specific API implementation that was created with a
         * referece profile.
         *
         * @param {imperative.ICommandArguments} cmdArgs a Zowe CLI ICommandArguments instance
         * @returns {imperative.Session} a Zowe CLI Session
         */
        getSessionFromCommandArgument?(cmdArgs: imperative.ICommandArguments): imperative.Session;

        /**
         * Perform login to obtain a token from the authentication service
         *
         * @param {imperative.Session} session a Zowe CLI Session
         * @returns {string} the token value
         */
        login?(session: imperative.Session): Promise<string>;

        /**
         * Perform logout from the authentication service
         *
         * @param {imperative.Session} session a Zowe CLI Session
         */
        logout?(session: imperative.Session);

        /**
         * Return the type name of the token supported by this api.
         *
         * @returns {string} the token type name as defined by a CLI plugin that implements the profile.
         */
        getTokenTypeName?(): string;
    }

    /**
     * API for providing a USS API handler to the extension.
     * @export
     */
    export interface IUss extends ICommon {
        /**
         * Return the directory elements for a given USS path.
         *
         * @param {string} ussFilePath
         * @returns {IZosFilesResponse}
         *     A response structure that contains a boolean success property
         *     as well as the list of results in apiResponse.items with
         *     minimal properties name, mode.
         */
        fileList(ussFilePath: string): Promise<zosfiles.IZosFilesResponse>;

        /**
         * Check th USS chtag to see if a file requires conversion.
         *
         * @param {string} ussFilePath
         * @returns {Promise<boolean>}
         */
        isFileTagBinOrAscii(ussFilePath: string): Promise<boolean>;
        /**
         * Copy operation for USS files or directories.
         *
         * @param {string} outputPath the output/destination path for the file/directory
         * @param {object} options Other options for the API endpoint
         * @returns {Promise<Buffer>}
         */
        copy?(outputPath: string, options?: Omit<object, "request">): Promise<Buffer>;

        /**
         * Retrieve the contents of a USS file.
         *
         * @param {string} ussFilePath
         * @param {zosfiles.IDownloadOptions} options
         */
<<<<<<< HEAD
        getContents(ussFilePath: string, options: zowe.IDownloadSingleOptions): Promise<zowe.IZosFilesResponse>;
=======
        getContents(ussFilePath: string, options: zosfiles.IDownloadOptions): Promise<zosfiles.IZosFilesResponse>;
>>>>>>> ceaba7c1

        /**
         * Uploads a given buffer as the contents of a file on USS.
         */
<<<<<<< HEAD
        uploadFromBuffer(buffer: Buffer, filePath: string, options?: zowe.IUploadOptions): Promise<string | zowe.IZosFilesResponse>;

        /**
         * Moves a file or folder to the new path provided.
         */
        move?(oldPath: string, newPath: string): Promise<void>;
=======
        uploadFromBuffer(buffer: Buffer, filePath: string, options?: zosfiles.IUploadOptions): Promise<string | zosfiles.IZosFilesResponse>;
>>>>>>> ceaba7c1

        /**
         * Uploads the file at the given path. Use for Save.
         *
         * @param {string} inputFilePath
         * @param {string} ussFilePath
         * @param {zosfiles.IUploadOptions} [options]
         * @returns {Promise<zosfiles.IZosFilesResponse>}
         */
        putContent(inputFilePath: string, ussFilePath: string, options?: zosfiles.IUploadOptions): Promise<zosfiles.IZosFilesResponse>;

        /**
         * Updates attributes for a USS directory or file.
         *
         * @param ussPath The USS path of the directory or file to update
         * @param attributes The attributes that should be updated
         */
        updateAttributes?(ussPath: string, attributes: Partial<Types.FileAttributes>): Promise<zosfiles.IZosFilesResponse>;

        /**
         * Uploads directory at the given path.
         *
         * @param {string} inputDirectoryPath
         * @param {string} ussDirectoryPath
         * @param {IUploadOptions} [options]
         * @returns {Promise<zosfiles.IZosFilesResponse>}
         */
        uploadDirectory(inputDirectoryPath: string, ussDirectoryPath: string, options: zosfiles.IUploadOptions): Promise<zosfiles.IZosFilesResponse>;

        /**
         * Create a new directory or file in the specified path.
         *
         * @param {string} ussPath
         * @param {string} type
         *      Either "file" or "directory".
         * @param {string} [mode]
         *      An optional Unix string representation of the permissions.
         * @returns {Promise<zosfiles.IZosFilesResponse>}
         */
        create(ussPath: string, type: string, mode?: string): Promise<zosfiles.IZosFilesResponse>;

        /**
         * Deletes the USS directory or file at the given path.
         *
         * @param {string} ussPath
         * @param {boolean} [recursive]
         * @returns {Promise<zosfiles.IZosFilesResponse>}
         */
        delete(ussPath: string, recursive?: boolean): Promise<zosfiles.IZosFilesResponse>;

        /**
         * Rename a file or directory.
         *
         * @param {string} currentUssPath
         * @param {string} newUssPath
         * @returns {Promise<zosfiles.IZosFilesResponse>}
         */
        rename(currentUssPath: string, newUssPath: string): Promise<zosfiles.IZosFilesResponse>;

        /**
         * Get the tag of a USS file
         *
         * @param {string} ussPath
         * @returns {Promise<zosfiles.IZosFilesResponse>}
         */
        getTag?(ussPath: string): Promise<string>;
    }

    /**
     * API for providing am MVS API handler to the extension.
     * @export
     */
    export interface IMvs extends ICommon {
        /**
         * Get a list of data sets that match the filter pattern.
         *
         * @param {string} filter
         * @param {zosfiles.IListOptions} [options]
         * @returns {Promise<zosfiles.IZosFilesResponse>}
         */
        dataSet(filter: string, options?: zosfiles.IListOptions): Promise<zosfiles.IZosFilesResponse>;

        /**
         * Get a list of members for a partitioned data set.
         *
         * @param {string} dataSetName
         * @param {zosfiles.IListOptions} [options]
         * @returns {Promise<zosfiles.IZosFilesResponse>}
         */
        allMembers(dataSetName: string, options?: zosfiles.IListOptions): Promise<zosfiles.IZosFilesResponse>;

        /**
         * Get the contents of a data set or member specified by name.
         *
         * @param {string} dataSetName
         * @param {zosfiles.IDownloadOptions} [options]
         * @returns {Promise<zosfiles.IZosFilesResponse>}
         */
        getContents(dataSetName: string, options?: zosfiles.IDownloadOptions): Promise<zosfiles.IZosFilesResponse>;

        /**
         * Uploads a given buffer as the contents of a file to a data set or member.
         *
         * @param {Buffer} buffer
         * @param {string} dataSetName
         * @param {zowe.IUploadOptions} [options]
         * @returns {Promise<zowe.IZosFilesResponse>}
         */
<<<<<<< HEAD
        getContents(dataSetName: string, options?: zowe.IDownloadSingleOptions): Promise<zowe.IZosFilesResponse>;
=======
        uploadFromBuffer(buffer: Buffer, dataSetName: string, options?: zosfiles.IUploadOptions): Promise<zosfiles.IZosFilesResponse>;
>>>>>>> ceaba7c1

        /**
         * Upload the content of a file to a data set or member.
         *
         * @param {string} inputFilePath
         * @param {string} dataSetName
         * @param {zosfiles.IUploadOptions} [options]
         * @returns {Promise<zosfiles.IZosFilesResponse>}
         */
        putContents(inputFilePath: string, dataSetName: string, options?: zosfiles.IUploadOptions): Promise<zosfiles.IZosFilesResponse>;

        /**
         * Uploads a given buffer as the contents of a file to a data set or member.
         *
         * @param {Buffer} buffer
         * @param {string} dataSetName
         * @param {zowe.IUploadOptions} [options]
         * @returns {Promise<zowe.IZosFilesResponse>}
         */
        uploadFromBuffer(buffer: Buffer, dataSetName: string, options?: zowe.IUploadOptions): Promise<zowe.IZosFilesResponse>;

        /**
         * Create a new data set with the specified options.
         *
         * @param {zosfiles.CreateDataSetTypeEnum} dataSetType
         * @param {string} dataSetName
         * @param {Partial<zosfiles.ICreateDataSetOptions>} [options]
         * @returns {Promise<zosfiles.IZosFilesResponse>}
         */
        createDataSet(
            dataSetType: zosfiles.CreateDataSetTypeEnum,
            dataSetName: string,
            options?: Partial<zosfiles.ICreateDataSetOptions>
        ): Promise<zosfiles.IZosFilesResponse>;

        /**
         * Creates an empty data set member with given name.
         *
         * @param {string} dataSetName
         * @param {zosfiles.IUploadOptions} [options]
         * @returns {Promise<zosfiles.IZosFilesResponse>}
         */
        createDataSetMember(dataSetName: string, options?: zosfiles.IUploadOptions): Promise<zosfiles.IZosFilesResponse>;

        /**
         * Allocates a copy of a data set with the specified options.
         *
         * @param {zosfiles.CreateDataSetTypeEnum} dataSetType
         * @param {string} dataSetName
         * @param {Partial<zosfiles.ICreateDataSetOptions>} [options]
         * @returns {Promise<zosfiles.IZosFilesResponse>}
         */
        allocateLikeDataSet(dataSetName: string, likeDataSetName: string): Promise<zosfiles.IZosFilesResponse>;

        /**
         * Copies a data set member.
         *
         * @param {zosfiles.IDataSet} { dataSetName: fromDataSetName, memberName: fromMemberName }
         * @param {zosfiles.IDataSet} { dataSetName: toDataSetName, memberName: toMemberName }
         * @param {{replace?: boolean}} [options]
         * @returns {Promise<zosfiles.IZosFilesResponse>}
         */
        copyDataSetMember(
            // eslint-disable-next-line @typescript-eslint/ban-ts-comment
            // @ts-ignore: Renamed variable is not unused
            { dsn: fromDataSetName, member: fromMemberName }: zosfiles.IDataSet,
            // eslint-disable-next-line @typescript-eslint/ban-ts-comment
            // @ts-ignore: Renamed variable is not unused
            { dsn: toDataSetName, member: toMemberName }: zosfiles.IDataSet,
            options?: { replace?: boolean }
        ): Promise<zosfiles.IZosFilesResponse>;

        /**
         * Renames a data set.
         *
         * @param {string} currentDataSetName
         * @param {string} newDataSetName
         * @returns {Promise<zosfiles.IZosFilesResponse>}
         */
        renameDataSet(currentDataSetName: string, newDataSetName: string): Promise<zosfiles.IZosFilesResponse>;

        /**
         * Renames a data set member.
         *
         * @param {string} dataSetName
         * @param {string} currentMemberName
         * @param {string} newMemberName
         * @returns {Promise<zosfiles.IZosFilesResponse>}
         */
        renameDataSetMember(dataSetName: string, currentMemberName: string, newMemberName: string): Promise<zosfiles.IZosFilesResponse>;

        /**
         * Migrates a data set.
         *
         * @param {string} dataSetName
         * @returns {Promise<zosfiles.IZosFilesResponse>}
         */
        hMigrateDataSet(dataSetName: string): Promise<zosfiles.IZosFilesResponse>;

        /**
         * Recalls a data set.
         *
         * @param {string} dataSetName
         * @returns {Promise<zosfiles.IZosFilesResponse>}
         */
        hRecallDataSet(dataSetName: string): Promise<zosfiles.IZosFilesResponse>;

        /**
         * Deletes a data set or data set member.
         *
         * @param {string} dataSetName
         * @param {zosfiles.IDeleteDatasetOptions} [options]
         * @returns {Promise<zosfiles.IZosFilesResponse>}
         */
        deleteDataSet(dataSetName: string, options?: zosfiles.IDeleteDatasetOptions): Promise<zosfiles.IZosFilesResponse>;

        /**
         * Get a list of data sets that match the filter pattern.
         *
         * @param {string} filter
         * @param {zosfiles.IDsmListOptions} [options]
         * @returns {Promise<zosfiles.IZosFilesResponse>}
         */
        dataSetsMatchingPattern?(filter: string[], options?: zosfiles.IDsmListOptions): Promise<zosfiles.IZosFilesResponse>;

        /**
         * Copies a dataSet.
         *
         * @param {string} fromDataSetName
         * @param {string} toDataSetName
         * @param {string?} enq possible values : {SHR, SHRW, EXCLU}
         * @param {boolean?} replace
         * @returns {Promise<zosfiles.IZosFilesResponse>}
         */
        copyDataSet?(fromDataSetName: string, toDataSetName: string, enq?: string, replace?: boolean): Promise<zosfiles.IZosFilesResponse>;
    }

    /**
     * API for providing am JES API handler to the extension.
     * @export
     */
    export interface IJes extends ICommon {
        /**
         * Returns a list of jobs for any parameters.
         *
         * @param {string} owner
         * @returns {Promise<zosjobs.IJob[]>} an array if IJob
         */
        getJobsByParameters?(params: zosjobs.IGetJobsParms): Promise<zosjobs.IJob[]>;

        /**
         * Returns meta-data for one specific job identified by id.
         *
         * @param {string} jobid
         * @returns {Promise<zosjobs.IJob>}
         */
        getJob(jobid: string): Promise<zosjobs.IJob>;

        /**
         * Returns spool file meta-data for a job.
         *
         * @param {string} jobname
         * @param {string} jobid
         * @returns {Promise<zosjobs.IJobFile[]>}
         */
        getSpoolFiles(jobname: string, jobid: string): Promise<zosjobs.IJobFile[]>;

        /**
         * Retrieves content for all spool files as specified in the parms
         * to be store in a file.
         *
         * @param {zosjobs.IDownloadAllSpoolContentParms} parms
         * @returns {Promise<void>}
         */
        downloadSpoolContent(parms: zosjobs.IDownloadAllSpoolContentParms): Promise<void>;

        /**
         * Retrieves a single spool file content as specified in the parms
         * to be store in a file.
         *
         * @param {zosjobs.IDownloadSpoolContentParms} parms
         * @returns {Promise<void>}
         */
        downloadSingleSpool?(parms: zosjobs.IDownloadSpoolContentParms): Promise<void>;

        /**
         * Returns spool file content as a string.
         *
         * @param {string} jobname
         * @param {string} jobid
         * @param {number} spoolId
         * @returns {Promise<string>}
         */
        getSpoolContentById(jobname: string, jobid: string, spoolId: number): Promise<string>;

        /**
         * Returns the JCL of a job as a string.
         *
         * @param {zosjobs.IJob} job
         * @returns {Promise<string>}
         */
        getJclForJob(job: zosjobs.IJob): Promise<string>;

        /**
         * Submits a job with the JCL provided returning job meta-data.
         *
         * @param {string} jcl string of JCL that you want to be submit
         * @param {string} [internalReaderRecfm] record format of the jcl you want to submit. "F" (fixed) or "V" (variable)
         * @param {string} [internalReaderLrecl] logical record length of the jcl you want to submit
         * @returns {Promise<zosjobs.IJob>} IJob document with details about the submitted job
         */
        submitJcl(jcl: string, internalReaderRecfm?: string, internalReaderLrecl?: string): Promise<zosjobs.IJob>;

        /**
         * Submits a job that is stored in the data set name provided returning job meta-data.
         *
         * @param {string} jobDataSet
         * @returns {Promise<zosjobs.IJob>}
         * @memberof IJes
         */
        submitJob(jobDataSet: string): Promise<zosjobs.IJob>;

        /**
         * Cancels the job provided.
         *
         * @param {zosjobs.IJob} job The job object to cancel
         * @returns {Promise<boolean>} Whether the job was successfully cancelled
         * @memberof IJes
         */
        cancelJob?(job: zosjobs.IJob): Promise<boolean>;

        /**
         * Cancels and purges a job identified by name and id.
         *
         * @param {string} jobname
         * @param {string} jobid
         * @returns {Promise<void>}
         * @memberof IJes
         */
        deleteJob(jobname: string, jobid: string): Promise<void>;

        /**
         * Cancels and purges a job identified by name and id.
         * This version returns information about the status of the job
         *
         * @param {string} jobname
         * @param {string} jobid
         * @returns {Promise<undefined | zosjobs.IJobFeedback>}
         * @memberof IJes
         */
        deleteJobWithInfo?(jobname: string, jobid: string): Promise<undefined | zosjobs.IJobFeedback>;
    }
    /**
     * API for providing a Command API handler to the extension.
     * @export
     */
    export interface ICommand extends ICommon {
        /**
         * Issues a TSO Command and returns a TsoSend API response.
         *
         * @param {string} command
         * @param {zostso.IStartTsoParms} parms
         * @returns {zostso.IIssueResponse}
         * @memberof ICommand
         */
        issueTsoCommandWithParms?(command: string, parms?: zostso.IStartTsoParms): Promise<zostso.IIssueResponse>;

        /**
         * Issues a MVS Command and returns a Console Command API response.
         *
         * @param {string} command
         * @returns {zosconsole.IConsoleResponse}
         * @memberof ICommand
         */
        issueMvsCommand?(command: string): Promise<zosconsole.IConsoleResponse>;

        /**
         * Issues a Unix Command and returns a Console Command API response.
         *
         * @param {string} command
         * @param {string} cwd
         * @param {boolean} flag
         * @returns {Promise<string>}
         * @memberof ICommand
         */
        issueUnixCommand?(sshSession: zosuss.SshSession, command: string, cwd: string, flag: boolean): Promise<string>;
        sshProfileRequired?(): boolean;
    }
}<|MERGE_RESOLUTION|>--- conflicted
+++ resolved
@@ -119,25 +119,22 @@
          * @param {string} ussFilePath
          * @param {zosfiles.IDownloadOptions} options
          */
-<<<<<<< HEAD
-        getContents(ussFilePath: string, options: zowe.IDownloadSingleOptions): Promise<zowe.IZosFilesResponse>;
-=======
-        getContents(ussFilePath: string, options: zosfiles.IDownloadOptions): Promise<zosfiles.IZosFilesResponse>;
->>>>>>> ceaba7c1
+        getContents(ussFilePath: string, options: zosfiles.IDownloadSingleOptions): Promise<zosfiles.IZosFilesResponse>;
 
         /**
          * Uploads a given buffer as the contents of a file on USS.
          */
-<<<<<<< HEAD
-        uploadFromBuffer(buffer: Buffer, filePath: string, options?: zowe.IUploadOptions): Promise<string | zowe.IZosFilesResponse>;
+        uploadFromBuffer(buffer: Buffer, filePath: string, options?: zosfiles.IUploadOptions): Promise<string | zosfiles.IZosFilesResponse>;
+
+        /**
+         * Uploads a given buffer as the contents of a file on USS.
+         */
+        uploadFromBuffer(buffer: Buffer, filePath: string, options?: zosfiles.IUploadOptions): Promise<string | zosfiles.IZosFilesResponse>;
 
         /**
          * Moves a file or folder to the new path provided.
          */
         move?(oldPath: string, newPath: string): Promise<void>;
-=======
-        uploadFromBuffer(buffer: Buffer, filePath: string, options?: zosfiles.IUploadOptions): Promise<string | zosfiles.IZosFilesResponse>;
->>>>>>> ceaba7c1
 
         /**
          * Uploads the file at the given path. Use for Save.
@@ -246,11 +243,7 @@
          * @param {zowe.IUploadOptions} [options]
          * @returns {Promise<zowe.IZosFilesResponse>}
          */
-<<<<<<< HEAD
-        getContents(dataSetName: string, options?: zowe.IDownloadSingleOptions): Promise<zowe.IZosFilesResponse>;
-=======
-        uploadFromBuffer(buffer: Buffer, dataSetName: string, options?: zosfiles.IUploadOptions): Promise<zosfiles.IZosFilesResponse>;
->>>>>>> ceaba7c1
+        uploadFromBuffer(buffer: Buffer, dataSetName: string, options?: zosfiles.IUploadSingleOptions): Promise<zosfiles.IZosFilesResponse>;
 
         /**
          * Upload the content of a file to a data set or member.
@@ -261,16 +254,6 @@
          * @returns {Promise<zosfiles.IZosFilesResponse>}
          */
         putContents(inputFilePath: string, dataSetName: string, options?: zosfiles.IUploadOptions): Promise<zosfiles.IZosFilesResponse>;
-
-        /**
-         * Uploads a given buffer as the contents of a file to a data set or member.
-         *
-         * @param {Buffer} buffer
-         * @param {string} dataSetName
-         * @param {zowe.IUploadOptions} [options]
-         * @returns {Promise<zowe.IZosFilesResponse>}
-         */
-        uploadFromBuffer(buffer: Buffer, dataSetName: string, options?: zowe.IUploadOptions): Promise<zowe.IZosFilesResponse>;
 
         /**
          * Create a new data set with the specified options.
