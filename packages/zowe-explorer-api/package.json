{
  "name": "@zowe/zowe-explorer-api",
<<<<<<< HEAD
  "version": "3.0.0-SNAPSHOT",
=======
  "version": "2.9.3-SNAPSHOT",
>>>>>>> 42ad3dff
  "description": "Extensibility API for Zowe Explorer.",
  "publisher": "Zowe",
  "author": "Zowe",
  "license": "EPL-2.0",
  "repository": {
    "url": "https://github.com/zowe/vscode-extension-for-zowe"
  },
  "main": "lib/index.js",
  "files": [
    "lib"
  ],
  "devDependencies": {
    "@types/semver": "^7.5.0"
  },
  "dependencies": {
<<<<<<< HEAD
    "@zowe/cli": "^7.16.2",
=======
    "@zowe/cli": "^7.16.6",
>>>>>>> 42ad3dff
    "semver": "^7.5.3"
  },
  "scripts": {
    "build": "yarn check-cli && yarn clean && yarn madge && tsc -p ./ && yarn license",
    "test:unit": "jest \".*__tests__.*\\.unit\\.test\\.ts\" --coverage",
    "test": "yarn test:unit",
    "lint": "concurrently -n \"_eslint_,prettier\" \"eslint .\" \"prettier --check .\"",
    "lint:html": "eslint . --format html > results/eslint.html",
    "madge": "madge -c --no-color --no-spinner --exclude __mocks__ --extensions js,ts src/",
    "pretty": "prettier --write .",
    "check-cli": "node scripts/check-cli.js",
    "clean": "rimraf lib",
    "fresh-clone": "yarn clean && rimraf node_modules",
    "license": "node ../../scripts/updateLicenses.js",
    "package": "yarn build && npm pack && node ../../scripts/mv-pack.js zowe-zowe-explorer-api tgz"
  },
  "jest": {
    "moduleFileExtensions": [
      "js",
      "ts",
      "tsx"
    ],
    "testPathIgnorePatterns": [
      "<rootDir>/src/decorators"
    ],
    "watchPathIgnorePatterns": [
      "<rootDir>/results/unit"
    ],
    "transform": {
      "^.+\\.tsx?$": [
        "ts-jest",
        {
          "diagnostics": false,
          "tsconfig": "tsconfig-tests.json"
        }
      ]
    },
    "testRegex": "__tests__.*\\.(spec|test)\\.ts$",
    "modulePathIgnorePatterns": [
      "out/"
    ],
    "reporters": [
      "default",
      "jest-junit",
      "jest-stare",
      "jest-html-reporter"
    ],
    "coverageReporters": [
      "json",
      "lcov",
      "text",
      "cobertura"
    ],
    "coverageDirectory": "<rootDir>/results/unit/coverage",
    "preset": "ts-jest"
  },
  "jest-html-reporter": {
    "pageTitle": "Zowe Explorer API Tests",
    "outputPath": "results/unit/results.html"
  },
  "jest-stare": {
    "resultDir": "results/unit/jest-stare",
    "coverageLink": "../coverage/lcov-report/index.html"
  },
  "jest-junit": {
    "outputDirectory": "<rootDir>/results/unit",
    "outputName": "junit.xml"
  }
}<|MERGE_RESOLUTION|>--- conflicted
+++ resolved
@@ -1,10 +1,6 @@
 {
   "name": "@zowe/zowe-explorer-api",
-<<<<<<< HEAD
   "version": "3.0.0-SNAPSHOT",
-=======
-  "version": "2.9.3-SNAPSHOT",
->>>>>>> 42ad3dff
   "description": "Extensibility API for Zowe Explorer.",
   "publisher": "Zowe",
   "author": "Zowe",
@@ -20,11 +16,7 @@
     "@types/semver": "^7.5.0"
   },
   "dependencies": {
-<<<<<<< HEAD
-    "@zowe/cli": "^7.16.2",
-=======
     "@zowe/cli": "^7.16.6",
->>>>>>> 42ad3dff
     "semver": "^7.5.3"
   },
   "scripts": {
