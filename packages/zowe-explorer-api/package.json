{
  "name": "@zowe/zowe-explorer-api",
  "version": "3.0.0-next.202401241448",
  "description": "Extensibility API for Zowe Explorer.",
  "publisher": "Zowe",
  "author": "Zowe",
  "license": "EPL-2.0",
  "repository": {
    "url": "https://github.com/zowe/vscode-extension-for-zowe"
  },
  "main": "lib/index.js",
  "files": [
    "lib"
  ],
  "devDependencies": {
    "@types/semver": "^7.5.0",
    "copyfiles": "^2.4.1"
  },
  "dependencies": {
    "@types/vscode": "^1.53.2",
    "@zowe/cli": "8.0.0-next.202401022112",
    "@zowe/secrets-for-zowe-sdk": "7.18.6",
    "handlebars": "^4.7.7",
    "semver": "^7.5.3"
  },
  "scripts": {
    "build": "pnpm check-cli && pnpm copy-secrets && pnpm clean && pnpm madge && tsc -p ./ && pnpm license",
    "test:unit": "jest \".*__tests__.*\\.unit\\.test\\.ts\" --coverage",
    "test": "pnpm test:unit",
    "lint": "concurrently -n \"_eslint_,prettier\" \"eslint .\" \"prettier --write . && prettier --check .\"",
    "lint:html": "eslint . --format html > results/eslint.html",
    "madge": "madge -c --no-color --no-spinner --exclude __mocks__ --extensions js,ts src/",
    "pretty": "prettier --write .",
    "check-cli": "node scripts/check-cli.js",
<<<<<<< HEAD
    "clean": "rimraf lib",
    "fresh-clone": "pnpm clean && (rimraf node_modules || true)",
=======
    "clean": "rimraf lib tsconfig.tsbuildinfo",
    "fresh-clone": "yarn clean && rimraf node_modules",
>>>>>>> ff0308c6
    "license": "node ../../scripts/updateLicenses.js",
    "package": "pnpm build && pnpm pack && node ../../scripts/mv-pack.js zowe-zowe-explorer-api tgz",
    "copy-secrets": "copyfiles -f ../../node_modules/@zowe/secrets-for-zowe-sdk/prebuilds/*.node ./prebuilds"
  },
  "jest": {
    "moduleFileExtensions": [
      "js",
      "ts",
      "tsx"
    ],
    "testPathIgnorePatterns": [
      "<rootDir>/src/decorators"
    ],
    "watchPathIgnorePatterns": [
      "<rootDir>/results/unit"
    ],
    "transform": {
      "^.+\\.tsx?$": [
        "ts-jest",
        {
          "diagnostics": false,
          "tsconfig": "tsconfig-tests.json"
        }
      ]
    },
    "testRegex": "__tests__.*\\.(spec|test)\\.ts$",
    "modulePathIgnorePatterns": [
      "out/"
    ],
    "reporters": [
      "default",
      "jest-junit",
      "jest-stare",
      "jest-html-reporter"
    ],
    "coverageReporters": [
      "json",
      "lcov",
      "text",
      "cobertura"
    ],
    "coverageDirectory": "<rootDir>/results/unit/coverage",
    "preset": "ts-jest"
  },
  "jest-html-reporter": {
    "pageTitle": "Zowe Explorer API Tests",
    "outputPath": "results/unit/results.html"
  },
  "jest-stare": {
    "resultDir": "results/unit/jest-stare",
    "coverageLink": "../coverage/lcov-report/index.html"
  },
  "jest-junit": {
    "outputDirectory": "<rootDir>/results/unit",
    "outputName": "junit.xml"
  }
}<|MERGE_RESOLUTION|>--- conflicted
+++ resolved
@@ -32,13 +32,8 @@
     "madge": "madge -c --no-color --no-spinner --exclude __mocks__ --extensions js,ts src/",
     "pretty": "prettier --write .",
     "check-cli": "node scripts/check-cli.js",
-<<<<<<< HEAD
-    "clean": "rimraf lib",
+    "clean": "rimraf lib tsconfig.tsbuildinfo",
     "fresh-clone": "pnpm clean && (rimraf node_modules || true)",
-=======
-    "clean": "rimraf lib tsconfig.tsbuildinfo",
-    "fresh-clone": "yarn clean && rimraf node_modules",
->>>>>>> ff0308c6
     "license": "node ../../scripts/updateLicenses.js",
     "package": "pnpm build && pnpm pack && node ../../scripts/mv-pack.js zowe-zowe-explorer-api tgz",
     "copy-secrets": "copyfiles -f ../../node_modules/@zowe/secrets-for-zowe-sdk/prebuilds/*.node ./prebuilds"
