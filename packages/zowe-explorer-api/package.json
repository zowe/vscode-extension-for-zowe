--- conflicted
+++ resolved
@@ -24,12 +24,8 @@
     "test:unit": "jest \".*__tests__.*\\.unit\\.test\\.ts\" --coverage",
     "test": "yarn test:unit",
     "lint": "concurrently -n \"_eslint_,prettier\" \"eslint .\" \"prettier --check .\"",
-<<<<<<< HEAD
-    "lintErrors": "echo \"zowe-explorer-api: coming soon.\"",
+    "lint:html": "eslint . --format html > results/eslint.html",
     "postinstall": "bash scripts/check-cli.sh",
-=======
-    "lint:html": "eslint . --format html > results/eslint.html",
->>>>>>> f001941a
     "pretty": "prettier --write .",
     "check-cli": "bash scripts/check-cli.sh",
     "clean": "rimraf lib",
