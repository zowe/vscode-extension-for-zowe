--- conflicted
+++ resolved
@@ -1,10 +1,6 @@
 {
   "name": "@zowe/zowe-explorer-api",
-<<<<<<< HEAD
-  "version": "2.0.0-next.202112161700",
-=======
   "version": "2.0.0-next.202202281000",
->>>>>>> 52fe9f36
   "description": "Extensibility API for Zowe Explorer.",
   "publisher": "Zowe",
   "author": "Zowe",
@@ -21,11 +17,7 @@
     "@types/semver": "^7.3.6"
   },
   "dependencies": {
-<<<<<<< HEAD
-    "@zowe/cli": "7.0.0-next.202201261615",
-=======
     "@zowe/cli": "7.0.0-next.202202242016",
->>>>>>> 52fe9f36
     "semver": "^7.3.5"
   },
   "scripts": {
