--- conflicted
+++ resolved
@@ -1,10 +1,6 @@
 {
   "name": "@zowe/zowe-explorer-api",
-<<<<<<< HEAD
   "version": "2.0.0-next",
-=======
-  "version": "2.0.0-next.202107151328",
->>>>>>> 4bde28b6
   "description": "Extensibility API for Zowe Explorer.",
   "publisher": "Zowe",
   "author": "Zowe",
