{
  "name": "@zowe/zowe-explorer-api",
  "version": "3.0.0-next-SNAPSHOT",
  "description": "Extensibility API for Zowe Explorer.",
  "publisher": "Zowe",
  "author": "Zowe",
  "license": "EPL-2.0",
  "repository": {
    "url": "https://github.com/zowe/vscode-extension-for-zowe"
  },
  "main": "lib/index.js",
  "files": [
    "lib"
  ],
  "devDependencies": {
    "@types/semver": "^7.5.0",
    "copyfiles": "^2.4.1"
  },
  "dependencies": {
    "@types/vscode": "^1.53.2",
<<<<<<< HEAD
    "@zowe/cli": "8.0.0-next.202402132108",
    "@zowe/secrets-for-zowe-sdk": "7.18.6",
    "lodash.isequal": "^4.5.0",
=======
    "@zowe/core-for-zowe-sdk": "8.0.0-next.202402261705",
    "@zowe/imperative": "8.0.0-next.202402261705",
    "@zowe/secrets-for-zowe-sdk": "8.0.0-next.202402221834",
    "@zowe/zos-console-for-zowe-sdk": "8.0.0-next.202402261705",
    "@zowe/zos-files-for-zowe-sdk": "8.0.0-next.202402261705",
    "@zowe/zos-jobs-for-zowe-sdk": "8.0.0-next.202402261705",
    "@zowe/zos-tso-for-zowe-sdk": "8.0.0-next.202402261705",
    "@zowe/zos-uss-for-zowe-sdk": "8.0.0-next.202402261705",
    "@zowe/zosmf-for-zowe-sdk": "8.0.0-next.202402261705",
>>>>>>> ceaba7c1
    "handlebars": "^4.7.7",
    "semver": "^7.5.3"
  },
  "scripts": {
    "build": "pnpm check-cli && pnpm copy-secrets && pnpm clean && pnpm madge && tsc -p ./ && pnpm license",
    "test:unit": "jest \".*__tests__.*\\.unit\\.test\\.ts\" --coverage",
    "test": "pnpm test:unit",
    "lint": "concurrently -n \"_eslint_,prettier\" \"eslint .\" \"prettier --write . && prettier --check .\"",
    "lint:html": "eslint . --format html > results/eslint.html",
    "madge": "madge -c --no-color --no-spinner --exclude __mocks__ --extensions js,ts src/",
    "pretty": "prettier --write .",
    "check-cli": "node scripts/check-cli.js",
    "clean": "rimraf lib tsconfig.tsbuildinfo",
    "fresh-clone": "pnpm clean && (rimraf node_modules || true)",
    "license": "node ../../scripts/updateLicenses.js",
    "package": "pnpm build && pnpm pack && node ../../scripts/mv-pack.js zowe-zowe-explorer-api tgz",
    "copy-secrets": "copyfiles -f ../../node_modules/@zowe/secrets-for-zowe-sdk/prebuilds/*.node ./prebuilds"
  },
  "jest": {
    "moduleFileExtensions": [
      "js",
      "ts",
      "tsx"
    ],
    "testPathIgnorePatterns": [
      "<rootDir>/src/decorators"
    ],
    "watchPathIgnorePatterns": [
      "<rootDir>/results/unit"
    ],
    "transform": {
      "^.+\\.tsx?$": [
        "ts-jest",
        {
          "diagnostics": false,
          "tsconfig": "tsconfig-tests.json"
        }
      ]
    },
    "testRegex": "__tests__.*\\.(spec|test)\\.ts$",
    "modulePathIgnorePatterns": [
      "out/"
    ],
    "reporters": [
      "default",
      "jest-junit",
      "jest-stare",
      "jest-html-reporter"
    ],
    "coverageReporters": [
      "json",
      "lcov",
      "text",
      "cobertura"
    ],
    "coverageDirectory": "<rootDir>/results/unit/coverage",
    "preset": "ts-jest"
  },
  "jest-html-reporter": {
    "pageTitle": "Zowe Explorer API Tests",
    "outputPath": "results/unit/results.html"
  },
  "jest-stare": {
    "resultDir": "results/unit/jest-stare",
    "coverageLink": "../coverage/lcov-report/index.html"
  },
  "jest-junit": {
    "outputDirectory": "<rootDir>/results/unit",
    "outputName": "junit.xml"
  }
}<|MERGE_RESOLUTION|>--- conflicted
+++ resolved
@@ -18,11 +18,6 @@
   },
   "dependencies": {
     "@types/vscode": "^1.53.2",
-<<<<<<< HEAD
-    "@zowe/cli": "8.0.0-next.202402132108",
-    "@zowe/secrets-for-zowe-sdk": "7.18.6",
-    "lodash.isequal": "^4.5.0",
-=======
     "@zowe/core-for-zowe-sdk": "8.0.0-next.202402261705",
     "@zowe/imperative": "8.0.0-next.202402261705",
     "@zowe/secrets-for-zowe-sdk": "8.0.0-next.202402221834",
@@ -32,7 +27,7 @@
     "@zowe/zos-tso-for-zowe-sdk": "8.0.0-next.202402261705",
     "@zowe/zos-uss-for-zowe-sdk": "8.0.0-next.202402261705",
     "@zowe/zosmf-for-zowe-sdk": "8.0.0-next.202402261705",
->>>>>>> ceaba7c1
+    "lodash.isequal": "^4.5.0",
     "handlebars": "^4.7.7",
     "semver": "^7.5.3"
   },
