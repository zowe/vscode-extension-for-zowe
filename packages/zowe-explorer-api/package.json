{
  "name": "@zowe/zowe-explorer-api",
<<<<<<< HEAD
  "version": "3.0.0-SNAPSHOT",
=======
  "version": "2.8.0-SNAPSHOT",
>>>>>>> 6fa16aad
  "description": "Extensibility API for Zowe Explorer.",
  "publisher": "Zowe",
  "author": "Zowe",
  "license": "EPL-2.0",
  "repository": {
    "url": "https://github.com/zowe/vscode-extension-for-zowe"
  },
  "main": "lib/index.js",
  "files": [
    "lib"
  ],
  "devDependencies": {
    "@types/semver": "^7.3.6"
  },
  "dependencies": {
    "@zowe/cli": "^7.11.0",
    "semver": "^7.3.5"
  },
  "scripts": {
    "build": "yarn clean && tsc -p ./ && yarn license",
    "test:unit": "jest \".*__tests__.*\\.unit\\.test\\.ts\" --coverage",
    "test": "yarn test:unit",
    "lint": "concurrently -n \"_eslint_,prettier\" \"eslint .\" \"prettier --check .\"",
    "lintErrors": "echo \"zowe-explorer-api: coming soon.\"",
    "pretty": "prettier --write .",
    "clean": "rimraf lib",
    "fresh-clone": "yarn clean && rimraf node_modules",
    "license": "node ../../scripts/updateLicenses.js",
    "package": "yarn build && npm pack && node ../../scripts/mv-pack.js zowe-zowe-explorer-api tgz"
  },
  "jest": {
    "moduleFileExtensions": [
      "js",
      "ts",
      "tsx"
    ],
    "testPathIgnorePatterns": [
      "<rootDir>/src/decorators"
    ],
    "watchPathIgnorePatterns": [
      "<rootDir>/results/unit"
    ],
    "transform": {
      "^.+\\.tsx?$": [
        "ts-jest",
        {
          "diagnostics": false,
          "tsconfig": "tsconfig-tests.json"
        }
      ]
    },
    "testRegex": "__tests__.*\\.(spec|test)\\.ts$",
    "modulePathIgnorePatterns": [
      "out/"
    ],
    "reporters": [
      "default",
      "jest-junit",
      "jest-stare",
      "jest-html-reporter"
    ],
    "coverageReporters": [
      "json",
      "lcov",
      "text",
      "cobertura"
    ],
    "coverageDirectory": "<rootDir>/results/unit/coverage",
    "preset": "ts-jest"
  },
  "jest-html-reporter": {
    "pageTitle": "Zowe Explorer API Tests",
    "outputPath": "results/unit/results.html"
  },
  "jest-stare": {
    "resultDir": "results/unit/jest-stare",
    "coverageLink": "../coverage/lcov-report/index.html"
  },
  "jest-junit": {
    "outputDirectory": "<rootDir>/results/unit",
    "outputName": "junit.xml"
  }
}<|MERGE_RESOLUTION|>--- conflicted
+++ resolved
@@ -1,10 +1,6 @@
 {
   "name": "@zowe/zowe-explorer-api",
-<<<<<<< HEAD
   "version": "3.0.0-SNAPSHOT",
-=======
-  "version": "2.8.0-SNAPSHOT",
->>>>>>> 6fa16aad
   "description": "Extensibility API for Zowe Explorer.",
   "publisher": "Zowe",
   "author": "Zowe",
