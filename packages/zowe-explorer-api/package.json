{
  "name": "@zowe/zowe-explorer-api",
<<<<<<< HEAD
  "version": "3.0.0-SNAPSHOT",
=======
  "version": "2.6.1-SNAPSHOT",
>>>>>>> 4aa6d95e
  "description": "Extensibility API for Zowe Explorer.",
  "publisher": "Zowe",
  "author": "Zowe",
  "license": "EPL-2.0",
  "repository": {
    "url": "https://github.com/zowe/vscode-extension-for-zowe"
  },
  "main": "lib/index.js",
  "files": [
    "lib"
  ],
  "devDependencies": {
    "@types/semver": "^7.3.6"
  },
  "dependencies": {
    "@zowe/cli": "7.9.3",
    "semver": "^7.3.5"
  },
  "scripts": {
    "build": "yarn clean && tsc -p ./",
    "test:unit": "jest \".*__tests__.*\\.unit\\.test\\.ts\" --coverage",
    "test": "yarn test:unit",
    "lint": "concurrently -n \"_eslint_,prettier\" \"eslint .\" \"prettier --check .\"",
    "lintErrors": "echo \"zowe-explorer-api: coming soon.\"",
    "pretty": "prettier --write .",
    "clean": "rimraf lib",
    "fresh-clone": "yarn clean && rimraf node_modules",
    "license": "node ../../scripts/license.js",
    "package": "yarn license && yarn lint && yarn build && npm pack && node ../../scripts/mv-pack.js zowe-zowe-explorer-api tgz"
  },
  "jest": {
    "moduleFileExtensions": [
      "js",
      "ts",
      "tsx"
    ],
    "testPathIgnorePatterns": [
      "<rootDir>/src/decorators"
    ],
    "watchPathIgnorePatterns": [
      "<rootDir>/results/unit"
    ],
    "transform": {
      "^.+\\.tsx?$": [
        "ts-jest",
        {
          "diagnostics": false,
          "tsconfig": "tsconfig-tests.json"
        }
      ]
    },
    "testRegex": "__tests__.*\\.(spec|test)\\.ts$",
    "modulePathIgnorePatterns": [
      "out/"
    ],
    "reporters": [
      "default",
      "jest-junit",
      "jest-stare",
      "jest-html-reporter"
    ],
    "coverageReporters": [
      "json",
      "lcov",
      "text",
      "cobertura"
    ],
    "coverageDirectory": "<rootDir>/results/unit/coverage",
    "preset": "ts-jest"
  },
  "jest-html-reporter": {
    "pageTitle": "Zowe Explorer API Tests",
    "outputPath": "results/unit/results.html"
  },
  "jest-stare": {
    "resultDir": "results/unit/jest-stare",
    "coverageLink": "../coverage/lcov-report/index.html"
  },
  "jest-junit": {
    "outputDirectory": "<rootDir>/results/unit",
    "outputName": "junit.xml"
  }
}<|MERGE_RESOLUTION|>--- conflicted
+++ resolved
@@ -1,10 +1,6 @@
 {
   "name": "@zowe/zowe-explorer-api",
-<<<<<<< HEAD
   "version": "3.0.0-SNAPSHOT",
-=======
-  "version": "2.6.1-SNAPSHOT",
->>>>>>> 4aa6d95e
   "description": "Extensibility API for Zowe Explorer.",
   "publisher": "Zowe",
   "author": "Zowe",
