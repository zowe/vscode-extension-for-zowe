--- conflicted
+++ resolved
@@ -18,18 +18,6 @@
   },
   "dependencies": {
     "@types/vscode": "^1.53.2",
-<<<<<<< HEAD
-    "@zowe/core-for-zowe-sdk": "8.0.0-next.202403041352",
-    "@zowe/imperative": "8.0.0-next.202403041352",
-    "@zowe/secrets-for-zowe-sdk": "8.0.0-next.202403041352",
-    "@zowe/zos-console-for-zowe-sdk": "8.0.0-next.202403041352",
-    "@zowe/zos-files-for-zowe-sdk": "8.0.0-next.202403041352",
-    "@zowe/zos-jobs-for-zowe-sdk": "8.0.0-next.202403041352",
-    "@zowe/zos-tso-for-zowe-sdk": "8.0.0-next.202403041352",
-    "@zowe/zos-uss-for-zowe-sdk": "8.0.0-next.202403041352",
-    "@zowe/zosmf-for-zowe-sdk": "8.0.0-next.202403041352",
-    "lodash.isequal": "^4.5.0",
-=======
     "@zowe/core-for-zowe-sdk": "8.0.0-next.202403132009",
     "@zowe/imperative": "8.0.0-next.202403132009",
     "@zowe/secrets-for-zowe-sdk": "8.0.0-next.202403132009",
@@ -39,7 +27,7 @@
     "@zowe/zos-tso-for-zowe-sdk": "8.0.0-next.202403132009",
     "@zowe/zos-uss-for-zowe-sdk": "8.0.0-next.202403132009",
     "@zowe/zosmf-for-zowe-sdk": "8.0.0-next.202403132009",
->>>>>>> 3cc5b42b
+    "lodash.isequal": "^4.5.0",
     "handlebars": "^4.7.7",
     "semver": "^7.5.3"
   },
