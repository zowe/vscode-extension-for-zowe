# Change Log

All notable changes to the "zowe-explorer-api" extension will be documented in this file.

## TBD Release

### New features and enhancements

<<<<<<< HEAD
- Add Created Date to `stats` optional variable for storing dataset stats
- Add Date created to DatasetSortOpts enum [#2707](https://github.com/zowe/vscode-extension-for-zowe/pull/2707)
=======
- **Breaking:** Added the following **required** API: `uploadFromBuffer`
  - For v3, this API will be used for saving data sets and USS files instead of `putContent(s)`. Extenders must implement this API to continue supporting Zowe Explorer save operations.
>>>>>>> 66349ba0

### Bug fixes

- Fixed issue where `zosmf` profiles did not respect the `protocol` property [#2703](https://github.com/zowe/vscode-extension-for-zowe/issues/2703).
- **Breaking:** ProfilesCache.getProfileInfo no longer accepts any parameters. [#2744](https://github.com/zowe/vscode-extension-for-zowe/pull/2744)

## `3.0.0-next.202402142205`

### New features and enhancements

- **Breaking:** Removed the following properties/methods:
  - `IZoweUSSTreeNode.binaryFiles` -> `IZoweUSSTreeNode.encodingMap`
  - `IZoweUSSTreeNode.mProfileName` -> `IZoweUSSTreeNode.getProfileName()`
  - `IZoweUSSTreeNode.setBinary()` -> `IZoweUSSTreeNode.setEncoding()`
- **Breaking:** Removed `ZoweTreeNode.binary`, `ZoweTreeNode.binaryFiles`, and `ZoweTreeNode.shortLabel`. These properties are not applicable for all tree nodes and should be defined in subclasses of `ZoweTreeNode` if necessary.
- **Breaking:** Removed `ProfilesCache.getSchema()`, `ProfilesCache.getCliProfileManager()`, `ProfilesCache.saveProfile()` & `ProfilesCache.deleteProfileOnDisk()` v1 Profiles manipulation endpoints.
- Added new ProfilesCache.convertV1ProfToConfig() API endpoint for extenders migrating from v1 profiles to team configuration files. [#2284](https://github.com/zowe/vscode-extension-for-zowe/issues/2284)

### Bug fixes

- Fix login and logout operations when APIML dynamic tokens are enabled. [#2692](https://github.com/zowe/vscode-extension-for-zowe/pull/2692)
- Updated dependencies for technical currency purposes.

## `3.0.0-next.202402071248`

### New features and enhancements

- Grouped common methods into singleton classes [#2109](https://github.com/zowe/vscode-extension-for-zowe/issues/2109)

## `3.0.0-next.202401241448`

### Bug fixes

- Changed IApiExplorerExtenders.initForZowe `profileTypeConfigurations: imperative.ICommandProfileTypeConfiguration[]` to a required argument to address issues seen after registration of profile type when not passed. [#2575](https://github.com/zowe/vscode-extension-for-zowe/issues/2575)

## `3.0.0-next.202401121747`

### New features and enhancements

- Added new APIs for Issue UNIX Command. [#1326](https://github.com/zowe/vscode-extension-for-zowe/issues/1326)

## `3.0.0-next.202311171754`

## Bug fixes

- fixed export of api `onProfilesUpdate`.

## `3.0.0-next.202309121526`

### New features and enhancements

- Removal of v1 profile support. [#2072](https://github.com/zowe/vscode-extension-for-zowe/issues/2072)
- Removal of deprecated APIs. Check the [list](https://github.com/zowe/vscode-extension-for-zowe/tree/next/docs/early-access/v3/Extenders.md) of APIs that were removed.
- Added `madge` script in `package.json` to track circular dependencies. [#2148](https://github.com/zowe/vscode-extension-for-zowe/issues/2148)
- Migrated to new package manager PNPM from Yarn.

## `2.14.0`

### New features and enhancements

- Added optional `openDs` function to `IZoweDatasetTreeNode` to open a data set or member in the editor.
- Added optional `setEncoding` function to `IZoweDatasetTreeNode` and `IZoweUSSTreeNode` to set the encoding of a node to binary, text, or a custom codepage.
- Added optional properties `binary`, `encoding`, and `encodingMap` to tree node interfaces for storing the codepage of a data set or USS file.
- Deprecated `IZoweUSSTreeNode.binaryFiles` and `IZoweUSSTreeNode.setBinary` in favor of `IZoweUSSTreeNode.encodingMap` and `IZoweUSSTreeNode.setEncoding`.
- Deprecated `ZoweTreeNode.binary`, `ZoweTreeNode.binaryFiles`, and `ZoweTreeNode.shortLabel`. These properties are not applicable for all tree nodes and should be defined in subclasses of `ZoweTreeNode` if necessary.
- Added new functions `loginWithBaseProfile` and `logoutWithBaseProfile` to provide extenders with the ability to automatically login to their respective services. [#2493](https://github.com/zowe/vscode-extension-for-zowe/pull/2493)
- Added APIML dynamic token support. [#2665](https://github.com/zowe/vscode-extension-for-zowe/issues/2665)
- Added new optional method `getCommonApi` to `ZoweExplorerApi.IApiRegisterClient` for enhanced typings in other Zowe Explorer APIs. [#2493](https://github.com/zowe/vscode-extension-for-zowe/pull/2493)

### Bug fixes

- Added a return type of void for `IZoweUSSTreeNode.openUSS`.
- Fixed use of `this` in static methods in `ZoweVsCodeExtension`. [#2606](https://github.com/zowe/vscode-extension-for-zowe/pull/2606)
- Fixed `ZoweVsCodeExtension.promptUserPass` to not use hardcoded values for user and password. [#2666](https://github.com/zowe/vscode-extension-for-zowe/issues/2666)

## `2.13.1`

### Bug fixes

- Update dependencies for technical currency purposes.

## `2.13.0`

### New features and enhancements

- Added new optional boolean parameter `hideFromAllTrees` to `IZoweTree.deleteSession` for specifying whether to hide from all trees or current tree. [#2567](https://github.com/zowe/vscode-extension-for-zowe/issues/2567)
- Added new optional parameter `provider` of type `IZoweTree<IZoweTreeNode>` for `IZoweTree.addSession` to specify a tree to add the profile to.
- Added optional `filter` and `actualJobs` variables to `IZoweJobTreeNode` to track local filter search.
- Added new optional record `openFiles` to `IZoweTree` to track opened files under a specific tree view. [#2597](https://github.com/zowe/vscode-extension-for-zowe/issues/2597)

## `2.12.2`

## `2.12.1`

## `2.12.0`

### New features and enhancements

- Added optional `getTag` function to `ZoweExplorerAPI.IUss` for getting the tag of a file on USS.
- Added new API {ZE Extender MetaData} to allow extenders to have the metadata of registered extenders to aid in team configuration file creation from a view that isn't Zowe Explorer's. [#2394](https://github.com/zowe/vscode-extension-for-zowe/issues/2394)
- Add `sort` and `filter` optional variables for storing sort/filter options alongside tree nodes. [#2420](https://github.com/zowe/vscode-extension-for-zowe/issues/2420)
- Add `stats` optional variable for storing dataset stats (such as user, modified date, etc.)
- Add option enums and types for sorting, filtering and sort direction in tree nodes. [#2420](https://github.com/zowe/vscode-extension-for-zowe/issues/2420)
- Added option for retaining context when generating webviews in Webview API

## `2.11.2`

### Bug fixes

- Bundle Zowe Secrets for issues seen by extenders that use the ProfilesCache for profile management. [#2512](https://github.com/zowe/vscode-extension-for-zowe/issues/2512)

## `2.11.1`

## `2.11.0`

### New features and enhancements

- Added optional `pendingActions` record to `IZoweTreeNode` to allow nodes to track pending promises.
- Added optional `wasDoubleClicked` variable to `IZoweTreeNode` to track whether a node was double-clicked during an action.

### Bug fixes

- Bump `@zowe/secrets-for-zowe-sdk` to 7.18.4 to handle install errors gracefully and to allow running without MSVC redistributables.

## `2.10.0`

### New features and enhancements

- Added option to register callback to be called after making changes to team config profiles are made. [#2385](https://github.com/zowe/vscode-extension-for-zowe/issues/2385)
- Replaced `keytar` dependency with `keyring` module from [`@zowe/secrets-for-zowe-sdk`](https://github.com/zowe/zowe-cli/tree/master/packages/secrets). [#2358](https://github.com/zowe/vscode-extension-for-zowe/issues/2358) [#2348](https://github.com/zowe/vscode-extension-for-zowe/issues/2348)
- Added `WebView` class to allow Zowe Explorer and extenders to create enhanced webviews (choose any JavaScript bundler and JavaScript framework). [#2254](https://github.com/zowe/vscode-extension-for-zowe/issues/2254)

## `2.9.2`

## `2.9.1`

### New features and enhancements

- Added optional `profile` parameter to `IPromptCredentialsOptions` so developers can choose to skip rebuilding the profile with ProfilesCache.

### Bug fixes

- Fixed error when an extender's extension attempts to access the keyring in a remote VSCode session [#324](https://github.com/zowe/vscode-extension-for-cics/issues/324).
- Fixed issue where profiles with authentication tokens were breaking functionality for direct-to-service profiles after user interaction. [#2330](https://github.com/zowe/vscode-extension-for-zowe/issues/2330)
- Updated dependencies for security audits.

## `2.9.0`

### New features and enhancements

- Added optional IZoweTree functions, `addDsTemplate` and `getDSTemplates`.
- Added a new type `DataSetAllocTemplate` for data set attributes.
- Added optional `cancelJob` function to `ZoweExplorerApi.IJes` interface.
- Added z/OSMF API implementation for `cancelJob` function.
- Added optional `id` variable to `IZoweTreeNode` interface, which can be used to designate a unique ID for a tree node. [#2215](https://github.com/zowe/vscode-extension-for-zowe/issues/2215)
- Fixed error shown by API when accessing the `name` and `type` property of a profile when updating the profile arrays [#2334](https://github.com/zowe/vscode-extension-for-zowe/issues/2334).

## `2.8.1`

### Bug fixes

- Updated linter rules and addressed linter errors. [#2291](https://github.com/zowe/vscode-extension-for-zowe/issues/2291)
- Updated dependencies for security audits.

## `2.8.0`

### New features and enhancements

- Added `Gui.reportProgress` that can be used to notify users of action progress in conjunction with the `Gui.withProgress` call. [#2167](https://github.com/zowe/vscode-extension-for-zowe/issues/2167)
- Updated linter rules and addressed linter errors. [#2184](https://github.com/zowe/vscode-extension-for-zowe/issues/2184)
- Added checks to verify that `@zowe/cli` dependency exists before building. [#2199](https://github.com/zowe/vscode-extension-for-zowe/issues/2199)
- Added `ZoweVsCodeExtension.customLoggingPath` that can be used to get custom logging path defined in VS Code settings. [#2186](https://github.com/zowe/vscode-extension-for-zowe/issues/2186)
- Added `Poller` utility singleton for handling continuous poll requests: see `Poller.addRequest, Poller.removeRequest` functions.
- Added `pollData` optional function to `IZoweTree` class.
- Created a new optional API, `IJes.downloadSingleSpool`, that can be used to download a single spool file in text or binary formats. [#2060](https://github.com/zowe/vscode-extension-for-zowe/issues/2060)
- Added capability to download a single spool file to in text or binary formats for zOSMF profiles by adopting the new api, `ZosmfJesApi.downloadSingleSpool`. [#2060](https://github.com/zowe/vscode-extension-for-zowe/issues/2060)

### Bug fixes

- Fixed credentials being updated for wrong v1 profile if multiple profiles had different types but same name.
- Updated dependencies for security audits.
- Added fallback for `realPathSync` to resolve edge cases where the native call fails on Windows systems. [#1773](https://github.com/zowe/vscode-extension-for-zowe/issues/1773)

## `2.7.0`

### New features and enhancements

- Updated `IZoweTreeNode` with additional variable `description` to prevent compilation errors when updating node descriptions. [#2122](https://github.com/zowe/vscode-extension-for-zowe/issues/2122)
- Updated `IZoweJobTreeNode` with additional variable `filtered` to track whether a job session node has been filtered. [#2122](https://github.com/zowe/vscode-extension-for-zowe/issues/2122)
- Added new API `IMvs.copyDataSet`. [#1550](https://github.com/zowe/vscode-extension-for-zowe/issues/1550)

## `2.6.2`

### Bug fixes

- Updated dependencies for security audits.

## `2.6.0`

### New features and enhancements

- Refactored UI/UX methods into standalone `Gui` module for usability and maintainability. [#1967](https://github.com/zowe/vscode-extension-for-zowe/issues/1967)
- New API call `dataSetsMatchingPattern` to allow filtering datasets via a pattern.
- Added `copy` function to USS API to facilitate with copying files.

### Bug fixes

- Updated Imperative to fix failure to load schema when there is no profile of that type. [zowe/imperative#916](https://github.com/zowe/imperative/pull/916)
- Added missing overload for `Gui.setStatusBarMessage` to allow passing `Thenable` objects.

## `2.5.0`

- Copy and Paste added to IZoweTree API for files and directories on USS tree.

## `2.4.1`

### Bug fixes

- Added logging in places where errors were being caught and ignored.
- Fixed all existing ESLint errors within the API logic.
- Removed TSLint (as it is deprecated), and replaced all TSLint rules with their ESLint equivalents. [#2030](https://github.com/zowe/vscode-extension-for-zowe/issues/2030)

### New features and enhancements

- New API call `getJobsByParameters` to allow filtering jobs by status.
- Added `findEquivalentNode` function to IZoweTree to find a corresponding favorited/non-favorited node.
- Updated `IZoweTree`: changed `IZoweNodeType -> IZoweTreeNode` to prevent incompatibility w/ custom/future Zowe node types

## `2.4.1`

### Bug fixes

- Added an API to obtain an up to date array of Profiles from registered types, `ProfilesCache.fetchAllProfiles()`.
- Fixed `ZoweVsCodeExtension` failing to initialize in environment with empty workspace. [#1994](https://github.com/zowe/vscode-extension-for-zowe/issues/1994)

## `2.4.0`

- Fixed refresh for Zowe Explorer activation and Refresh Extension issues in web based editors. [#1807](https://github.com/zowe/vscode-extension-for-zowe/issues/1807)

## `2.2.1`

- Bugfix: Fix for extenders that call registerCustomProfileType() and recieved error when team configuration file was in place. [#1870](https://github.com/zowe/vscode-extension-for-zowe/issues/1870)

## `2.2.0`

- New API `ZoweVsCodeExtension.updateCredentials` for credential prompting that updates the ProfilesCache after obtaining credentials from user.
- New API `ProfilesCache.updateProfilesArrays` to update `ProfilesCache.allProfiles` for profiles that don't store credentials locally in profile file.
- New API `ProfilesCache.isCredentialsSecured` to check if credentials are stored securely.
- Deprecated `ZoweVsCodeExtension.promptCredentials` in favor of `ZoweVsCodeExtension.updateCredentials`.

## `2.0.0`

- Major: Introduced Team Profiles and more. See the prerelease items (if any) below for more details.

## `2.0.0-next.202204081040`

- Added documentation on promptCredentials(). [1728](https://github.com/zowe/vscode-extension-for-zowe/pull/1728)
- Updated ProfilesCache.refresh() to handle the merging on v1 and v2 profiles. [1729](https://github.com/zowe/vscode-extension-for-zowe/pull/1729)

## `2.0.0-next.202204041200`

- Added new API to expose `promptCredentials` for extender use. [#1699](https://github.com/zowe/vscode-extension-for-zowe/pull/1699)

## `1.17.0`

- Zowe Explorer extenders can now have their profile type's folder with meta file created in the /.zowe/profiles home directory upon initialization by calling the ZoweExplorerApiRegister.getExplorerExtenderApi().initForZowe(type: string, meta:imperative.ICommandProfileTypeConfiguration[]) during their activation with Zowe Explorer.

## `1.10.1`

- Initial release<|MERGE_RESOLUTION|>--- conflicted
+++ resolved
@@ -6,13 +6,10 @@
 
 ### New features and enhancements
 
-<<<<<<< HEAD
-- Add Created Date to `stats` optional variable for storing dataset stats
+- Add Created Date to `stats` optional variable for storing dataset stats [#2745](https://github.com/zowe/vscode-extension-for-zowe/pull/2745)
 - Add Date created to DatasetSortOpts enum [#2707](https://github.com/zowe/vscode-extension-for-zowe/pull/2707)
-=======
-- **Breaking:** Added the following **required** API: `uploadFromBuffer`
+- **Breaking:** Added the following **required** API: `uploadFromBuffer` [#2738](https://github.com/zowe/vscode-extension-for-zowe/pull/2738)
   - For v3, this API will be used for saving data sets and USS files instead of `putContent(s)`. Extenders must implement this API to continue supporting Zowe Explorer save operations.
->>>>>>> 66349ba0
 
 ### Bug fixes
 
