--- conflicted
+++ resolved
@@ -6,18 +6,13 @@
 
 ### New features and enhancements
 
-<<<<<<< HEAD
 - **Breaking:** Added the following **required** API: `uploadFromBuffer`
   - For v3, this API will be used for saving data sets and USS files instead of `putContent(s)`. Extenders must implement this API to continue supporting Zowe Explorer save operations.
 
 ### Bug fixes
 
-=======
-### Bug fixes
-
 - Fixed issue where `zosmf` profiles did not respect the `protocol` property [#2703](https://github.com/zowe/vscode-extension-for-zowe/issues/2703).
 
->>>>>>> e07d9340
 ## `3.0.0-next.202402142205`
 
 ### New features and enhancements
