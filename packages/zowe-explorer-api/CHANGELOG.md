--- conflicted
+++ resolved
@@ -9,7 +9,7 @@
 - **Breaking:** Marked `getJobsByParameters` as a required function for the `MainframeInteraction.IJes` interface. [#2764](https://github.com/zowe/vscode-extension-for-zowe/pull/2764)
   - The new `getJobsByParameters` API is meant to replace `getJobsByOwnerAndPrefix`, and it adds new capabilities such as querying by status and limiting the amount of returned jobs.
 - **Breaking:** Removed string as a return type of the `uploadFromBuffer` method, since the z/OSMF API has been fixed to return a response object that includes an etag. [#2785](https://github.com/zowe/zowe-explorer-vscode/issues/2785)
-<<<<<<< HEAD
+- Added `Commands` value to the `PersistenceSchemaEnum` enum for storing MVS, TSO, and USS command history. [#2788](https://github.com/zowe/zowe-explorer-vscode/issues/2788)
 - Changed the type for the options parameter in the `getContents` function (`MainframeInteraction.IUss` interface) from `zosfiles.IDownloadOptions` to `zosfiles.IDownloadSingleOptions`. [#2207](https://github.com/zowe/zowe-explorer-vscode/issues/2207)
 - Added the `getEncoding` optional function to the `IZoweDatasetTreeNode` and `IZoweUSSTreeNode` interfaces. [#2207](https://github.com/zowe/zowe-explorer-vscode/issues/2207)
   - **Breaking:** Removed the `encoding` property from the `IZoweUSSTreeNode` interface in favor of the new `getEncoding` function. [#2207](https://github.com/zowe/zowe-explorer-vscode/issues/2207)
@@ -19,9 +19,6 @@
 - Added optional function `move` to the `MainframeInteraction.IUss` interface to move USS folders/files from one path to another. [#2207](https://github.com/zowe/zowe-explorer-vscode/issues/2207)
 - Added the `buildUniqueSpoolName` function to build spool names for Zowe resource URIs and VS Code editor tabs. [#2207](https://github.com/zowe/zowe-explorer-vscode/issues/2207)
 - Added the `isNodeInEditor` function to determine whether a tree node is open in the editor. [#2207](https://github.com/zowe/zowe-explorer-vscode/issues/2207)
-=======
-- Added `Commands` value to the `PersistenceSchemaEnum` enum for storing MVS, TSO, and USS command history. [#2788](https://github.com/zowe/zowe-explorer-vscode/issues/2788)
->>>>>>> 3a1f422e
 
 ### Bug fixes
 
