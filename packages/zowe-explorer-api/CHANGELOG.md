# Change Log

All notable changes to the "zowe-explorer-api" extension will be documented in this file.

## TBD Release

### New features and enhancements

- Removal of v1 profile support. [#2072](https://github.com/zowe/vscode-extension-for-zowe/issues/2072)
- Removal of deprecated APIs. Check the [list](https://github.com/zowe/vscode-extension-for-zowe/tree/next/docs/early-access/v3/Extenders.md) of APIs that were removed.
- Added `madge` script in `package.json` to track circular dependencies. [#2148](https://github.com/zowe/vscode-extension-for-zowe/issues/2148)

### Bug fixes

## `2.9.1`

### New features and enhancements

- Added optional `profile` parameter to `IPromptCredentialsOptions` so developers can choose to skip rebuilding the profile with ProfilesCache.

### Bug fixes

<<<<<<< HEAD
=======
## `2.9.2`

### New features and enhancements

### Bug fixes

## `2.9.1`

### New features and enhancements

- Added optional `profile` parameter to `IPromptCredentialsOptions` so developers can choose to skip rebuilding the profile with ProfilesCache.

### Bug fixes

>>>>>>> 42ad3dff
- Fixed error when an extender's extension attempts to access the keyring in a remote VSCode session [#324](https://github.com/zowe/vscode-extension-for-cics/issues/324).
- Fixed issue where profiles with authentication tokens were breaking functionality for direct-to-service profiles after user interaction. [#2330](https://github.com/zowe/vscode-extension-for-zowe/issues/2330)
- Updated dependencies for security audits.

## `2.9.0`

### New features and enhancements

- Added optional IZoweTree functions, `addDsTemplate` and `getDSTemplates`.
- Added a new type `DataSetAllocTemplate` for data set attributes.
- Added optional `cancelJob` function to `ZoweExplorerApi.IJes` interface.
- Added z/OSMF API implementation for `cancelJob` function.
- Added optional `id` variable to `IZoweTreeNode` interface, which can be used to designate a unique ID for a tree node. [#2215](https://github.com/zowe/vscode-extension-for-zowe/issues/2215)
- Fixed error shown by API when accessing the `name` and `type` property of a profile when updating the profile arrays [#2334](https://github.com/zowe/vscode-extension-for-zowe/issues/2334).

## `2.8.1`

### Bug fixes

- Updated linter rules and addressed linter errors. [#2291](https://github.com/zowe/vscode-extension-for-zowe/issues/2291)
- Updated dependencies for security audits.

## `2.8.0`

### New features and enhancements

- Added `Gui.reportProgress` that can be used to notify users of action progress in conjunction with the `Gui.withProgress` call. [#2167](https://github.com/zowe/vscode-extension-for-zowe/issues/2167)
- Updated linter rules and addressed linter errors. [#2184](https://github.com/zowe/vscode-extension-for-zowe/issues/2184)
- Added checks to verify that `@zowe/cli` dependency exists before building. [#2199](https://github.com/zowe/vscode-extension-for-zowe/issues/2199)
- Added `ZoweVsCodeExtension.customLoggingPath` that can be used to get custom logging path defined in VS Code settings. [#2186](https://github.com/zowe/vscode-extension-for-zowe/issues/2186)
- Added `Poller` utility singleton for handling continuous poll requests: see `Poller.addRequest, Poller.removeRequest` functions.
- Added `pollData` optional function to `IZoweTree` class.
- Created a new optional API, `IJes.downloadSingleSpool`, that can be used to download a single spool file in text or binary formats. [#2060](https://github.com/zowe/vscode-extension-for-zowe/issues/2060)
- Added capability to download a single spool file to in text or binary formats for zOSMF profiles by adopting the new api, `ZosmfJesApi.downloadSingleSpool`. [#2060](https://github.com/zowe/vscode-extension-for-zowe/issues/2060)

### Bug fixes

- Fixed credentials being updated for wrong v1 profile if multiple profiles had different types but same name.
- Updated dependencies for security audits.
- Added fallback for `realPathSync` to resolve edge cases where the native call fails on Windows systems. [#1773](https://github.com/zowe/vscode-extension-for-zowe/issues/1773)

## `2.7.0`

### New features and enhancements

- Updated `IZoweTreeNode` with additional variable `description` to prevent compilation errors when updating node descriptions. [#2122](https://github.com/zowe/vscode-extension-for-zowe/issues/2122)
- Updated `IZoweJobTreeNode` with additional variable `filtered` to track whether a job session node has been filtered. [#2122](https://github.com/zowe/vscode-extension-for-zowe/issues/2122)
- Added new API `IMvs.copyDataSet`. [#1550](https://github.com/zowe/vscode-extension-for-zowe/issues/1550)

## `2.6.2`

### Bug fixes

- Updated dependencies for security audits.

## `2.6.0`

### New features and enhancements

- Refactored UI/UX methods into standalone `Gui` module for usability and maintainability. [#1967](https://github.com/zowe/vscode-extension-for-zowe/issues/1967)
- New API call `dataSetsMatchingPattern` to allow filtering datasets via a pattern.
- Added `copy` function to USS API to facilitate with copying files.

### Bug fixes

- Updated Imperative to fix failure to load schema when there is no profile of that type. [zowe/imperative#916](https://github.com/zowe/imperative/pull/916)
- Added missing overload for `Gui.setStatusBarMessage` to allow passing `Thenable` objects.

## `2.5.0`

- Copy and Paste added to IZoweTree API for files and directories on USS tree.

## `2.4.1`

### Bug fixes

- Added logging in places where errors were being caught and ignored.
- Fixed all existing ESLint errors within the API logic.
- Removed TSLint (as it is deprecated), and replaced all TSLint rules with their ESLint equivalents. [#2030](https://github.com/zowe/vscode-extension-for-zowe/issues/2030)

### New features and enhancements

- New API call `getJobsByParameters` to allow filtering jobs by status.
- Added `findEquivalentNode` function to IZoweTree to find a corresponding favorited/non-favorited node.
- Updated `IZoweTree`: changed `IZoweNodeType -> IZoweTreeNode` to prevent incompatibility w/ custom/future Zowe node types

## `2.4.1`

### Bug fixes

- Added an API to obtain an up to date array of Profiles from registered types, `ProfilesCache.fetchAllProfiles()`.
- Fixed `ZoweVsCodeExtension` failing to initialize in environment with empty workspace. [#1994](https://github.com/zowe/vscode-extension-for-zowe/issues/1994)

## `2.4.0`

- Fixed refresh for Zowe Explorer activation and Refresh Extension issues in web based editors. [#1807](https://github.com/zowe/vscode-extension-for-zowe/issues/1807)

## `2.2.1`

- Bugfix: Fix for extenders that call registerCustomProfileType() and recieved error when team configuration file was in place. [#1870](https://github.com/zowe/vscode-extension-for-zowe/issues/1870)

## `2.2.0`

- New API `ZoweVsCodeExtension.updateCredentials` for credential prompting that updates the ProfilesCache after obtaining credentials from user.
- New API `ProfilesCache.updateProfilesArrays` to update `ProfilesCache.allProfiles` for profiles that don't store credentials locally in profile file.
- New API `ProfilesCache.isCredentialsSecured` to check if credentials are stored securely.
- Deprecated `ZoweVsCodeExtension.promptCredentials` in favor of `ZoweVsCodeExtension.updateCredentials`.

## `2.0.0`

- Major: Introduced Team Profiles and more. See the prerelease items (if any) below for more details.

## `2.0.0-next.202204081040`

- Added documentation on promptCredentials(). [1728](https://github.com/zowe/vscode-extension-for-zowe/pull/1728)
- Updated ProfilesCache.refresh() to handle the merging on v1 and v2 profiles. [1729](https://github.com/zowe/vscode-extension-for-zowe/pull/1729)

## `2.0.0-next.202204041200`

- Added new API to expose `promptCredentials` for extender use. [#1699](https://github.com/zowe/vscode-extension-for-zowe/pull/1699)

## `1.17.0`

- Zowe Explorer extenders can now have their profile type's folder with meta file created in the /.zowe/profiles home directory upon initialization by calling the ZoweExplorerApiRegister.getExplorerExtenderApi().initForZowe(type: string, meta:imperative.ICommandProfileTypeConfiguration[]) during their activation with Zowe Explorer.

## `1.10.1`

- Initial release<|MERGE_RESOLUTION|>--- conflicted
+++ resolved
@@ -12,16 +12,6 @@
 
 ### Bug fixes
 
-## `2.9.1`
-
-### New features and enhancements
-
-- Added optional `profile` parameter to `IPromptCredentialsOptions` so developers can choose to skip rebuilding the profile with ProfilesCache.
-
-### Bug fixes
-
-<<<<<<< HEAD
-=======
 ## `2.9.2`
 
 ### New features and enhancements
@@ -36,7 +26,6 @@
 
 ### Bug fixes
 
->>>>>>> 42ad3dff
 - Fixed error when an extender's extension attempts to access the keyring in a remote VSCode session [#324](https://github.com/zowe/vscode-extension-for-cics/issues/324).
 - Fixed issue where profiles with authentication tokens were breaking functionality for direct-to-service profiles after user interaction. [#2330](https://github.com/zowe/vscode-extension-for-zowe/issues/2330)
 - Updated dependencies for security audits.
