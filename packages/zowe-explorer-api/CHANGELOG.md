# Change Log

All notable changes to the "zowe-explorer-api" extension will be documented in this file.

## TBD Release

- copy api for files and directories on USS tree ( paste selected local files into current node )

## `2.4.1`

### New features and enhancements

- New API call `getJobsByParameters` to allow filtering jobs by status.
- Added `findEquivalentNode` function to IZoweTree to find a corresponding favorited/non-favorited node.
- Updated `IZoweTree`: changed `IZoweNodeType -> IZoweTreeNode` to prevent incompatibility w/ custom/future Zowe node types

<<<<<<< HEAD
=======
### Bug fixes

- Added logging in places where errors were being caught and ignored.

## `2.4.1`

>>>>>>> 36cf5ae7
### Bug fixes

- Added an API to obtain an up to date array of Profiles from registered types, `ProfilesCache.fetchAllProfiles()`.
- Fixed `ZoweVsCodeExtension` failing to initialize in environment with empty workspace. [#1994](https://github.com/zowe/vscode-extension-for-zowe/issues/1994)

## `2.4.0`

- Fixed refresh for Zowe Explorer activation and Refresh Extension issues in web based editors. [#1807](https://github.com/zowe/vscode-extension-for-zowe/issues/1807)

## `2.2.1`

- Bugfix: Fix for extenders that call registerCustomProfileType() and recieved error when team configuration file was in place. [#1870](https://github.com/zowe/vscode-extension-for-zowe/issues/1870)

## `2.2.0`

- New API `ZoweVsCodeExtension.updateCredentials` for credential prompting that updates the ProfilesCache after obtaining credentials from user.
- New API `ProfilesCache.updateProfilesArrays` to update `ProfilesCache.allProfiles` for profiles that don't store credentials locally in profile file.
- New API `ProfilesCache.isCredentialsSecured` to check if credentials are stored securely.
- Deprecated `ZoweVsCodeExtension.promptCredentials` in favor of `ZoweVsCodeExtension.updateCredentials`.

## `2.0.0`

- Major: Introduced Team Profiles and more. See the prerelease items (if any) below for more details.

## `2.0.0-next.202204081040`

- Added documentation on promptCredentials(). [1728](https://github.com/zowe/vscode-extension-for-zowe/pull/1728)
- Updated ProfilesCache.refresh() to handle the merging on v1 and v2 profiles. [1729](https://github.com/zowe/vscode-extension-for-zowe/pull/1729)

## `2.0.0-next.202204041200`

- Added new API to expose `promptCredentials` for extender use. [#1699](https://github.com/zowe/vscode-extension-for-zowe/pull/1699)

## `1.17.0`

- Zowe Explorer extenders can now have their profile type's folder with meta file created in the /.zowe/profiles home directory upon initialization by calling the ZoweExplorerApiRegister.getExplorerExtenderApi().initForZowe(type: string, meta:imperative.ICommandProfileTypeConfiguration[]) during their activation with Zowe Explorer.

## `1.10.1`

- Initial release<|MERGE_RESOLUTION|>--- conflicted
+++ resolved
@@ -14,15 +14,12 @@
 - Added `findEquivalentNode` function to IZoweTree to find a corresponding favorited/non-favorited node.
 - Updated `IZoweTree`: changed `IZoweNodeType -> IZoweTreeNode` to prevent incompatibility w/ custom/future Zowe node types
 
-<<<<<<< HEAD
-=======
 ### Bug fixes
 
 - Added logging in places where errors were being caught and ignored.
 
 ## `2.4.1`
 
->>>>>>> 36cf5ae7
 ### Bug fixes
 
 - Added an API to obtain an up to date array of Profiles from registered types, `ProfilesCache.fetchAllProfiles()`.
