--- conflicted
+++ resolved
@@ -4,13 +4,10 @@
 
 ## TBD Release
 
-<<<<<<< HEAD
-=======
 ### New features and enhancements
 
 - Added optional `profile` parameter to `IPromptCredentialsOptions` so developers can choose to skip rebuilding the profile with ProfilesCache.
 
->>>>>>> 531a18e8
 ### Bug fixes
 
 - Fixed error when an extender's extension attempts to access the keyring in a remote VSCode session [#324](https://github.com/zowe/vscode-extension-for-cics/issues/324).
