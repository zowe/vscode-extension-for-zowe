# Change Log

All notable changes to the "zowe-explorer-api" extension will be documented in this file.

## TBD Release

### New features and enhancements

- Added optional `openDs` function to `IZoweDatasetTreeNode` to open a data set or member in the editor.
- Added optional `setEncoding` function to `IZoweDatasetTreeNode` and `IZoweUSSTreeNode` to set the encoding of a node to binary, text, or a custom codepage.
- Added optional properties `binary`, `encoding`, and `encodingMap` to tree node interfaces for storing the codepage of a data set or USS file.
- Deprecated `IZoweUSSTreeNode.binaryFiles` and `IZoweUSSTreeNode.setBinary` in favor of `IZoweUSSTreeNode.encodingMap` and `IZoweUSSTreeNode.setEncoding`.
- Deprecated `ZoweTreeNode.binary`, `ZoweTreeNode.binaryFiles`, and `ZoweTreeNode.shortLabel`. These properties are not applicable for all tree nodes and should be defined in subclasses of `ZoweTreeNode` if necessary.

### Bug fixes

<<<<<<< HEAD
- Update dependencies for technical currency purposes.
- Added return type for `IZoweUSSTreeNode.openUSS`.
=======
## `2.13.1`

### Bug fixes

- Update dependencies for technical currency purposes.
>>>>>>> 727c5931

## `2.13.0`

### New features and enhancements

- Added new optional boolean parameter `hideFromAllTrees` to `IZoweTree.deleteSession` for specifying whether to hide from all trees or current tree. [#2567](https://github.com/zowe/vscode-extension-for-zowe/issues/2567)
- Added new optional parameter `provider` of type `IZoweTree<IZoweTreeNode>` for `IZoweTree.addSession` to specify a tree to add the profile to.
- Added optional `filter` and `actualJobs` variables to `IZoweJobTreeNode` to track local filter search.
- Added new optional record `openFiles` to `IZoweTree` to track opened files under a specific tree view. [#2597](https://github.com/zowe/vscode-extension-for-zowe/issues/2597)

## `2.12.2`

## `2.12.1`

## `2.12.0`

### New features and enhancements

- Added optional `getTag` function to `ZoweExplorerAPI.IUss` for getting the tag of a file on USS.
- Added new ProfilesCache API `getConfigArray` to allow extenders to get the registered profile type's metadata for team configuration file creation handled outside of Zowe Explorer views. [#2394](https://github.com/zowe/vscode-extension-for-zowe/issues/2394)
- Add `sort` and `filter` optional variables for storing sort/filter options alongside tree nodes. [#2420](https://github.com/zowe/vscode-extension-for-zowe/issues/2420)
- Add `stats` optional variable for storing dataset stats (such as user, modified date, etc.).
- Add option enums and types for sorting, filtering and sort direction in tree nodes. [#2420](https://github.com/zowe/vscode-extension-for-zowe/issues/2420)
- Added option for retaining context when generating webviews in Webview API.

## `2.11.2`

### Bug fixes

- Bundle Zowe Secrets for issues seen by extenders that use the ProfilesCache for profile management. [#2512](https://github.com/zowe/vscode-extension-for-zowe/issues/2512)

## `2.11.1`

## `2.11.0`

### New features and enhancements

- Added optional `pendingActions` record to `IZoweTreeNode` to allow nodes to track pending promises.
- Added optional `wasDoubleClicked` variable to `IZoweTreeNode` to track whether a node was double-clicked during an action.

### Bug fixes

- Bump `@zowe/secrets-for-zowe-sdk` to 7.18.4 to handle install errors gracefully and to allow running without MSVC redistributables.

## `2.10.0`

### New features and enhancements

- Added option to register callback to be called after making changes to team config profiles are made. [#2385](https://github.com/zowe/vscode-extension-for-zowe/issues/2385)
- Replaced `keytar` dependency with `keyring` module from [`@zowe/secrets-for-zowe-sdk`](https://github.com/zowe/zowe-cli/tree/master/packages/secrets). [#2358](https://github.com/zowe/vscode-extension-for-zowe/issues/2358) [#2348](https://github.com/zowe/vscode-extension-for-zowe/issues/2348)
- Added `WebView` class to allow Zowe Explorer and extenders to create enhanced webviews (choose any JavaScript bundler and JavaScript framework). [#2254](https://github.com/zowe/vscode-extension-for-zowe/issues/2254)

## `2.9.2`

## `2.9.1`

### New features and enhancements

- Added optional `profile` parameter to `IPromptCredentialsOptions` so developers can choose to skip rebuilding the profile with ProfilesCache.

### Bug fixes

- Fixed error when an extender's extension attempts to access the keyring in a remote VSCode session [#324](https://github.com/zowe/vscode-extension-for-cics/issues/324).
- Fixed issue where profiles with authentication tokens were breaking functionality for direct-to-service profiles after user interaction. [#2330](https://github.com/zowe/vscode-extension-for-zowe/issues/2330)
- Updated dependencies for security audits.

## `2.9.0`

### New features and enhancements

- Added optional IZoweTree functions, `addDsTemplate` and `getDSTemplates`.
- Added a new type `DataSetAllocTemplate` for data set attributes.
- Added optional `cancelJob` function to `ZoweExplorerApi.IJes` interface.
- Added z/OSMF API implementation for `cancelJob` function.
- Added optional `id` variable to `IZoweTreeNode` interface, which can be used to designate a unique ID for a tree node. [#2215](https://github.com/zowe/vscode-extension-for-zowe/issues/2215)
- Fixed error shown by API when accessing the `name` and `type` property of a profile when updating the profile arrays [#2334](https://github.com/zowe/vscode-extension-for-zowe/issues/2334).

## `2.8.1`

### Bug fixes

- Updated linter rules and addressed linter errors. [#2291](https://github.com/zowe/vscode-extension-for-zowe/issues/2291)
- Updated dependencies for security audits.

## `2.8.0`

### New features and enhancements

- Added `Gui.reportProgress` that can be used to notify users of action progress in conjunction with the `Gui.withProgress` call. [#2167](https://github.com/zowe/vscode-extension-for-zowe/issues/2167)
- Updated linter rules and addressed linter errors. [#2184](https://github.com/zowe/vscode-extension-for-zowe/issues/2184)
- Added checks to verify that `@zowe/cli` dependency exists before building. [#2199](https://github.com/zowe/vscode-extension-for-zowe/issues/2199)
- Added `ZoweVsCodeExtension.customLoggingPath` that can be used to get custom logging path defined in VS Code settings. [#2186](https://github.com/zowe/vscode-extension-for-zowe/issues/2186)
- Added `Poller` utility singleton for handling continuous poll requests: see `Poller.addRequest, Poller.removeRequest` functions.
- Added `pollData` optional function to `IZoweTree` class.
- Created a new optional API, `IJes.downloadSingleSpool`, that can be used to download a single spool file in text or binary formats. [#2060](https://github.com/zowe/vscode-extension-for-zowe/issues/2060)
- Added capability to download a single spool file to in text or binary formats for zOSMF profiles by adopting the new api, `ZosmfJesApi.downloadSingleSpool`. [#2060](https://github.com/zowe/vscode-extension-for-zowe/issues/2060)

### Bug fixes

- Fixed credentials being updated for wrong v1 profile if multiple profiles had different types but same name.
- Updated dependencies for security audits.
- Added fallback for `realPathSync` to resolve edge cases where the native call fails on Windows systems. [#1773](https://github.com/zowe/vscode-extension-for-zowe/issues/1773)

## `2.7.0`

### New features and enhancements

- Updated `IZoweTreeNode` with additional variable `description` to prevent compilation errors when updating node descriptions. [#2122](https://github.com/zowe/vscode-extension-for-zowe/issues/2122)
- Updated `IZoweJobTreeNode` with additional variable `filtered` to track whether a job session node has been filtered. [#2122](https://github.com/zowe/vscode-extension-for-zowe/issues/2122)
- Added new API `IMvs.copyDataSet`. [#1550](https://github.com/zowe/vscode-extension-for-zowe/issues/1550)

## `2.6.2`

### Bug fixes

- Updated dependencies for security audits.

## `2.6.0`

### New features and enhancements

- Refactored UI/UX methods into standalone `Gui` module for usability and maintainability. [#1967](https://github.com/zowe/vscode-extension-for-zowe/issues/1967)
- New API call `dataSetsMatchingPattern` to allow filtering datasets via a pattern.
- Added `copy` function to USS API to facilitate with copying files.

### Bug fixes

- Updated Imperative to fix failure to load schema when there is no profile of that type. [zowe/imperative#916](https://github.com/zowe/imperative/pull/916)
- Added missing overload for `Gui.setStatusBarMessage` to allow passing `Thenable` objects.

## `2.5.0`

- Copy and Paste added to IZoweTree API for files and directories on USS tree.

## `2.4.1`

### Bug fixes

- Added logging in places where errors were being caught and ignored.
- Fixed all existing ESLint errors within the API logic.
- Removed TSLint (as it is deprecated), and replaced all TSLint rules with their ESLint equivalents. [#2030](https://github.com/zowe/vscode-extension-for-zowe/issues/2030)

### New features and enhancements

- New API call `getJobsByParameters` to allow filtering jobs by status.
- Added `findEquivalentNode` function to IZoweTree to find a corresponding favorited/non-favorited node.
- Updated `IZoweTree`: changed `IZoweNodeType -> IZoweTreeNode` to prevent incompatibility w/ custom/future Zowe node types

## `2.4.1`

### Bug fixes

- Added an API to obtain an up to date array of Profiles from registered types, `ProfilesCache.fetchAllProfiles()`.
- Fixed `ZoweVsCodeExtension` failing to initialize in environment with empty workspace. [#1994](https://github.com/zowe/vscode-extension-for-zowe/issues/1994)

## `2.4.0`

- Fixed refresh for Zowe Explorer activation and Refresh Extension issues in web based editors. [#1807](https://github.com/zowe/vscode-extension-for-zowe/issues/1807)

## `2.2.1`

- Bugfix: Fix for extenders that call registerCustomProfileType() and recieved error when team configuration file was in place. [#1870](https://github.com/zowe/vscode-extension-for-zowe/issues/1870)

## `2.2.0`

- New API `ZoweVsCodeExtension.updateCredentials` for credential prompting that updates the ProfilesCache after obtaining credentials from user.
- New API `ProfilesCache.updateProfilesArrays` to update `ProfilesCache.allProfiles` for profiles that don't store credentials locally in profile file.
- New API `ProfilesCache.isCredentialsSecured` to check if credentials are stored securely.
- Deprecated `ZoweVsCodeExtension.promptCredentials` in favor of `ZoweVsCodeExtension.updateCredentials`.

## `2.0.0`

- Major: Introduced Team Profiles and more. See the prerelease items (if any) below for more details.

## `2.0.0-next.202204081040`

- Added documentation on promptCredentials(). [1728](https://github.com/zowe/vscode-extension-for-zowe/pull/1728)
- Updated ProfilesCache.refresh() to handle the merging on v1 and v2 profiles. [1729](https://github.com/zowe/vscode-extension-for-zowe/pull/1729)

## `2.0.0-next.202204041200`

- Added new API to expose `promptCredentials` for extender use. [#1699](https://github.com/zowe/vscode-extension-for-zowe/pull/1699)

## `1.17.0`

- Zowe Explorer extenders can now have their profile type's folder with meta file created in the /.zowe/profiles home directory upon initialization by calling the ZoweExplorerApiRegister.getExplorerExtenderApi().initForZowe(type: string, meta:imperative.ICommandProfileTypeConfiguration[]) during their activation with Zowe Explorer.

## `1.10.1`

- Initial release<|MERGE_RESOLUTION|>--- conflicted
+++ resolved
@@ -14,16 +14,13 @@
 
 ### Bug fixes
 
-<<<<<<< HEAD
+- Added return type for `IZoweUSSTreeNode.openUSS`.
+
+## `2.13.1`
+
+### Bug fixes
+
 - Update dependencies for technical currency purposes.
-- Added return type for `IZoweUSSTreeNode.openUSS`.
-=======
-## `2.13.1`
-
-### Bug fixes
-
-- Update dependencies for technical currency purposes.
->>>>>>> 727c5931
 
 ## `2.13.0`
 
