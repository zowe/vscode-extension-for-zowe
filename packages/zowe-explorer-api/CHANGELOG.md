# Change Log

All notable changes to the "zowe-explorer-api" extension will be documented in this file.

## TBD Release

### New features and enhancements

<<<<<<< HEAD
- Removal of v1 profile support. [#2072](https://github.com/zowe/vscode-extension-for-zowe/issues/2072)
- Removal of deprecated APIs. Check the [list](https://github.com/zowe/vscode-extension-for-zowe/tree/next/docs/early-access/v3/Extenders.md) of APIs that were removed.
=======
- Added optional `cancelJob` function to `ZoweExplorerApi.IJes` interface.
- Added z/OSMF API implementation for `cancelJob` function.

### Bug fixes

## `2.8.1`
>>>>>>> 20ae8222

### Bug fixes

- Updated linter rules and addressed linter errors. [#2291](https://github.com/zowe/vscode-extension-for-zowe/issues/2291)
- Updated dependencies for security audits.

## `2.8.0`

### New features and enhancements

- Added `Gui.reportProgress` that can be used to notify users of action progress in conjunction with the `Gui.withProgress` call. [#2167](https://github.com/zowe/vscode-extension-for-zowe/issues/2167)
- Updated linter rules and addressed linter errors. [#2184](https://github.com/zowe/vscode-extension-for-zowe/issues/2184)
- Added checks to verify that `@zowe/cli` dependency exists before building. [#2199](https://github.com/zowe/vscode-extension-for-zowe/issues/2199)
- Added `ZoweVsCodeExtension.customLoggingPath` that can be used to get custom logging path defined in VS Code settings. [#2186](https://github.com/zowe/vscode-extension-for-zowe/issues/2186)
- Added `Poller` utility singleton for handling continuous poll requests: see `Poller.addRequest, Poller.removeRequest` functions.
- Added `pollData` optional function to `IZoweTree` class.
- Added `ZosmfJesApi.downloadSingleSpool` optional api that can be used to download a single spool file in text or binary formats. [#2060](https://github.com/zowe/vscode-extension-for-zowe/issues/2060)
- Added optional `id` variable to `IZoweTreeNode` interface, which can be used to designate a unique ID for a tree node. [#2215](https://github.com/zowe/vscode-extension-for-zowe/issues/2215)
- Added new optional API, `IJes.downloadSingleSpool`, that can be used to download a single spool file in text or binary formats. [#2060](https://github.com/zowe/vscode-extension-for-zowe/issues/2060)

### Bug fixes

- Fixed credentials being updated for wrong v1 profile if multiple profiles had different types but same name.
- Updated dependencies for security audits.
- Added fallback for `realPathSync` to resolve edge cases where the native call fails on Windows systems. [#1773](https://github.com/zowe/vscode-extension-for-zowe/issues/1773)

## `2.7.0`

### New features and enhancements

- Updated `IZoweTreeNode` with additional variable `description` to prevent compilation errors when updating node descriptions. [#2122](https://github.com/zowe/vscode-extension-for-zowe/issues/2122)
- Updated `IZoweJobTreeNode` with additional variable `filtered` to track whether a job session node has been filtered. [#2122](https://github.com/zowe/vscode-extension-for-zowe/issues/2122)
- Added new API `IMvs.copyDataSet`. [#1550](https://github.com/zowe/vscode-extension-for-zowe/issues/1550)

## `2.6.2`

### Bug fixes

- Updated dependencies for security audits.

## `2.6.0`

### New features and enhancements

- Refactored UI/UX methods into standalone `Gui` module for usability and maintainability. [#1967](https://github.com/zowe/vscode-extension-for-zowe/issues/1967)
- New API call `dataSetsMatchingPattern` to allow filtering datasets via a pattern.
- Added `copy` function to USS API to facilitate with copying files.

### Bug fixes

- Updated Imperative to fix failure to load schema when there is no profile of that type. [zowe/imperative#916](https://github.com/zowe/imperative/pull/916)
- Added missing overload for `Gui.setStatusBarMessage` to allow passing `Thenable` objects.

## `2.5.0`

- Copy and Paste added to IZoweTree API for files and directories on USS tree.

## `2.4.1`

### Bug fixes

- Added logging in places where errors were being caught and ignored.
- Fixed all existing ESLint errors within the API logic.
- Removed TSLint (as it is deprecated), and replaced all TSLint rules with their ESLint equivalents. [#2030](https://github.com/zowe/vscode-extension-for-zowe/issues/2030)

### New features and enhancements

- New API call `getJobsByParameters` to allow filtering jobs by status.
- Added `findEquivalentNode` function to IZoweTree to find a corresponding favorited/non-favorited node.
- Updated `IZoweTree`: changed `IZoweNodeType -> IZoweTreeNode` to prevent incompatibility w/ custom/future Zowe node types

## `2.4.1`

### Bug fixes

- Added an API to obtain an up to date array of Profiles from registered types, `ProfilesCache.fetchAllProfiles()`.
- Fixed `ZoweVsCodeExtension` failing to initialize in environment with empty workspace. [#1994](https://github.com/zowe/vscode-extension-for-zowe/issues/1994)

## `2.4.0`

- Fixed refresh for Zowe Explorer activation and Refresh Extension issues in web based editors. [#1807](https://github.com/zowe/vscode-extension-for-zowe/issues/1807)

## `2.2.1`

- Bugfix: Fix for extenders that call registerCustomProfileType() and recieved error when team configuration file was in place. [#1870](https://github.com/zowe/vscode-extension-for-zowe/issues/1870)

## `2.2.0`

- New API `ZoweVsCodeExtension.updateCredentials` for credential prompting that updates the ProfilesCache after obtaining credentials from user.
- New API `ProfilesCache.updateProfilesArrays` to update `ProfilesCache.allProfiles` for profiles that don't store credentials locally in profile file.
- New API `ProfilesCache.isCredentialsSecured` to check if credentials are stored securely.
- Deprecated `ZoweVsCodeExtension.promptCredentials` in favor of `ZoweVsCodeExtension.updateCredentials`.

## `2.0.0`

- Major: Introduced Team Profiles and more. See the prerelease items (if any) below for more details.

## `2.0.0-next.202204081040`

- Added documentation on promptCredentials(). [1728](https://github.com/zowe/vscode-extension-for-zowe/pull/1728)
- Updated ProfilesCache.refresh() to handle the merging on v1 and v2 profiles. [1729](https://github.com/zowe/vscode-extension-for-zowe/pull/1729)

## `2.0.0-next.202204041200`

- Added new API to expose `promptCredentials` for extender use. [#1699](https://github.com/zowe/vscode-extension-for-zowe/pull/1699)

## `1.17.0`

- Zowe Explorer extenders can now have their profile type's folder with meta file created in the /.zowe/profiles home directory upon initialization by calling the ZoweExplorerApiRegister.getExplorerExtenderApi().initForZowe(type: string, meta:imperative.ICommandProfileTypeConfiguration[]) during their activation with Zowe Explorer.

## `1.10.1`

- Initial release<|MERGE_RESOLUTION|>--- conflicted
+++ resolved
@@ -6,17 +6,19 @@
 
 ### New features and enhancements
 
-<<<<<<< HEAD
 - Removal of v1 profile support. [#2072](https://github.com/zowe/vscode-extension-for-zowe/issues/2072)
 - Removal of deprecated APIs. Check the [list](https://github.com/zowe/vscode-extension-for-zowe/tree/next/docs/early-access/v3/Extenders.md) of APIs that were removed.
-=======
+
+### Bug fixes
+
+## `2.9.0` IN PROGRESS
+
+### New Features and Enhancements
+
 - Added optional `cancelJob` function to `ZoweExplorerApi.IJes` interface.
 - Added z/OSMF API implementation for `cancelJob` function.
 
-### Bug fixes
-
 ## `2.8.1`
->>>>>>> 20ae8222
 
 ### Bug fixes
 
