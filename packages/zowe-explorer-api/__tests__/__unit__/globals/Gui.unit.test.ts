--- conflicted
+++ resolved
@@ -150,7 +150,6 @@
         await Gui.showInputBox({});
         expect(mocks.showInputBox).toHaveBeenCalled();
     });
-<<<<<<< HEAD
 
     it("can resolve a quick pick when accepted", async () => {
         // eslint-disable-next-line @typescript-eslint/no-unsafe-return
@@ -172,7 +171,7 @@
             onDidHide: mockDidHide,
         } as any);
         expect(mockDidHide).toHaveBeenCalledTimes(1);
-=======
+    });
 });
 
 describe("Gui.utils - unit tests", () => {
@@ -199,6 +198,5 @@
 
     it("returns true when the second click event is within the DOUBLE_CLICK_SPEED_MS window", () => {
         testDoubleClickEvent(DOUBLE_CLICK_SPEED_MS / 2, true);
->>>>>>> c8737763
     });
 });