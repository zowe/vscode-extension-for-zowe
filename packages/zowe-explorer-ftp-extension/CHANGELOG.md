--- conflicted
+++ resolved
@@ -10,12 +10,6 @@
 
 ### Bug fixes
 
-## `2.9.1`
-
-### Bug fixes
-
-<<<<<<< HEAD
-=======
 ## `2.9.2`
 
 ### New features and enhancements
@@ -26,7 +20,6 @@
 
 ### Bug fixes
 
->>>>>>> 42ad3dff
 - Updated dependencies for security audits.
 
 ## `2.9.0`
