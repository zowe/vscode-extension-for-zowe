--- conflicted
+++ resolved
@@ -4,12 +4,9 @@
 
 ### New features and enhancements
 
-<<<<<<< HEAD
 - Added `putContent` to `FtpUssApi` for compatibility with optimizations to USS copy/paste actions.
 - Fixed several linter errors throughout the codebase and consolidated linter rules. [#2184](https://github.com/zowe/vscode-extension-for-zowe/issues/2184)
 
-=======
->>>>>>> 6db89d28
 ### Bug fixes
 
 ## `2.7.0`
