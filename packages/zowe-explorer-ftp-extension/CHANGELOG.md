All notable changes to the "zowe-explorer-ftp-extension" extension will be documented in this file.

## TBD Release

### New features and enhancements

<<<<<<< HEAD
- Migrated from `@zowe/cli` package to individual Zowe SDK packages. [#2719](https://github.com/zowe/vscode-extension-for-zowe/issues/2719)
=======
- Added the following API: `uploadFromBuffer`
  - This API will be used for uploading contents in v3 instead of `putContent(s)`.
>>>>>>> 7f115605

### Bug fixes

## `3.0.0-next.202402142205`

### New features and enhancements

### Bug fixes

- Fix Windows-specific hangs when saving members that contain JCL via the FTP extension. Thanks @tiantn & @std4lqi. [#2533](https://github.com/zowe/vscode-extension-for-zowe/issues/2533)
- Updated dependencies for technical currency purposes.

## `3.0.0-next.202402071248`

### New features and enhancements

- Adapted to new API changes from grouping of common methods into singleton classes [#2109](https://github.com/zowe/vscode-extension-for-zowe/issues/2109)
- Migrated to webpack v5 [#2214](https://github.com/zowe/vscode-extension-for-zowe/issues/2214)

## `3.0.0-next.202401241448`

### Bug fixes

- Removed outdated vscode-nls webpack plugin [#2253](https://github.com/zowe/vscode-extension-for-zowe/issues/2253)

## `3.0.0-next.202401121747`

### Bug fixes

- Update dependencies for technical currency purposes.

## `3.0.0-next.202311171754`

## `3.0.0-next.202311171523`

### New features and enhancements

- Support VS Code engine 1.79.0 and higher.

## `3.0.0-next.202309121526`

### New features and enhancements

- Removal of support for Zowe Explorer APIs that have been removed. Check the [list](https://github.com/zowe/vscode-extension-for-zowe/tree/next/docs/early-access/v3/Extenders.md) of APIs that were removed.
- Updated activation event to `onStartupFinished`. [#1910](https://github.com/zowe/vscode-extension-for-zowe/issues/1910)
- Added `madge` script in `package.json` to track circular dependencies. [#2148](https://github.com/zowe/vscode-extension-for-zowe/issues/2148)
- Migrated to new package manager PNPM from Yarn.

### Bug fixes

- Fixed ECONNRESET error when trying to upload or create an empty data set member. [#2350](https://github.com/zowe/vscode-extension-for-zowe/issues/2350)

## `2.14.0`

## `2.13.1`

### Bug fixes

- Update dependencies for technical currency purposes.

## `2.13.0`

## `2.12.2`

## `2.12.1`

### Bug fixes

- Fixed issue where temporary files for e-tag comparison were not deleted after use.
- Fixed issue where another connection attempt was made inside `putContents` (in `getContentsTag`) even though a connection was already active.

## `2.12.0`

### Bug fixes

- Fixed ECONNRESET error when trying to upload or create an empty data set member. [#2350](https://github.com/zowe/vscode-extension-for-zowe/issues/2350)

## `2.11.2`

### Bug fixes

- Update Zowe Explorer API dependency to pick up latest fixes for Zowe Secrets. [#2512](https://github.com/zowe/vscode-extension-for-zowe/issues/2512)

## `2.11.1`

## `2.11.0`

### Bug fixes

- Bump `@zowe/zowe-explorer-api` to pick up latest, including `@zowe/secrets-for-zowe-sdk` 7.18.4 to handle install errors gracefully and to allow running without MSVC redistributables.

## `2.10.0`

### New features and enhancements

- Enhance throw error in zowe ftp extension. [#2143](https://github.com/zowe/vscode-extension-for-zowe/issues/2143)
- Removed `keytar` from list of external Webpack modules. Its usage has been replaced with the `keyring` module from [`@zowe/secrets-for-zowe-sdk`](https://github.com/zowe/zowe-cli/tree/master/packages/secrets). [#2358](https://github.com/zowe/vscode-extension-for-zowe/issues/2358) [#2348](https://github.com/zowe/vscode-extension-for-zowe/issues/2348)

### Bug fixes

- Added missing `owner` and `group` attributes for the returned FTP response in `FtpUssApi.fileList`. [#2254](https://github.com/zowe/vscode-extension-for-zowe/issues/2254)

## `2.9.2`

## `2.9.1`

### Bug fixes

- Updated dependencies for security audits.

## `2.9.0`

### Bug fixes

- Fixed an issue with mismatch etag, correcting error message sent to Zowe Explorer to trigger diff editor. [#2277](https://github.com/zowe/vscode-extension-for-zowe/issues/2277)
- Renamed instances of "dataset" to "data set" for consistency across Zowe Explorer.
- Fixed an issue with prompting for credentials by correcting the 401 error when throwing an auth error. [#2334](https://github.com/zowe/vscode-extension-for-zowe/issues/2334)

## `2.8.1`

### Bug fixes

- Updated dependencies for security audits.

## `2.8.0`

### New features and enhancements

- Updated linter rules and addressed linter errors. [#2184](https://github.com/zowe/vscode-extension-for-zowe/issues/2184)
- Added support for new setting `zowe.files.logsFolder.path` that can be used to override Zowe Explorer logs folder. [#2186](https://github.com/zowe/vscode-extension-for-zowe/issues/2186)

## `2.7.0`

### New features and enhancements

- Updated the extension to use Zowe Explorer API's newer API for uploading content to USS for compatibility with the optimizations to copy/paste actions.

## `2.6.2`

### Bug fixes

- Updated dependencies for security audits.

## `2.6.0`

### New features and enhancements

- Updated UI/UX method calls to use standalone `Gui` module for better usability and maintainability. [#1967](https://github.com/zowe/vscode-extension-for-zowe/issues/1967)
- Updated dependencies for improved security.

### Bug fixes

- Removed TSLint (as it is deprecated), and replaced all TSLint rules with their ESLint equivalents. [#2030](https://github.com/zowe/vscode-extension-for-zowe/issues/2030)
- Removed extra files from the VSIX bundle to reduce download size by 12%. [#2042](https://github.com/zowe/vscode-extension-for-zowe/pull/2042)

## `2.5.0`

### Bug fixes

- Added logging in places where errors were being caught and ignored.
- Fixed all existing ESLint errors within the API logic.

## `2.4.1`

- Updated dependencies for improved security.

## `2.4.0`

- Added support for profile file encoding used for upload and download of MVS files. [#1942](https://github.com/zowe/vscode-extension-for-zowe/issues/1942)

## `2.3.0`

### Bug fixes

- Fixed for profile properties like "rejectUnauthorized" being ignored.

## `2.0.2`

- Bugfix: Fixed eTag related issue when saving USS files. [#1813](https://github.com/zowe/vscode-extension-for-zowe/pull/1813)

## `2.0.1`

- BugFix: Fixed eTag related issue when saving USS files. [#1732](https://github.com/zowe/vscode-extension-for-zowe/issues/1732)

## `2.0.0`

- Major: Introduced Team Profiles and more. See the prerelease items (if any) below for more details.

## `1.22.1`

- BugFix: Added a warning prompt so the user is aware some content may be truncated. [#1746](https://github.com/zowe/vscode-extension-for-zowe/pull/1746)

## `1.22.0`

- Added unit tests for the MVS and JES functionality [#1632](https://github.com/zowe/vscode-extension-for-zowe/pull/1632).

## `1.21.0`

- Added unit tests for the FTP USS functionality [#1582](https://github.com/zowe/vscode-extension-for-zowe/pull/1582) and [1596](https://github.com/zowe/vscode-extension-for-zowe/pull/1596). Thanks @tiantn and @JillieBeanSim
- Standardized the user interface and log messages with severity specifications using the Zowe Explorer API logger functions [#1518](https://github.com/zowe/vscode-extension-for-zowe/pull/1518). Thanks @katelynienaber

## `1.19.0`

- Added support for the validate profile and credential features [#1443](https://github.com/zowe/vscode-extension-for-zowe/pull/1443). Thanks @tiantn

## `1.16.1`

- Removed redundant entry from the `.vscodeignore` file in order to help generate the `extension.js` file for the VS Code Marketplace release

## `1.16.0`

- Added the function that closes the connection at the end of each FTP operation

## `1.15.0`

- Removed the installation pre-requisite of @zowe/zos-ftp-for-zowe-cli for the FTP Extension for Zowe Explorer

## `1.14.0`

- Added a range of jobs functionalities with zFTP profiles, including submit job, list job by jobID, list spool files, view spool file content, download spool files, and delete job.
- Added support for listing jobs with prefix `*` and owner `*`.

## `1.13.0`

- Added a range of data set functionalities including list datasets, list dataset members, edit datasets, upload members, rename datasets, delete datasets and more. For the complete list of added functionalities, see [PR-1219](https://github.com/zowe/vscode-extension-for-zowe/pull/1219).

## `1.11.1`

- Updated USS functionality to use the new zos-ftp-for-zowe-cli API.

## `1.5.0`

- Updated to API changes in Zowe Explorer 1.5.
- No need to click Refresh anymore after activation to see the ftp profiles.

## `1.3.1`

- Updates to support Zowe Explorer 1.3.1 with Zowe CLI 6.8.2.
- Updated to use @zowe/zos-ftp-for-zowe-cli" 1.0.1
- Renamed the repo to zowe-explorer-ftp-extension to prepare donation to Zowe.

## `1.2.0`

- First version showing FTP support for USS files<|MERGE_RESOLUTION|>--- conflicted
+++ resolved
@@ -4,12 +4,9 @@
 
 ### New features and enhancements
 
-<<<<<<< HEAD
-- Migrated from `@zowe/cli` package to individual Zowe SDK packages. [#2719](https://github.com/zowe/vscode-extension-for-zowe/issues/2719)
-=======
 - Added the following API: `uploadFromBuffer`
   - This API will be used for uploading contents in v3 instead of `putContent(s)`.
->>>>>>> 7f115605
+- Migrated from `@zowe/cli` package to individual Zowe SDK packages. [#2719](https://github.com/zowe/vscode-extension-for-zowe/issues/2719)
 
 ### Bug fixes
 
