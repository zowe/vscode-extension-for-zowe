--- conflicted
+++ resolved
@@ -1,23 +1,13 @@
 All notable changes to the "zowe-explorer-ftp-extension" extension will be documented in this file.
 
-## Recent Changes
-<<<<<<< HEAD
+## TBD Release
 
 ## New features and enhancements
 
 - Adapted to new API changes from grouping of common methods into singleton classes [#2109](https://github.com/zowe/vscode-extension-for-zowe/issues/2109)
+- Migrated to webpack v5 [#2214](https://github.com/zowe/vscode-extension-for-zowe/issues/2214)
 
 ## Bug fixes
-
-## `3.0.0-next.202401241448`
-=======
->>>>>>> 41aade78
-
-### New features and enhancements
-
-- Migrated to webpack v5 [#2214](https://github.com/zowe/vscode-extension-for-zowe/issues/2214)
-
-### Bug fixes
 
 ## `3.0.0-next.202401241448`
 
