/**
 * This program and the accompanying materials are made available under the terms of the
 * Eclipse Public License v2.0 which accompanies this distribution, and is available at
 * https://www.eclipse.org/legal/epl-v20.html
 *
 * SPDX-License-Identifier: EPL-2.0
 *
 * Copyright Contributors to the Zowe Project.
 *
 */

/* eslint-disable @typescript-eslint/no-unsafe-assignment */
import { imperative } from "@zowe/cli";
import { FTPConfig, IZosFTPProfile } from "@zowe/zos-ftp-for-zowe-cli";
import { Gui, ICommon, MessageSeverity } from "@zowe/zowe-explorer-api";
import * as globals from "./globals";
import { FtpSession } from "./ftpSession";

export interface ConnectionType {
    close(): void;
}

export abstract class AbstractFtpApi implements ICommon {
    private session?: FtpSession;

    public constructor(public profile?: imperative.IProfileLoaded) {}

    public static getProfileTypeName(): string {
        return "zftp";
    }

    public getSession(profile?: imperative.IProfileLoaded): FtpSession {
        this.session = globals.SESSION_MAP.get(this.profile);
        if (!this.session) {
            const ftpProfile = (profile || this.profile)?.profile;
            if (!ftpProfile) {
                void Gui.showMessage("Internal error: ZoweVscFtpRestApi instance was not initialized with a valid Zowe profile.", {
                    severity: MessageSeverity.FATAL,
                    logger: globals.LOGGER,
                });
                throw new Error();
            }

            this.session = new FtpSession({
                hostname: ftpProfile.host,
                port: ftpProfile.port,
                user: ftpProfile.user,
                password: ftpProfile.password,
                rejectUnauthorized: ftpProfile.rejectUnauthorized,
            });
            globals.SESSION_MAP.set(this.profile, this.session);
        }
        return this.session;
    }

    public getProfileTypeName(): string {
        return AbstractFtpApi.getProfileTypeName();
    }

    public checkedProfile(): imperative.IProfileLoaded {
        if (!this.profile?.profile) {
            void Gui.showMessage("Internal error: ZoweVscFtpRestApi instance was not initialized with a valid Zowe profile.", {
                severity: MessageSeverity.FATAL,
                logger: globals.LOGGER,
            });
            throw new Error();
        }
        return this.profile;
    }

    public ftpClient(profile: imperative.IProfileLoaded): Promise<unknown> {
        const ftpProfile = profile.profile as IZosFTPProfile;
        return FTPConfig.connectFromArguments(ftpProfile);
    }

    public releaseConnection<T extends ConnectionType>(connection: T): void {
        if (connection != null) {
            connection.close();
            return;
        }
    }

    public logout(_session): Promise<void> {
        const ftpsession = globals.SESSION_MAP.get(this.profile);
        if (ftpsession !== undefined) {
            ftpsession.releaseConnections();
            globals.SESSION_MAP.delete(this.profile);
        }
        return;
    }

    public async getStatus(validateProfile?: imperative.IProfileLoaded, profileType?: string): Promise<string> {
        if (profileType === "zftp") {
            let sessionStatus;
            /* check the ftp connection to validate the profile */
            try {
                sessionStatus = await this.ftpClient(this.checkedProfile());
            } catch (e) {
<<<<<<< HEAD
                if (e instanceof Error) {
                    /* The errMsg should be consistent with the errMsg in ProfilesUtils.ts of zowe-explorer */
                    if (e.message.indexOf("failed") !== -1 || e.message.indexOf("missing") !== -1) {
                        const errMsg =
                            "Invalid Credentials. Please ensure the username and password for " +
                            validateProfile?.name +
                            " are valid or this may lead to a lock-out.";
                        await Gui.errorMessage(errMsg, { logger: globals.LOGGER });
                        throw new Error();
                    } else {
                        await Gui.errorMessage(e.message, { logger: globals.LOGGER });
                        throw new Error();
                    }
                }
=======
                const imperativeError = new imperative.ImperativeError({
                    msg: "Rest API failure with HTTP(S) status 401 Authentication error.",
                    errorCode: `${imperative.RestConstants.HTTP_STATUS_401}`,
                });
                throw imperativeError;
>>>>>>> c385147c
            }
            if (sessionStatus) {
                return "active";
            } else {
                return "inactive";
            }
        } else {
            return "unverified";
        }
    }
}<|MERGE_RESOLUTION|>--- conflicted
+++ resolved
@@ -96,28 +96,11 @@
             try {
                 sessionStatus = await this.ftpClient(this.checkedProfile());
             } catch (e) {
-<<<<<<< HEAD
-                if (e instanceof Error) {
-                    /* The errMsg should be consistent with the errMsg in ProfilesUtils.ts of zowe-explorer */
-                    if (e.message.indexOf("failed") !== -1 || e.message.indexOf("missing") !== -1) {
-                        const errMsg =
-                            "Invalid Credentials. Please ensure the username and password for " +
-                            validateProfile?.name +
-                            " are valid or this may lead to a lock-out.";
-                        await Gui.errorMessage(errMsg, { logger: globals.LOGGER });
-                        throw new Error();
-                    } else {
-                        await Gui.errorMessage(e.message, { logger: globals.LOGGER });
-                        throw new Error();
-                    }
-                }
-=======
                 const imperativeError = new imperative.ImperativeError({
                     msg: "Rest API failure with HTTP(S) status 401 Authentication error.",
                     errorCode: `${imperative.RestConstants.HTTP_STATUS_401}`,
                 });
                 throw imperativeError;
->>>>>>> c385147c
             }
             if (sessionStatus) {
                 return "active";
