/**
 * This program and the accompanying materials are made available under the terms of the
 * Eclipse Public License v2.0 which accompanies this distribution, and is available at
 * https://www.eclipse.org/legal/epl-v20.html
 *
 * SPDX-License-Identifier: EPL-2.0
 *
 * Copyright Contributors to the Zowe Project.
 *
 */

/* eslint-disable @typescript-eslint/no-unsafe-assignment */
import { imperative } from "@zowe/cli";
import { FTPConfig, IZosFTPProfile } from "@zowe/zos-ftp-for-zowe-cli";
<<<<<<< HEAD
import { Gui, ICommon, MessageSeverity } from "@zowe/zowe-explorer-api";
import * as globals from "./globals";
=======
import { ZoweExplorerApi } from "@zowe/zowe-explorer-api";
import { sessionMap } from "./extension";
>>>>>>> 48573796
import { FtpSession } from "./ftpSession";
import { ZoweFtpExtensionError } from "./ZoweFtpExtensionError";

export interface ConnectionType {
    close(): void;
}

export abstract class AbstractFtpApi implements ICommon {
    private session?: FtpSession;

    public constructor(public profile?: imperative.IProfileLoaded) {}

    public static getProfileTypeName(): string {
        return "zftp";
    }

    public getSession(profile?: imperative.IProfileLoaded): FtpSession {
        this.session = globals.SESSION_MAP.get(this.profile);
        if (!this.session) {
            const ftpProfile = (profile || this.profile)?.profile;
            if (!ftpProfile) {
<<<<<<< HEAD
                void Gui.showMessage("Internal error: ZoweVscFtpRestApi instance was not initialized with a valid Zowe profile.", {
                    severity: MessageSeverity.FATAL,
                    logger: globals.LOGGER,
                });
                throw new Error();
=======
                throw new ZoweFtpExtensionError("Internal error: ZoweVscFtpRestApi instance was not initialized with a valid Zowe profile.");
>>>>>>> 48573796
            }

            this.session = new FtpSession({
                hostname: ftpProfile.host,
                port: ftpProfile.port,
                user: ftpProfile.user,
                password: ftpProfile.password,
                rejectUnauthorized: ftpProfile.rejectUnauthorized,
            });
            globals.SESSION_MAP.set(this.profile, this.session);
        }
        return this.session;
    }

    public getProfileTypeName(): string {
        return AbstractFtpApi.getProfileTypeName();
    }

    public checkedProfile(): imperative.IProfileLoaded {
        if (!this.profile?.profile) {
<<<<<<< HEAD
            void Gui.showMessage("Internal error: ZoweVscFtpRestApi instance was not initialized with a valid Zowe profile.", {
                severity: MessageSeverity.FATAL,
                logger: globals.LOGGER,
            });
            throw new Error();
=======
            throw new ZoweFtpExtensionError("Internal error: ZoweVscFtpRestApi instance was not initialized with a valid Zowe profile.");
>>>>>>> 48573796
        }
        return this.profile;
    }

    public ftpClient(profile: imperative.IProfileLoaded): Promise<unknown> {
        const ftpProfile = profile.profile as IZosFTPProfile;
        return FTPConfig.connectFromArguments(ftpProfile);
    }

    public releaseConnection<T extends ConnectionType>(connection: T): void {
        if (connection != null) {
            connection.close();
            return;
        }
    }

    public logout(_session): Promise<void> {
        const ftpsession = globals.SESSION_MAP.get(this.profile);
        if (ftpsession !== undefined) {
            ftpsession.releaseConnections();
            globals.SESSION_MAP.delete(this.profile);
        }
        return;
    }

    public async getStatus(validateProfile?: imperative.IProfileLoaded, profileType?: string): Promise<string> {
        if (profileType === "zftp") {
            let sessionStatus;
            /* check the ftp connection to validate the profile */
            try {
                sessionStatus = await this.ftpClient(this.checkedProfile());
            } catch (e) {
                const imperativeError = new imperative.ImperativeError({
                    msg: "Rest API failure with HTTP(S) status 401 Authentication error.",
                    errorCode: `${imperative.RestConstants.HTTP_STATUS_401}`,
                });
                throw imperativeError;
            }
            if (sessionStatus) {
                return "active";
            } else {
                return "inactive";
            }
        } else {
            return "unverified";
        }
    }
}<|MERGE_RESOLUTION|>--- conflicted
+++ resolved
@@ -12,13 +12,8 @@
 /* eslint-disable @typescript-eslint/no-unsafe-assignment */
 import { imperative } from "@zowe/cli";
 import { FTPConfig, IZosFTPProfile } from "@zowe/zos-ftp-for-zowe-cli";
-<<<<<<< HEAD
-import { Gui, ICommon, MessageSeverity } from "@zowe/zowe-explorer-api";
+import { ICommon } from "@zowe/zowe-explorer-api";
 import * as globals from "./globals";
-=======
-import { ZoweExplorerApi } from "@zowe/zowe-explorer-api";
-import { sessionMap } from "./extension";
->>>>>>> 48573796
 import { FtpSession } from "./ftpSession";
 import { ZoweFtpExtensionError } from "./ZoweFtpExtensionError";
 
@@ -40,15 +35,7 @@
         if (!this.session) {
             const ftpProfile = (profile || this.profile)?.profile;
             if (!ftpProfile) {
-<<<<<<< HEAD
-                void Gui.showMessage("Internal error: ZoweVscFtpRestApi instance was not initialized with a valid Zowe profile.", {
-                    severity: MessageSeverity.FATAL,
-                    logger: globals.LOGGER,
-                });
-                throw new Error();
-=======
                 throw new ZoweFtpExtensionError("Internal error: ZoweVscFtpRestApi instance was not initialized with a valid Zowe profile.");
->>>>>>> 48573796
             }
 
             this.session = new FtpSession({
@@ -69,15 +56,7 @@
 
     public checkedProfile(): imperative.IProfileLoaded {
         if (!this.profile?.profile) {
-<<<<<<< HEAD
-            void Gui.showMessage("Internal error: ZoweVscFtpRestApi instance was not initialized with a valid Zowe profile.", {
-                severity: MessageSeverity.FATAL,
-                logger: globals.LOGGER,
-            });
-            throw new Error();
-=======
             throw new ZoweFtpExtensionError("Internal error: ZoweVscFtpRestApi instance was not initialized with a valid Zowe profile.");
->>>>>>> 48573796
         }
         return this.profile;
     }
