--- conflicted
+++ resolved
@@ -111,11 +111,7 @@
                     throw new Error();
                 } else {
                     // eslint-disable-next-line @typescript-eslint/no-unsafe-member-access
-<<<<<<< HEAD
                     await Gui.errorMessage(e.message as string, { logger: ZoweLogger });
-=======
-                    ZoweVsCodeExtension.showVsCodeMessage(e.message as string, MessageSeverityEnum.ERROR, ZoweLogger);
->>>>>>> d9f3ec4a
                     throw new Error();
                 }
             }
