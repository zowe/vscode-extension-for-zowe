--- conflicted
+++ resolved
@@ -81,43 +81,7 @@
         }
     }
 
-<<<<<<< HEAD
-    /**
-     * Upload a file (located at the input path) to the destination path.
-     * @param inputFilePath The input file path
-     * @param ussFilePath The destination file path on USS
-     * @param options Any options for the upload
-     *
-     * @returns A file response containing the results of the operation.
-     */
-    public putContent(inputFilePath: string, ussFilePath: string, options?: zowe.IUploadOptions): Promise<zowe.IZosFilesResponse> {
-        return this.putContents(inputFilePath, ussFilePath, options?.binary, options?.localEncoding, options?.etag, options?.returnEtag);
-    }
-
-    /**
-     * Upload a file (located at the input path) to the destination path.
-     *
-     * @deprecated in favor of `putContent`
-     * @param inputFilePath The input file path
-     * @param ussFilePath The destination file path on USS
-     * @param binary Whether the contents are binary
-     * @param localEncoding The local encoding for the file
-     * @param etag The e-tag associated with the file on the mainframe (optional)
-     * @param returnEtag Whether to return the e-tag after uploading the file
-     *
-     * @returns A file response containing the results of the operation.
-     */
-    public async putContents(
-        inputFilePath: string,
-        ussFilePath: string,
-        binary?: boolean,
-        localEncoding?: string,
-        etag?: string,
-        returnEtag?: boolean
-    ): Promise<zowe.IZosFilesResponse> {
-=======
     public async putContent(inputFilePath: string, ussFilePath: string, options: zowe.IUploadOptions = {}): Promise<zowe.IZosFilesResponse> {
->>>>>>> 40c0fc88
         const transferOptions = {
             transferType: options?.binary ? TRANSFER_TYPE_BINARY : TRANSFER_TYPE_ASCII,
             localFile: inputFilePath,
