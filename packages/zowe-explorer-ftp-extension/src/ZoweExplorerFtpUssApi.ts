--- conflicted
+++ resolved
@@ -129,16 +129,8 @@
             // Save-Save with FTP requires loading the file first
             if (returnEtag && etag) {
                 const contentsTag = await this.getContentsTag(ussFilePath);
-<<<<<<< HEAD
-                if (contentsTag && contentsTag !== options.etag) {
-                    await Gui.errorMessage("Save conflict. Please pull the latest content from mainframe first.", {
-                        logger: globals.LOGGER,
-                    });
-                    throw new Error();
-=======
                 if (contentsTag && contentsTag !== etag) {
                     throw new Error("Rest API failure with HTTP(S) status 412 Save conflict.");
->>>>>>> c385147c
                 }
             }
             await UssUtils.uploadFile(connection, ussFilePath, transferOptions);
