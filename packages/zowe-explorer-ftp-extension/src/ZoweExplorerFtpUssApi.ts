/**
 * This program and the accompanying materials are made available under the terms of the
 * Eclipse Public License v2.0 which accompanies this distribution, and is available at
 * https://www.eclipse.org/legal/epl-v20.html
 *
 * SPDX-License-Identifier: EPL-2.0
 *
 * Copyright Contributors to the Zowe Project.
 *
 */

import * as fs from "fs";
import * as path from "path";
import * as crypto from "crypto";
import * as tmp from "tmp";
import * as zowe from "@zowe/cli";
import { IUploadOptions } from "@zowe/zos-files-for-zowe-sdk";

import { IUss } from "@zowe/zowe-explorer-api";
import { CoreUtils, UssUtils, TRANSFER_TYPE_ASCII, TRANSFER_TYPE_BINARY } from "@zowe/zos-ftp-for-zowe-cli";
import { Buffer } from "buffer";
import { AbstractFtpApi } from "./ZoweExplorerAbstractFtpApi";
import { ZoweFtpExtensionError } from "./ZoweFtpExtensionError";

// The Zowe FTP CLI plugin is written and uses mostly JavaScript, so relax the rules here.
/* eslint-disable @typescript-eslint/no-unsafe-member-access */
/* eslint-disable @typescript-eslint/no-unsafe-assignment */

export class FtpUssApi extends AbstractFtpApi implements IUss {
    public async fileList(ussFilePath: string): Promise<zowe.IZosFilesResponse> {
        const result = this.getDefaultResponse();
        const session = this.getSession(this.profile);
        try {
            if (session.ussListConnection === undefined || session.ussListConnection.connected === false) {
                session.ussListConnection = await this.ftpClient(this.checkedProfile());
            }

            if (session.ussListConnection.connected === true) {
                const response = await UssUtils.listFiles(session.ussListConnection, ussFilePath);
                if (response) {
                    result.success = true;
                    result.apiResponse.items = response.map((element) => ({
                        name: element.name,
                        user: element.owner,
                        group: element.group,
                        size: element.size,
                        mtime: element.lastModified,
                        mode: element.permissions,
                    }));
                }
            }
            return result;
        } catch (err) {
            throw new ZoweFtpExtensionError(err.message);
        }
    }

    // eslint-disable-next-line @typescript-eslint/require-await, require-await
    public async isFileTagBinOrAscii(_ussFilePath: string): Promise<boolean> {
        return false; // TODO: needs to be implemented checking file type
    }

    public async uploadBufferAsFile(buffer: Buffer, filePath: string, options?: zowe.IUploadOptions): Promise<zowe.IZosFilesResponse> {
        const tempFile = tmp.fileSync();
        if (options.binary) {
            fs.writeSync(tempFile.fd, buffer);
        } else {
            const text = zowe.imperative.IO.processNewlines(buffer.toString());
            fs.writeSync(tempFile.fd, text);
        }

        const result = await this.putContent(tempFile.name, filePath, options);
        return result;
    }

    public async getContents(ussFilePath: string, options: zowe.IDownloadSingleOptions): Promise<zowe.IZosFilesResponse> {
        const result = this.getDefaultResponse();
        // create empty temp file and close its handle since we don't use it in this fn
        const tmpFile = options.stream ? tmp.fileSync({ discardDescriptor: true }) : null;
        const targetFile = options.stream ? tmpFile.name : options.file;
        const transferOptions = {
            transferType: options.binary ? TRANSFER_TYPE_BINARY : TRANSFER_TYPE_ASCII,
            localFile: targetFile,
            size: 1,
        };

        let connection;
        try {
            connection = await this.ftpClient(this.checkedProfile());
            if (connection && targetFile) {
                zowe.imperative.IO.createDirsSyncFromFilePath(targetFile);
                await UssUtils.downloadFile(connection, ussFilePath, transferOptions);
                result.success = true;
                result.commandResponse = "";
                result.apiResponse.etag = await this.hashFile(targetFile);
            } else {
                throw new Error(result.commandResponse);
            }

            if (options.stream) {
                options.stream.write(fs.readFileSync(targetFile));
                options.stream.end();
            }

            return result;
        } catch (err) {
            throw new ZoweFtpExtensionError(err.message);
        } finally {
            if (tmpFile != null) {
                fs.rmSync(tmpFile.name);
            }
            this.releaseConnection(connection);
        }
    }

    /**
     * Upload a file (located at the input path) to the destination path.
     * @param inputFilePath The input file path
     * @param ussFilePath The destination file path on USS
     * @param options Any options for the upload
     *
     * @returns A file response containing the results of the operation.
     */
    public putContent(inputFilePath: string, ussFilePath: string, options?: zowe.IUploadOptions): Promise<zowe.IZosFilesResponse> {
        return this.putContents(inputFilePath, ussFilePath, options?.binary, options?.localEncoding, options?.etag, options?.returnEtag);
    }

    /**
     * Upload a file (located at the input path) to the destination path.
     *
     * @deprecated in favor of `putContent`
     * @param inputFilePath The input file path
     * @param ussFilePath The destination file path on USS
     * @param binary Whether the contents are binary
     * @param localEncoding The local encoding for the file
     * @param etag The e-tag associated with the file on the mainframe (optional)
     * @param returnEtag Whether to return the e-tag after uploading the file
     *
     * @returns A file response containing the results of the operation.
     */
    public async putContents(
        inputFilePath: string,
        ussFilePath: string,
        binary?: boolean,
        localEncoding?: string,
        etag?: string,
        returnEtag?: boolean
    ): Promise<zowe.IZosFilesResponse> {
        const transferOptions = {
            transferType: binary ? TRANSFER_TYPE_BINARY : TRANSFER_TYPE_ASCII,
            localFile: inputFilePath,
        };

        // If the API call requests an e-tag, use getContentsTag to get the current e-tag on the LPAR.
        // If the entry has an invalid e-tag, there's no point in trying to upload it as we'll be overwriting data.
        if (returnEtag && etag) {
            const contentsTag = await this.getContentsTag(ussFilePath);
            if (contentsTag && contentsTag !== etag) {
                throw new Error("Rest API failure with HTTP(S) status 412 Save conflict.");
            }
        }

        const result = this.getDefaultResponse();
        // Save-Save with FTP requires loading the file first
        // (moved this block above connection request so only one connection is active at a time)
        if (returnEtag && etag) {
            const contentsTag = await this.getContentsTag(ussFilePath);
            if (contentsTag && contentsTag !== etag) {
                throw new Error("Rest API failure with HTTP(S) status 412 Save conflict.");
            }
        }
        let connection;
        try {
            connection = await this.ftpClient(this.checkedProfile());
            if (!connection) {
                throw new Error(result.commandResponse);
            }
            await UssUtils.uploadFile(connection, ussFilePath, transferOptions);

            // release the connection after the file has been uploaded
            // the e-tag check below might also create a new connection)
            this.releaseConnection(connection);
            connection = null;

            result.success = true;
            if (returnEtag) {
                // release this connection instance because a new one will be made with getContentsTag
                this.releaseConnection(connection);
                connection = null;
                const contentsTag = await this.getContentsTag(ussFilePath);
                result.apiResponse.etag = contentsTag;
            }
            result.commandResponse = "File uploaded successfully.";
            return result;
        } catch (err) {
            throw new ZoweFtpExtensionError(err.message);
        } finally {
            this.releaseConnection(connection);
        }
    }

    public async uploadDirectory(inputDirectoryPath: string, ussDirectoryPath: string, _options: IUploadOptions): Promise<zowe.IZosFilesResponse> {
        let result = this.getDefaultResponse();
        try {
            // Check if inputDirectory is directory
            if (!zowe.imperative.IO.isDir(inputDirectoryPath)) {
                throw new ZoweFtpExtensionError("The local directory path provided does not exist.");
            }

            // Make directory before copying inner files
            await this.putContent(inputDirectoryPath, ussDirectoryPath);

            // getting list of files from directory
            const files = zowe.ZosFilesUtils.getFileListFromPath(inputDirectoryPath, false);
            // TODO: this solution will not perform very well; rewrite this and putContents methods
            for (const file of files) {
                const relativePath = path.relative(inputDirectoryPath, file).replace(/\\/g, "/");
                const putResult = await this.putContent(file, path.posix.join(ussDirectoryPath, relativePath));
                result = putResult;
            }
            return result;
        } catch (err) {
            throw new ZoweFtpExtensionError(err.message);
        }
    }

    public async create(ussPath: string, type: string, _mode?: string): Promise<zowe.IZosFilesResponse> {
        const result = this.getDefaultResponse();
        let connection;
        try {
            connection = await this.ftpClient(this.checkedProfile());
            if (connection) {
                if (type === "directory") {
                    await UssUtils.makeDirectory(connection, ussPath);
                } else if (type === "File" || type === "file") {
                    const content = Buffer.from(CoreUtils.addCarriageReturns(""));
                    const transferOptions = {
                        transferType: TRANSFER_TYPE_ASCII,
                        content: content,
                    };
                    await UssUtils.uploadFile(connection, ussPath, transferOptions);
                }
                result.success = true;
                result.commandResponse = "Directory or file created.";
            } else {
                throw new Error(result.commandResponse);
            }
            return result;
        } catch (err) {
            throw new ZoweFtpExtensionError(err.message);
        } finally {
            this.releaseConnection(connection);
        }
    }

    public async delete(ussPath: string, recursive?: boolean): Promise<zowe.IZosFilesResponse> {
        const result = this.getDefaultResponse();
        let connection;
        try {
            connection = await this.ftpClient(this.checkedProfile());
            if (connection) {
                if (recursive) {
                    await this.deleteDirectory(ussPath, connection);
                } else {
                    await UssUtils.deleteFile(connection, ussPath);
                }
                result.success = true;
                result.commandResponse = "Delete completed.";
            } else {
                throw new Error(result.commandResponse);
            }
            return result;
        } catch (err) {
            throw new ZoweFtpExtensionError(err.message);
        } finally {
            this.releaseConnection(connection);
        }
    }

    public async rename(currentUssPath: string, newUssPath: string): Promise<zowe.IZosFilesResponse> {
        const result = this.getDefaultResponse();
        let connection;
        try {
            connection = await this.ftpClient(this.checkedProfile());
            if (connection) {
                await UssUtils.renameFile(connection, currentUssPath, newUssPath);
                result.success = true;
                result.commandResponse = "Rename completed.";
            } else {
                throw new Error(result.commandResponse);
            }
            return result;
        } catch (err) {
            throw new ZoweFtpExtensionError(err.message);
        } finally {
            this.releaseConnection(connection);
        }
    }

    private async deleteDirectory(ussPath: string, connection): Promise<void> {
        const result = this.getDefaultResponse();
        try {
            connection = await this.ftpClient(this.checkedProfile());
            await UssUtils.deleteDirectory(connection, ussPath);
            result.success = true;
            result.commandResponse = "Delete Completed";
        } finally {
            this.releaseConnection(connection);
        }
    }

    private async getContentsTag(ussFilePath: string): Promise<string> {
        const tmpFile = tmp.fileSync({
            // We don't want an open file handle, just an empty temp file for writing
            discardDescriptor: true,
        });
        const tmpFileName = tmpFile.name;

        const options: zowe.IDownloadOptions = {
            binary: false,
            file: tmpFileName,
        };
        const loadResult = await this.getContents(ussFilePath, options);
        const etag: string = loadResult.apiResponse.etag;
<<<<<<< HEAD
        fs.rmSync(tmpFile.name);
=======
        fs.rmSync(tmpFileName, { force: true });
>>>>>>> 4a74ce64
        return etag;
    }

    private getDefaultResponse(): zowe.IZosFilesResponse {
        return {
            success: false,
            commandResponse: "Could not get a valid FTP connection.",
            apiResponse: {},
        };
    }

    private hashFile(filename: string): Promise<string> {
        return new Promise((resolve) => {
            const hash = crypto.createHash("sha1");
            const input = fs.createReadStream(filename);
            input.on("readable", () => {
                const data = input.read();
                if (data) {
                    hash.update(data as unknown as crypto.BinaryLike);
                } else {
                    resolve(`${hash.digest("hex")}`);
                }
            });
        });
    }
}<|MERGE_RESOLUTION|>--- conflicted
+++ resolved
@@ -151,15 +151,6 @@
             localFile: inputFilePath,
         };
 
-        // If the API call requests an e-tag, use getContentsTag to get the current e-tag on the LPAR.
-        // If the entry has an invalid e-tag, there's no point in trying to upload it as we'll be overwriting data.
-        if (returnEtag && etag) {
-            const contentsTag = await this.getContentsTag(ussFilePath);
-            if (contentsTag && contentsTag !== etag) {
-                throw new Error("Rest API failure with HTTP(S) status 412 Save conflict.");
-            }
-        }
-
         const result = this.getDefaultResponse();
         // Save-Save with FTP requires loading the file first
         // (moved this block above connection request so only one connection is active at a time)
@@ -322,11 +313,7 @@
         };
         const loadResult = await this.getContents(ussFilePath, options);
         const etag: string = loadResult.apiResponse.etag;
-<<<<<<< HEAD
         fs.rmSync(tmpFile.name);
-=======
-        fs.rmSync(tmpFileName, { force: true });
->>>>>>> 4a74ce64
         return etag;
     }
 
