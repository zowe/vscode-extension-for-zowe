/*
 * This program and the accompanying materials are made available under the terms of the *
 * Eclipse Public License v2.0 which accompanies this distribution, and is available at *
 * https://www.eclipse.org/legal/epl-v20.html                                      *
 *                                                                                 *
 * SPDX-License-Identifier: EPL-2.0                                                *
 *                                                                                 *
 * Copyright Contributors to the Zowe Project.                                     *
 *                                                                                 *
 */

import * as fs from "fs";
import * as crypto from "crypto";
import * as tmp from "tmp";
import * as zowe from "@zowe/cli";
import * as path from "path";

import { CreateDataSetTypeEnum, IUploadOptions } from "@zowe/zos-files-for-zowe-sdk";

import { Gui, MessageSeverity, ZoweExplorerApi } from "@zowe/zowe-explorer-api";
import { DataSetUtils, TRANSFER_TYPE_ASCII, TRANSFER_TYPE_BINARY } from "@zowe/zos-ftp-for-zowe-cli";
import { AbstractFtpApi } from "./ZoweExplorerAbstractFtpApi";
import { ZoweLogger } from "./extension";
// The Zowe FTP CLI plugin is written and uses mostly JavaScript, so relax the rules here.
/* eslint-disable @typescript-eslint/no-unsafe-member-access */
/* eslint-disable @typescript-eslint/no-unsafe-assignment */

export class FtpMvsApi extends AbstractFtpApi implements ZoweExplorerApi.IMvs {
    // eslint-disable-next-line @typescript-eslint/no-unused-vars
    public async dataSet(filter: string, options?: zowe.IListOptions): Promise<zowe.IZosFilesResponse> {
        const result = this.getDefaultResponse();
        const session = this.getSession(this.profile);
        if (session.mvsListConnection === undefined || session.mvsListConnection.connected === false) {
            session.mvsListConnection = await this.ftpClient(this.checkedProfile());
        }
        if (session.mvsListConnection.connected === true) {
            const response = await DataSetUtils.listDataSets(session.mvsListConnection, filter);
            if (response) {
                result.success = true;
                result.apiResponse.items = response.map((element) => ({
                    dsname: element.dsname,
                    dsorg: element.dsorg,
                    volume: element.volume,
                    recfm: element.recfm,
                    blksz: element.blksz,
                    lrecl: element.lrecl,
                    // eslint-disable-next-line @typescript-eslint/no-unsafe-call
                    migr: element.volume && element.volume.toUpperCase() === "MIGRATED" ? "YES" : "NO",
                }));
            }
        }
        return result;
    }

    // eslint-disable-next-line @typescript-eslint/no-unused-vars
    public async allMembers(dataSetName: string, options?: zowe.IListOptions): Promise<zowe.IZosFilesResponse> {
        const result = this.getDefaultResponse();
        let connection;
        try {
            connection = await this.ftpClient(this.checkedProfile());
            if (connection) {
                const response = await DataSetUtils.listMembers(connection, dataSetName);
                if (response) {
                    result.success = true;
                    result.apiResponse.items = response.map((element) => ({
                        member: element.name,
                        changed: element.changed,
                        created: element.created,
                        id: element.id,
                    }));
                }
            }
            return result;
        } finally {
            this.releaseConnection(connection);
        }
    }

    public async getContents(dataSetName: string, options: zowe.IDownloadOptions): Promise<zowe.IZosFilesResponse> {
        const result = this.getDefaultResponse();
        const targetFile = options.file;
        const transferOptions = {
            transferType: options.binary ? TRANSFER_TYPE_BINARY : TRANSFER_TYPE_ASCII,
            localFile: targetFile,
            encoding: options.encoding,
        };
        let connection;
        try {
            connection = await this.ftpClient(this.checkedProfile());
            if (connection && targetFile) {
                zowe.imperative.IO.createDirsSyncFromFilePath(targetFile);
                await DataSetUtils.downloadDataSet(connection, dataSetName, transferOptions);
                result.success = true;
                result.commandResponse = "";
                result.apiResponse.etag = await this.hashFile(targetFile);
            } else {
                ZoweLogger.logImperativeMessage(result.commandResponse, MessageSeverity.ERROR);
                await Gui.errorMessage(result.commandResponse, { logger: ZoweLogger });
                throw new Error();
            }
            return result;
        } finally {
            this.releaseConnection(connection);
        }
    }

    public async putContents(
        inputFilePath: string,
        dataSetName: string,
        options: IUploadOptions
    ): Promise<zowe.IZosFilesResponse> {
        const transferOptions = {
            transferType: options.binary ? TRANSFER_TYPE_BINARY : TRANSFER_TYPE_ASCII,
            localFile: inputFilePath,
            encoding: options.encoding,
        };
        const file = path.basename(inputFilePath).replace(/[^a-z0-9]+/gi, "");
        const member = file.substr(0, 8);
        let targetDataset: string;
        const end = dataSetName.indexOf("(");
        let dataSetNameWithoutMember: string;
        if (end > 0) {
            dataSetNameWithoutMember = dataSetName.substr(0, end);
        } else {
            dataSetNameWithoutMember = dataSetName;
        }
        const dsAtrribute = await this.dataSet(dataSetNameWithoutMember);
        const dsorg = dsAtrribute.apiResponse.items[0].dsorg;
        if (dsorg === "PS" || dataSetName.substr(dataSetName.length - 1) == ")") {
            targetDataset = dataSetName;
        } else {
            targetDataset = dataSetName + "(" + member + ")";
        }
        const result = this.getDefaultResponse();
        let connection;
        try {
            connection = await this.ftpClient(this.checkedProfile());
            if (!connection) {
                ZoweLogger.logImperativeMessage(result.commandResponse, MessageSeverity.ERROR);
                throw new Error(result.commandResponse);
            }
            // Save-Save with FTP requires loading the file first
            if (options.returnEtag && options.etag) {
                const contentsTag = await this.getContentsTag(dataSetName);
                if (contentsTag && contentsTag !== options.etag) {
                    // TODO: extension.ts should not check for zosmf errors.
                    await Gui.errorMessage("Save conflict. Please pull the latest content from mainframe first.", {
                        logger: ZoweLogger,
                    });
                    throw new Error();
                }
            }
            const lrecl: number = dsAtrribute.apiResponse.items[0].lrecl;
            const data = fs.readFileSync(inputFilePath, { encoding: "utf8" });
            const lines = data.split(/\r?\n/);
            const foundIndex = lines.findIndex((line) => line.length > lrecl);
            if (foundIndex !== -1) {
                const message1 = `zftp Warning: At least one line, like line ${foundIndex + 1},
                is longer than dataset LRECL, ${lrecl}.`;
                const message2 = "The exceeding part will be truncated.";
                const message3 = "Do you want to continue?";
                const warningMessage = `${message1} ${message2}\n${message3}`;
                const select = await Gui.warningMessage(warningMessage, {
                    items: ["Yes", "No"],
                });
                if (select === "No") {
                    result.commandResponse = "";
                    return result;
                }
            }
            await DataSetUtils.uploadDataSet(connection, targetDataset, transferOptions);
            result.success = true;
            if (options.returnEtag) {
                const contentsTag = await this.getContentsTag(dataSetName);
                result.apiResponse = [
                    {
                        etag: contentsTag,
                    },
                ];
            }
            result.commandResponse = "Data set uploaded successfully.";
            return result;
        } finally {
            this.releaseConnection(connection);
        }
    }

    public async createDataSet(
        dataSetType: CreateDataSetTypeEnum,
        dataSetName: string,
        options?: Partial<zowe.ICreateDataSetOptions>
    ): Promise<zowe.IZosFilesResponse> {
        const result = this.getDefaultResponse();
        const dcbList = [];
        if (options?.alcunit) {
            dcbList.push("ALCUNIT=" + options.alcunit);
        }
        if (options?.blksize) {
            // eslint-disable-next-line @typescript-eslint/restrict-plus-operands
            dcbList.push("BLKSIZE=" + options.blksize);
        }
        if (options?.dirblk) {
            // eslint-disable-next-line @typescript-eslint/restrict-plus-operands
            dcbList.push("DIRECTORY=" + options.dirblk);
        }
        if (options?.dsorg) {
            dcbList.push("DSORG=" + options.dsorg);
        }
        if (options?.lrecl) {
            // eslint-disable-next-line @typescript-eslint/restrict-plus-operands
            dcbList.push("LRECL=" + options.lrecl);
        }
        if (options?.primary) {
            // eslint-disable-next-line @typescript-eslint/restrict-plus-operands
            dcbList.push("PRIMARY=" + options.primary);
        }
        if (options?.recfm) {
            dcbList.push("RECFM=" + options.recfm);
        }
        if (options?.secondary) {
            // eslint-disable-next-line @typescript-eslint/restrict-plus-operands
            dcbList.push("SECONDARY=" + options.secondary);
        }
        const dcb = dcbList.join(" ");
        const allocateOptions = {
            dcb: dcb,
        };
        let connection;
        try {
            connection = await this.ftpClient(this.checkedProfile());
            if (connection) {
                await DataSetUtils.allocateDataSet(connection, dataSetName, allocateOptions);
                result.success = true;
                result.commandResponse = "Data set created successfully.";
            } else {
                await Gui.errorMessage(result.commandResponse, { logger: ZoweLogger });
                throw new Error();
            }
            return result;
        } finally {
            this.releaseConnection(connection);
        }
    }

    public async createDataSetMember(dataSetName: string, options?: IUploadOptions): Promise<zowe.IZosFilesResponse> {
        const transferOptions = {
            transferType: options ? TRANSFER_TYPE_BINARY : TRANSFER_TYPE_ASCII,
            content: "",
            encoding: options.encoding,
        };
        const result = this.getDefaultResponse();
        let connection;
        try {
            connection = await this.ftpClient(this.checkedProfile());
            if (!connection) {
                await Gui.errorMessage(result.commandResponse, { logger: ZoweLogger });
                throw new Error();
            }

            await DataSetUtils.uploadDataSet(connection, dataSetName, transferOptions);
            result.success = true;
            result.commandResponse = "Member created successfully.";
            return result;
        } finally {
            this.releaseConnection(connection);
        }
    }

<<<<<<< HEAD
    public async allocateLikeDataSet(dataSetName: string, likeDataSetName: string): Promise<zowe.IZosFilesResponse> {
        await Gui.errorMessage("Allocate like dataset is not supported in ftp extension.", { logger: ZoweLogger });
        throw new Error();
    }

    public async copyDataSetMember(
=======
    // eslint-disable-next-line @typescript-eslint/no-unused-vars
    public allocateLikeDataSet(dataSetName: string, likeDataSetName: string): Promise<zowe.IZosFilesResponse> {
        ZoweVsCodeExtension.showVsCodeMessage(
            "Allocate like dataset is not supported in ftp extension.",
            MessageSeverityEnum.ERROR,
            ZoweLogger
        );
        throw new Error();
    }

    public copyDataSetMember(
        // eslint-disable-next-line @typescript-eslint/no-unused-vars
>>>>>>> d9f3ec4a
        { dsn: fromDataSetName, member: fromMemberName }: zowe.IDataSet,
        // eslint-disable-next-line @typescript-eslint/no-unused-vars
        { dsn: toDataSetName, member: toMemberName }: zowe.IDataSet,
        // eslint-disable-next-line @typescript-eslint/no-unused-vars
        options?: { replace?: boolean }
    ): Promise<zowe.IZosFilesResponse> {
        await Gui.errorMessage("Copy dataset is not supported in ftp extension.", { logger: ZoweLogger });
        throw new Error();
    }

    public async renameDataSet(currentDataSetName: string, newDataSetName: string): Promise<zowe.IZosFilesResponse> {
        const result = this.getDefaultResponse();
        let connection;
        try {
            connection = await this.ftpClient(this.checkedProfile());
            if (connection) {
                await DataSetUtils.renameDataSet(connection, currentDataSetName, newDataSetName);
                result.success = true;
                result.commandResponse = "Rename completed successfully.";
            } else {
                await Gui.errorMessage(result.commandResponse, { logger: ZoweLogger });
                throw new Error();
            }
            return result;
        } finally {
            this.releaseConnection(connection);
        }
    }

    public async renameDataSetMember(
        dataSetName: string,
        currentMemberName: string,
        newMemberName: string
    ): Promise<zowe.IZosFilesResponse> {
        const result = this.getDefaultResponse();
        const currentName = dataSetName + "(" + currentMemberName + ")";
        const newName = dataSetName + "(" + newMemberName + ")";
        let connection;
        try {
            connection = await this.ftpClient(this.checkedProfile());
            if (connection) {
                await DataSetUtils.renameDataSet(connection, currentName, newName);
                result.success = true;
                result.commandResponse = "Rename completed successfully.";
            } else {
                await Gui.infoMessage(result.commandResponse, { logger: ZoweLogger });
                throw new Error();
            }
            return result;
        } finally {
            this.releaseConnection(connection);
        }
    }

<<<<<<< HEAD
    public async hMigrateDataSet(dataSetName: string): Promise<zowe.IZosFilesResponse> {
        await Gui.errorMessage("Migrate dataset is not supported in ftp extension.", { logger: ZoweLogger });
        throw new Error();
    }

    public async hRecallDataSet(dataSetName: string): Promise<zowe.IZosFilesResponse> {
        await Gui.errorMessage("Recall dataset is not supported in ftp extension.", { logger: ZoweLogger });
=======
    // eslint-disable-next-line @typescript-eslint/no-unused-vars
    public hMigrateDataSet(dataSetName: string): Promise<zowe.IZosFilesResponse> {
        ZoweVsCodeExtension.showVsCodeMessage(
            "Migrate dataset is not supported in ftp extension.",
            MessageSeverityEnum.ERROR,
            ZoweLogger
        );
        throw new Error();
    }

    // eslint-disable-next-line @typescript-eslint/no-unused-vars
    public hRecallDataSet(dataSetName: string): Promise<zowe.IZosFilesResponse> {
        ZoweVsCodeExtension.showVsCodeMessage(
            "Recall dataset is not supported in ftp extension.",
            MessageSeverityEnum.ERROR,
            ZoweLogger
        );
>>>>>>> d9f3ec4a
        throw new Error();
    }
    public async deleteDataSet(
        dataSetName: string,
        // eslint-disable-next-line @typescript-eslint/no-unused-vars
        options?: zowe.IDeleteDatasetOptions
    ): Promise<zowe.IZosFilesResponse> {
        const result = this.getDefaultResponse();
        let connection;
        try {
            connection = await this.ftpClient(this.checkedProfile());
            if (connection) {
                await DataSetUtils.deleteDataSet(connection, dataSetName);
                result.success = true;
                result.commandResponse = "Delete completed successfully.";
            } else {
                await Gui.errorMessage(result.commandResponse, { logger: ZoweLogger });
                throw new Error();
            }
            return result;
        } finally {
            this.releaseConnection(connection);
        }
    }

    private async getContentsTag(dataSetName: string): Promise<string> {
        const tmpFileName = tmp.tmpNameSync();
        const options: zowe.IDownloadOptions = {
            binary: false,
            file: tmpFileName,
        };
        const loadResult = await this.getContents(dataSetName, options);
        const etag: string = loadResult.apiResponse.etag;
        return etag;
    }
    private getDefaultResponse(): zowe.IZosFilesResponse {
        return {
            success: false,
            commandResponse: "Could not get a valid FTP connection.",
            apiResponse: {},
        };
    }

    private async hashFile(filename: string): Promise<string> {
        return await new Promise((resolve) => {
            const hash = crypto.createHash("sha1");
            const input = fs.createReadStream(filename);
            input.on("readable", () => {
                const data = input.read();
                if (data) {
                    hash.update(data);
                } else {
                    resolve(`${hash.digest("hex")}`);
                }
            });
        });
    }
}<|MERGE_RESOLUTION|>--- conflicted
+++ resolved
@@ -266,27 +266,14 @@
         }
     }
 
-<<<<<<< HEAD
+    // eslint-disable-next-line @typescript-eslint/no-unused-vars
     public async allocateLikeDataSet(dataSetName: string, likeDataSetName: string): Promise<zowe.IZosFilesResponse> {
         await Gui.errorMessage("Allocate like dataset is not supported in ftp extension.", { logger: ZoweLogger });
         throw new Error();
     }
 
     public async copyDataSetMember(
-=======
-    // eslint-disable-next-line @typescript-eslint/no-unused-vars
-    public allocateLikeDataSet(dataSetName: string, likeDataSetName: string): Promise<zowe.IZosFilesResponse> {
-        ZoweVsCodeExtension.showVsCodeMessage(
-            "Allocate like dataset is not supported in ftp extension.",
-            MessageSeverityEnum.ERROR,
-            ZoweLogger
-        );
-        throw new Error();
-    }
-
-    public copyDataSetMember(
         // eslint-disable-next-line @typescript-eslint/no-unused-vars
->>>>>>> d9f3ec4a
         { dsn: fromDataSetName, member: fromMemberName }: zowe.IDataSet,
         // eslint-disable-next-line @typescript-eslint/no-unused-vars
         { dsn: toDataSetName, member: toMemberName }: zowe.IDataSet,
@@ -341,33 +328,15 @@
         }
     }
 
-<<<<<<< HEAD
+    // eslint-disable-next-line @typescript-eslint/no-unused-vars
     public async hMigrateDataSet(dataSetName: string): Promise<zowe.IZosFilesResponse> {
         await Gui.errorMessage("Migrate dataset is not supported in ftp extension.", { logger: ZoweLogger });
         throw new Error();
     }
 
+    // eslint-disable-next-line @typescript-eslint/no-unused-vars
     public async hRecallDataSet(dataSetName: string): Promise<zowe.IZosFilesResponse> {
         await Gui.errorMessage("Recall dataset is not supported in ftp extension.", { logger: ZoweLogger });
-=======
-    // eslint-disable-next-line @typescript-eslint/no-unused-vars
-    public hMigrateDataSet(dataSetName: string): Promise<zowe.IZosFilesResponse> {
-        ZoweVsCodeExtension.showVsCodeMessage(
-            "Migrate dataset is not supported in ftp extension.",
-            MessageSeverityEnum.ERROR,
-            ZoweLogger
-        );
-        throw new Error();
-    }
-
-    // eslint-disable-next-line @typescript-eslint/no-unused-vars
-    public hRecallDataSet(dataSetName: string): Promise<zowe.IZosFilesResponse> {
-        ZoweVsCodeExtension.showVsCodeMessage(
-            "Recall dataset is not supported in ftp extension.",
-            MessageSeverityEnum.ERROR,
-            ZoweLogger
-        );
->>>>>>> d9f3ec4a
         throw new Error();
     }
     public async deleteDataSet(
