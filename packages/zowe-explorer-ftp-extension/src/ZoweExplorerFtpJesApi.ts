--- conflicted
+++ resolved
@@ -126,11 +126,7 @@
             if (connection) {
                 const jobDetails = await JobUtils.findJobByID(connection, parms.jobid);
                 if (jobDetails.spoolFiles == null || jobDetails.spoolFiles.length === 0) {
-<<<<<<< HEAD
                     await Gui.errorMessage("No spool files were available.", { logger: ZoweLogger });
-=======
-                    ZoweVsCodeExtension.showVsCodeMessage("No spool files were available.", MessageSeverityEnum.ERROR, ZoweLogger);
->>>>>>> 3e95c210
                     throw new Error();
                 }
                 const fullSpoolFiles = await JobUtils.getSpoolFiles(connection, jobDetails.jobid);
@@ -189,28 +185,18 @@
     }
 
     // eslint-disable-next-line @typescript-eslint/no-unused-vars
-<<<<<<< HEAD
     public async getJclForJob(job: zowe.IJob): Promise<string> {
         await Gui.errorMessage("Get jcl is not supported in the FTP extension.", { logger: ZoweLogger });
-=======
-    public getJclForJob(job: zowe.IJob): Promise<string> {
-        ZoweVsCodeExtension.showVsCodeMessage("Get jcl is not supported in the FTP extension.", MessageSeverityEnum.ERROR, ZoweLogger);
->>>>>>> 3e95c210
         throw new Error();
     }
 
     // eslint-disable-next-line @typescript-eslint/no-unused-vars
-<<<<<<< HEAD
     public async submitJcl(
         jcl: string,
         internalReaderRecfm?: string,
         internalReaderLrecl?: string
     ): Promise<zowe.IJob> {
         await Gui.errorMessage("Submit jcl is not supported in the FTP extension.", { logger: ZoweLogger });
-=======
-    public submitJcl(jcl: string, internalReaderRecfm?: string, internalReaderLrecl?: string): Promise<zowe.IJob> {
-        ZoweVsCodeExtension.showVsCodeMessage("Submit jcl is not supported in the FTP extension.", MessageSeverityEnum.ERROR, ZoweLogger);
->>>>>>> 3e95c210
         throw new Error();
     }
 
