/**
 * This program and the accompanying materials are made available under the terms of the
 * Eclipse Public License v2.0 which accompanies this distribution, and is available at
 * https://www.eclipse.org/legal/epl-v20.html
 *
 * SPDX-License-Identifier: EPL-2.0
 *
 * Copyright Contributors to the Zowe Project.
 *
 */

import * as zowe from "@zowe/cli";
<<<<<<< HEAD
import { Gui, IJes } from "@zowe/zowe-explorer-api";
=======
import { ZoweExplorerApi } from "@zowe/zowe-explorer-api";
>>>>>>> 48573796
import { JobUtils, DataSetUtils, TRANSFER_TYPE_ASCII } from "@zowe/zos-ftp-for-zowe-cli";
import { DownloadJobs, IJobFile } from "@zowe/cli";
import { IJob, IJobStatus, ISpoolFile } from "@zowe/zos-ftp-for-zowe-cli/lib/api/JobInterface";
import { AbstractFtpApi, ConnectionType } from "./ZoweExplorerAbstractFtpApi";
<<<<<<< HEAD
import * as globals from "./globals";

=======
import { ZoweFtpExtensionError } from "./ZoweFtpExtensionError";
>>>>>>> 48573796
// The Zowe FTP CLI plugin is written and uses mostly JavaScript, so relax the rules here.
/* eslint-disable @typescript-eslint/no-unsafe-member-access */
/* eslint-disable @typescript-eslint/no-unsafe-assignment */

interface IJobRefactor extends IJob {
    jobId: string;
    jobName: string;
}

interface ISpoolFileRefactor extends ISpoolFile {
    stepName: string;
    procStep: string;
    ddName: string;
}

export class FtpJesApi extends AbstractFtpApi implements IJes {
    public async getJobsByOwnerAndPrefix(owner: string, prefix: string): Promise<zowe.IJob[]> {
        const result = this.getIJobResponse();
        const session = this.getSession(this.profile);
        try {
            if (session.jesListConnection === undefined || session.jesListConnection.connected === false) {
                session.jesListConnection = await this.ftpClient(this.checkedProfile());
            }

            if (session.jesListConnection.connected === true) {
                const options = {
                    owner: owner,
                };
                const response = await JobUtils.listJobs(session.jesListConnection, prefix, options);
                if (response) {
                    const results = response.map((job: IJob) => {
                        return {
                            ...result,
                            /* it’s prepared for the potential change in zftp api, renaming jobid to jobId, jobname to jobName. */
                            jobid: (job as IJobRefactor).jobId || job.jobid,
                            jobname: (job as IJobRefactor).jobName || job.jobname,
                            owner: job.owner,
                            class: job.class,
                            status: job.status,
                        };
                    });
                    return results;
                }
            }
            return [result];
        } catch (err) {
            throw new ZoweFtpExtensionError(err.message);
        }
    }

    public async getJob(jobid: string): Promise<zowe.IJob> {
        const result = this.getIJobResponse();
        let connection;
        try {
            connection = await this.ftpClient(this.checkedProfile());
            if (connection) {
                const jobStatus: IJobStatus = await JobUtils.findJobByID(connection, jobid);
                if (jobStatus) {
                    return {
                        ...result,
                        /* it’s prepared for the potential change in zftp api, renaming jobid to jobId, jobname to jobName. */
                        jobid: (jobStatus as IJobRefactor).jobId || jobStatus.jobid,
                        jobname: (jobStatus as IJobRefactor).jobName || jobStatus.jobname,
                        owner: jobStatus.owner,
                        class: jobStatus.class,
                        status: jobStatus.status,
                    };
                }
            }
            return result;
        } catch (err) {
            throw new ZoweFtpExtensionError(err.message);
        } finally {
            this.releaseConnection(connection);
        }
    }

    public async getSpoolFiles(jobname: string, jobid: string): Promise<zowe.IJobFile[]> {
        const result = this.getIJobFileResponse();
        let connection: unknown;
        try {
            connection = await this.ftpClient(this.checkedProfile());
            if (connection) {
                const response: IJobStatus = await JobUtils.findJobByID(connection, jobid);
                const files = response.spoolFiles;
                if (files) {
                    return files.map((file: ISpoolFile) => {
                        return {
                            /**
                             * prepared for the potential change in zftp api:
                             * renaming stepname to stepName, procstep to procStep, ddname to ddName.
                             **/
                            jobid: jobid,
                            jobname: jobname,
                            "byte-count": file.byteCount,
                            id: file.id,
                            stepname: (file as ISpoolFileRefactor).stepName || file.stepname,
                            procstep: (file as ISpoolFileRefactor).procStep || file.procstep,
                            class: file.class,
                            ddname: (file as ISpoolFileRefactor).ddName || file.ddname,
                        } as unknown as zowe.IJobFile;
                    });
                }
            }
            return [result];
        } catch (err) {
            throw new ZoweFtpExtensionError(err.message);
        } finally {
            this.releaseConnection(connection as ConnectionType);
        }
    }
    public async downloadSpoolContent(parms: zowe.IDownloadAllSpoolContentParms): Promise<void> {
        let connection;
        try {
            connection = await this.ftpClient(this.checkedProfile());
            /* it's duplicate code with zftp. We may add new job API in the next zftp to cover spool file downloading. */
            if (connection) {
                const jobDetails = await JobUtils.findJobByID(connection, parms.jobid);
                if (jobDetails.spoolFiles == null || jobDetails.spoolFiles.length === 0) {
<<<<<<< HEAD
                    await Gui.errorMessage("No spool files were available.", { logger: globals.LOGGER });
                    throw new Error();
=======
                    throw new Error("No spool files were available.");
>>>>>>> 48573796
                }
                const fullSpoolFiles = await JobUtils.getSpoolFiles(connection, jobDetails.jobid);
                for (const spoolFileToDownload of fullSpoolFiles) {
                    const mockJobFile: IJobFile = {
                        // mock a job file to get the same format of download directories
                        jobid: jobDetails.jobid,
                        jobname: jobDetails.jobname,
                        recfm: "FB",
                        lrecl: 80,
                        "byte-count": Number(spoolFileToDownload.byteCount),
                        // todo is recfm or lrecl available? FB 80 could be wrong
                        "record-count": 0,
                        "job-correlator": "", // most of these options don't matter for download
                        class: "A",
                        ddname: String(spoolFileToDownload.ddname),
                        id: Number(spoolFileToDownload.id),
                        "records-url": "",
                        subsystem: "JES2",
                        stepname: String(spoolFileToDownload.stepname),
                        procstep: String(
                            spoolFileToDownload.procstep === "N/A" || spoolFileToDownload.procstep == null ? undefined : spoolFileToDownload.procstep
                        ),
                    };
                    const destinationFile = DownloadJobs.getSpoolDownloadFile(mockJobFile, parms.omitJobidDirectory, parms.outDir);
                    zowe.imperative.IO.createDirsSyncFromFilePath(destinationFile);
                    zowe.imperative.IO.writeFile(destinationFile, spoolFileToDownload.contents);
                }
            }
        } catch (err) {
            throw new ZoweFtpExtensionError(err.message);
        } finally {
            this.releaseConnection(connection);
        }
    }

    public async getSpoolContentById(jobname: string, jobid: string, spoolId: number): Promise<string> {
        let connection;
        try {
            connection = await this.ftpClient(this.checkedProfile());
            if (connection) {
                const options = {
                    fileId: spoolId.toString(),
                    jobName: jobname,
                    jobId: jobid,
                    owner: "*",
                };
                const response: Buffer = await JobUtils.getSpoolFileContent(connection, options);
                if (response) {
                    return response.toString();
                }
            }
            return "";
        } catch (err) {
            throw new ZoweFtpExtensionError(err.message);
        } finally {
            this.releaseConnection(connection);
        }
    }

<<<<<<< HEAD
    public async getJclForJob(_job: zowe.IJob): Promise<string> {
        await Gui.errorMessage("Get jcl is not supported in the FTP extension.", { logger: globals.LOGGER });
        throw new Error();
    }

    public async submitJcl(_jcl: string, _internalReaderRecfm?: string, _internalReaderLrecl?: string): Promise<zowe.IJob> {
        await Gui.errorMessage("Submit jcl is not supported in the FTP extension.", { logger: globals.LOGGER });
        throw new Error();
=======
    public getJclForJob(_job: zowe.IJob): Promise<string> {
        throw new ZoweFtpExtensionError("Get jcl is not supported in the FTP extension.");
    }

    public submitJcl(_jcl: string, _internalReaderRecfm?: string, _internalReaderLrecl?: string): Promise<zowe.IJob> {
        throw new ZoweFtpExtensionError("Submit jcl is not supported in the FTP extension.");
>>>>>>> 48573796
    }

    public async submitJob(jobDataSet: string): Promise<zowe.IJob> {
        const result = this.getIJobResponse();
        let connection;
        try {
            connection = await this.ftpClient(this.checkedProfile());
            if (connection) {
                const transferOptions = {
                    transferType: TRANSFER_TYPE_ASCII,
                };
                const content = await DataSetUtils.downloadDataSet(connection, jobDataSet, transferOptions);
                const jcl = content.toString();
                const jobId: string = await JobUtils.submitJob(connection, jcl);
                if (jobId) {
                    result.jobid = jobId;
                }
            }
            return result;
        } catch (err) {
            throw new ZoweFtpExtensionError(err.message);
        } finally {
            this.releaseConnection(connection);
        }
    }
    public async deleteJob(jobname: string, jobid: string): Promise<void> {
        let connection;
        try {
            connection = await this.ftpClient(this.checkedProfile());
            if (connection) {
                await JobUtils.deleteJob(connection, jobid);
            }
        } catch (err) {
            throw new ZoweFtpExtensionError(err.message);
        } finally {
            this.releaseConnection(connection);
        }
    }

    private getIJobResponse(): zowe.IJob {
        return {
            jobid: "",
            jobname: "",
            subsystem: "",
            owner: "",
            status: "",
            type: "",
            class: "",
            retcode: "",
            "step-data": [],
            url: "",
            "files-url": "",
            "job-correlator": "",
            phase: 0,
            "phase-name": "",
            "reason-not-running": "",
        };
    }
    private getIJobFileResponse(): zowe.IJobFile {
        return {
            jobid: "",
            jobname: "",
            recfm: "",
            "byte-count": 0,
            "record-count": 0,
            "job-correlator": "",
            class: "",
            id: 0,
            ddname: "",
            "records-url": "",
            lrecl: 0,
            subsystem: "",
            stepname: "",
            procstep: "",
        };
    }
}<|MERGE_RESOLUTION|>--- conflicted
+++ resolved
@@ -10,21 +10,13 @@
  */
 
 import * as zowe from "@zowe/cli";
-<<<<<<< HEAD
-import { Gui, IJes } from "@zowe/zowe-explorer-api";
-=======
-import { ZoweExplorerApi } from "@zowe/zowe-explorer-api";
->>>>>>> 48573796
+import { IJes } from "@zowe/zowe-explorer-api";
 import { JobUtils, DataSetUtils, TRANSFER_TYPE_ASCII } from "@zowe/zos-ftp-for-zowe-cli";
 import { DownloadJobs, IJobFile } from "@zowe/cli";
 import { IJob, IJobStatus, ISpoolFile } from "@zowe/zos-ftp-for-zowe-cli/lib/api/JobInterface";
 import { AbstractFtpApi, ConnectionType } from "./ZoweExplorerAbstractFtpApi";
-<<<<<<< HEAD
-import * as globals from "./globals";
-
-=======
 import { ZoweFtpExtensionError } from "./ZoweFtpExtensionError";
->>>>>>> 48573796
+
 // The Zowe FTP CLI plugin is written and uses mostly JavaScript, so relax the rules here.
 /* eslint-disable @typescript-eslint/no-unsafe-member-access */
 /* eslint-disable @typescript-eslint/no-unsafe-assignment */
@@ -144,12 +136,7 @@
             if (connection) {
                 const jobDetails = await JobUtils.findJobByID(connection, parms.jobid);
                 if (jobDetails.spoolFiles == null || jobDetails.spoolFiles.length === 0) {
-<<<<<<< HEAD
-                    await Gui.errorMessage("No spool files were available.", { logger: globals.LOGGER });
-                    throw new Error();
-=======
                     throw new Error("No spool files were available.");
->>>>>>> 48573796
                 }
                 const fullSpoolFiles = await JobUtils.getSpoolFiles(connection, jobDetails.jobid);
                 for (const spoolFileToDownload of fullSpoolFiles) {
@@ -209,23 +196,12 @@
         }
     }
 
-<<<<<<< HEAD
-    public async getJclForJob(_job: zowe.IJob): Promise<string> {
-        await Gui.errorMessage("Get jcl is not supported in the FTP extension.", { logger: globals.LOGGER });
-        throw new Error();
-    }
-
-    public async submitJcl(_jcl: string, _internalReaderRecfm?: string, _internalReaderLrecl?: string): Promise<zowe.IJob> {
-        await Gui.errorMessage("Submit jcl is not supported in the FTP extension.", { logger: globals.LOGGER });
-        throw new Error();
-=======
     public getJclForJob(_job: zowe.IJob): Promise<string> {
         throw new ZoweFtpExtensionError("Get jcl is not supported in the FTP extension.");
     }
 
     public submitJcl(_jcl: string, _internalReaderRecfm?: string, _internalReaderLrecl?: string): Promise<zowe.IJob> {
         throw new ZoweFtpExtensionError("Submit jcl is not supported in the FTP extension.");
->>>>>>> 48573796
     }
 
     public async submitJob(jobDataSet: string): Promise<zowe.IJob> {
