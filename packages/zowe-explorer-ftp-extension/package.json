--- conflicted
+++ resolved
@@ -5,11 +5,7 @@
   "author": "Zowe",
   "license": "EPL-2.0",
   "description": "Adds zFTP support to Zowe Explorer demonstrating how to extend the Zowe Explorer using its extensibility API.",
-<<<<<<< HEAD
   "version": "3.0.0-next-SNAPSHOT",
-=======
-  "version": "3.0.0-next.202402142205",
->>>>>>> 9bed1d34
   "icon": "resources/zowe-ftp-color.png",
   "repository": {
     "url": "https://github.com/zowe/vscode-extension-for-zowe"
@@ -52,13 +48,8 @@
     "vscode": "^1.79.0"
   },
   "dependencies": {
-<<<<<<< HEAD
-    "@zowe/zos-ftp-for-zowe-cli": "2.1.2",
+    "@zowe/zos-ftp-for-zowe-cli": "2.1.8",
     "@zowe/zowe-explorer-api": "3.0.0-next-SNAPSHOT",
-=======
-    "@zowe/zos-ftp-for-zowe-cli": "2.1.8",
-    "@zowe/zowe-explorer-api": "3.0.0-next.202402142205",
->>>>>>> 9bed1d34
     "tmp": "0.2.1"
   },
   "devDependencies": {
