--- conflicted
+++ resolved
@@ -45,12 +45,8 @@
     "vscode": "^1.43.0"
   },
   "dependencies": {
-<<<<<<< HEAD
-=======
     "@zowe/zowe-explorer-api": "1.21.0-SNAPSHOT",
->>>>>>> 7a76bf91
     "@zowe/zos-ftp-for-zowe-cli": "1.5.0",
-    "@zowe/zowe-explorer-api": "1.20.0-SNAPSHOT",
     "tmp": "0.2.1"
   },
   "devDependencies": {
