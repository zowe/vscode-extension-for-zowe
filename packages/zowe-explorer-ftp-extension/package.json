{
  "name": "zowe-explorer-ftp-extension",
  "displayName": "Zowe Explorer Extension for FTP",
  "publisher": "Zowe",
  "author": "Zowe",
  "license": "EPL-2.0",
  "description": "Adds zFTP support to Zowe Explorer demonstrating how to extend the Zowe Explorer using its extensibility API.",
<<<<<<< HEAD
  "version": "1.16.0",
=======
  "version": "2.0.0-next.202106211200",
>>>>>>> 7df8c83e
  "icon": "resources/zowe_ftp_logo.png",
  "repository": {
    "url": "https://github.com/zowe/vscode-extension-for-zowe"
  },
  "categories": [
    "Other"
  ],
  "keywords": [
    "mainframe",
    "Zowe",
    "z/OS",
    "USS",
    "FTP",
    "zFTP"
  ],
  "activationEvents": [
    "*"
  ],
  "main": "./out/src/extension.js",
  "contributes": {},
  "extensionDependencies": [
    "Zowe.vscode-extension-for-zowe"
  ],
  "scripts": {
    "prepare": "yarn build",
    "build": "yarn clean && webpack --mode development",
    "test": "echo \"zowe-explorer-ftp-extension: Tests coming soon.\"",
    "lint": "concurrently -n \"_eslint_,prettier\" \"eslint . --ext .ts\" \"prettier --check .\"",
    "pretty": "prettier --write .",
    "watch": "webpack --mode development --watch --info-verbosity verbose",
    "clean": "rimraf out",
    "vscode:prepublish": "yarn license && yarn lint && webpack --mode production",
    "license": "node ../../scripts/license.js",
    "package": "vsce package --yarn && node ../../scripts/mv-pack.js zowe-explorer-ftp-extension vsix"
  },
  "engines": {
    "vscode": "^1.43.0"
  },
  "dependencies": {
<<<<<<< HEAD
    "@zowe/zowe-explorer-api": "1.16.0",
=======
    "@zowe/zowe-explorer-api": "2.0.0-next.202106211200",
>>>>>>> 7df8c83e
    "@zowe/zos-ftp-for-zowe-cli": "1.5.0",
    "tmp": "0.2.1"
  },
  "devDependencies": {
    "@types/tmp": "0.2.0",
    "concurrently": "^5.2.0",
    "webpack": "^4.42.1",
    "webpack-cli": "^3.3.11"
  }
}<|MERGE_RESOLUTION|>--- conflicted
+++ resolved
@@ -5,11 +5,7 @@
   "author": "Zowe",
   "license": "EPL-2.0",
   "description": "Adds zFTP support to Zowe Explorer demonstrating how to extend the Zowe Explorer using its extensibility API.",
-<<<<<<< HEAD
-  "version": "1.16.0",
-=======
   "version": "2.0.0-next.202106211200",
->>>>>>> 7df8c83e
   "icon": "resources/zowe_ftp_logo.png",
   "repository": {
     "url": "https://github.com/zowe/vscode-extension-for-zowe"
@@ -49,11 +45,7 @@
     "vscode": "^1.43.0"
   },
   "dependencies": {
-<<<<<<< HEAD
-    "@zowe/zowe-explorer-api": "1.16.0",
-=======
     "@zowe/zowe-explorer-api": "2.0.0-next.202106211200",
->>>>>>> 7df8c83e
     "@zowe/zos-ftp-for-zowe-cli": "1.5.0",
     "tmp": "0.2.1"
   },
