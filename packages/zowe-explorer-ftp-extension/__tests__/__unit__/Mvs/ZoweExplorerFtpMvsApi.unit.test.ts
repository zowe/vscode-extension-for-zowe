/**
 * This program and the accompanying materials are made available under the terms of the
 * Eclipse Public License v2.0 which accompanies this distribution, and is available at
 * https://www.eclipse.org/legal/epl-v20.html
 *
 * SPDX-License-Identifier: EPL-2.0
 *
 * Copyright Contributors to the Zowe Project.
 *
 */

/* eslint-disable @typescript-eslint/unbound-method */
/* eslint-disable @typescript-eslint/no-unsafe-assignment */
/* eslint-disable @typescript-eslint/no-var-requires */

import { FtpMvsApi } from "../../../src/ZoweExplorerFtpMvsApi";
import { DataSetUtils } from "@zowe/zos-ftp-for-zowe-cli";
import TestUtils from "../utils/TestUtils";
import * as tmp from "tmp";
import { Gui } from "@zowe/zowe-explorer-api";
<<<<<<< HEAD
import * as globals from "../../../src/globals";
=======
import { ZoweFtpExtensionError } from "../../../src/ZoweFtpExtensionError";
>>>>>>> 48573796

// two methods to mock modules: create a __mocks__ file for zowe-explorer-api.ts and direct mock for extension.ts
jest.mock("../../../__mocks__/@zowe/zowe-explorer-api.ts");
jest.mock("../../../src/extension.ts");
jest.mock("vscode");

const stream = require("stream");

const readableStream = stream.Readable.from([]);
const fs = require("fs");

fs.createReadStream = jest.fn().mockReturnValue(readableStream);
const MvsApi = new FtpMvsApi();

describe("FtpMvsApi", () => {
    beforeEach(() => {
        MvsApi.checkedProfile = jest.fn().mockReturnValue({ message: "success", type: "zftp", failNotFound: false });
        MvsApi.ftpClient = jest.fn().mockReturnValue({ host: "", user: "", password: "", port: "" });
        MvsApi.releaseConnection = jest.fn();
<<<<<<< HEAD
        globals.SESSION_MAP.get = jest.fn().mockReturnValue({ mvsListConnection: { connected: true } });
=======
        sessionMap.get = jest.fn().mockReturnValue({ mvsListConnection: { connected: true } });
        ZoweLogger.getExtensionName = jest.fn().mockReturnValue("Zowe Explorer FTP Extension");
>>>>>>> 48573796
    });

    afterEach(() => {
        jest.restoreAllMocks();
        jest.clearAllMocks();
    });

    it("should list datasets.", async () => {
        const response = [
            { dsname: "IBMUSER.DS1", dsorg: "PO", volume: "MIGRATED" },
            { dsname: "IBMUSER.DS2", dsorg: "PS" },
        ];
        DataSetUtils.listDataSets = jest.fn().mockReturnValue(response);
        const mockParams = {
            filter: "IBMUSER",
        };
        const result = await MvsApi.dataSet(mockParams.filter);

        expect(result.apiResponse.items[0].dsname).toContain("IBMUSER.DS1");
        expect(DataSetUtils.listDataSets).toBeCalledTimes(1);
        expect(MvsApi.releaseConnection).toHaveBeenCalledTimes(0);
    });

    it("should list dataset members.", async () => {
        const response = [{ name: "M1" }, { name: "M2" }];
        DataSetUtils.listMembers = jest.fn().mockReturnValue(response);
        const mockParams = {
            dataSetName: "IBMUSER.DS1",
        };
        const result = await MvsApi.allMembers(mockParams.dataSetName);

        expect(result.apiResponse.items[0].member).toContain("M1");
        expect(DataSetUtils.listMembers).toBeCalledTimes(1);
        expect(MvsApi.releaseConnection).toBeCalled();
    });

    it("should view dataset content.", async () => {
        const localFile = tmp.tmpNameSync({ tmpdir: "/tmp" });
        const response = TestUtils.getSingleLineStream();
        DataSetUtils.downloadDataSet = jest.fn().mockReturnValue(response);

        const mockParams = {
            dataSetName: "IBMUSER.DS2",
            options: {
                file: localFile,
                encoding: "",
            },
        };
        const result = await MvsApi.getContents(mockParams.dataSetName, mockParams.options);

        expect(result.apiResponse.etag).toHaveLength(40);
        expect(DataSetUtils.downloadDataSet).toBeCalledTimes(1);
        expect(MvsApi.releaseConnection).toBeCalled();

        expect(response._readableState.buffer.head.data.toString()).toContain("Hello world");
    });

    it("should upload content to dataset.", async () => {
        const localFile = tmp.tmpNameSync({ tmpdir: "/tmp" });

        fs.writeFileSync(localFile, "hello");
        const response = TestUtils.getSingleLineStream();
        const response2 = [{ dsname: "IBMUSER.DS2", dsorg: "PS", lrecl: 2 }];
        DataSetUtils.listDataSets = jest.fn().mockReturnValue(response2);
        DataSetUtils.uploadDataSet = jest.fn().mockReturnValue(response);
<<<<<<< HEAD
=======
        jest.spyOn(MvsApi, "getContents").mockResolvedValue({ apiResponse: { etag: "123" } } as any);

>>>>>>> 48573796
        const mockParams = {
            inputFilePath: localFile,
            dataSetName: "   (IBMUSER).DS2",
            options: { encoding: "", returnEtag: true, etag: "utf8" },
        };
        jest.spyOn(MvsApi as any, "getContentsTag").mockReturnValue(undefined);
        jest.spyOn(fs, "readFileSync").mockReturnValue("test");
        jest.spyOn(Gui, "warningMessage").mockImplementation();
        const result = await MvsApi.putContents(mockParams.inputFilePath, mockParams.dataSetName, mockParams.options);
        expect(result.commandResponse).toContain("Data set uploaded successfully.");
        expect(DataSetUtils.listDataSets).toBeCalledTimes(1);
        expect(DataSetUtils.uploadDataSet).toBeCalledTimes(1);
        expect(MvsApi.releaseConnection).toBeCalled();
    });

    it("should create dataset.", async () => {
        DataSetUtils.allocateDataSet = jest.fn();
        const DATA_SET_SEQUENTIAL = 4;
        const mockParams = {
            dataSetName: "IBMUSER.DS3",
            dataSetType: DATA_SET_SEQUENTIAL,
        };
        const result = await MvsApi.createDataSet(mockParams.dataSetType, mockParams.dataSetName, {
            alcunit: "test",
            blksize: 3,
            dirblk: 4,
            dsorg: "test",
            lrecl: 1,
            primary: 3,
            recfm: "test",
            secondary: 2,
        });
        expect(result.commandResponse).toContain("Data set created successfully.");
        expect(DataSetUtils.allocateDataSet).toBeCalledTimes(1);
        expect(MvsApi.releaseConnection).toBeCalled();
    });

    it("should create dataset if no options are passed in", async () => {
        DataSetUtils.allocateDataSet = jest.fn();
        const DATA_SET_SEQUENTIAL = 4;
        const mockParams = {
            dataSetName: "IBMUSER.DS3",
            dataSetType: DATA_SET_SEQUENTIAL,
        };
        const result = await MvsApi.createDataSet(mockParams.dataSetType, mockParams.dataSetName);
        expect(result.commandResponse).toContain("Data set created successfully.");
        expect(DataSetUtils.allocateDataSet).toBeCalledTimes(1);
        expect(MvsApi.releaseConnection).toBeCalled();
    });

    it("should create dataset member.", async () => {
        DataSetUtils.uploadDataSet = jest.fn();
        const mockParams = {
            dataSetName: "IBMUSER.DS2(M1)",
            type: "file",
            options: { encoding: "" },
        };
        const result = await MvsApi.createDataSetMember(mockParams.dataSetName, mockParams.options);
        expect(result.commandResponse).toContain("Member created successfully.");
        expect(DataSetUtils.uploadDataSet).toBeCalledTimes(1);
        expect(MvsApi.releaseConnection).toBeCalled();
    });

    it("should fail to call getContents if an exception occurs in FtpClient.", async () => {
        DataSetUtils.uploadDataSet = jest.fn();
        const mockParams = {
            dataSetName: "IBMUSER.DS2(M1)",
            type: "file",
            options: { encoding: "" },
        };
<<<<<<< HEAD
        jest.spyOn(MvsApi, "ftpClient").mockReturnValueOnce(null);
        expect(MvsApi.getContents(mockParams.dataSetName, mockParams.options)).rejects.toThrowError();
=======
        jest.spyOn(FTPConfig, "connectFromArguments").mockImplementationOnce((val) => {
            throw new Error("getContents example error");
        });
        await expect(async () => {
            await MvsApi.getContents(mockParams.dataSetName, mockParams.options);
        }).rejects.toThrow(ZoweFtpExtensionError);
>>>>>>> 48573796
    });

    it("should rename dataset or dataset member.", async () => {
        DataSetUtils.renameDataSet = jest.fn();
        const mockParams = {
            currentDataSetName: "IBMUSER.DSOLD",
            newDataSetName: "IBMUSER.DSNEW",
            dataSetName: "IBMUSER.DS1",
            currentMemberName: "OLD",
            newMemberName: "NEW",
        };
        const result = await MvsApi.renameDataSet(mockParams.currentDataSetName, mockParams.newDataSetName);
        await MvsApi.renameDataSetMember(mockParams.dataSetName, mockParams.currentMemberName, mockParams.newMemberName);
        expect(result.commandResponse).toContain("Rename completed successfully.");
        expect(DataSetUtils.renameDataSet).toBeCalledTimes(2);
        expect(MvsApi.releaseConnection).toBeCalled();
    });

    it("should delete dataset.", async () => {
        DataSetUtils.deleteDataSet = jest.fn();
        const mockParams = {
            dataSetName: "IBMUSER.DS1",
        };
        const result = await MvsApi.deleteDataSet(mockParams.dataSetName);
        expect(result.commandResponse).toContain("Delete completed successfully.");
        expect(DataSetUtils.deleteDataSet).toBeCalledTimes(1);
        expect(MvsApi.releaseConnection).toBeCalled();
    });

    it("should throw an error when copyDataSet is called", async () => {
        await expect(async () => {
            await MvsApi.copyDataSet(null, null);
        }).rejects.toThrow(ZoweFtpExtensionError);
    });

    it("should throw an error when hMigrateDataSet is called", async () => {
        await expect(async () => {
            await MvsApi.hMigrateDataSet("test");
        }).rejects.toThrow(ZoweFtpExtensionError);
    });

    it("should throw an error when hRecallDataSet is called", async () => {
        await expect(async () => {
            await MvsApi.hRecallDataSet("test");
        }).rejects.toThrow(ZoweFtpExtensionError);
    });

    it("should throw an error when allocateLikeDataset is called", async () => {
        await expect(async () => {
            await MvsApi.allocateLikeDataSet("test", "test2");
        }).rejects.toThrow(ZoweFtpExtensionError);
    });

    it("should throw an error when copyDataSetMember is called", async () => {
        await expect(async () => {
            await MvsApi.copyDataSetMember({} as any, {} as any);
        }).rejects.toThrow(ZoweFtpExtensionError);
    });

    it("should throw error when list dataset failed", async () => {
        jest.spyOn(DataSetUtils, "listDataSets").mockImplementationOnce(
            jest.fn((val) => {
                throw new Error("List dataset failed.");
            })
        );
        await expect(async () => {
            await MvsApi.dataSet("DS*");
        }).rejects.toThrow(ZoweFtpExtensionError);
    });

    it("should throw error when list dataset members failed", async () => {
        jest.spyOn(DataSetUtils, "listMembers").mockImplementationOnce(
            jest.fn((val) => {
                throw new Error("List members failed.");
            })
        );
        await expect(async () => {
            await MvsApi.allMembers("DS");
        }).rejects.toThrow(ZoweFtpExtensionError);
    });

    it("should throw error when get contents failed", async () => {
        jest.spyOn(DataSetUtils, "downloadDataSet").mockImplementationOnce(
            jest.fn((val) => {
                throw new Error("Download dataset failed.");
            })
        );
        const mockParams = {
            dataSetName: "IBMUSER.DS2",
            options: {
                file: "/a/b/c",
                encoding: "",
            },
        };
        await expect(async () => {
            await MvsApi.getContents(mockParams.dataSetName, mockParams.options);
        }).rejects.toThrow(ZoweFtpExtensionError);
    });

    it("should throw error when put contents failed", async () => {
        jest.spyOn(DataSetUtils, "uploadDataSet").mockImplementationOnce(
            jest.fn((val) => {
                throw new Error("Upload dataset failed.");
            })
        );
        const localFile = tmp.tmpNameSync({ tmpdir: "/tmp" });
        const mockParams = {
            inputFilePath: localFile,
            dataSetName: "IBMUSER.DS2",
            options: { encoding: "", returnEtag: false, etag: "utf8" },
        };
        await expect(async () => {
            await MvsApi.putContents(mockParams.inputFilePath, mockParams.dataSetName, mockParams.options);
        }).rejects.toThrow(ZoweFtpExtensionError);
    });

    it("should throw error when create dataset failed", async () => {
        jest.spyOn(DataSetUtils, "allocateDataSet").mockImplementationOnce(
            jest.fn((val) => {
                throw new Error("Allocate dataset failed.");
            })
        );
        const DATA_SET_SEQUENTIAL = 4;
        const mockParams = {
            dataSetName: "IBMUSER.DS3",
            dataSetType: DATA_SET_SEQUENTIAL,
        };
        await expect(async () => {
            await MvsApi.createDataSet(mockParams.dataSetType, mockParams.dataSetName);
        }).rejects.toThrow(ZoweFtpExtensionError);
    });

    it("should throw error when create dataset member failed", async () => {
        jest.spyOn(DataSetUtils, "uploadDataSet").mockImplementationOnce(
            jest.fn((val) => {
                throw new Error("Upload dataset failed.");
            })
        );
        const mockParams = {
            dataSetName: "IBMUSER.DS2(M1)",
            type: "file",
            options: { encoding: "" },
        };
        await expect(async () => {
            await MvsApi.createDataSetMember(mockParams.dataSetName, mockParams.options);
        }).rejects.toThrow(ZoweFtpExtensionError);
    });

    it("should throw error when rename dataset failed", async () => {
        jest.spyOn(DataSetUtils, "renameDataSet").mockImplementationOnce(
            jest.fn((val) => {
                throw new Error("Rename dataset failed.");
            })
        );
        await expect(async () => {
            await MvsApi.renameDataSet("IBMUSER.OLD", "IBMUSER.NEW");
        }).rejects.toThrow(ZoweFtpExtensionError);
    });

    it("should throw error when rename dataset member failed", async () => {
        jest.spyOn(DataSetUtils, "renameDataSet").mockImplementationOnce(
            jest.fn((val) => {
                throw new Error("Rename dataset failed.");
            })
        );
        await expect(async () => {
            await MvsApi.renameDataSetMember("IBMUSER.DS", "OLD", "NEW");
        }).rejects.toThrow(ZoweFtpExtensionError);
    });

    it("should throw error when delete dataset failed", async () => {
        jest.spyOn(DataSetUtils, "deleteDataSet").mockImplementationOnce(
            jest.fn((val) => {
                throw new Error("Delete dataset failed.");
            })
        );
        await expect(async () => {
            await MvsApi.deleteDataSet("IBMUSER.DS");
        }).rejects.toThrow(ZoweFtpExtensionError);
    });
});<|MERGE_RESOLUTION|>--- conflicted
+++ resolved
@@ -18,11 +18,8 @@
 import TestUtils from "../utils/TestUtils";
 import * as tmp from "tmp";
 import { Gui } from "@zowe/zowe-explorer-api";
-<<<<<<< HEAD
 import * as globals from "../../../src/globals";
-=======
 import { ZoweFtpExtensionError } from "../../../src/ZoweFtpExtensionError";
->>>>>>> 48573796
 
 // two methods to mock modules: create a __mocks__ file for zowe-explorer-api.ts and direct mock for extension.ts
 jest.mock("../../../__mocks__/@zowe/zowe-explorer-api.ts");
@@ -42,12 +39,8 @@
         MvsApi.checkedProfile = jest.fn().mockReturnValue({ message: "success", type: "zftp", failNotFound: false });
         MvsApi.ftpClient = jest.fn().mockReturnValue({ host: "", user: "", password: "", port: "" });
         MvsApi.releaseConnection = jest.fn();
-<<<<<<< HEAD
         globals.SESSION_MAP.get = jest.fn().mockReturnValue({ mvsListConnection: { connected: true } });
-=======
-        sessionMap.get = jest.fn().mockReturnValue({ mvsListConnection: { connected: true } });
-        ZoweLogger.getExtensionName = jest.fn().mockReturnValue("Zowe Explorer FTP Extension");
->>>>>>> 48573796
+        globals.LOGGER.getExtensionName = jest.fn().mockReturnValue("Zowe Explorer FTP Extension");
     });
 
     afterEach(() => {
@@ -113,11 +106,8 @@
         const response2 = [{ dsname: "IBMUSER.DS2", dsorg: "PS", lrecl: 2 }];
         DataSetUtils.listDataSets = jest.fn().mockReturnValue(response2);
         DataSetUtils.uploadDataSet = jest.fn().mockReturnValue(response);
-<<<<<<< HEAD
-=======
         jest.spyOn(MvsApi, "getContents").mockResolvedValue({ apiResponse: { etag: "123" } } as any);
 
->>>>>>> 48573796
         const mockParams = {
             inputFilePath: localFile,
             dataSetName: "   (IBMUSER).DS2",
@@ -188,17 +178,10 @@
             type: "file",
             options: { encoding: "" },
         };
-<<<<<<< HEAD
         jest.spyOn(MvsApi, "ftpClient").mockReturnValueOnce(null);
-        expect(MvsApi.getContents(mockParams.dataSetName, mockParams.options)).rejects.toThrowError();
-=======
-        jest.spyOn(FTPConfig, "connectFromArguments").mockImplementationOnce((val) => {
-            throw new Error("getContents example error");
-        });
         await expect(async () => {
             await MvsApi.getContents(mockParams.dataSetName, mockParams.options);
         }).rejects.toThrow(ZoweFtpExtensionError);
->>>>>>> 48573796
     });
 
     it("should rename dataset or dataset member.", async () => {
