/**
 * This program and the accompanying materials are made available under the terms of the
 * Eclipse Public License v2.0 which accompanies this distribution, and is available at
 * https://www.eclipse.org/legal/epl-v20.html
 *
 * SPDX-License-Identifier: EPL-2.0
 *
 * Copyright Contributors to the Zowe Project.
 *
 */

/* eslint-disable @typescript-eslint/unbound-method */
/* eslint-disable @typescript-eslint/no-unsafe-assignment */
/* eslint-disable @typescript-eslint/no-var-requires */

import { FtpJesApi } from "../../../src/ZoweExplorerFtpJesApi";
import { DataSetUtils, JobUtils } from "@zowe/zos-ftp-for-zowe-cli";
import TestUtils from "../utils/TestUtils";
import { DownloadJobs, imperative } from "@zowe/cli";
<<<<<<< HEAD
import * as globals from "../../../src/globals";
=======
import { ZoweLogger, sessionMap } from "../../../src/extension";
import { ZoweFtpExtensionError } from "../../../src/ZoweFtpExtensionError";
>>>>>>> 48573796

// two methods to mock modules: create a __mocks__ file for zowe-explorer-api.ts and direct mock for extension.ts
jest.mock("../../../__mocks__/@zowe/zowe-explorer-api.ts");
jest.mock("../../../src/extension.ts");

const JesApi = new FtpJesApi();

describe("FtpJesApi", () => {
    beforeAll(() => {
        JesApi.checkedProfile = jest.fn().mockReturnValue({ message: "success", type: "zftp", failNotFound: false });
        JesApi.ftpClient = jest.fn().mockReturnValue({ host: "", user: "", password: "", port: "" });
        JesApi.releaseConnection = jest.fn();
<<<<<<< HEAD
        globals.SESSION_MAP.get = jest.fn().mockReturnValue({ jesListConnection: { connected: true } });
=======
        sessionMap.get = jest.fn().mockReturnValue({ jesListConnection: { connected: true } });
        ZoweLogger.getExtensionName = jest.fn().mockReturnValue("Zowe Explorer FTP Extension");
>>>>>>> 48573796
    });

    it("should list jobs by owner and prefix.", async () => {
        const response = [
            { jobid: "123", jobname: "JOB1" },
            { jobid: "234", jonname: "JOB2" },
        ];
        JobUtils.listJobs = jest.fn().mockReturnValue(response);
        const mockParams = {
            owner: "IBMUSER",
            prefix: "*",
        };
        const result = await JesApi.getJobsByOwnerAndPrefix(mockParams.owner, mockParams.prefix);

        expect(result[0].jobname).toContain("JOB1");
        expect(JobUtils.listJobs).toBeCalledTimes(1);
        expect(JesApi.releaseConnection).toHaveBeenCalledTimes(0);
    });

    it("should get job by jobid.", async () => {
        const jobStatus = { jobid: "123", jobname: "JOB1" };
        JobUtils.findJobByID = jest.fn().mockReturnValue(jobStatus);
        const mockParams = {
            jobid: "123",
        };
        const result = await JesApi.getJob(mockParams.jobid);

        expect(result.jobname).toContain("JOB1");
        expect(JobUtils.findJobByID).toBeCalledTimes(1);
        expect(JesApi.releaseConnection).toBeCalled();
    });

    it("should get spoolfiles.", async () => {
        const response = { jobid: "123", jobname: "JOB1", spoolFiles: [{ id: "1" }] };
        JobUtils.findJobByID = jest.fn().mockReturnValue(response);
        const mockParams = {
            jobname: "JOB1",
            jobid: "123",
        };
        const result = await JesApi.getSpoolFiles(mockParams.jobname, mockParams.jobid);

        expect(result[0].id).toContain("1");
        expect(JobUtils.findJobByID).toBeCalledTimes(1);
        expect(JesApi.releaseConnection).toBeCalled();
    });

    it("should download spool content.", async () => {
        const jobDetails = { jobid: "123", jobname: "JOB1", spoolFiles: [{ id: "1" }, { id: "2" }] };
        JobUtils.findJobByID = jest.fn().mockReturnValue(jobDetails);
        JobUtils.getSpoolFiles = jest.fn().mockReturnValue(jobDetails.spoolFiles);
        DownloadJobs.getSpoolDownloadFile = jest.fn().mockReturnValue("/tmp/file1");
        imperative.IO.writeFile = jest.fn();
        const mockParams = {
            parms: { jobname: "JOB1", jobid: "123", outDir: "/a/b/c" },
        };

        await JesApi.downloadSpoolContent(mockParams.parms);
        expect(JobUtils.findJobByID).toBeCalledTimes(1);
        expect(JobUtils.getSpoolFiles).toBeCalledTimes(1);
        expect(DownloadJobs.getSpoolDownloadFile).toBeCalledTimes(2);
        expect(imperative.IO.writeFile).toBeCalledTimes(2);
        expect(JesApi.releaseConnection).toBeCalled();
    });

    it("should throw an error when downloading spool content if no spool files are available.", async () => {
        const jobDetails = { jobid: "123", jobname: "JOB1" };
        JobUtils.findJobByID = jest.fn().mockReturnValue(jobDetails);

        expect(JesApi.downloadSpoolContent).rejects.toThrowError();
    });

    it("should get spool content by id.", async () => {
        const response = TestUtils.getSingleLineStream();
        JobUtils.getSpoolFileContent = jest.fn().mockReturnValue(response);
        const mockParams = {
            jobname: "JOB1",
            jobid: "123",
            spoolID: 1,
        };
        await JesApi.getSpoolContentById(mockParams.jobname, mockParams.jobid, mockParams.spoolID);

        expect(response._readableState.buffer.head.data.toString()).toContain("Hello world");
        expect(JobUtils.getSpoolFileContent).toBeCalledTimes(1);
        expect(JesApi.releaseConnection).toBeCalled();
    });

    it("should submit job.", async () => {
        const response = { jobid: "123", jobname: "JOB1" };
        const content = TestUtils.getSingleLineStream();
        DataSetUtils.downloadDataSet = jest.fn().mockReturnValue(content);
        JobUtils.submitJob = jest.fn().mockReturnValue(response.jobid);
        const mockParams = {
            jobDataSet: "IBMUSER.DS2(M1)",
        };
        const result = await JesApi.submitJob(mockParams.jobDataSet);
        expect(result.jobid).toContain("123");
        expect(JobUtils.submitJob).toBeCalledTimes(1);
        expect(DataSetUtils.downloadDataSet).toBeCalledTimes(1);
        expect(JesApi.releaseConnection).toBeCalled();
    });

    it("should delete job.", async () => {
        JobUtils.deleteJob = jest.fn();
        const mockParams = {
            jobname: "JOB1",
            jobid: "123",
        };
        await JesApi.deleteJob(mockParams.jobname, mockParams.jobid);
        expect(JobUtils.deleteJob).toBeCalledTimes(1);
        expect(JesApi.releaseConnection).toBeCalled();
    });

<<<<<<< HEAD
    it("does not support getJclForJob", () => {
        expect(JesApi.getJclForJob({} as any)).rejects.toThrowError();
    });

    it("does not support submitJcl", () => {
        expect(JesApi.submitJcl("", "", "")).rejects.toThrowError();
=======
    it("should throw error when list jobs by owner and prefix failed.", async () => {
        jest.spyOn(JobUtils, "listJobs").mockImplementationOnce(
            jest.fn((val) => {
                throw new Error("List jobs failed.");
            })
        );
        await expect(async () => {
            await JesApi.getJobsByOwnerAndPrefix("*", "*");
        }).rejects.toThrow(ZoweFtpExtensionError);
    });

    it("should throw error when get job failed.", async () => {
        jest.spyOn(JobUtils, "findJobByID").mockImplementationOnce(
            jest.fn((val) => {
                throw new Error("Get jobs failed.");
            })
        );
        await expect(async () => {
            await JesApi.getJob("123");
        }).rejects.toThrow(ZoweFtpExtensionError);
    });

    it("should throw error when get spool files failed.", async () => {
        jest.spyOn(JobUtils, "findJobByID").mockImplementationOnce(
            jest.fn((val) => {
                throw new Error("Get jobs failed.");
            })
        );
        await expect(async () => {
            await JesApi.getSpoolFiles("JOB", "123");
        }).rejects.toThrow(ZoweFtpExtensionError);
    });

    it("should throw error when download spool contents failed.", async () => {
        jest.spyOn(JobUtils, "findJobByID").mockImplementationOnce(
            jest.fn((val) => {
                throw new Error("Get jobs failed.");
            })
        );
        const mockParams = {
            parms: { jobname: "JOB1", jobid: "123", outDir: "/a/b/c" },
        };
        await expect(async () => {
            await JesApi.downloadSpoolContent(mockParams.parms);
        }).rejects.toThrow(ZoweFtpExtensionError);
    });

    it("should throw error when get spool contents by id failed.", async () => {
        jest.spyOn(JobUtils, "getSpoolFileContent").mockImplementationOnce(
            jest.fn((val) => {
                throw new Error("Get spool file content failed.");
            })
        );
        await expect(async () => {
            await JesApi.getSpoolContentById("JOB", "123", 1);
        }).rejects.toThrow(ZoweFtpExtensionError);
    });

    it("should throw error when submit job failed", async () => {
        jest.spyOn(JobUtils, "submitJob").mockImplementationOnce(
            jest.fn((val) => {
                throw new Error("Submit job failed.");
            })
        );
        await expect(async () => {
            await JesApi.submitJob("IBMUSER.DS");
        }).rejects.toThrow(ZoweFtpExtensionError);
    });

    it("should throw error when delete job failed", async () => {
        jest.spyOn(JobUtils, "deleteJob").mockImplementationOnce(
            jest.fn((val) => {
                throw new Error("Delete job failed.");
            })
        );
        await expect(async () => {
            await JesApi.deleteJob("JOB", "123");
        }).rejects.toThrow(ZoweFtpExtensionError);
>>>>>>> 48573796
    });
});<|MERGE_RESOLUTION|>--- conflicted
+++ resolved
@@ -17,12 +17,8 @@
 import { DataSetUtils, JobUtils } from "@zowe/zos-ftp-for-zowe-cli";
 import TestUtils from "../utils/TestUtils";
 import { DownloadJobs, imperative } from "@zowe/cli";
-<<<<<<< HEAD
 import * as globals from "../../../src/globals";
-=======
-import { ZoweLogger, sessionMap } from "../../../src/extension";
 import { ZoweFtpExtensionError } from "../../../src/ZoweFtpExtensionError";
->>>>>>> 48573796
 
 // two methods to mock modules: create a __mocks__ file for zowe-explorer-api.ts and direct mock for extension.ts
 jest.mock("../../../__mocks__/@zowe/zowe-explorer-api.ts");
@@ -35,12 +31,8 @@
         JesApi.checkedProfile = jest.fn().mockReturnValue({ message: "success", type: "zftp", failNotFound: false });
         JesApi.ftpClient = jest.fn().mockReturnValue({ host: "", user: "", password: "", port: "" });
         JesApi.releaseConnection = jest.fn();
-<<<<<<< HEAD
         globals.SESSION_MAP.get = jest.fn().mockReturnValue({ jesListConnection: { connected: true } });
-=======
-        sessionMap.get = jest.fn().mockReturnValue({ jesListConnection: { connected: true } });
-        ZoweLogger.getExtensionName = jest.fn().mockReturnValue("Zowe Explorer FTP Extension");
->>>>>>> 48573796
+        globals.LOGGER.getExtensionName = jest.fn().mockReturnValue("Zowe Explorer FTP Extension");
     });
 
     it("should list jobs by owner and prefix.", async () => {
@@ -153,14 +145,6 @@
         expect(JesApi.releaseConnection).toBeCalled();
     });
 
-<<<<<<< HEAD
-    it("does not support getJclForJob", () => {
-        expect(JesApi.getJclForJob({} as any)).rejects.toThrowError();
-    });
-
-    it("does not support submitJcl", () => {
-        expect(JesApi.submitJcl("", "", "")).rejects.toThrowError();
-=======
     it("should throw error when list jobs by owner and prefix failed.", async () => {
         jest.spyOn(JobUtils, "listJobs").mockImplementationOnce(
             jest.fn((val) => {
@@ -239,6 +223,5 @@
         await expect(async () => {
             await JesApi.deleteJob("JOB", "123");
         }).rejects.toThrow(ZoweFtpExtensionError);
->>>>>>> 48573796
     });
 });