/**
 * This program and the accompanying materials are made available under the terms of the
 * Eclipse Public License v2.0 which accompanies this distribution, and is available at
 * https://www.eclipse.org/legal/epl-v20.html
 *
 * SPDX-License-Identifier: EPL-2.0
 *
 * Copyright Contributors to the Zowe Project.
 *
 */

/* eslint-disable @typescript-eslint/unbound-method */
/* eslint-disable @typescript-eslint/no-unsafe-assignment */
/* eslint-disable @typescript-eslint/no-var-requires */

import { FtpUssApi } from "../../../src/ZoweExplorerFtpUssApi";
import { UssUtils } from "@zowe/zos-ftp-for-zowe-cli";
import TestUtils from "../utils/TestUtils";
import * as zowe from "@zowe/cli";
import { sessionMap } from "../../../src/extension";

// two methods to mock modules: create a __mocks__ file for zowe-explorer-api.ts and direct mock for extension.ts
jest.mock("../../../__mocks__/@zowe/zowe-explorer-api.ts");
jest.mock("../../../src/extension.ts");

const stream = require("stream");
// eslint-disable-next-line @typescript-eslint/no-unsafe-member-access,@typescript-eslint/no-unsafe-call
const readableStream = stream.Readable.from([]);
const fs = require("fs");
// eslint-disable-next-line @typescript-eslint/no-unsafe-member-access
fs.createReadStream = jest.fn().mockReturnValue(readableStream);
const UssApi = new FtpUssApi();

describe("FtpUssApi", () => {
    beforeAll(() => {
        UssApi.checkedProfile = jest.fn().mockReturnValue({ message: "success", type: "zftp", failNotFound: false });
        UssApi.ftpClient = jest.fn().mockReturnValue({ host: "", user: "", password: "", port: "" });
        UssApi.releaseConnection = jest.fn();
        sessionMap.get = jest.fn().mockReturnValue({ ussListConnection: { connected: true } });
    });

    it("should list uss files.", async () => {
        const response = [
            { name: "file1", size: "123" },
            { name: "dir1", size: "456" },
        ];
        UssUtils.listFiles = jest.fn().mockReturnValue(response);
        const mockParams = {
            ussFilePath: "/a/b/c",
        };
        const result = await UssApi.fileList(mockParams.ussFilePath);
        // eslint-disable-next-line @typescript-eslint/no-unsafe-member-access
        expect(result.apiResponse.items[0].name).toContain("file1");
        expect(UssUtils.listFiles).toBeCalledTimes(1);
        expect(UssApi.releaseConnection).toHaveBeenCalledTimes(0);
    });

    it("should view uss files.", async () => {
        const localFile = "/tmp/testfile1.txt";
        const response = TestUtils.getSingleLineStream();
        UssUtils.downloadFile = jest.fn().mockReturnValue(response);

        const mockParams = {
            ussFilePath: "/a/b/c.txt",
            options: {
                file: localFile,
            },
        };
        const result = await UssApi.getContents(mockParams.ussFilePath, mockParams.options);
        // eslint-disable-next-line @typescript-eslint/no-unsafe-member-access
        expect(result.apiResponse.etag).toHaveLength(40);
        expect(UssUtils.downloadFile).toBeCalledTimes(1);
        expect(UssApi.releaseConnection).toBeCalled();
        // eslint-disable-next-line @typescript-eslint/no-unsafe-member-access,@typescript-eslint/no-unsafe-call
        expect(response._readableState.buffer.head.data.toString()).toContain("Hello world");
    });

    const mockUssFileParams = {
        inputFilePath: "/tmp/testfile1.txt",
        ussFilePath: "/a/b/c.txt",
        etag: "123",
        returnEtag: true,
        options: {
            file: "/tmp/testfile1.txt",
        },
    };

    it("should upload uss files.", async () => {
        const localFile = "/tmp/testfile1.txt";
        const response = TestUtils.getSingleLineStream();
        UssUtils.uploadFile = jest.fn().mockReturnValue(response);
        UssApi.getContents = jest.fn().mockReturnValue({ apiResponse: { etag: "test" } });
        const mockParams = {
            inputFilePath: localFile,
            ussFilePath: "/a/b/c.txt",
            etag: "test",
            returnEtag: true,
            options: {
                file: localFile,
            },
        };
        const result = await UssApi.putContent(mockParams.inputFilePath, mockParams.ussFilePath, {
            etag: "test",
            returnEtag: true,
        });
        jest.spyOn(UssApi as any, "getContentsTag").mockReturnValue("test");
        expect(result.commandResponse).toContain("File uploaded successfully.");
        expect(UssUtils.downloadFile).toBeCalledTimes(1);
        expect(UssUtils.uploadFile).toBeCalledTimes(1);
        expect(UssApi.releaseConnection).toBeCalled();
    });

    it("should call putContents when calling putContent", async () => {
        const putContentsMock = jest.spyOn(UssApi, "putContents").mockImplementation();
        await UssApi.putContent(mockUssFileParams.inputFilePath, mockUssFileParams.ussFilePath);
        expect(putContentsMock).toHaveBeenCalled();
    });

    it("should upload uss directory.", async () => {
        const localpath = "/tmp";
        const files = ["file1", "file2"];
        zowe.ZosFilesUtils.getFileListFromPath = jest.fn().mockReturnValue(files);
        const mockParams = {
            inputDirectoryPath: localpath,
            ussDirectoryPath: "/a/b/c",
            options: {},
        };
        const response = {};
        UssApi.putContent = jest.fn().mockReturnValue(response);
        await UssApi.uploadDirectory(mockParams.inputDirectoryPath, mockParams.ussDirectoryPath, mockParams.options);
<<<<<<< HEAD

        // One call to make the folder, one call per file
        expect(UssApi.putContents).toBeCalledTimes(3);
=======
        expect(UssApi.putContent).toBeCalledTimes(2);
>>>>>>> 40c0fc88
    });

    it("should create uss directory.", async () => {
        UssUtils.makeDirectory = jest.fn();
        UssUtils.uploadFile = jest.fn();
        const mockParams = {
            ussPath: "/a/b/c",
            type: "directory",
        };
        const result = await UssApi.create(mockParams.ussPath, mockParams.type);
        expect(result.commandResponse).toContain("Directory or file created.");
        expect(UssUtils.makeDirectory).toBeCalledTimes(1);
        expect(UssUtils.uploadFile).not.toBeCalled();
        expect(UssApi.releaseConnection).toBeCalled();
    });

    it("should create uss file.", async () => {
        UssUtils.makeDirectory = jest.fn();
        UssUtils.uploadFile = jest.fn();
        const mockParams = {
            ussPath: "/a/b/c",
            type: "file",
        };
        const result = await UssApi.create(mockParams.ussPath, mockParams.type);
        expect(result.commandResponse).toContain("Directory or file created.");
        expect(UssUtils.uploadFile).toBeCalledTimes(1);
        expect(UssUtils.makeDirectory).not.toBeCalled();
        expect(UssApi.releaseConnection).toBeCalled();
    });

    it("should delete uss directory with recursive.", async () => {
        UssUtils.deleteDirectory = jest.fn();
        UssUtils.deleteFile = jest.fn();
        const mockParams = {
            ussPath: "/a/b/c",
            recursive: true,
        };
        const result = await UssApi.delete(mockParams.ussPath, mockParams.recursive);
        expect(result.commandResponse).toContain("Delete completed.");
        expect(UssUtils.deleteDirectory).toBeCalledTimes(1);
        expect(UssUtils.deleteFile).not.toBeCalled();
        expect(UssApi.releaseConnection).toBeCalled();
    });

    it("should delete uss file.", async () => {
        UssUtils.deleteDirectory = jest.fn();
        UssUtils.deleteFile = jest.fn();
        const mockParams = {
            ussPath: "/a/b/c",
            recursive: false,
        };
        const result = await UssApi.delete(mockParams.ussPath, mockParams.recursive);
        expect(result.commandResponse).toContain("Delete completed.");
        expect(UssUtils.deleteFile).toBeCalledTimes(1);
        expect(UssUtils.deleteDirectory).not.toBeCalled();
        expect(UssApi.releaseConnection).toBeCalled();
    });

    it("should rename uss file or directory.", async () => {
        UssUtils.renameFile = jest.fn();
        const mockParams = {
            currentUssPath: "/a/b/c",
            newUssPath: "/d/e/f",
        };
        const result = await UssApi.rename(mockParams.currentUssPath, mockParams.newUssPath);
        expect(result.commandResponse).toContain("Rename completed.");
        expect(UssUtils.renameFile).toBeCalledTimes(1);
        expect(UssApi.releaseConnection).toBeCalled();
    });

    it("should receive false from isFileTagBinOrAscii as it is not implemented in the FTP extension.", async () => {
        expect(await UssApi.isFileTagBinOrAscii("")).toBe(false);
    });
});<|MERGE_RESOLUTION|>--- conflicted
+++ resolved
@@ -110,12 +110,6 @@
         expect(UssApi.releaseConnection).toBeCalled();
     });
 
-    it("should call putContents when calling putContent", async () => {
-        const putContentsMock = jest.spyOn(UssApi, "putContents").mockImplementation();
-        await UssApi.putContent(mockUssFileParams.inputFilePath, mockUssFileParams.ussFilePath);
-        expect(putContentsMock).toHaveBeenCalled();
-    });
-
     it("should upload uss directory.", async () => {
         const localpath = "/tmp";
         const files = ["file1", "file2"];
@@ -128,13 +122,7 @@
         const response = {};
         UssApi.putContent = jest.fn().mockReturnValue(response);
         await UssApi.uploadDirectory(mockParams.inputDirectoryPath, mockParams.ussDirectoryPath, mockParams.options);
-<<<<<<< HEAD
-
-        // One call to make the folder, one call per file
-        expect(UssApi.putContents).toBeCalledTimes(3);
-=======
-        expect(UssApi.putContent).toBeCalledTimes(2);
->>>>>>> 40c0fc88
+        expect(UssApi.putContent).toBeCalledTimes(3);
     });
 
     it("should create uss directory.", async () => {
