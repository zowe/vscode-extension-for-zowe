/**
 * This program and the accompanying materials are made available under the terms of the
 * Eclipse Public License v2.0 which accompanies this distribution, and is available at
 * https://www.eclipse.org/legal/epl-v20.html
 *
 * SPDX-License-Identifier: EPL-2.0
 *
 * Copyright Contributors to the Zowe Project.
 *
 */

/* eslint-disable @typescript-eslint/unbound-method */
/* eslint-disable @typescript-eslint/no-unsafe-assignment */
/* eslint-disable @typescript-eslint/no-var-requires */

import { FtpUssApi } from "../../../src/ZoweExplorerFtpUssApi";
import { UssUtils } from "@zowe/zos-ftp-for-zowe-cli";
import TestUtils from "../utils/TestUtils";
import * as zowe from "@zowe/cli";
<<<<<<< HEAD
import * as globals from "../../../src/globals";
=======
import { ZoweLogger, sessionMap } from "../../../src/extension";
import { ZoweFtpExtensionError } from "../../../src/ZoweFtpExtensionError";
import * as tmp from "tmp";
>>>>>>> 48573796

// two methods to mock modules: create a __mocks__ file for zowe-explorer-api.ts and direct mock for extension.ts
jest.mock("../../../__mocks__/@zowe/zowe-explorer-api.ts");
jest.mock("../../../src/extension.ts");

const stream = require("stream");

const readableStream = stream.Readable.from([]);
const fs = require("fs");

fs.createReadStream = jest.fn().mockReturnValue(readableStream);
const UssApi = new FtpUssApi();

describe("FtpUssApi", () => {
    beforeEach(() => {
        UssApi.checkedProfile = jest.fn().mockReturnValue({ message: "success", type: "zftp", failNotFound: false });
        UssApi.ftpClient = jest.fn().mockReturnValue({ host: "", user: "", password: "", port: "" });
        UssApi.releaseConnection = jest.fn();
<<<<<<< HEAD
        globals.SESSION_MAP.get = jest.fn().mockReturnValue({ ussListConnection: { connected: true } });
=======
        sessionMap.get = jest.fn().mockReturnValue({ ussListConnection: { connected: true } });
        ZoweLogger.getExtensionName = jest.fn().mockReturnValue("Zowe Explorer FTP Extension");
    });

    afterEach(() => {
        jest.restoreAllMocks();
>>>>>>> 48573796
    });

    it("should list uss files.", async () => {
        const response = [
            { name: "file1", size: "123" },
            { name: "dir1", size: "456" },
        ];
        UssUtils.listFiles = jest.fn().mockReturnValue(response);
        const mockParams = {
            ussFilePath: "/a/b/c",
        };
        const result = await UssApi.fileList(mockParams.ussFilePath);

        expect(result.apiResponse.items[0].name).toContain("file1");
        expect(UssUtils.listFiles).toBeCalledTimes(1);
        expect(UssApi.releaseConnection).toHaveBeenCalledTimes(0);
    });

    it("should view uss files.", async () => {
        const localFile = tmp.tmpNameSync({ tmpdir: "/tmp" });
        const response = TestUtils.getSingleLineStream();
        UssUtils.downloadFile = jest.fn().mockReturnValue(response);

        const mockParams = {
            ussFilePath: "/a/b/c.txt",
            options: {
                file: localFile,
            },
        };
        const result = await UssApi.getContents(mockParams.ussFilePath, mockParams.options);

        expect(result.apiResponse.etag).toHaveLength(40);
        expect(UssUtils.downloadFile).toBeCalledTimes(1);
        expect(UssApi.releaseConnection).toBeCalled();

        expect(response._readableState.buffer.head.data.toString()).toContain("Hello world");
    });

    it("should throw error for getContents if connection to FTP client fails.", async () => {
        jest.spyOn(UssApi, "ftpClient").mockReturnValueOnce(null);
        expect(UssApi.getContents("/some/example/path", {})).rejects.toThrowError();
    });

    it("should throw error for putContent if connection to FTP client fails.", async () => {
        jest.spyOn(UssApi, "ftpClient").mockReturnValueOnce(null);
        expect(UssApi.putContent("/some/example/input/path", "/some/uss/path")).rejects.toThrowError();
    });

    it("should upload uss files.", async () => {
        const localFile = tmp.tmpNameSync({ tmpdir: "/tmp" });
        const response = TestUtils.getSingleLineStream();
        UssUtils.uploadFile = jest.fn().mockReturnValue(response);
        jest.spyOn(UssApi, "getContents").mockResolvedValue({ apiResponse: { etag: "test" } } as any);
        const mockParams = {
            inputFilePath: localFile,
            ussFilePath: "/a/b/c.txt",
            etag: "test",
            returnEtag: true,
            options: {
                file: localFile,
            },
        };
        const result = await UssApi.putContent(mockParams.inputFilePath, mockParams.ussFilePath, {
            etag: "test",
            returnEtag: true,
        });
        jest.spyOn(UssApi as any, "getContentsTag").mockReturnValue("test");
        expect(result.commandResponse).toContain("File uploaded successfully.");
        expect(UssUtils.downloadFile).toBeCalledTimes(1);
        expect(UssUtils.uploadFile).toBeCalledTimes(1);
        expect(UssApi.releaseConnection).toBeCalled();
    });

    it("should upload uss directory.", async () => {
        const localpath = "/tmp";
        const files = ["file1", "file2"];
        zowe.ZosFilesUtils.getFileListFromPath = jest.fn().mockReturnValue(files);
        const mockParams = {
            inputDirectoryPath: localpath,
            ussDirectoryPath: "/a/b/c",
            options: {},
        };
        const response = {};
<<<<<<< HEAD
        UssApi.putContent = jest.fn().mockReturnValue(response);
=======
        jest.spyOn(UssApi, "putContents").mockResolvedValue(response as any);
>>>>>>> 48573796
        await UssApi.uploadDirectory(mockParams.inputDirectoryPath, mockParams.ussDirectoryPath, mockParams.options);
        expect(UssApi.putContent).toBeCalledTimes(3);
    });

    it("should create uss directory.", async () => {
        UssUtils.makeDirectory = jest.fn();
        UssUtils.uploadFile = jest.fn();
        const mockParams = {
            ussPath: "/a/b/c",
            type: "directory",
        };
        const result = await UssApi.create(mockParams.ussPath, mockParams.type);
        expect(result.commandResponse).toContain("Directory or file created.");
        expect(UssUtils.makeDirectory).toBeCalledTimes(1);
        expect(UssUtils.uploadFile).not.toBeCalled();
        expect(UssApi.releaseConnection).toBeCalled();
    });

    it("should create uss file.", async () => {
        UssUtils.makeDirectory = jest.fn();
        UssUtils.uploadFile = jest.fn();
        const mockParams = {
            ussPath: "/a/b/c",
            type: "file",
        };
        const result = await UssApi.create(mockParams.ussPath, mockParams.type);
        expect(result.commandResponse).toContain("Directory or file created.");
        expect(UssUtils.uploadFile).toBeCalledTimes(1);
        expect(UssUtils.makeDirectory).not.toBeCalled();
        expect(UssApi.releaseConnection).toBeCalled();
    });

    it("should delete uss directory with recursive.", async () => {
        UssUtils.deleteDirectory = jest.fn();
        UssUtils.deleteFile = jest.fn();
        const mockParams = {
            ussPath: "/a/b/c",
            recursive: true,
        };
        const result = await UssApi.delete(mockParams.ussPath, mockParams.recursive);
        expect(result.commandResponse).toContain("Delete completed.");
        expect(UssUtils.deleteDirectory).toBeCalledTimes(1);
        expect(UssUtils.deleteFile).not.toBeCalled();
        expect(UssApi.releaseConnection).toBeCalled();
    });

    it("should delete uss file.", async () => {
        UssUtils.deleteDirectory = jest.fn();
        UssUtils.deleteFile = jest.fn();
        const mockParams = {
            ussPath: "/a/b/c",
            recursive: false,
        };
        const result = await UssApi.delete(mockParams.ussPath, mockParams.recursive);
        expect(result.commandResponse).toContain("Delete completed.");
        expect(UssUtils.deleteFile).toBeCalledTimes(1);
        expect(UssUtils.deleteDirectory).not.toBeCalled();
        expect(UssApi.releaseConnection).toBeCalled();
    });

    it("should rename uss file or directory.", async () => {
        UssUtils.renameFile = jest.fn();
        const mockParams = {
            currentUssPath: "/a/b/c",
            newUssPath: "/d/e/f",
        };
        const result = await UssApi.rename(mockParams.currentUssPath, mockParams.newUssPath);
        expect(result.commandResponse).toContain("Rename completed.");
        expect(UssUtils.renameFile).toBeCalledTimes(1);
        expect(UssApi.releaseConnection).toBeCalled();
    });

    it("should receive false from isFileTagBinOrAscii as it is not implemented in the FTP extension.", async () => {
        expect(await UssApi.isFileTagBinOrAscii("")).toBe(false);
    });

    it("should throw error when list files failed", async () => {
        jest.spyOn(UssUtils, "listFiles").mockImplementationOnce(
            jest.fn((val) => {
                throw new Error("List files failed.");
            })
        );
        await expect(async () => {
            await UssApi.fileList("/a/b/c");
        }).rejects.toThrow(ZoweFtpExtensionError);
    });

    it("should throw error when get content failed", async () => {
        jest.spyOn(UssUtils, "downloadFile").mockImplementationOnce(() => {
            throw new Error("Download file failed.");
        });
        const localFile = tmp.tmpNameSync({ tmpdir: "/tmp" });
        const mockParams = {
            ussFilePath: "/a/b/d.txt",
            options: {
                file: localFile,
            },
        };
        await expect(async () => {
            await UssApi.getContents(mockParams.ussFilePath, mockParams.options);
        }).rejects.toThrow(ZoweFtpExtensionError);
    });

    it("should throw error when put content failed", async () => {
        jest.spyOn(UssUtils, "uploadFile").mockImplementationOnce(() => {
            throw new Error("Upload file failed.");
        });
        const mockParams = {
            inputFilePath: "/a/b/c.txt",
            ussFilePath: "/a/b/c.txt",
            etag: "test",
            returnEtag: false,
            options: {
                file: "c.txt",
            },
        };
        await expect(async () => {
            await UssApi.putContent(mockParams.inputFilePath, mockParams.ussFilePath);
        }).rejects.toThrow(ZoweFtpExtensionError);
    });

    it("should throw error when upload directory failed", async () => {
        jest.spyOn(UssUtils, "uploadFile").mockImplementationOnce(
            jest.fn((val) => {
                throw new Error("Upload file failed.");
            })
        );
        const mockParams = {
            inputDirectoryPath: "/a/b/c",
            ussDirectoryPath: "/a/b/c",
            options: {},
        };
        await expect(async () => {
            await UssApi.uploadDirectory(mockParams.inputDirectoryPath, mockParams.ussDirectoryPath, mockParams.options);
        }).rejects.toThrow(ZoweFtpExtensionError);
    });

    it("should throw error when create file failed", async () => {
        jest.spyOn(UssUtils, "uploadFile").mockImplementationOnce(
            jest.fn((val) => {
                throw new Error("Upload file failed.");
            })
        );
        await expect(async () => {
            await UssApi.create("/a/b/c", "file");
        }).rejects.toThrow(ZoweFtpExtensionError);
    });

    it("should throw error when delete file failed", async () => {
        jest.spyOn(UssUtils, "deleteFile").mockImplementationOnce(
            jest.fn((val) => {
                throw new Error("Delete file failed.");
            })
        );
        await expect(async () => {
            await UssApi.delete("/a/b/c");
        }).rejects.toThrow(ZoweFtpExtensionError);
    });

    it("should throw error when rename file failed", async () => {
        jest.spyOn(UssUtils, "renameFile").mockImplementationOnce(
            jest.fn((val) => {
                throw new Error("Rename file failed.");
            })
        );
        await expect(async () => {
            await UssApi.rename("/a/b/c", "a/b/d");
        }).rejects.toThrow(ZoweFtpExtensionError);
    });
});<|MERGE_RESOLUTION|>--- conflicted
+++ resolved
@@ -17,13 +17,9 @@
 import { UssUtils } from "@zowe/zos-ftp-for-zowe-cli";
 import TestUtils from "../utils/TestUtils";
 import * as zowe from "@zowe/cli";
-<<<<<<< HEAD
 import * as globals from "../../../src/globals";
-=======
-import { ZoweLogger, sessionMap } from "../../../src/extension";
 import { ZoweFtpExtensionError } from "../../../src/ZoweFtpExtensionError";
 import * as tmp from "tmp";
->>>>>>> 48573796
 
 // two methods to mock modules: create a __mocks__ file for zowe-explorer-api.ts and direct mock for extension.ts
 jest.mock("../../../__mocks__/@zowe/zowe-explorer-api.ts");
@@ -42,16 +38,12 @@
         UssApi.checkedProfile = jest.fn().mockReturnValue({ message: "success", type: "zftp", failNotFound: false });
         UssApi.ftpClient = jest.fn().mockReturnValue({ host: "", user: "", password: "", port: "" });
         UssApi.releaseConnection = jest.fn();
-<<<<<<< HEAD
         globals.SESSION_MAP.get = jest.fn().mockReturnValue({ ussListConnection: { connected: true } });
-=======
-        sessionMap.get = jest.fn().mockReturnValue({ ussListConnection: { connected: true } });
-        ZoweLogger.getExtensionName = jest.fn().mockReturnValue("Zowe Explorer FTP Extension");
+        globals.LOGGER.getExtensionName = jest.fn().mockReturnValue("Zowe Explorer FTP Extension");
     });
 
     afterEach(() => {
         jest.restoreAllMocks();
->>>>>>> 48573796
     });
 
     it("should list uss files.", async () => {
@@ -135,11 +127,7 @@
             options: {},
         };
         const response = {};
-<<<<<<< HEAD
-        UssApi.putContent = jest.fn().mockReturnValue(response);
-=======
-        jest.spyOn(UssApi, "putContents").mockResolvedValue(response as any);
->>>>>>> 48573796
+        jest.spyOn(UssApi, "putContent").mockResolvedValue(response as any);
         await UssApi.uploadDirectory(mockParams.inputDirectoryPath, mockParams.ussDirectoryPath, mockParams.options);
         expect(UssApi.putContent).toBeCalledTimes(3);
     });
