--- conflicted
+++ resolved
@@ -14,11 +14,7 @@
 import { FtpSession } from "../../../src/ftpSession";
 import { FTPConfig, IZosFTPProfile } from "@zowe/zos-ftp-for-zowe-cli";
 import { Gui, MessageSeverity } from "@zowe/zowe-explorer-api";
-<<<<<<< HEAD
-import { ZoweFtpExtensionError } from "../../../src/ZoweFtpExtensionError";
-=======
 import { imperative } from "@zowe/cli";
->>>>>>> b52d46cc
 
 jest.mock("zos-node-accessor");
 ZoweLogger.getExtensionName = jest.fn().mockReturnValue("Zowe Explorer FTP Extension");
@@ -94,15 +90,7 @@
         };
         await expect(async () => {
             await instance.getStatus(undefined, "zftp");
-<<<<<<< HEAD
-        }).rejects.toThrow(ZoweFtpExtensionError);
-=======
-        } catch (err) {
-            expect(err).not.toBeUndefined();
-            expect(err).toBeInstanceOf(Error);
-            expect(err).toEqual(imperativeError);
-        }
->>>>>>> b52d46cc
+        }).rejects.toThrow(imperativeError);
     });
 
     it("should show a different fatal message when trying to call getStatus and an exception occurs.", async () => {
@@ -125,15 +113,7 @@
         };
         await expect(async () => {
             await instance.getStatus(undefined, "zftp");
-<<<<<<< HEAD
-        }).rejects.toThrow(ZoweFtpExtensionError);
-=======
-        } catch (err) {
-            expect(err).not.toBeUndefined();
-            expect(err).toBeInstanceOf(Error);
-            expect(err).toEqual(imperativeError);
-        }
->>>>>>> b52d46cc
+        }).rejects.toThrow(imperativeError);
     });
 
     it("should show a fatal message when using checkedProfile on an invalid profile", () => {
