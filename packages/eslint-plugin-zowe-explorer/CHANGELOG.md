--- conflicted
+++ resolved
@@ -6,7 +6,6 @@
 
 ### Bug fixes
 
-<<<<<<< HEAD
 ## `3.0.0-next.202311171754`
 
 ## `3.0.0-next.202309121526`
@@ -15,9 +14,8 @@
 
 - Added placeholder `madge` script to `package.json` for workspace script to succeed.
 - Migrated to new package manager PNPM from Yarn.
-=======
+
 ## `2.13.0`
->>>>>>> b2c62f4b
 
 ## `2.12.2`
 
