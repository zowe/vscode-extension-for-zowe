{
  "name": "eslint-plugin-zowe-explorer",
<<<<<<< HEAD
  "version": "2.0.0-next.202112161700",
=======
  "version": "2.0.0-next.202202281000",
>>>>>>> 52fe9f36
  "description": "Custom ESLint Rules for ZOWE Explorer",
  "keywords": [
    "eslint",
    "eslintplugin",
    "eslint-plugin"
  ],
  "author": "",
  "main": "lib/index.js",
  "scripts": {
    "clean": "echo \"eslint-plugin: nothing to clean.\"",
    "fresh-clone": "yarn clean && rimraf node_modules",
    "test": "jest",
    "build": "echo \"eslint-plugin: nothing to build.\"",
    "lint": "echo \"eslint-plugin: nothing to lint.\"",
    "lintErrors": "echo \"eslint-plugin: nothing to lint.\"",
    "pretty": "echo \"eslint-plugin: nothing to pretty.\"",
    "package": "echo \"eslint-plugin: nothing to package.\""
  },
  "dependencies": {
    "requireindex": "^1.1.0"
  },
  "devDependencies": {
    "eslint": "^4.18.2",
    "jest": "^26.0.1"
  },
  "engines": {
    "node": ">=0.10.0"
  },
  "license": "EPL-2.0"
}<|MERGE_RESOLUTION|>--- conflicted
+++ resolved
@@ -1,10 +1,6 @@
 {
   "name": "eslint-plugin-zowe-explorer",
-<<<<<<< HEAD
-  "version": "2.0.0-next.202112161700",
-=======
   "version": "2.0.0-next.202202281000",
->>>>>>> 52fe9f36
   "description": "Custom ESLint Rules for ZOWE Explorer",
   "keywords": [
     "eslint",
