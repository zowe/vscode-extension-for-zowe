--- conflicted
+++ resolved
@@ -9,22 +9,14 @@
     "dev": "vite",
     "build": "tsc && vite build",
     "preview": "vite preview",
-<<<<<<< HEAD
     "fresh-clone": "pnpm clean && rimraf node_modules",
-=======
-    "fresh-clone": "yarn clean && rimraf node_modules",
->>>>>>> 92e64463
     "clean": "gulp clean",
     "package": "echo \"edit-attributes: nothing to package.\"",
     "test": "echo \"edit-attributes: nothing to test\"",
     "lint": "echo \"edit-attributes: nothing to lint.\"",
     "lint:html": "echo \"edit-attributes: nothing to lint.\"",
-<<<<<<< HEAD
-    "pretty": "echo \"edit-attributes: nothing to pretty.\""
-=======
     "pretty": "echo \"edit-attributes: nothing to pretty.\"",
     "madge": "echo \"edit-attributes: nothing to madge.\""
->>>>>>> 92e64463
   },
   "dependencies": {
     "@types/vscode-webview": "^1.57.1",
