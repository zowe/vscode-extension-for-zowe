{
  "name": "vscode-extension-for-zowe",
  "displayName": "%displayName%",
  "description": "%description%",
  "version": "3.0.0-next-SNAPSHOT",
  "publisher": "Zowe",
  "author": "Zowe",
  "license": "EPL-2.0",
  "repository": {
    "url": "https://github.com/zowe/vscode-extension-for-zowe"
  },
  "icon": "resources/zowe-icon-color.png",
  "keywords": [
    "mainframe",
    "dataset",
    "Zowe",
    "explorer",
    "z/OS",
    "USS",
    "JES",
    "MVS"
  ],
  "categories": [
    "Other"
  ],
  "files": [
    "out",
    "README.md",
    "resources"
  ],
  "activationEvents": [
    "onStartupFinished"
  ],
  "main": "./out/src/main.extension",
  "l10n": "./l10n",
  "browser": "./out/src/main.extension",
  "contributes": {
    "viewsContainers": {
      "activitybar": [
        {
          "id": "zowe",
          "title": "%viewsContainers.activitybar%",
          "icon": "resources/zowe.svg"
        }
      ]
    },
    "views": {
      "zowe": [
        {
          "id": "zowe.ds.explorer",
          "name": "%zowe.ds.explorer%"
        },
        {
          "id": "zowe.uss.explorer",
          "name": "%zowe.uss.explorer%"
        },
        {
          "id": "zowe.jobs.explorer",
          "name": "%zowe.jobs.explorer%"
        }
      ]
    },
    "keybindings": [
      {
        "command": "zowe.openRecentMember",
        "key": "ctrl+alt+r",
        "mac": "cmd+alt+r"
      },
      {
        "command": "zowe.searchInAllLoadedItems",
        "key": "ctrl+alt+p",
        "mac": "cmd+alt+p"
      },
      {
        "command": "zowe.jobs.deleteJob",
        "key": "delete",
        "when": "focusedView == zowe.jobs.explorer"
      },
      {
        "command": "zowe.ds.deleteDataset",
        "key": "delete",
        "when": "focusedView == zowe.ds.explorer && listSupportsMultiselect"
      },
      {
        "command": "zowe.uss.deleteNode",
        "key": "delete",
        "when": "focusedView == zowe.uss.explorer"
      },
      {
        "command": "zowe.extRefresh",
        "key": "ctrl+alt+z",
        "mac": "cmd+alt+z"
      },
      {
        "command": "zowe.editHistory",
        "key": "ctrl+alt+y",
        "mac": "cmd+alt+y"
      },
      {
        "command": "zowe.uss.copyUssFile",
        "key": "ctrl+c",
        "mac": "cmd+c",
        "when": "focusedView == zowe.uss.explorer || viewItem =~ /^(?!.*_fav.*)(textFile.*|binaryFile.*)/"
      },
      {
        "command": "zowe.uss.pasteUssFile",
        "key": "ctrl+v",
        "mac": "cmd+v",
        "when": "focusedView == zowe.uss.explorer || viewItem =~ /^(directory.*|ussSession.*)/ && !listSupportsMultiselect"
      },
      {
        "command": "zowe.ds.copyDataSets",
        "key": "ctrl+c",
        "mac": "cmd+c",
        "when": "focusedView == zowe.ds.explorer"
      },
      {
        "command": "zowe.ds.pasteDataSets",
        "key": "ctrl+v",
        "mac": "cmd+v",
        "when": "focusedView == zowe.ds.explorer && !listSupportsMultiselect"
      },
      {
        "command": "zowe.manualPoll",
        "key": "f5",
        "when": "editorIsOpen && resourceScheme == zosspool"
      }
    ],
    "commands": [
      {
        "command": "zowe.jobs.sortBy",
        "title": "%jobs.sortBy%",
        "category": "Zowe Explorer",
        "icon": "$(list-ordered)"
      },
      {
        "command": "zowe.promptCredentials",
        "title": "%zowe.promptCredentials%",
        "category": "Zowe Explorer"
      },
      {
        "command": "zowe.profileManagement",
        "title": "%zowe.profileManagement%",
        "category": "Zowe Explorer"
      },
      {
        "command": "zowe.extRefresh",
        "title": "%zowe.extRefresh%",
        "category": "Zowe Explorer",
        "icon": {
          "light": "./resources/light/refresh.svg",
          "dark": "./resources/dark/refresh.svg"
        }
      },
      {
        "command": "zowe.editHistory",
        "title": "%zowe.editHistory%",
        "category": "Zowe Explorer",
        "icon": {
          "light": "./resources/light/history.svg",
          "dark": "./resources/dark/history.svg"
        }
      },
      {
        "command": "zowe.ds.disableValidation",
        "title": "%disableValidation%",
        "category": "Zowe Explorer"
      },
      {
        "command": "zowe.uss.disableValidation",
        "title": "%uss.disableValidation%",
        "category": "Zowe Explorer"
      },
      {
        "command": "zowe.jobs.disableValidation",
        "title": "%jobs.disableValidation%",
        "category": "Zowe Explorer"
      },
      {
        "command": "zowe.ds.enableValidation",
        "title": "%enableValidation%",
        "category": "Zowe Explorer"
      },
      {
        "command": "zowe.uss.enableValidation",
        "title": "%uss.enableValidation%",
        "category": "Zowe Explorer"
      },
      {
        "command": "zowe.jobs.enableValidation",
        "title": "%jobs.enableValidation%",
        "category": "Zowe Explorer"
      },
      {
        "command": "zowe.ds.ssoLogin",
        "title": "%ssoLogin%",
        "category": "Zowe Explorer"
      },
      {
        "command": "zowe.uss.ssoLogin",
        "title": "%uss.ssoLogin%",
        "category": "Zowe Explorer"
      },
      {
        "command": "zowe.jobs.ssoLogin",
        "title": "%jobs.ssoLogin%",
        "category": "Zowe Explorer"
      },
      {
        "command": "zowe.ds.ssoLogout",
        "title": "%ssoLogout%",
        "category": "Zowe Explorer"
      },
      {
        "command": "zowe.uss.ssoLogout",
        "title": "%uss.ssoLogout%",
        "category": "Zowe Explorer"
      },
      {
        "command": "zowe.jobs.ssoLogout",
        "title": "%jobs.ssoLogout%",
        "category": "Zowe Explorer"
      },
      {
        "command": "zowe.uss.copyPath",
        "title": "%uss.copyPath%",
        "category": "Zowe Explorer"
      },
      {
        "command": "zowe.uss.createFile",
        "title": "%uss.createFile%",
        "category": "Zowe Explorer"
      },
      {
        "command": "zowe.uss.createFolder",
        "title": "%uss.createFolder%",
        "category": "Zowe Explorer"
      },
      {
        "command": "zowe.uss.deleteNode",
        "title": "%uss.deleteNode%",
        "category": "Zowe Explorer"
      },
      {
        "command": "zowe.uss.renameNode",
        "title": "%uss.renameNode%",
        "category": "Zowe Explorer"
      },
      {
        "command": "zowe.ds.addFavorite",
        "title": "%addFavorite%",
        "category": "Zowe Explorer",
        "icon": {
          "dark": "./resources/dark/favorites-open-dark.svg",
          "light": "./resources/light/favorites-open-light.svg"
        }
      },
      {
        "command": "zowe.uss.addFavorite",
        "title": "%uss.addFavorite%",
        "category": "Zowe Explorer",
        "icon": {
          "dark": "./resources/dark/favorites-open-dark.svg",
          "light": "./resources/light/favorites-open-light.svg"
        }
      },
      {
        "command": "zowe.ds.addSession",
        "title": "%addSession%",
        "category": "Zowe Explorer",
        "icon": {
          "light": "./resources/light/plus.svg",
          "dark": "./resources/dark/plus.svg"
        }
      },
      {
        "command": "zowe.ds.editSession",
        "title": "%editSession%",
        "category": "Zowe Explorer",
        "icon": {
          "light": "./resources/light/edit.svg",
          "dark": "./resources/dark/edit.svg"
        }
      },
      {
        "command": "zowe.ds.deleteProfile",
        "title": "%deleteProfile%",
        "category": "Zowe Explorer"
      },
      {
        "command": "zowe.ds.filterBy",
        "title": "%ds.filterBy%",
        "category": "Zowe Explorer",
        "icon": "$(list-filter)"
      },
      {
        "command": "zowe.ds.sortBy",
        "title": "%ds.sortBy%",
        "category": "Zowe Explorer",
        "icon": "$(list-ordered)"
      },
      {
        "command": "zowe.cmd.deleteProfile",
        "title": "%cmd.deleteProfile%",
        "category": "Zowe Explorer"
      },
      {
        "command": "zowe.ds.createDataset",
        "title": "%createDataset%",
        "category": "Zowe Explorer",
        "icon": {
          "light": "./resources/light/newfile.svg",
          "dark": "./resources/dark/newfile.svg"
        }
      },
      {
        "command": "zowe.ds.createMember",
        "title": "%createMember%",
        "category": "Zowe Explorer"
      },
      {
        "command": "zowe.ds.showAttributes",
        "title": "%showAttributes%",
        "category": "Zowe Explorer"
      },
      {
        "command": "zowe.uss.editAttributes",
        "title": "%editAttributes%",
        "category": "Zowe Explorer"
      },
      {
        "command": "zowe.ds.renameDataSet",
        "title": "%renameDataSet%",
        "category": "Zowe Explorer"
      },
      {
        "command": "zowe.ds.copyDataSets",
        "title": "%copyFile%",
        "category": "Zowe Explorer"
      },
      {
        "command": "zowe.ds.hMigrateDataSet",
        "title": "%hMigrateDataSet%",
        "category": "Zowe Explorer"
      },
      {
        "command": "zowe.ds.hRecallDataSet",
        "title": "%hRecallDataSet%",
        "category": "Zowe Explorer"
      },
      {
        "command": "zowe.ds.showFileErrorDetails",
        "title": "%showFileErrorDetails%",
        "category": "Zowe Explorer"
      },
      {
        "command": "zowe.ds.pasteDataSets",
        "title": "%paste%",
        "category": "Zowe Explorer"
      },
      {
        "command": "zowe.ds.renameDataSetMember",
        "title": "%renameMember%",
        "category": "Zowe Explorer"
      },
      {
        "command": "zowe.ds.deleteDataset",
        "title": "%deleteDataset%",
        "category": "Zowe Explorer"
      },
      {
        "command": "zowe.ds.deleteMember",
        "title": "%deleteMember%",
        "category": "Zowe Explorer"
      },
      {
        "command": "zowe.ds.allocateLike",
        "title": "%allocateLike%",
        "category": "Zowe Explorer"
      },
      {
        "command": "zowe.ds.uploadDialog",
        "title": "%uploadDialog%",
        "category": "Zowe Explorer"
      },
      {
        "command": "zowe.ds.editDataSet",
        "title": "%editDataSet%",
        "category": "Zowe Explorer",
        "icon": {
          "light": "./resources/light/edit.svg",
          "dark": "./resources/dark/edit.svg"
        }
      },
      {
        "command": "zowe.ds.editMember",
        "title": "%editMember%",
        "category": "Zowe Explorer",
        "icon": {
          "light": "./resources/light/edit.svg",
          "dark": "./resources/dark/edit.svg"
        }
      },
      {
        "command": "zowe.ds.pattern",
        "title": "%pattern%",
        "category": "Zowe Explorer",
        "icon": {
          "light": "./resources/light/pattern.svg",
          "dark": "./resources/dark/pattern.svg"
        }
      },
      {
        "command": "zowe.ds.refreshAll",
        "title": "%refreshAll%",
        "category": "Zowe Explorer",
        "icon": {
          "light": "./resources/light/refresh.svg",
          "dark": "./resources/dark/refresh.svg"
        }
      },
      {
        "command": "zowe.ds.refreshNode",
        "title": "%refreshNode%",
        "category": "Zowe Explorer",
        "icon": {
          "light": "./resources/light/download.svg",
          "dark": "./resources/dark/download.svg"
        }
      },
      {
        "command": "zowe.ds.refreshDataset",
        "title": "%refreshDataset%",
        "category": "Zowe Explorer",
        "icon": {
          "light": "./resources/light/download.svg",
          "dark": "./resources/dark/download.svg"
        }
      },
      {
        "command": "zowe.ds.removeFavorite",
        "title": "%removeFavorite%",
        "category": "Zowe Explorer",
        "icon": {
          "dark": "./resources/dark/favorites-close-dark.svg",
          "light": "./resources/light/favorites-close-light.svg"
        }
      },
      {
        "command": "zowe.ds.removeFavProfile",
        "title": "%removeFavProfile%",
        "category": "Zowe Explorer"
      },
      {
        "command": "zowe.uss.removeFavorite",
        "title": "%uss.removeFavorite%",
        "category": "Zowe Explorer",
        "icon": {
          "dark": "./resources/dark/favorites-close-dark.svg",
          "light": "./resources/light/favorites-close-light.svg"
        }
      },
      {
        "command": "zowe.uss.removeFavProfile",
        "title": "%removeFavProfile%",
        "category": "Zowe Explorer"
      },
      {
        "command": "zowe.ds.removeSavedSearch",
        "title": "%removeSavedSearch%",
        "category": "Zowe Explorer",
        "icon": {
          "dark": "./resources/dark/favorites-close-dark.svg",
          "light": "./resources/light/favorites-close-light.svg"
        }
      },
      {
        "command": "zowe.ds.removeSession",
        "title": "%removeSession%",
        "category": "Zowe Explorer"
      },
      {
        "command": "zowe.ds.saveSearch",
        "title": "%saveSearch%",
        "category": "Zowe Explorer"
      },
      {
        "command": "zowe.ds.submitJcl",
        "title": "%submitJcl%",
        "category": "Zowe Explorer"
      },
      {
        "command": "zowe.ds.submitMember",
        "title": "%submitMember%",
        "category": "Zowe Explorer"
      },
      {
        "command": "zowe.uss.addSession",
        "title": "%uss.addSession%",
        "category": "Zowe Explorer",
        "icon": {
          "light": "./resources/light/plus.svg",
          "dark": "./resources/dark/plus.svg"
        }
      },
      {
        "command": "zowe.uss.editSession",
        "title": "%editSession%",
        "category": "Zowe Explorer",
        "icon": {
          "light": "./resources/light/edit.svg",
          "dark": "./resources/dark/edit.svg"
        }
      },
      {
        "command": "zowe.uss.deleteProfile",
        "title": "%deleteProfile%",
        "category": "Zowe Explorer"
      },
      {
        "command": "zowe.uss.editFile",
        "title": "%uss.editFile%",
        "category": "Zowe Explorer",
        "icon": {
          "light": "./resources/light/edit.svg",
          "dark": "./resources/dark/edit.svg"
        }
      },
      {
        "command": "zowe.uss.fullPath",
        "title": "%uss.fullPath%",
        "category": "Zowe Explorer",
        "icon": {
          "light": "./resources/light/pattern.svg",
          "dark": "./resources/dark/pattern.svg"
        }
      },
      {
        "command": "zowe.uss.refreshAll",
        "title": "%uss.refreshAll%",
        "category": "Zowe Explorer",
        "icon": {
          "light": "./resources/light/refresh.svg",
          "dark": "./resources/dark/refresh.svg"
        }
      },
      {
        "command": "zowe.uss.refreshUSS",
        "title": "%uss.refreshUSS%",
        "category": "Zowe Explorer",
        "icon": {
          "light": "./resources/light/download.svg",
          "dark": "./resources/dark/download.svg"
        }
      },
      {
        "command": "zowe.uss.refreshDirectory",
        "title": "%uss.refreshDirectory%",
        "category": "Zowe Explorer",
        "icon": {
          "light": "./resources/light/refresh.svg",
          "dark": "./resources/dark/refresh.svg"
        }
      },
      {
        "command": "zowe.uss.removeSession",
        "title": "%uss.removeSession%",
        "category": "Zowe Explorer"
      },
      {
        "command": "zowe.uss.saveSearch",
        "title": "%saveSearch%",
        "category": "Zowe Explorer"
      },
      {
        "command": "zowe.uss.removeSavedSearch",
        "title": "%removeSavedSearch%",
        "category": "Zowe Explorer",
        "icon": {
          "dark": "./resources/dark/favorites-close-dark.svg",
          "light": "./resources/light/favorites-close-light.svg"
        }
      },
      {
        "command": "zowe.uss.uploadDialog",
        "title": "%uss.uploadDialog%",
        "category": "Zowe Explorer"
      },
      {
        "command": "zowe.uss.copyUssFile",
        "title": "%copyFile%",
        "category": "Zowe Explorer"
      },
      {
        "command": "zowe.uss.pasteUssFile",
        "title": "%pasteFile%",
        "category": "Zowe Explorer"
      },
      {
        "command": "zowe.jobs.deleteJob",
        "title": "%deleteJob%",
        "category": "Zowe Explorer",
        "icon": {
          "dark": "./resources/dark/trash.svg",
          "light": "./resources/light/trash.svg"
        }
      },
      {
        "command": "zowe.jobs.addFavorite",
        "title": "%addFavorite%",
        "category": "Zowe Explorer",
        "icon": {
          "dark": "./resources/dark/favorites-open-dark.svg",
          "light": "./resources/light/favorites-open-light.svg"
        }
      },
      {
        "command": "zowe.jobs.removeFavorite",
        "title": "%removeFavorite%",
        "category": "Zowe Explorer",
        "icon": {
          "dark": "./resources/dark/favorites-close-dark.svg",
          "light": "./resources/light/favorites-close-light.svg"
        }
      },
      {
        "command": "zowe.jobs.removeSearchFavorite",
        "title": "%removeSavedSearch%",
        "category": "Zowe Explorer",
        "icon": {
          "dark": "./resources/dark/favorites-close-dark.svg",
          "light": "./resources/light/favorites-close-light.svg"
        }
      },
      {
        "command": "zowe.jobs.removeFavProfile",
        "title": "%removeFavProfile%",
        "category": "Zowe Explorer"
      },
      {
        "command": "zowe.jobs.saveSearch",
        "title": "%saveSearch%",
        "category": "Zowe Explorer"
      },
      {
        "command": "zowe.jobs.runModifyCommand",
        "title": "%runModifyCommand%",
        "category": "Zowe Explorer"
      },
      {
        "command": "zowe.jobs.runStopCommand",
        "title": "%runStopCommand%",
        "category": "Zowe Explorer"
      },
      {
        "command": "zowe.jobs.setOwner",
        "title": "%setOwner%",
        "category": "Zowe Explorer"
      },
      {
        "command": "zowe.jobs.setPrefix",
        "title": "%setPrefix%",
        "category": "Zowe Explorer"
      },
      {
        "command": "zowe.jobs.refreshJobsServer",
        "title": "%refreshJobsServer%",
        "category": "Zowe Explorer",
        "icon": {
          "light": "./resources/light/refresh.svg",
          "dark": "./resources/dark/refresh.svg"
        }
      },
      {
        "command": "zowe.jobs.editSession",
        "title": "%editSession%",
        "category": "Zowe Explorer",
        "icon": {
          "light": "./resources/light/edit.svg",
          "dark": "./resources/dark/edit.svg"
        }
      },
      {
        "command": "zowe.jobs.deleteProfile",
        "title": "%deleteProfile%",
        "category": "Zowe Explorer"
      },
      {
        "command": "zowe.jobs.refreshAllJobs",
        "title": "%refreshAllJobs%",
        "category": "Zowe Explorer",
        "icon": {
          "light": "./resources/light/refresh.svg",
          "dark": "./resources/dark/refresh.svg"
        }
      },
      {
        "command": "zowe.jobs.addJobsSession",
        "title": "%addJobsSession%",
        "category": "Zowe Explorer",
        "icon": {
          "light": "./resources/light/plus.svg",
          "dark": "./resources/dark/plus.svg"
        }
      },
      {
        "command": "zowe.jobs.removeSession",
        "title": "%removeSession%",
        "category": "Zowe Explorer"
      },
      {
        "command": "zowe.jobs.downloadSpool",
        "title": "%downloadSpool%",
        "category": "Zowe Explorer",
        "icon": {
          "light": "./resources/light/download.svg",
          "dark": "./resources/dark/download.svg"
        }
      },
      {
        "command": "zowe.jobs.downloadSpoolBinary",
        "title": "%downloadSpoolBinary%",
        "category": "Zowe Explorer"
      },
      {
        "command": "zowe.jobs.getJobJcl",
        "title": "%getJobJcl%",
        "category": "Zowe Explorer"
      },
      {
        "command": "zowe.jobs.setJobSpool",
        "title": "%setJobSpool%",
        "category": "Zowe Explorer"
      },
      {
        "command": "zowe.jobs.stopPolling",
        "title": "%stopPolling%",
        "category": "Zowe Explorer"
      },
      {
        "command": "zowe.jobs.startPolling",
        "title": "%startPolling%",
        "category": "Zowe Explorer"
      },
      {
        "command": "zowe.issueTsoCmd",
        "title": "%issueTsoCmd%",
        "category": "Zowe Explorer"
      },
      {
        "command": "zowe.issueMvsCmd",
        "title": "%issueMvsCmd%",
        "category": "Zowe Explorer"
      },
      {
        "command": "zowe.issueUnixCmd",
        "title": "%issueUnixCmd%",
        "category": "Zowe Explorer"
      },
      {
        "command": "zowe.jobs.cancelJob",
        "title": "%cancelJobs%",
        "category": "Zowe Explorer"
      },
      {
        "command": "zowe.jobs.filterJobs",
        "title": "%jobs.filterBy%",
        "category": "Zowe Explorer",
        "icon": "$(list-filter)"
      },
      {
        "command": "zowe.jobs.search",
        "title": "%jobs.search%",
        "category": "Zowe Explorer",
        "icon": {
          "light": "./resources/light/pattern.svg",
          "dark": "./resources/dark/pattern.svg"
        }
      },
      {
        "command": "zowe.all.config.init",
        "title": "%all.configInit%",
        "category": "Zowe Explorer"
      },
      {
        "command": "zowe.jobs.refreshJob",
        "title": "%jobs.refreshJob%",
        "category": "Zowe Explorer"
      },
      {
        "command": "zowe.jobs.refreshSpool",
        "title": "%jobs.refreshSpool%",
        "category": "Zowe Explorer"
      },
      {
        "command": "zowe.manualPoll",
        "title": "%manualPoll%",
        "category": "Zowe Explorer"
      },
      {
        "command": "zowe.jobs.downloadSingleSpool",
        "title": "%downloadSingleSpool%",
        "category": "Zowe Explorer"
      },
      {
        "command": "zowe.jobs.downloadSingleSpoolBinary",
        "title": "%downloadSingleSpoolBinary%",
        "category": "Zowe Explorer"
      },
      {
        "command": "zowe.selectForCompare",
        "title": "%selectForCompare%",
        "category": "Zowe Explorer"
      },
      {
        "command": "zowe.compareWithSelected",
        "title": "%compareWithSelected%",
        "category": "Zowe Explorer"
      },
      {
        "command": "zowe.compareWithSelectedReadOnly",
        "title": "%compareWithSelectedReadOnly%",
        "category": "Zowe Explorer"
      },
      {
        "command": "zowe.compareFileStarted",
        "title": "%compareFileStarted%",
        "category": "Zowe Explorer"
      },
      {
        "command": "zowe.ds.openWithEncoding",
        "title": "%openWithEncoding%",
        "category": "Zowe Explorer"
      },
      {
        "command": "zowe.uss.openWithEncoding",
        "title": "%openWithEncoding%",
        "category": "Zowe Explorer"
      }
    ],
    "menus": {
      "editor/context": [
        {
          "when": "editorFocus && focusedView != 'workbench.panel.output'",
          "command": "zowe.ds.submitJcl",
          "group": "000_zowe_dsMainframeInteraction@1"
        }
      ],
      "explorer/context": [
        {
          "when": "!explorerResourceIsFolder && !listMultiSelection",
          "command": "zowe.ds.submitJcl",
          "group": "000_zowe_dsMainframeInteraction@1"
        }
      ],
      "view/title": [
        {
          "when": "view == zowe.ds.explorer",
          "command": "zowe.ds.refreshAll",
          "group": "navigation"
        },
        {
          "when": "view == zowe.ds.explorer",
          "command": "zowe.ds.addSession",
          "group": "navigation"
        },
        {
          "when": "view == zowe.uss.explorer",
          "command": "zowe.uss.refreshAll",
          "group": "navigation"
        },
        {
          "when": "view == zowe.uss.explorer",
          "command": "zowe.uss.addSession",
          "group": "navigation"
        },
        {
          "when": "view == zowe.jobs.explorer",
          "command": "zowe.jobs.refreshAllJobs",
          "group": "navigation"
        },
        {
          "when": "view == zowe.jobs.explorer",
          "command": "zowe.jobs.addJobsSession",
          "group": "navigation"
        }
      ],
      "view/item/context": [
        {
          "when": "viewItem =~ /^(?!.*_fav.*)ussSession.*/ && !listMultiSelection",
          "command": "zowe.uss.fullPath",
          "group": "inline"
        },
        {
          "when": "view == zowe.uss.explorer && viewItem =~ /^(?!.*_fav.*)(textFile.*|binaryFile.*|directory.*)/",
          "command": "zowe.uss.addFavorite",
          "group": "inline"
        },
        {
          "when": "view == zowe.uss.explorer && viewItem =~ /^(?!(ussSession.*|profile.*|directory.*)).*_fav.*/",
          "command": "zowe.uss.removeFavorite",
          "group": "inline"
        },
        {
          "when": "view == zowe.uss.explorer && viewItem =~ /^ussSession.*_fav.*/ && !listMultiSelection",
          "command": "zowe.uss.removeSavedSearch",
          "group": "inline"
        },
        {
          "when": "view == zowe.uss.explorer && viewItem =~ /^directory.*/",
          "command": "zowe.uss.refreshDirectory",
          "group": "000_zowe_ussMainframeInteraction@1"
        },
        {
          "when": "view == zowe.uss.explorer && viewItem =~ /^ussSession.*/ && !listMultiSelection",
          "command": "zowe.uss.refreshDirectory",
          "group": "inline"
        },
        {
          "when": "view == zowe.uss.explorer && viewItem =~ /^(textFile.*|binaryFile.*)/",
          "command": "zowe.uss.openWithEncoding",
          "group": "000_zowe_ussMainframeInteraction@3"
        },
        {
          "when": "viewItem =~ /^(?!.*_fav.*)ussSession.*/ && !listMultiSelection",
          "command": "zowe.uss.fullPath",
          "group": "000_zowe_ussMainframeInteraction@0"
        },
        {
          "when": "view == zowe.uss.explorer && viewItem =~ /^(?!.*_fav.*)ussSession.*/ && !listMultiSelection",
          "command": "zowe.issueMvsCmd",
          "group": "000_zowe_ussMainframeInteraction@2"
        },
        {
          "when": "view == zowe.uss.explorer && viewItem =~ /^(?!.*_fav.*)ussSession.*/ && !listMultiSelection",
          "command": "zowe.issueTsoCmd",
          "group": "000_zowe_ussMainframeInteraction@3"
        },
        {
          "when": "view == zowe.uss.explorer && viewItem =~ /^(?!.*_fav.*)ussSession.*/ && !listMultiSelection",
          "command": "zowe.issueUnixCmd",
          "group": "000_zowe_ussMainframeInteraction@4"
        },
        {
          "when": "view == zowe.uss.explorer && viewItem =~ /^directory.*/",
          "command": "zowe.issueUnixCmd",
          "group": "000_zowe_ussMainframeInteraction@4"
        },
        {
          "when": "view == zowe.uss.explorer && viewItem =~ /^(?!(directory|ussSession|favorite|profile_fav))/",
          "command": "zowe.uss.refreshUSS",
          "group": "000_zowe_ussMainframeInteraction@3"
        },
        {
          "when": "view == zowe.uss.explorer && viewItem =~ /^(directory|(?!.*_fav.*)ussSession.*)/ && !listMultiSelection",
          "command": "zowe.uss.createFolder",
          "group": "001_zowe_ussCreate@1"
        },
        {
          "when": "view == zowe.uss.explorer && viewItem =~ /^(directory|(?!.*_fav.*)ussSession.*)/ && !listMultiSelection",
          "command": "zowe.uss.createFile",
          "group": "001_zowe_ussCreate@2"
        },
        {
          "when": "view == zowe.uss.explorer && viewItem =~ /^directory.*/ && !listMultiSelection",
          "command": "zowe.uss.uploadDialog",
          "group": "001_zowe_ussCreate@3"
        },
        {
          "when": "view == zowe.uss.explorer && viewItem =~ /^(?!.*_fav.*)(textFile.*|binaryFile.*|directory.*)/",
          "command": "zowe.uss.copyUssFile",
          "group": "001_zowe_ussCreate@4"
        },
        {
          "when": "view == zowe.uss.explorer && viewItem =~ /^(?!.*_fav.*)(textFile.*|binaryFile.*|directory.*|ussSession.*_isFilterSearch)/",
          "command": "zowe.uss.pasteUssFile",
          "group": "001_zowe_ussCreate@5"
        },
        {
          "when": "view == zowe.uss.explorer && viewItem =~ /^(?!(ussSession|favorite|profile_fav))/ && !listMultiSelection",
          "command": "zowe.uss.copyPath",
          "group": "002_zowe_ussSystemSpecific@4"
        },
        {
          "when": "view == zowe.uss.explorer && viewItem =~ /^(?!.*_fav.*)(textFile.*|binaryFile.*|directory.*)/",
          "command": "zowe.uss.addFavorite",
          "group": "003_zowe_ussWorkspace@0"
        },
        {
          "when": "view == zowe.uss.explorer && viewItem =~ /^(?!(ussSession.*|profile.*)).*_fav.*/",
          "command": "zowe.uss.removeFavorite",
          "group": "003_zowe_ussWorkspace@1"
        },
        {
          "when": "view == zowe.uss.explorer && viewItem =~ /^(?!.*_fav.*)ussSession.*/ && !listMultiSelection",
          "command": "zowe.uss.addFavorite",
          "group": "003_zowe_ussWorkspace@3"
        },
        {
          "when": "view == zowe.uss.explorer && viewItem =~ /^ussSession.*_fav.*/ && !listMultiSelection",
          "command": "zowe.uss.removeSavedSearch",
          "group": "003_zowe_ussWorkspace@4"
        },
        {
          "when": "view == zowe.uss.explorer && viewItem == profile_fav && !listMultiSelection",
          "command": "zowe.uss.removeFavProfile",
          "group": "003_zowe_ussWorkspace@5"
        },
        {
          "when": "view == zowe.uss.explorer && viewItem =~ /^textFile|binaryFile/ && !listMultiSelection",
          "command": "zowe.uss.editFile",
          "group": "099_zowe_ussModification:@0"
        },
        {
          "when": "view == zowe.uss.explorer && viewItem =~ /^(textFile.*|binaryFile.*|directory.*)/",
          "command": "zowe.uss.editAttributes",
          "group": "099_zowe_ussModification:@1"
        },
        {
          "when": "view == zowe.uss.explorer && viewItem =~ /^(?!(ussSession|favorite|profile_fav))/ && !listMultiSelection",
          "command": "zowe.uss.renameNode",
          "group": "099_zowe_ussModification:@3"
        },
        {
          "when": "view == zowe.uss.explorer && viewItem =~ /^(?!(ussSession|favorite|.*_fav))/",
          "command": "zowe.uss.deleteNode",
          "group": "099_zowe_ussModification:@4"
        },
        {
          "when": "view == zowe.uss.explorer && viewItem =~ /^(?!.*_fav.*)ussSession.*/ && !listMultiSelection",
          "command": "zowe.profileManagement",
          "group": "099_zowe_ussProfileAuthentication@99"
        },
        {
          "when": "view == zowe.ds.explorer && viewItem =~ /^session.*/ && !listMultiSelection",
          "command": "zowe.ds.filterBy",
          "group": "inline@0"
        },
        {
          "when": "view == zowe.uss.explorer && viewItem =~ /^(?!.*_fav.*)ussSession.*/ && !listMultiSelection",
          "command": "zowe.editHistory",
          "group": "100_zowe_editHistory@100"
        },
        {
          "when": "view == zowe.ds.explorer && viewItem =~ /^session.*/ && !listMultiSelection",
          "command": "zowe.ds.sortBy",
          "group": "inline@1"
        },
        {
          "when": "view == zowe.ds.explorer && viewItem =~ /^(?!.*_fav.*)session.*/ && !listMultiSelection",
          "command": "zowe.ds.pattern",
          "group": "inline@2"
        },
        {
          "when": "view == zowe.ds.explorer && viewItem =~ /^(pds|ds|migr).*_fav.*/",
          "command": "zowe.ds.removeFavorite",
          "group": "inline"
        },
        {
          "when": "view == zowe.ds.explorer && viewItem =~ /^(?!.*_fav|.*isFilterSearch)(member|migr|ds|pds).*/",
          "command": "zowe.ds.addFavorite",
          "group": "inline"
        },
        {
          "when": "view == zowe.ds.explorer && viewItem =~ /^session.*_fav.*/ && !listMultiSelection",
          "command": "zowe.ds.removeSavedSearch",
          "group": "inline"
        },
        {
          "when": "view == zowe.ds.explorer && viewItem =~ /^(member.*|ds.*)/",
          "command": "zowe.ds.openWithEncoding",
          "group": "000_zowe_dsMainframeInteraction@0"
        },
        {
          "when": "view == zowe.ds.explorer && viewItem =~ /^(?!.*_fav.*)session.*/ && !listMultiSelection",
          "command": "zowe.ds.pattern",
          "group": "000_zowe_dsMainframeInteraction@0"
        },
        {
          "when": "view == zowe.ds.explorer && viewItem =~ /^(?!.*_fav.*)session.*/ && !listMultiSelection",
          "command": "zowe.issueMvsCmd",
          "group": "000_zowe_dsMainframeInteraction@1"
        },
        {
          "when": "view == zowe.ds.explorer && viewItem =~ /^(?!.*_fav.*)session.*/ && !listMultiSelection",
          "command": "zowe.issueTsoCmd",
          "group": "000_zowe_dsMainframeInteraction@2"
        },
        {
          "when": "view == zowe.ds.explorer && viewItem =~ /^pds.*/",
          "command": "zowe.ds.refreshDataset",
          "group": "000_zowe_dsMainframeInteraction@3"
        },
        {
          "when": "view == zowe.ds.explorer && viewItem =~ /^(member.*|ds.*)/",
          "command": "zowe.ds.refreshNode",
          "group": "000_zowe_dsMainframeInteraction@3"
        },
        {
          "when": "view == zowe.ds.explorer && viewItem =~ /^ds.*/ && !listMultiSelection",
          "command": "zowe.ds.submitMember",
          "group": "000_zowe_dsMainframeInteraction@8"
        },
        {
          "when": "view == zowe.ds.explorer && viewItem =~ /^member.*/ && !listMultiSelection",
          "command": "zowe.ds.submitMember",
          "group": "000_zowe_dsMainframeInteraction@8"
        },
        {
          "when": "view == zowe.ds.explorer && viewItem =~ /^(pds|member|ds|vsam).*/",
          "command": "zowe.ds.showAttributes",
          "group": "001_zowe_dsCreate@1"
        },
        {
          "when": "view == zowe.ds.explorer && viewItem =~ /^(?!.*_fav.*)session.*/ && !listMultiSelection",
          "command": "zowe.ds.createDataset",
          "group": "001_zowe_dsCreate@2"
        },
        {
          "when": "view == zowe.ds.explorer && viewItem =~ /^(ds|pds).*/ && !listMultiSelection",
          "command": "zowe.ds.allocateLike",
          "group": "001_zowe_dsCreate@3"
        },
        {
          "when": "view == zowe.ds.explorer && viewItem =~ /^pds.*/ && !listMultiSelection",
          "command": "zowe.ds.createMember",
          "group": "001_zowe_dsCreate@4"
        },
        {
          "when": "view == zowe.ds.explorer && viewItem =~ /^pds.*/ && !listMultiSelection",
          "command": "zowe.ds.uploadDialog",
          "group": "001_zowe_dsCreate@5"
        },
        {
          "when": "view == zowe.ds.explorer && viewItem =~ /^(?!.*profile=zftp.*)(ds|member|pds).*/",
          "command": "zowe.ds.copyDataSets",
          "group": "001_zowe_dsCreate@6"
        },
        {
          "when": "view == zowe.ds.explorer && viewItem =~ /^(?!.*profile=zftp.*)(session|pds).*/ && !listMultiSelection",
          "command": "zowe.ds.pasteDataSets",
          "group": "001_zowe_dsCreate@7"
        },
        {
          "when": "view == zowe.ds.explorer && viewItem =~ /^(?!.*_fav.*)session.*/ && !listMultiSelection",
          "command": "zowe.ds.saveSearch",
          "group": "002_zowe_dsWorkspace@0"
        },
        {
          "when": "view == zowe.ds.explorer && viewItem =~ /^(?!.*_fav|.*isFilterSearch)(member|migr|ds|pds).*/",
          "command": "zowe.ds.addFavorite",
          "group": "002_zowe_dsWorkspace@0"
        },
        {
          "when": "view == zowe.ds.explorer && viewItem =~ /^session.*_fav.*/ && !listMultiSelection",
          "command": "zowe.ds.removeSavedSearch",
          "group": "002_zowe_dsWorkspace@1"
        },
        {
          "when": "view == zowe.ds.explorer && viewItem =~ /^(pds|ds|migr).*_fav.*/",
          "command": "zowe.ds.removeFavorite",
          "group": "002_zowe_dsWorkspace@1"
        },
        {
          "when": "view == zowe.ds.explorer && viewItem == profile_fav && !listMultiSelection",
          "command": "zowe.ds.removeFavProfile",
          "group": "002_zowe_dsWorkspace@4"
        },
        {
          "when": "view == zowe.ds.explorer && viewItem =~ /^(pds|session).*/ && !listMultiSelection",
          "command": "zowe.ds.filterBy",
          "group": "098_zowe_dsSort@0"
        },
        {
          "when": "view == zowe.ds.explorer && viewItem =~ /^(pds|session).*/ && !listMultiSelection",
          "command": "zowe.ds.sortBy",
          "group": "098_zowe_dsSort@1"
        },
        {
          "when": "view == zowe.ds.explorer && viewItem =~ /^fileError.*/",
          "command": "zowe.ds.showFileErrorDetails",
          "group": "099_zowe_dsModification@0"
        },
        {
          "when": "view == zowe.ds.explorer && viewItem =~ /^migr.*/",
          "command": "zowe.ds.hRecallDataSet",
          "group": "099_zowe_dsModification@0"
        },
        {
          "when": "view == zowe.ds.explorer && viewItem =~ /^(ds.*|^pds.*)/",
          "command": "zowe.ds.hMigrateDataSet",
          "group": "099_zowe_dsModification@0"
        },
        {
          "when": "view == zowe.ds.explorer && viewItem =~ /^ds.*/",
          "command": "zowe.ds.editDataSet",
          "group": "099_zowe_dsModification@1"
        },
        {
          "when": "view == zowe.ds.explorer && viewItem =~ /^member.*/",
          "command": "zowe.ds.editMember",
          "group": "099_zowe_dsModification@1"
        },
        {
          "when": "view == zowe.ds.explorer && viewItem =~ /^member.*/  && !listMultiSelection",
          "command": "zowe.ds.renameDataSetMember",
          "group": "099_zowe_dsModification@2"
        },
        {
          "when": "view == zowe.ds.explorer && viewItem =~ /^ds.*/ && !listMultiSelection",
          "command": "zowe.ds.renameDataSet",
          "group": "099_zowe_dsModification@2"
        },
        {
          "when": "view == zowe.ds.explorer && viewItem =~ /^pds.*/ && !listMultiSelection",
          "command": "zowe.ds.renameDataSet",
          "group": "099_zowe_dsModification@2"
        },
        {
          "when": "view == zowe.ds.explorer && viewItem =~ /^ds.*/",
          "command": "zowe.ds.deleteDataset",
          "group": "099_zowe_dsModification@5"
        },
        {
          "when": "view == zowe.ds.explorer && viewItem =~ /^member.*/",
          "command": "zowe.ds.deleteMember",
          "group": "099_zowe_dsModification@5"
        },
        {
          "when": "view == zowe.ds.explorer && viewItem =~ /^pds.*/",
          "command": "zowe.ds.deleteDataset",
          "group": "099_zowe_dsModification@5"
        },
        {
          "when": "view == zowe.ds.explorer && viewItem =~ /^migr.*/",
          "command": "zowe.ds.deleteDataset",
          "group": "099_zowe_dsModification@5"
        },
        {
          "when": "view == zowe.ds.explorer && viewItem =~ /^(?!.*_fav.*)session.*/ && !listMultiSelection",
          "command": "zowe.profileManagement",
          "group": "100_zowe_dsProfileAuthentication@99"
        },
        {
          "when": "view == zowe.jobs.explorer && viewItem =~ /^(?!.*_fav.*)server.*/  && !listMultiSelection",
          "command": "zowe.jobs.sortBy",
          "group": "inline@0"
        },
        {
          "when": "view == zowe.ds.explorer && viewItem =~ /^(?!.*_fav.*)session.*/ && !listMultiSelection",
          "command": "zowe.editHistory",
          "group": "100_zowe_editHistory@100"
        },
        {
          "when": "view == zowe.jobs.explorer && viewItem =~ /^(?!.*_fav.*)server.*/ && !listMultiSelection",
          "command": "zowe.jobs.search",
          "group": "inline@1"
        },
        {
          "when": "view == zowe.jobs.explorer && viewItem =~ /^(?!.*_fav.*)job.*/",
          "command": "zowe.jobs.addFavorite",
          "group": "inline"
        },
        {
          "when": "view == zowe.jobs.explorer && viewItem =~ /^job.*_fav.*/",
          "command": "zowe.jobs.removeFavorite",
          "group": "inline"
        },
        {
          "when": "view == zowe.jobs.explorer && viewItem =~ /^server.*_fav.*/ && !listMultiSelection",
          "command": "zowe.jobs.removeSearchFavorite",
          "group": "inline"
        },
        {
          "when": "view == zowe.jobs.explorer && viewItem =~ /^(?!.*_fav.*)server.*/ && !listMultiSelection",
          "command": "zowe.jobs.filterJobs",
          "group": "inline"
        },
        {
          "when": "view == zowe.jobs.explorer && viewItem =~ /^(?!.*_fav.*)server.*/ && !listMultiSelection",
          "command": "zowe.jobs.search",
          "group": "000_zowe_jobsMainframeInteraction@0"
        },
        {
          "when": "view == zowe.jobs.explorer && viewItem =~ /^(?!.*_fav.*)server.*/ && !listMultiSelection",
          "command": "zowe.jobs.refreshJobsServer",
          "group": "000_zowe_jobsMainframeInteraction@1"
        },
        {
          "when": "view == zowe.jobs.explorer && viewItem =~ /^(?!.*_fav.*)server.*/ && !listMultiSelection",
          "command": "zowe.issueMvsCmd",
          "group": "000_zowe_jobsMainframeInteraction@2"
        },
        {
          "when": "view == zowe.jobs.explorer && viewItem =~ /^(?!.*_fav.*)server.*/ && !listMultiSelection",
          "command": "zowe.issueTsoCmd",
          "group": "000_zowe_jobsMainframeInteraction@3"
        },
        {
          "when": "view == zowe.jobs.explorer && viewItem =~ /^(?!.*_fav.*)job.*/",
          "command": "zowe.jobs.refreshJob",
          "group": "000_zowe_jobsMainframeInteraction@0"
        },
        {
          "when": "view == zowe.jobs.explorer && viewItem =~ /^(?!.*_fav.*)job.*/",
          "command": "zowe.jobs.getJobJcl",
          "group": "000_zowe_jobsMainframeInteraction@1"
        },
        {
          "when": "view == zowe.jobs.explorer && viewItem =~ /^(?!.*_fav.*)job.*/",
          "command": "zowe.jobs.downloadSpool",
          "group": "000_zowe_jobsMainframeInteraction@2"
        },
        {
          "when": "view == zowe.jobs.explorer && viewItem =~ /^(?!.*_fav.*)job.*/",
          "command": "zowe.jobs.downloadSpoolBinary",
          "group": "000_zowe_jobsMainframeInteraction@3"
        },
        {
          "when": "view == zowe.jobs.explorer && viewItem =~ /^(?!.*_fav.*)job.*/ && !listMultiSelection",
          "command": "zowe.jobs.runModifyCommand",
          "group": "001_zowe_jobsSystemSpecific@2"
        },
        {
          "when": "view == zowe.jobs.explorer && viewItem =~ /^(?!.*_fav.*)job.*/",
          "command": "zowe.jobs.runStopCommand",
          "group": "001_zowe_jobsSystemSpecific@2"
        },
        {
          "when": "view == zowe.jobs.explorer && viewItem =~ /^(?!.*_fav.*)(server|job).*/",
          "command": "zowe.jobs.addFavorite",
          "group": "002_zowe_jobsWorkspace@0"
        },
        {
          "when": "view == zowe.jobs.explorer && viewItem =~ /^job.*_fav.*/",
          "command": "zowe.jobs.removeFavorite",
          "group": "002_zowe_jobsWorkspace@2"
        },
        {
          "when": "view == zowe.jobs.explorer && viewItem =~ /^server.*_fav.*/ && !listMultiSelection",
          "command": "zowe.jobs.removeSearchFavorite",
          "group": "002_zowe_jobsWorkspace@0"
        },
        {
          "when": "view == zowe.jobs.explorer && viewItem == profile_fav && !listMultiSelection",
          "command": "zowe.jobs.removeFavProfile",
          "group": "002_zowe_jobsWorkspace"
        },
        {
          "when": "view == zowe.jobs.explorer && viewItem =~ /^spool.*/",
          "command": "zowe.jobs.refreshSpool",
          "group": "003_zowe_jobsMainframeInteraction@0"
        },
        {
          "when": "view == zowe.jobs.explorer && viewItem =~ /^spool$/",
          "command": "zowe.jobs.startPolling",
          "group": "003_zowe_jobsMainframeInteraction@1"
        },
        {
          "when": "view == zowe.jobs.explorer && viewItem =~ /^spool_polling.*/",
          "command": "zowe.jobs.stopPolling",
          "group": "003_zowe_jobsMainframeInteraction@2"
        },
        {
          "when": "view == zowe.jobs.explorer && viewItem =~ /^spool.*/",
          "command": "zowe.jobs.downloadSingleSpool",
          "group": "003_zowe_jobsMainframeInteraction@3"
        },
        {
          "when": "view == zowe.jobs.explorer && viewItem =~ /^spool.*/",
          "command": "zowe.jobs.downloadSingleSpoolBinary",
          "group": "003_zowe_jobsMainframeInteraction@4"
        },
        {
          "when": "view == zowe.jobs.explorer && viewItem =~ /^(?!.*_fav.*)job.*/",
          "command": "zowe.jobs.deleteJob",
          "group": "097_zowe_jobsModification"
        },
        {
          "when": "view == zowe.jobs.explorer && viewItem =~ /^job.*/",
          "command": "zowe.jobs.cancelJob",
          "group": "097_zowe_jobsModification"
        },
        {
          "when": "view == zowe.jobs.explorer && viewItem =~ /^(?!.*_fav.*)server.*/  && !listMultiSelection",
          "command": "zowe.jobs.filterJobs",
          "group": "098_zowe_jobsSort@0"
        },
        {
          "when": "view == zowe.jobs.explorer && viewItem =~ /^(?!.*_fav.*)server.*/  && !listMultiSelection",
          "command": "zowe.jobs.sortBy",
          "group": "098_zowe_jobsSort@1"
        },
        {
          "when": "view == zowe.jobs.explorer && viewItem =~ /^(?!.*_fav.*)server.*/ && !listMultiSelection",
          "command": "zowe.profileManagement",
          "group": "099_zowe_jobsProfileAuthentication"
        },
        {
          "when": "view == zowe.jobs.explorer && viewItem =~ /^(?!.*_fav.*)server.*/  && !listMultiSelection",
          "command": "zowe.editHistory",
          "group": "100_zowe_editHistory"
        },
        {
          "when": "viewItem =~ /^(textFile|member.*|ds.*)/ && !listMultiSelection",
          "command": "zowe.selectForCompare",
          "group": "010_zowe_fileOperations@1"
        },
        {
          "when": "viewItem =~ /^(textFile|member.*|ds.*)/ && !listMultiSelection && zowe.compareFileStarted",
          "command": "zowe.compareWithSelected",
          "group": "010_zowe_fileOperations@2"
        },
        {
          "when": "viewItem =~ /^(textFile|member.*|ds.*)/ && !listMultiSelection && zowe.compareFileStarted",
          "command": "zowe.compareWithSelectedReadOnly",
          "group": "010_zowe_fileOperations@3"
        }
      ],
      "commandPalette": [
        {
          "command": "zowe.ds.pattern",
          "when": "never"
        },
        {
          "command": "zowe.ds.refreshNode",
          "when": "never"
        },
        {
          "command": "zowe.ds.refreshDataset",
          "when": "never"
        },
        {
          "command": "zowe.ds.createDataset",
          "when": "never"
        },
        {
          "command": "zowe.ds.copyDataSets",
          "when": "never"
        },
        {
          "command": "zowe.ds.showAttributes",
          "when": "never"
        },
        {
          "command": "zowe.ds.editSession",
          "when": "never"
        },
        {
          "command": "zowe.ds.createMember",
          "when": "never"
        },
        {
          "command": "zowe.ds.uploadDialog",
          "when": "never"
        },
        {
          "command": "zowe.ds.pasteDataSets",
          "when": "never"
        },
        {
          "command": "zowe.ds.editMember",
          "when": "never"
        },
        {
          "command": "zowe.ds.renameDataSetMember",
          "when": "never"
        },
        {
          "command": "zowe.ds.deleteMember",
          "when": "never"
        },
        {
          "command": "zowe.ds.editDataSet",
          "when": "never"
        },
        {
          "command": "zowe.ds.renameDataSet",
          "when": "never"
        },
        {
          "command": "zowe.ds.deleteDataset",
          "when": "never"
        },
        {
          "command": "zowe.ds.hMigrateDataSet",
          "when": "never"
        },
        {
          "command": "zowe.ds.hRecallDataSet",
          "when": "never"
        },
        {
          "command": "zowe.ds.showFileErrorDetails",
          "when": "never"
        },
        {
          "command": "zowe.ds.addFavorite",
          "when": "never"
        },
        {
          "command": "zowe.ds.removeFavorite",
          "when": "never"
        },
        {
          "command": "zowe.ds.removeSession",
          "when": "never"
        },
        {
          "command": "zowe.ds.removeFavProfile",
          "when": "never"
        },
        {
          "command": "zowe.ds.deleteProfile",
          "when": "never"
        },
        {
          "command": "zowe.ds.disableValidation",
          "when": "never"
        },
        {
          "command": "zowe.ds.enableValidation",
          "when": "never"
        },
        {
          "command": "zowe.uss.disableValidation",
          "when": "never"
        },
        {
          "command": "zowe.uss.enableValidation",
          "when": "never"
        },
        {
          "command": "zowe.jobs.disableValidation",
          "when": "never"
        },
        {
          "command": "zowe.jobs.enableValidation",
          "when": "never"
        },
        {
          "command": "zowe.ds.ssoLogin",
          "when": "never"
        },
        {
          "command": "zowe.ds.ssoLogout",
          "when": "never"
        },
        {
          "command": "zowe.uss.ssoLogin",
          "when": "never"
        },
        {
          "command": "zowe.uss.ssoLogout",
          "when": "never"
        },
        {
          "command": "zowe.jobs.ssoLogin",
          "when": "never"
        },
        {
          "command": "zowe.jobs.ssoLogout",
          "when": "never"
        },
        {
          "command": "zowe.ds.saveSearch",
          "when": "never"
        },
        {
          "command": "zowe.ds.removeSavedSearch",
          "when": "never"
        },
        {
          "command": "zowe.uss.fullPath",
          "when": "never"
        },
        {
          "command": "zowe.uss.copyPath",
          "when": "never"
        },
        {
          "command": "zowe.jobs.search",
          "when": "never"
        },
        {
          "command": "zowe.uss.refreshUSS",
          "when": "never"
        },
        {
          "command": "zowe.uss.refreshDirectory",
          "when": "never"
        },
        {
          "command": "zowe.uss.createFolder",
          "when": "never"
        },
        {
          "command": "zowe.uss.createFile",
          "when": "never"
        },
        {
          "command": "zowe.uss.uploadDialog",
          "when": "never"
        },
        {
          "command": "zowe.uss.copyUssFile",
          "when": "never"
        },
        {
          "command": "zowe.uss.pasteUssFile",
          "when": "never"
        },
        {
          "command": "zowe.uss.editFile",
          "when": "never"
        },
        {
          "command": "zowe.uss.editAttributes",
          "when": "never"
        },
        {
          "command": "zowe.uss.renameNode",
          "when": "never"
        },
        {
          "command": "zowe.uss.deleteNode",
          "when": "never"
        },
        {
          "command": "zowe.uss.saveSearch",
          "when": "never"
        },
        {
          "command": "zowe.uss.editSession",
          "when": "never"
        },
        {
          "command": "zowe.uss.deleteProfile",
          "when": "never"
        },
        {
          "command": "zowe.uss.removeSavedSearch",
          "when": "never"
        },
        {
          "command": "zowe.uss.removeSession",
          "when": "never"
        },
        {
          "command": "zowe.ds.submitMember",
          "when": "never"
        },
        {
          "command": "zowe.uss.addFavorite",
          "when": "never"
        },
        {
          "command": "zowe.uss.removeFavorite",
          "when": "never"
        },
        {
          "command": "zowe.uss.removeFavProfile",
          "when": "never"
        },
        {
          "command": "zowe.jobs.setPrefix",
          "when": "never"
        },
        {
          "command": "zowe.jobs.setOwner",
          "when": "never"
        },
        {
          "command": "zowe.jobs.setJobSpool",
          "when": "never"
        },
        {
          "command": "zowe.jobs.refreshJobsServer",
          "when": "never"
        },
        {
          "command": "zowe.jobs.addFavorite",
          "when": "never"
        },
        {
          "command": "zowe.jobs.removeFavorite",
          "when": "never"
        },
        {
          "command": "zowe.jobs.removeSearchFavorite",
          "when": "never"
        },
        {
          "command": "zowe.jobs.removeFavProfile",
          "when": "never"
        },
        {
          "command": "zowe.jobs.saveSearch",
          "when": "never"
        },
        {
          "command": "zowe.jobs.getJobJcl",
          "when": "never"
        },
        {
          "command": "zowe.jobs.runModifyCommand",
          "when": "never"
        },
        {
          "command": "zowe.jobs.runStopCommand",
          "when": "never"
        },
        {
          "command": "zowe.jobs.downloadSpool",
          "when": "never"
        },
        {
          "command": "zowe.jobs.downloadSpoolBinary",
          "when": "never"
        },
        {
          "command": "zowe.jobs.editSession",
          "when": "never"
        },
        {
          "command": "zowe.jobs.removeSession",
          "when": "never"
        },
        {
          "command": "zowe.jobs.deleteProfile",
          "when": "never"
        },
        {
          "command": "zowe.jobs.refreshJob",
          "when": "never"
        },
        {
          "command": "zowe.jobs.refreshSpool",
          "when": "never"
        },
        {
          "command": "zowe.jobs.downloadSingleSpool",
          "when": "never"
        },
        {
          "command": "zowe.jobs.downloadSingleSpoolBinary",
          "when": "never"
        },
        {
          "command": "zowe.jobs.deleteJob",
          "when": "never"
        },
        {
          "command": "zowe.profileManagement",
          "when": "never"
        },
        {
          "command": "zowe.compareFileStarted",
          "when": "never"
        },
        {
          "command": "zowe.selectForCompare",
          "when": "never"
        },
        {
          "command": "zowe.compareWithSelected",
          "when": "never"
        },
        {
          "command": "zowe.compareWithSelectedReadOnly",
          "when": "never"
        },
        {
          "command": "zowe.ds.openWithEncoding",
          "when": "never"
        },
        {
          "command": "zowe.uss.openWithEncoding",
          "when": "never"
        }
      ]
    },
    "configuration": {
      "type": "object",
      "title": "%configuration.title%",
      "properties": {
        "zowe.files.temporaryDownloadsFolder.hide": {
          "type": "boolean",
          "default": false,
          "description": "%zowe.files.temporaryDownloadsFolder.hide%",
          "scope": "window"
        },
        "zowe.files.temporaryDownloadsFolder.cleanup": {
          "type": "boolean",
          "default": true,
          "description": "%zowe.files.temporaryDownloadsFolder.cleanup%",
          "scope": "window"
        },
        "zowe.ds.default.binary": {
          "default": {
            "dsorg": "PO",
            "alcunit": "CYL",
            "primary": 10,
            "secondary": 10,
            "dirblk": 25,
            "recfm": "U",
            "blksize": 27998,
            "lrecl": 27998
          },
          "description": "%zowe.ds.default.binary%",
          "scope": "resource"
        },
        "zowe.ds.default.c": {
          "default": {
            "dsorg": "PO",
            "alcunit": "CYL",
            "primary": 1,
            "secondary": 1,
            "dirblk": 25,
            "recfm": "VB",
            "blksize": 32760,
            "lrecl": 260
          },
          "description": "%zowe.ds.default.c%",
          "scope": "resource"
        },
        "zowe.ds.default.classic": {
          "default": {
            "dsorg": "PO",
            "alcunit": "CYL",
            "primary": 1,
            "secondary": 1,
            "dirblk": 25,
            "recfm": "FB",
            "blksize": 6160,
            "lrecl": 80
          },
          "description": "%zowe.ds.default.classic%",
          "scope": "resource"
        },
        "zowe.ds.default.pds": {
          "default": {
            "dsorg": "PO",
            "alcunit": "CYL",
            "primary": 1,
            "secondary": 1,
            "dirblk": 5,
            "recfm": "FB",
            "blksize": 6160,
            "lrecl": 80
          },
          "description": "%zowe.ds.default.pds%",
          "scope": "resource"
        },
        "zowe.ds.default.extended": {
          "default": {
            "dsntype": "LIBRARY",
            "dsorg": "PO",
            "alcunit": "CYL",
            "primary": 10,
            "secondary": 3,
            "dirblk": 25,
            "recfm": "FB",
            "blksize": 27920,
            "lrecl": 80
          },
          "description": "%zowe.ds.default.extended%",
          "scope": "resource"
        },
        "zowe.ds.default.ps": {
          "default": {
            "dsorg": "PS",
            "alcunit": "CYL",
            "primary": 1,
            "secondary": 1,
            "recfm": "FB",
            "blksize": 6160,
            "lrecl": 80
          },
          "description": "%zowe.ds.default.ps%",
          "scope": "resource"
        },
        "zowe.ds.history": {
          "default": {
            "persistence": true,
            "favorites": [],
            "history": [],
            "sessions": [],
            "templates": []
          },
          "description": "%zowe.ds.history%",
          "scope": "application"
        },
        "zowe.files.logsFolder.path": {
          "type": "string",
          "default": "",
          "description": "%zowe.files.logsFolder.path%",
          "scope": "window"
        },
        "zowe.files.temporaryDownloadsFolder.path": {
          "type": "string",
          "default": "",
          "description": "%zowe.files.temporaryDownloadsFolder.path%",
          "scope": "window"
        },
        "zowe.uss.history": {
          "default": {
            "persistence": true,
            "favorites": [],
            "history": [],
            "sessions": []
          },
          "description": "%zowe.uss.history%",
          "scope": "application"
        },
        "zowe.jobs.history": {
          "default": {
            "persistence": true,
            "favorites": [],
            "history": [],
            "sessions": []
          },
          "description": "%zowe.jobs.history%",
          "scope": "application"
        },
        "zowe.jobs.confirmSubmission": {
          "type": "string",
          "default": "%zowe.jobs.confirmSubmission.allJobs%",
          "enum": [
            "%zowe.jobs.confirmSubmission.disabled%",
            "%zowe.jobs.confirmSubmission.yourJobs%",
            "%zowe.jobs.confirmSubmission.otherUserJobs%",
            "%zowe.jobs.confirmSubmission.allJobs%"
          ],
          "enumDescriptions": [
            "%zowe.jobs.confirmSubmission.disabled.desc%",
            "%zowe.jobs.confirmSubmission.yourJobs.desc%",
            "%zowe.jobs.confirmSubmission.otherUserJobs.desc%",
            "%zowe.jobs.confirmSubmission.allJobs.desc%"
          ],
          "description": "%zowe.jobs.confirmSubmission%",
          "scope": "window"
        },
        "zowe.commands.alwaysEdit": {
          "type": "boolean",
          "default": true,
          "description": "Allow editing of commands before submitting",
          "scope": "window"
        },
        "zowe.commands.history": {
          "default": {
            "persistence": true,
            "history": []
          },
          "description": "%zowe.commands.history%",
          "scope": "application"
        },
        "zowe.automaticProfileValidation": {
          "type": "boolean",
          "default": true,
          "description": "%zowe.automaticProfileValidation%",
          "scope": "window"
        },
        "zowe.settings.oldSettingsMigrated": {
          "default": false,
          "type": "boolean",
          "description": "%zowe.settings.migrated%",
          "scope": "window"
        },
        "zowe.settings.localStorageMigrated": {
          "default": false,
          "type": "boolean",
          "description": "%zowe.settings.migrated%",
          "scope": "window"
        },
        "zowe.security.checkForCustomCredentialManagers": {
          "type": "boolean",
          "description": "%zowe.security.checkForCustomCredentialManagers%",
          "scope": "application",
          "default": "true"
        },
        "zowe.security.secureCredentialsEnabled": {
          "default": true,
          "type": "boolean",
          "description": "%zowe.security.secureCredentialsEnabled%",
          "scope": "machine-overridable"
        },
        "zowe.logger": {
          "type": "string",
          "default": "%zowe.logger.info%",
          "enum": [
            "%zowe.logger.trace%",
            "%zowe.logger.debug%",
            "%zowe.logger.info%",
            "%zowe.logger.warn%",
            "%zowe.logger.error%",
            "%zowe.logger.fatal%"
          ],
          "markdownEnumDescriptions": [
            "%zowe.logger.trace.description%",
            "%zowe.logger.debug.description%",
            "%zowe.logger.info.description%",
            "%zowe.logger.warn.description%",
            "%zowe.logger.error.description%",
            "%zowe.logger.fatal.description%"
          ],
          "description": "%zowe.logger%",
          "scope": "window"
        },
        "zowe.cliLoggerSetting.presented": {
          "type": "boolean",
          "default": false,
          "description": "%zowe.cliLoggerSetting.presented%",
          "scope": "application"
        },
        "zowe.jobs.pollInterval": {
          "type": "integer",
          "default": 5000,
          "description": "%zowe.pollInterval.info%",
          "scope": "window"
        }
      }
    },
    "languages": [
      {
        "id": "jsonc",
        "filenamePatterns": [
          "zowe.config*.json"
        ]
      }
    ]
  },
  "scripts": {
<<<<<<< HEAD
    "build": "pnpm clean:bundle && pnpm license && webpack --mode development && pnpm madge",
=======
    "build": "pnpm clean:bundle && (pnpm madge || true) && pnpm license && webpack --mode development",
>>>>>>> 7f115605
    "build:integration": "pnpm createTestProfileData && pnpm license && tsc --pretty --project tsconfig-tests.json",
    "test:unit": "jest \".*__tests__.*\\.unit\\.test\\.ts\" --coverage",
    "test": "pnpm test:unit",
    "vscode:prepublish": "pnpm clean:bundle && pnpm generateLocalization && webpack --mode production --devtool hidden-source-map",
    "package": "vsce package --no-dependencies && node ../../scripts/mv-pack.js vscode-extension-for-zowe vsix",
    "license": "node ../../scripts/updateLicenses.js",
    "watch": "concurrently --group \"pnpm watch:webviews\" \"pnpm watch:zowe-explorer\"",
    "watch:zowe-explorer": "pnpm clean:bundle && webpack --mode development --watch",
    "watch:webviews": "pnpm --filter webviews dev",
    "compile": "tsc -b",
    "markdown": "markdownlint CHANGELOG.md README.md",
    "lint:pretty": "prettier --write . && prettier --check .",
    "lint": "pnpm lint:src && pnpm lint:tests && pnpm lint:pretty && pnpm markdown",
    "lint:html": "eslint . --format html > results/eslint.html",
    "lint:src": "eslint --format stylish src/**/*.ts",
    "lint:tests": "eslint --format stylish __tests__/**/*.ts",
    "clean:bundle": "rimraf out || true",
    "clean:dependencies": "rimraf node_modules || true",
    "fresh-clone": "pnpm clean:bundle && pnpm clean:dependencies",
    "madge": "madge -c --no-color --no-spinner --exclude __mocks__ --extensions js,ts src/",
    "pretty": "prettier --write .",
    "createTestProfileData": "ts-node ./scripts/createTestProfileData.ts",
    "createDemoNodes": "ts-node ./scripts/createDemoNodes.ts",
    "generateLocalization": "pnpm dlx @vscode/l10n-dev export --o ./l10n ./src"
  },
  "engines": {
    "vscode": "^1.79.0"
  },
  "devDependencies": {
    "@napi-rs/cli": "^2.16.1",
    "@types/chai": "^4.2.6",
    "@types/chai-as-promised": "^7.1.0",
    "@types/copy-webpack-plugin": "^10.1.0",
    "@types/expect": "^1.20.3",
    "@types/fs-extra": "^7.0.0",
    "@types/promise-queue": "^2.2.0",
    "@types/selenium-webdriver": "^3.0.4",
    "@types/yargs": "^11.0.0",
    "chai": "^4.1.2",
    "chai-as-promised": "^7.1.1",
    "chalk": "^2.4.1",
    "copy-webpack-plugin": "^12.0.2",
    "cross-env": "^5.2.0",
    "del": "^4.1.1",
    "eslint-plugin-zowe-explorer": "3.0.0-next-SNAPSHOT",
    "event-stream": "^4.0.1",
    "expect": "^24.8.0",
    "geckodriver": "^1.19.1",
    "glob": "^7.1.6",
    "jsdom": "^16.0.0",
    "log4js": "^6.4.6",
    "markdownlint-cli": "^0.33.0",
    "mem": "^6.0.1",
    "run-sequence": "^2.2.1",
    "selenium-webdriver": "^3.6.0",
    "sinon": "^6.1.0"
  },
  "dependencies": {
    "@zowe/secrets-for-zowe-sdk": "7.18.6",
    "@zowe/zowe-explorer-api": "3.0.0-next-SNAPSHOT",
    "dayjs": "^1.11.10",
    "fs-extra": "8.0.1",
    "isbinaryfile": "4.0.4",
    "js-yaml": "3.13.1",
    "promise-queue": "2.2.5",
    "promise-status-async": "^1.2.10",
    "yamljs": "0.3.0"
  },
  "jest": {
    "moduleFileExtensions": [
      "js",
      "ts",
      "tsx"
    ],
    "testPathIgnorePatterns": [
      "<rootDir>/src/decorators"
    ],
    "watchPathIgnorePatterns": [
      "<rootDir>/results/unit"
    ],
    "transform": {
      "^.+\\.(ts|tsx)$": [
        "ts-jest",
        {
          "tsconfig": "tsconfig-tests.json",
          "diagnostics": false
        }
      ]
    },
    "testRegex": "__tests__.*\\.(spec|test)\\.ts$",
    "modulePathIgnorePatterns": [
      "__tests__/__integration__/",
      "out/"
    ],
    "reporters": [
      "default",
      "jest-junit",
      "jest-stare",
      "jest-html-reporter"
    ],
    "coverageReporters": [
      "json",
      "lcov",
      "text",
      "cobertura"
    ],
    "coverageDirectory": "<rootDir>/results/unit/coverage",
    "setupFilesAfterEnv": [
      "<rootDir>/__tests__/__unit__/jest.setup.ts"
    ],
    "preset": "ts-jest"
  },
  "jest-html-reporter": {
    "pageTitle": "Zowe Extension Tests",
    "outputPath": "results/unit/results.html"
  },
  "jest-stare": {
    "resultDir": "results/unit/jest-stare",
    "coverageLink": "../coverage/lcov-report/index.html"
  },
  "jest-junit": {
    "outputDirectory": "<rootDir>/results/unit",
    "outputName": "junit.xml"
  },
  "madge": {
    "detectiveOptions": {
      "ts": {
        "skipTypeImports": true
      }
    }
  }
}<|MERGE_RESOLUTION|>--- conflicted
+++ resolved
@@ -2031,11 +2031,7 @@
     ]
   },
   "scripts": {
-<<<<<<< HEAD
     "build": "pnpm clean:bundle && pnpm license && webpack --mode development && pnpm madge",
-=======
-    "build": "pnpm clean:bundle && (pnpm madge || true) && pnpm license && webpack --mode development",
->>>>>>> 7f115605
     "build:integration": "pnpm createTestProfileData && pnpm license && tsc --pretty --project tsconfig-tests.json",
     "test:unit": "jest \".*__tests__.*\\.unit\\.test\\.ts\" --coverage",
     "test": "pnpm test:unit",
