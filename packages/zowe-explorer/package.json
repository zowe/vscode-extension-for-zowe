--- conflicted
+++ resolved
@@ -1927,21 +1927,12 @@
     ]
   },
   "scripts": {
-<<<<<<< HEAD
-    "build": "gulp build && pnpm madge && pnpm license && webpack --mode development",
+    "build": "gulp build && pnpm license && webpack --mode development && cd webviews/edit-attributes && pnpm && pnpm build",
     "build:integration": "pnpm createTestProfileData && pnpm license && tsc --pretty --project tsconfig-tests.json",
     "test:unit": "jest \".*__tests__.*\\.unit\\.test\\.ts\" --coverage",
     "test:theia": "mocha ./out/__tests__/__theia__/*.theia.test.js --timeout 50000 --reporter mocha-multi-reporters --reporter-options configFile=.mocharc.json",
     "test": "pnpm test:unit",
-    "vscode:prepublish": "gulp build && webpack --mode production && pnpm updateStrings && pnpm run compile-web",
-=======
-    "build": "gulp build && yarn license && webpack --mode development && cd webviews/edit-attributes && yarn && yarn build",
-    "build:integration": "yarn createTestProfileData && yarn license && tsc --pretty --project tsconfig-tests.json",
-    "test:unit": "jest \".*__tests__.*\\.unit\\.test\\.ts\" --coverage",
-    "test:theia": "mocha ./out/__tests__/__theia__/*.theia.test.js --timeout 50000 --reporter mocha-multi-reporters --reporter-options configFile=.mocharc.json",
-    "test": "yarn test:unit",
-    "vscode:prepublish": "gulp build && webpack --mode production && yarn updateStrings && yarn run compile-web && cd webviews/edit-attributes && yarn && yarn build",
->>>>>>> 7452eb12
+    "vscode:prepublish": "gulp build && webpack --mode production && pnpm updateStrings && pnpm run compile-web && cd webviews/edit-attributes && pnpm && pnpm build",
     "updateStrings": "node ../../scripts/stringUpdateScript.js && prettier --write --loglevel warn ./i18n package.nls*",
     "package": "vsce package --no-dependencies && node ../../scripts/mv-pack.js vscode-extension-for-zowe vsix",
     "license": "node ../../scripts/updateLicenses.js",
