{
  "name": "vscode-extension-for-zowe",
  "displayName": "%displayName%",
  "description": "%description%",
<<<<<<< HEAD
  "version": "3.0.0-next.202309141150",
=======
  "version": "2.12.0-SNAPSHOT",
>>>>>>> 427dd02f
  "publisher": "Zowe",
  "author": "Zowe",
  "license": "EPL-2.0",
  "repository": {
    "url": "https://github.com/zowe/vscode-extension-for-zowe"
  },
  "icon": "resources/zowe-icon-color.png",
  "keywords": [
    "mainframe",
    "dataset",
    "Zowe",
    "explorer",
    "z/OS",
    "USS",
    "JES",
    "MVS"
  ],
  "categories": [
    "Other"
  ],
  "files": [
    "out",
    "README.md",
    "resources"
  ],
  "activationEvents": [
    "onStartupFinished"
  ],
  "main": "./out/src/extension",
  "browser": "./out/src/web/extension",
  "contributes": {
    "viewsContainers": {
      "activitybar": [
        {
          "id": "zowe",
          "title": "%viewsContainers.activitybar%",
          "icon": "resources/zowe.svg"
        }
      ]
    },
    "views": {
      "zowe": [
        {
          "id": "zowe.ds.explorer",
          "name": "%zowe.ds.explorer%"
        },
        {
          "id": "zowe.uss.explorer",
          "name": "%zowe.uss.explorer%"
        },
        {
          "id": "zowe.jobs.explorer",
          "name": "%zowe.jobs.explorer%"
        }
      ]
    },
    "keybindings": [
      {
        "command": "zowe.openRecentMember",
        "key": "ctrl+alt+r",
        "mac": "cmd+alt+r"
      },
      {
        "command": "zowe.searchInAllLoadedItems",
        "key": "ctrl+alt+p",
        "mac": "cmd+alt+p"
      },
      {
        "command": "zowe.jobs.deleteJob",
        "key": "delete",
        "when": "focusedView == zowe.jobs.explorer"
      },
      {
        "command": "zowe.ds.deleteDataset",
        "key": "delete",
        "when": "focusedView == zowe.ds.explorer && listSupportsMultiselect"
      },
      {
        "command": "zowe.uss.deleteNode",
        "key": "delete",
        "when": "focusedView == zowe.uss.explorer"
      },
      {
        "command": "zowe.extRefresh",
        "key": "ctrl+alt+z",
        "mac": "cmd+alt+z"
      },
      {
        "command": "zowe.uss.copyUssFile",
        "key": "ctrl+c",
        "mac": "cmd+c",
        "when": "focusedView == zowe.uss.explorer || viewItem =~ /^(?!.*_fav.*)(textFile.*|binaryFile.*)/"
      },
      {
        "command": "zowe.uss.pasteUssFile",
        "key": "ctrl+v",
        "mac": "cmd+v",
        "when": "focusedView == zowe.uss.explorer || viewItem =~ /^(directory.*|ussSession.*)/ && !listSupportsMultiselect"
      },
      {
        "command": "zowe.ds.copyDataSets",
        "key": "ctrl+c",
        "mac": "cmd+c",
        "when": "focusedView == zowe.ds.explorer"
      },
      {
        "command": "zowe.ds.pasteDataSets",
        "key": "ctrl+v",
        "mac": "cmd+v",
        "when": "focusedView == zowe.ds.explorer && !listSupportsMultiselect"
      },
      {
        "command": "zowe.manualPoll",
        "key": "f5",
        "when": "editorIsOpen && resourceScheme == zosspool"
      }
    ],
    "commands": [
      {
        "command": "zowe.promptCredentials",
        "title": "%zowe.promptCredentials%",
        "category": "Zowe Explorer"
      },
      {
        "command": "zowe.extRefresh",
        "title": "%zowe.extRefresh%",
        "category": "Zowe Explorer",
        "icon": {
          "light": "./resources/light/refresh.svg",
          "dark": "./resources/dark/refresh.svg"
        }
      },
      {
        "command": "zowe.ds.disableValidation",
        "title": "%disableValidation%",
        "category": "Zowe Explorer"
      },
      {
        "command": "zowe.uss.disableValidation",
        "title": "%uss.disableValidation%",
        "category": "Zowe Explorer"
      },
      {
        "command": "zowe.jobs.disableValidation",
        "title": "%jobs.disableValidation%",
        "category": "Zowe Explorer"
      },
      {
        "command": "zowe.ds.enableValidation",
        "title": "%enableValidation%",
        "category": "Zowe Explorer"
      },
      {
        "command": "zowe.uss.enableValidation",
        "title": "%uss.enableValidation%",
        "category": "Zowe Explorer"
      },
      {
        "command": "zowe.jobs.enableValidation",
        "title": "%jobs.enableValidation%",
        "category": "Zowe Explorer"
      },
      {
        "command": "zowe.ds.ssoLogin",
        "title": "%ssoLogin%",
        "category": "Zowe Explorer"
      },
      {
        "command": "zowe.uss.ssoLogin",
        "title": "%uss.ssoLogin%",
        "category": "Zowe Explorer"
      },
      {
        "command": "zowe.jobs.ssoLogin",
        "title": "%jobs.ssoLogin%",
        "category": "Zowe Explorer"
      },
      {
        "command": "zowe.ds.ssoLogout",
        "title": "%ssoLogout%",
        "category": "Zowe Explorer"
      },
      {
        "command": "zowe.uss.ssoLogout",
        "title": "%uss.ssoLogout%",
        "category": "Zowe Explorer"
      },
      {
        "command": "zowe.jobs.ssoLogout",
        "title": "%jobs.ssoLogout%",
        "category": "Zowe Explorer"
      },
      {
        "command": "zowe.uss.copyPath",
        "title": "%uss.copyPath%",
        "category": "Zowe Explorer"
      },
      {
        "command": "zowe.uss.createFile",
        "title": "%uss.createFile%",
        "category": "Zowe Explorer"
      },
      {
        "command": "zowe.uss.createFolder",
        "title": "%uss.createFolder%",
        "category": "Zowe Explorer"
      },
      {
        "command": "zowe.uss.deleteNode",
        "title": "%uss.deleteNode%",
        "category": "Zowe Explorer"
      },
      {
        "command": "zowe.uss.renameNode",
        "title": "%uss.renameNode%",
        "category": "Zowe Explorer"
      },
      {
        "command": "zowe.ds.addFavorite",
        "title": "%addFavorite%",
        "category": "Zowe Explorer",
        "icon": {
          "dark": "./resources/dark/favorites-open-dark.svg",
          "light": "./resources/light/favorites-open-light.svg"
        }
      },
      {
        "command": "zowe.uss.addFavorite",
        "title": "%uss.addFavorite%",
        "category": "Zowe Explorer",
        "icon": {
          "dark": "./resources/dark/favorites-open-dark.svg",
          "light": "./resources/light/favorites-open-light.svg"
        }
      },
      {
        "command": "zowe.ds.addSession",
        "title": "%addSession%",
        "category": "Zowe Explorer",
        "icon": {
          "light": "./resources/light/plus.svg",
          "dark": "./resources/dark/plus.svg"
        }
      },
      {
        "command": "zowe.ds.editSession",
        "title": "%editSession%",
        "category": "Zowe Explorer",
        "icon": {
          "light": "./resources/light/edit.svg",
          "dark": "./resources/dark/edit.svg"
        }
      },
      {
        "command": "zowe.ds.deleteProfile",
        "title": "%deleteProfile%",
        "category": "Zowe Explorer"
      },
      {
        "command": "zowe.cmd.deleteProfile",
        "title": "%cmd.deleteProfile%",
        "category": "Zowe Explorer"
      },
      {
        "command": "zowe.ds.createDataset",
        "title": "%createDataset%",
        "category": "Zowe Explorer",
        "icon": {
          "light": "./resources/light/newfile.svg",
          "dark": "./resources/dark/newfile.svg"
        }
      },
      {
        "command": "zowe.ds.createMember",
        "title": "%createMember%",
        "category": "Zowe Explorer"
      },
      {
        "command": "zowe.ds.showAttributes",
        "title": "%showAttributes%",
        "category": "Zowe Explorer"
      },
      {
        "command": "zowe.uss.editAttributes",
        "title": "%editAttributes%",
        "category": "Zowe Explorer"
      },
      {
        "command": "zowe.ds.renameDataSet",
        "title": "%renameDataSet%",
        "category": "Zowe Explorer"
      },
      {
        "command": "zowe.ds.copyDataSets",
        "title": "%copyFile%",
        "category": "Zowe Explorer"
      },
      {
        "command": "zowe.ds.hMigrateDataSet",
        "title": "%hMigrateDataSet%",
        "category": "Zowe Explorer"
      },
      {
        "command": "zowe.ds.hRecallDataSet",
        "title": "%hRecallDataSet%",
        "category": "Zowe Explorer"
      },
      {
        "command": "zowe.ds.showFileErrorDetails",
        "title": "%showFileErrorDetails%",
        "category": "Zowe Explorer"
      },
      {
        "command": "zowe.ds.pasteDataSets",
        "title": "%paste%",
        "category": "Zowe Explorer"
      },
      {
        "command": "zowe.ds.renameDataSetMember",
        "title": "%renameMember%",
        "category": "Zowe Explorer"
      },
      {
        "command": "zowe.ds.deleteDataset",
        "title": "%deleteDataset%",
        "category": "Zowe Explorer"
      },
      {
        "command": "zowe.ds.deleteMember",
        "title": "%deleteMember%",
        "category": "Zowe Explorer"
      },
      {
        "command": "zowe.ds.allocateLike",
        "title": "%allocateLike%",
        "category": "Zowe Explorer"
      },
      {
        "command": "zowe.ds.uploadDialog",
        "title": "%uploadDialog%",
        "category": "Zowe Explorer"
      },
      {
        "command": "zowe.ds.editDataSet",
        "title": "%editDataSet%",
        "category": "Zowe Explorer",
        "icon": {
          "light": "./resources/light/edit.svg",
          "dark": "./resources/dark/edit.svg"
        }
      },
      {
        "command": "zowe.ds.editMember",
        "title": "%editMember%",
        "category": "Zowe Explorer",
        "icon": {
          "light": "./resources/light/edit.svg",
          "dark": "./resources/dark/edit.svg"
        }
      },
      {
        "command": "zowe.ds.pattern",
        "title": "%pattern%",
        "category": "Zowe Explorer",
        "icon": {
          "light": "./resources/light/pattern.svg",
          "dark": "./resources/dark/pattern.svg"
        }
      },
      {
        "command": "zowe.ds.refreshAll",
        "title": "%refreshAll%",
        "category": "Zowe Explorer",
        "icon": {
          "light": "./resources/light/refresh.svg",
          "dark": "./resources/dark/refresh.svg"
        }
      },
      {
        "command": "zowe.ds.refreshNode",
        "title": "%refreshNode%",
        "category": "Zowe Explorer",
        "icon": {
          "light": "./resources/light/download.svg",
          "dark": "./resources/dark/download.svg"
        }
      },
      {
        "command": "zowe.ds.refreshDataset",
        "title": "%refreshDataset%",
        "category": "Zowe Explorer",
        "icon": {
          "light": "./resources/light/download.svg",
          "dark": "./resources/dark/download.svg"
        }
      },
      {
        "command": "zowe.ds.removeFavorite",
        "title": "%removeFavorite%",
        "category": "Zowe Explorer",
        "icon": {
          "dark": "./resources/dark/favorites-close-dark.svg",
          "light": "./resources/light/favorites-close-light.svg"
        }
      },
      {
        "command": "zowe.ds.removeFavProfile",
        "title": "%removeFavProfile%",
        "category": "Zowe Explorer"
      },
      {
        "command": "zowe.uss.removeFavorite",
        "title": "%uss.removeFavorite%",
        "category": "Zowe Explorer",
        "icon": {
          "dark": "./resources/dark/favorites-close-dark.svg",
          "light": "./resources/light/favorites-close-light.svg"
        }
      },
      {
        "command": "zowe.uss.removeFavProfile",
        "title": "%removeFavProfile%",
        "category": "Zowe Explorer"
      },
      {
        "command": "zowe.ds.removeSavedSearch",
        "title": "%removeSavedSearch%",
        "category": "Zowe Explorer",
        "icon": {
          "dark": "./resources/dark/favorites-close-dark.svg",
          "light": "./resources/light/favorites-close-light.svg"
        }
      },
      {
        "command": "zowe.ds.removeSession",
        "title": "%removeSession%",
        "category": "Zowe Explorer"
      },
      {
        "command": "zowe.ds.saveSearch",
        "title": "%saveSearch%",
        "category": "Zowe Explorer"
      },
      {
        "command": "zowe.ds.submitJcl",
        "title": "%submitJcl%",
        "category": "Zowe Explorer"
      },
      {
        "command": "zowe.ds.submitMember",
        "title": "%submitMember%",
        "category": "Zowe Explorer"
      },
      {
        "command": "zowe.uss.addSession",
        "title": "%uss.addSession%",
        "category": "Zowe Explorer",
        "icon": {
          "light": "./resources/light/plus.svg",
          "dark": "./resources/dark/plus.svg"
        }
      },
      {
        "command": "zowe.uss.editSession",
        "title": "%editSession%",
        "category": "Zowe Explorer",
        "icon": {
          "light": "./resources/light/edit.svg",
          "dark": "./resources/dark/edit.svg"
        }
      },
      {
        "command": "zowe.uss.deleteProfile",
        "title": "%deleteProfile%",
        "category": "Zowe Explorer"
      },
      {
        "command": "zowe.uss.editFile",
        "title": "%uss.editFile%",
        "category": "Zowe Explorer",
        "icon": {
          "light": "./resources/light/edit.svg",
          "dark": "./resources/dark/edit.svg"
        }
      },
      {
        "command": "zowe.uss.fullPath",
        "title": "%uss.fullPath%",
        "category": "Zowe Explorer",
        "icon": {
          "light": "./resources/light/pattern.svg",
          "dark": "./resources/dark/pattern.svg"
        }
      },
      {
        "command": "zowe.uss.refreshAll",
        "title": "%uss.refreshAll%",
        "category": "Zowe Explorer",
        "icon": {
          "light": "./resources/light/refresh.svg",
          "dark": "./resources/dark/refresh.svg"
        }
      },
      {
        "command": "zowe.uss.refreshUSS",
        "title": "%uss.refreshUSS%",
        "category": "Zowe Explorer",
        "icon": {
          "light": "./resources/light/download.svg",
          "dark": "./resources/dark/download.svg"
        }
      },
      {
        "command": "zowe.uss.refreshDirectory",
        "title": "%uss.refreshDirectory%",
        "category": "Zowe Explorer",
        "icon": {
          "light": "./resources/light/refresh.svg",
          "dark": "./resources/dark/refresh.svg"
        }
      },
      {
        "command": "zowe.uss.removeSession",
        "title": "%uss.removeSession%",
        "category": "Zowe Explorer"
      },
      {
        "command": "zowe.uss.saveSearch",
        "title": "%saveSearch%",
        "category": "Zowe Explorer"
      },
      {
        "command": "zowe.uss.removeSavedSearch",
        "title": "%removeSavedSearch%",
        "category": "Zowe Explorer",
        "icon": {
          "dark": "./resources/dark/favorites-close-dark.svg",
          "light": "./resources/light/favorites-close-light.svg"
        }
      },
      {
        "command": "zowe.uss.binary",
        "title": "%uss.binary%",
        "category": "Zowe Explorer"
      },
      {
        "command": "zowe.uss.uploadDialog",
        "title": "%uss.uploadDialog%",
        "category": "Zowe Explorer"
      },
      {
        "command": "zowe.uss.text",
        "title": "%uss.text%",
        "category": "Zowe Explorer"
      },
      {
        "command": "zowe.uss.copyUssFile",
        "title": "%copyFile%",
        "category": "Zowe Explorer"
      },
      {
        "command": "zowe.uss.pasteUssFile",
        "title": "%pasteFile%",
        "category": "Zowe Explorer"
      },
      {
        "command": "zowe.jobs.deleteJob",
        "title": "%deleteJob%",
        "category": "Zowe Explorer",
        "icon": {
          "dark": "./resources/dark/trash.svg",
          "light": "./resources/light/trash.svg"
        }
      },
      {
        "command": "zowe.jobs.addFavorite",
        "title": "%addFavorite%",
        "category": "Zowe Explorer",
        "icon": {
          "dark": "./resources/dark/favorites-open-dark.svg",
          "light": "./resources/light/favorites-open-light.svg"
        }
      },
      {
        "command": "zowe.jobs.removeFavorite",
        "title": "%removeFavorite%",
        "category": "Zowe Explorer",
        "icon": {
          "dark": "./resources/dark/favorites-close-dark.svg",
          "light": "./resources/light/favorites-close-light.svg"
        }
      },
      {
        "command": "zowe.jobs.removeSearchFavorite",
        "title": "%removeSavedSearch%",
        "category": "Zowe Explorer",
        "icon": {
          "dark": "./resources/dark/favorites-close-dark.svg",
          "light": "./resources/light/favorites-close-light.svg"
        }
      },
      {
        "command": "zowe.jobs.removeFavProfile",
        "title": "%removeFavProfile%",
        "category": "Zowe Explorer"
      },
      {
        "command": "zowe.jobs.saveSearch",
        "title": "%saveSearch%",
        "category": "Zowe Explorer"
      },
      {
        "command": "zowe.jobs.runModifyCommand",
        "title": "%runModifyCommand%",
        "category": "Zowe Explorer"
      },
      {
        "command": "zowe.jobs.runStopCommand",
        "title": "%runStopCommand%",
        "category": "Zowe Explorer"
      },
      {
        "command": "zowe.jobs.setOwner",
        "title": "%setOwner%",
        "category": "Zowe Explorer"
      },
      {
        "command": "zowe.jobs.setPrefix",
        "title": "%setPrefix%",
        "category": "Zowe Explorer"
      },
      {
        "command": "zowe.jobs.refreshJobsServer",
        "title": "%refreshJobsServer%",
        "category": "Zowe Explorer",
        "icon": {
          "light": "./resources/light/refresh.svg",
          "dark": "./resources/dark/refresh.svg"
        }
      },
      {
        "command": "zowe.jobs.editSession",
        "title": "%editSession%",
        "category": "Zowe Explorer",
        "icon": {
          "light": "./resources/light/edit.svg",
          "dark": "./resources/dark/edit.svg"
        }
      },
      {
        "command": "zowe.jobs.deleteProfile",
        "title": "%deleteProfile%",
        "category": "Zowe Explorer"
      },
      {
        "command": "zowe.jobs.refreshAllJobs",
        "title": "%refreshAllJobs%",
        "category": "Zowe Explorer",
        "icon": {
          "light": "./resources/light/refresh.svg",
          "dark": "./resources/dark/refresh.svg"
        }
      },
      {
        "command": "zowe.jobs.addJobsSession",
        "title": "%addJobsSession%",
        "category": "Zowe Explorer",
        "icon": {
          "light": "./resources/light/plus.svg",
          "dark": "./resources/dark/plus.svg"
        }
      },
      {
        "command": "zowe.jobs.removeJobsSession",
        "title": "%removeJobsSession%",
        "category": "Zowe Explorer"
      },
      {
        "command": "zowe.jobs.downloadSpool",
        "title": "%downloadSpool%",
        "category": "Zowe Explorer",
        "icon": {
          "light": "./resources/light/download.svg",
          "dark": "./resources/dark/download.svg"
        }
      },
      {
        "command": "zowe.jobs.downloadSpoolBinary",
        "title": "%downloadSpoolBinary%",
        "category": "Zowe Explorer"
      },
      {
        "command": "zowe.jobs.getJobJcl",
        "title": "%getJobJcl%",
        "category": "Zowe Explorer"
      },
      {
        "command": "zowe.jobs.setJobSpool",
        "title": "%setJobSpool%",
        "category": "Zowe Explorer"
      },
      {
        "command": "zowe.jobs.stopPolling",
        "title": "%stopPolling%",
        "category": "Zowe Explorer"
      },
      {
        "command": "zowe.jobs.startPolling",
        "title": "%startPolling%",
        "category": "Zowe Explorer"
      },
      {
        "command": "zowe.issueTsoCmd",
        "title": "%issueTsoCmd%",
        "category": "Zowe Explorer"
      },
      {
        "command": "zowe.issueMvsCmd",
        "title": "%issueMvsCmd%",
        "category": "Zowe Explorer"
      },
      {
        "command": "zowe.jobs.cancelJob",
        "title": "%cancelJobs%",
        "category": "Zowe Explorer"
      },
      {
        "command": "zowe.jobs.search",
        "title": "%jobs.search%",
        "category": "Zowe Explorer",
        "icon": {
          "light": "./resources/light/pattern.svg",
          "dark": "./resources/dark/pattern.svg"
        }
      },
      {
        "command": "zowe.all.config.init",
        "title": "%all.configInit%",
        "category": "Zowe Explorer"
      },
      {
        "command": "zowe.jobs.refreshJob",
        "title": "%jobs.refreshJob%",
        "category": "Zowe Explorer"
      },
      {
        "command": "zowe.jobs.refreshSpool",
        "title": "%jobs.refreshSpool%",
        "category": "Zowe Explorer"
      },
      {
        "command": "zowe.manualPoll",
        "title": "%manualPoll%",
        "category": "Zowe Explorer"
      },
      {
        "command": "zowe.jobs.downloadSingleSpool",
        "title": "%downloadSingleSpool%",
        "category": "Zowe Explorer"
      },
      {
        "command": "zowe.jobs.downloadSingleSpoolBinary",
        "title": "%downloadSingleSpoolBinary%",
        "category": "Zowe Explorer"
      }
    ],
    "menus": {
      "view/title": [
        {
          "when": "view == zowe.ds.explorer",
          "command": "zowe.ds.refreshAll",
          "group": "navigation"
        },
        {
          "when": "view == zowe.ds.explorer",
          "command": "zowe.ds.addSession",
          "group": "navigation"
        },
        {
          "when": "view == zowe.uss.explorer",
          "command": "zowe.uss.refreshAll",
          "group": "navigation"
        },
        {
          "when": "view == zowe.uss.explorer",
          "command": "zowe.uss.addSession",
          "group": "navigation"
        },
        {
          "when": "view == zowe.jobs.explorer",
          "command": "zowe.jobs.refreshAllJobs",
          "group": "navigation"
        },
        {
          "when": "view == zowe.jobs.explorer",
          "command": "zowe.jobs.addJobsSession",
          "group": "navigation"
        }
      ],
      "view/item/context": [
        {
          "when": "viewItem =~ /^(?!.*_fav.*)ussSession.*/ && !listMultiSelection",
          "command": "zowe.uss.fullPath",
          "group": "inline"
        },
        {
          "when": "view == zowe.uss.explorer && viewItem =~ /^(?!.*_fav.*)(textFile.*|binaryFile.*|directory.*)/",
          "command": "zowe.uss.addFavorite",
          "group": "inline"
        },
        {
          "when": "view == zowe.uss.explorer && viewItem =~ /^(?!(ussSession.*|profile.*|directory.*)).*_fav.*/",
          "command": "zowe.uss.removeFavorite",
          "group": "inline"
        },
        {
          "when": "view == zowe.uss.explorer && viewItem =~ /^ussSession.*_fav.*/ && !listMultiSelection",
          "command": "zowe.uss.removeSavedSearch",
          "group": "inline"
        },
        {
          "when": "view == zowe.uss.explorer && viewItem =~ /^directory.*/",
          "command": "zowe.uss.refreshDirectory",
          "group": "000_zowe_ussMainframeInteraction@1"
        },
        {
          "when": "view == zowe.uss.explorer && viewItem =~ /^ussSession.*/ && !listMultiSelection",
          "command": "zowe.uss.refreshDirectory",
          "group": "inline"
        },
        {
          "when": "viewItem =~ /^(?!.*_fav.*)ussSession.*/ && !listMultiSelection",
          "command": "zowe.uss.fullPath",
          "group": "000_zowe_ussMainframeInteraction@0"
        },
        {
          "when": "view == zowe.uss.explorer && viewItem =~ /^(?!.*_fav.*)ussSession.*/ && !listMultiSelection",
          "command": "zowe.issueMvsCmd",
          "group": "000_zowe_ussMainframeInteraction@2"
        },
        {
          "when": "view == zowe.uss.explorer && viewItem =~ /^(?!.*_fav.*)ussSession.*/ && !listMultiSelection",
          "command": "zowe.issueTsoCmd",
          "group": "000_zowe_ussMainframeInteraction@3"
        },
        {
          "when": "view == zowe.uss.explorer && viewItem =~ /^(?!(directory|ussSession|favorite|profile_fav))/",
          "command": "zowe.uss.refreshUSS",
          "group": "000_zowe_ussMainframeInteraction@3"
        },
        {
          "when": "view == zowe.uss.explorer && viewItem =~ /^(directory|(?!.*_fav.*)ussSession.*)/ && !listMultiSelection",
          "command": "zowe.uss.createFolder",
          "group": "001_zowe_ussCreate@1"
        },
        {
          "when": "view == zowe.uss.explorer && viewItem =~ /^(directory|(?!.*_fav.*)ussSession.*)/ && !listMultiSelection",
          "command": "zowe.uss.createFile",
          "group": "001_zowe_ussCreate@2"
        },
        {
          "when": "view == zowe.uss.explorer && viewItem =~ /^directory.*/ && !listMultiSelection",
          "command": "zowe.uss.uploadDialog",
          "group": "001_zowe_ussCreate@3"
        },
        {
          "when": "view == zowe.uss.explorer && viewItem =~ /^(?!.*_fav.*)(textFile.*|binaryFile.*|directory.*)/",
          "command": "zowe.uss.copyUssFile",
          "group": "001_zowe_ussCreate@4"
        },
        {
          "when": "view == zowe.uss.explorer && viewItem =~ /^(?!.*_fav.*)(textFile.*|binaryFile.*|directory.*|ussSession.*_isFilterSearch)/",
          "command": "zowe.uss.pasteUssFile",
          "group": "001_zowe_ussCreate@5"
        },
        {
          "when": "view == zowe.uss.explorer && viewItem =~ /^textFile.*/",
          "command": "zowe.uss.binary",
          "group": "002_zowe_ussSystemSpecific@1"
        },
        {
          "when": "view == zowe.uss.explorer && viewItem =~ /^binaryFile.*/",
          "command": "zowe.uss.text",
          "group": "002_zowe_ussSystemSpecific@2"
        },
        {
          "when": "view == zowe.uss.explorer && viewItem =~ /^(?!(ussSession|favorite|profile_fav))/ && !listMultiSelection",
          "command": "zowe.uss.copyPath",
          "group": "002_zowe_ussSystemSpecific@4"
        },
        {
          "when": "view == zowe.uss.explorer && viewItem =~ /^(?!.*_fav.*)(textFile.*|binaryFile.*|directory.*)/",
          "command": "zowe.uss.addFavorite",
          "group": "003_zowe_ussWorkspace@0"
        },
        {
          "when": "view == zowe.uss.explorer && viewItem =~ /^(?!(ussSession.*|profile.*)).*_fav.*/",
          "command": "zowe.uss.removeFavorite",
          "group": "003_zowe_ussWorkspace@1"
        },
        {
          "when": "view == zowe.uss.explorer && viewItem =~ /^(?!.*_fav.*)ussSession.*/ && !listMultiSelection",
          "command": "zowe.uss.addFavorite",
          "group": "003_zowe_ussWorkspace@3"
        },
        {
          "when": "view == zowe.uss.explorer && viewItem =~ /^ussSession.*_fav.*/ && !listMultiSelection",
          "command": "zowe.uss.removeSavedSearch",
          "group": "003_zowe_ussWorkspace@4"
        },
        {
          "when": "view == zowe.uss.explorer && viewItem == profile_fav && !listMultiSelection",
          "command": "zowe.uss.removeFavProfile",
          "group": "003_zowe_ussWorkspace@5"
        },
        {
          "when": "view == zowe.uss.explorer && viewItem =~ /^textFile|binaryFile/ && !listMultiSelection",
          "command": "zowe.uss.editFile",
          "group": "099_zowe_ussModification:@0"
        },
        {
          "when": "view == zowe.uss.explorer && viewItem =~ /^(textFile.*|binaryFile.*|directory.*)/",
          "command": "zowe.uss.editAttributes",
          "group": "099_zowe_ussModification:@1"
        },
        {
          "when": "view == zowe.uss.explorer && viewItem =~ /^(?!(ussSession|favorite|profile_fav))/ && !listMultiSelection",
          "command": "zowe.uss.renameNode",
          "group": "099_zowe_ussModification:@3"
        },
        {
          "when": "view == zowe.uss.explorer && viewItem =~ /^(?!(ussSession|favorite|.*_fav))/",
          "command": "zowe.uss.deleteNode",
          "group": "099_zowe_ussModification:@4"
        },
        {
          "when": "view == zowe.uss.explorer && viewItem =~ /_validate/ && !listMultiSelection",
          "command": "zowe.uss.disableValidation",
          "group": "098_zowe_ussProfileAuthentication@1"
        },
        {
          "when": "view == zowe.uss.explorer && viewItem =~ /_noValidate/ && !listMultiSelection",
          "command": "zowe.uss.enableValidation",
          "group": "098_zowe_ussProfileAuthentication@2"
        },
        {
          "when": "view == zowe.uss.explorer && viewItem =~ /^(?!.*_fav.*)ussSession.*/ && !listMultiSelection",
          "command": "zowe.promptCredentials",
          "group": "098_zowe_ussProfileAuthentication@3"
        },
        {
          "when": "view == zowe.uss.explorer && viewItem =~ /^(?!.*_fav.*)ussSession.*/ && !listMultiSelection",
          "command": "zowe.uss.ssoLogin",
          "group": "098_zowe_ussProfileAuthentication@4"
        },
        {
          "when": "view == zowe.uss.explorer && viewItem =~ /^(?!.*_fav.*)ussSession.*/ && !listMultiSelection",
          "command": "zowe.uss.ssoLogout",
          "group": "098_zowe_ussProfileAuthentication@5"
        },
        {
          "when": "viewItem =~ /^(?!.*_fav.*)ussSession.*/ && !listMultiSelection",
          "command": "zowe.uss.editSession",
          "group": "099_zowe_ussProfileModification@1"
        },
        {
          "when": "viewItem =~ /^(?!.*_fav.*)ussSession.*/",
          "command": "zowe.uss.removeSession",
          "group": "099_zowe_ussProfileModification@98"
        },
        {
          "when": "viewItem =~ /^(?!.*_fav.*)ussSession.*/  && !listMultiSelection",
          "command": "zowe.uss.deleteProfile",
          "group": "099_zowe_ussProfileModification@99"
        },
        {
          "when": "view == zowe.ds.explorer && viewItem =~ /^(?!.*_fav.*)session.*/ && !listMultiSelection",
          "command": "zowe.ds.pattern",
          "group": "inline"
        },
        {
          "when": "view == zowe.ds.explorer && viewItem =~ /^(pds|ds|migr).*_fav.*/",
          "command": "zowe.ds.removeFavorite",
          "group": "inline"
        },
        {
          "when": "view == zowe.ds.explorer && viewItem =~ /^(?!.*_fav|.*isFilterSearch)(member|migr|ds|pds).*/",
          "command": "zowe.ds.addFavorite",
          "group": "inline"
        },
        {
          "when": "view == zowe.ds.explorer && viewItem =~ /^session.*_fav.*/ && !listMultiSelection",
          "command": "zowe.ds.removeSavedSearch",
          "group": "inline"
        },
        {
          "when": "view == zowe.ds.explorer && viewItem =~ /^(?!.*_fav.*)session.*/ && !listMultiSelection",
          "command": "zowe.ds.pattern",
          "group": "000_zowe_dsMainframeInteraction@0"
        },
        {
          "when": "view == zowe.ds.explorer && viewItem =~ /^(?!.*_fav.*)session.*/ && !listMultiSelection",
          "command": "zowe.issueMvsCmd",
          "group": "000_zowe_dsMainframeInteraction@1"
        },
        {
          "when": "view == zowe.ds.explorer && viewItem =~ /^(?!.*_fav.*)session.*/ && !listMultiSelection",
          "command": "zowe.issueTsoCmd",
          "group": "000_zowe_dsMainframeInteraction@2"
        },
        {
          "when": "view == zowe.ds.explorer && viewItem =~ /^pds.*/",
          "command": "zowe.ds.refreshDataset",
          "group": "000_zowe_dsMainframeInteraction@3"
        },
        {
          "when": "view == zowe.ds.explorer && viewItem =~ /^(member.*|ds.*)/",
          "command": "zowe.ds.refreshNode",
          "group": "000_zowe_dsMainframeInteraction@3"
        },
        {
          "when": "view == zowe.ds.explorer && viewItem =~ /^ds.*/ && !listMultiSelection",
          "command": "zowe.ds.submitMember",
          "group": "000_zowe_dsMainframeInteraction@8"
        },
        {
          "when": "view == zowe.ds.explorer && viewItem =~ /^member.*/ && !listMultiSelection",
          "command": "zowe.ds.submitMember",
          "group": "000_zowe_dsMainframeInteraction@8"
        },
        {
          "when": "view == zowe.ds.explorer && viewItem =~ /^(pds|member|ds|vsam).*/",
          "command": "zowe.ds.showAttributes",
          "group": "001_zowe_dsCreate@1"
        },
        {
          "when": "view == zowe.ds.explorer && viewItem =~ /^(?!.*_fav.*)session.*/ && !listMultiSelection",
          "command": "zowe.ds.createDataset",
          "group": "001_zowe_dsCreate@2"
        },
        {
          "when": "view == zowe.ds.explorer && viewItem =~ /^(ds|pds).*/ && !listMultiSelection",
          "command": "zowe.ds.allocateLike",
          "group": "001_zowe_dsCreate@3"
        },
        {
          "when": "view == zowe.ds.explorer && viewItem =~ /^pds.*/ && !listMultiSelection",
          "command": "zowe.ds.createMember",
          "group": "001_zowe_dsCreate@4"
        },
        {
          "when": "view == zowe.ds.explorer && viewItem =~ /^pds.*/ && !listMultiSelection",
          "command": "zowe.ds.uploadDialog",
          "group": "001_zowe_dsCreate@5"
        },
        {
          "when": "view == zowe.ds.explorer && viewItem =~ /^(?!.*profile=zftp.*)(ds|member|pds).*/",
          "command": "zowe.ds.copyDataSets",
          "group": "001_zowe_dsCreate@6"
        },
        {
          "when": "view == zowe.ds.explorer && viewItem =~ /^(?!.*profile=zftp.*)(session|pds).*/ && !listMultiSelection",
          "command": "zowe.ds.pasteDataSets",
          "group": "001_zowe_dsCreate@7"
        },
        {
          "when": "view == zowe.ds.explorer && viewItem =~ /^(?!.*_fav.*)session.*/ && !listMultiSelection",
          "command": "zowe.ds.saveSearch",
          "group": "002_zowe_dsWorkspace@0"
        },
        {
          "when": "view == zowe.ds.explorer && viewItem =~ /^(?!.*_fav|.*isFilterSearch)(member|migr|ds|pds).*/",
          "command": "zowe.ds.addFavorite",
          "group": "002_zowe_dsWorkspace@0"
        },
        {
          "when": "view == zowe.ds.explorer && viewItem =~ /^session.*_fav.*/ && !listMultiSelection",
          "command": "zowe.ds.removeSavedSearch",
          "group": "002_zowe_dsWorkspace@1"
        },
        {
          "when": "view == zowe.ds.explorer && viewItem =~ /^(pds|ds|migr).*_fav.*/",
          "command": "zowe.ds.removeFavorite",
          "group": "002_zowe_dsWorkspace@1"
        },
        {
          "when": "view == zowe.ds.explorer && viewItem == profile_fav && !listMultiSelection",
          "command": "zowe.ds.removeFavProfile",
          "group": "002_zowe_dsWorkspace@4"
        },
        {
          "when": "view == zowe.ds.explorer && viewItem =~ /^fileError.*/",
          "command": "zowe.ds.showFileErrorDetails",
          "group": "099_zowe_dsModification@0"
        },
        {
          "when": "view == zowe.ds.explorer && viewItem =~ /^migr.*/",
          "command": "zowe.ds.hRecallDataSet",
          "group": "099_zowe_dsModification@0"
        },
        {
          "when": "view == zowe.ds.explorer && viewItem =~ /^(ds.*|^pds.*)/",
          "command": "zowe.ds.hMigrateDataSet",
          "group": "099_zowe_dsModification@0"
        },
        {
          "when": "view == zowe.ds.explorer && viewItem =~ /^ds.*/",
          "command": "zowe.ds.editDataSet",
          "group": "099_zowe_dsModification@1"
        },
        {
          "when": "view == zowe.ds.explorer && viewItem =~ /^member.*/",
          "command": "zowe.ds.editMember",
          "group": "099_zowe_dsModification@1"
        },
        {
          "when": "view == zowe.ds.explorer && viewItem =~ /^member.*/  && !listMultiSelection",
          "command": "zowe.ds.renameDataSetMember",
          "group": "099_zowe_dsModification@2"
        },
        {
          "when": "view == zowe.ds.explorer && viewItem =~ /^ds.*/ && !listMultiSelection",
          "command": "zowe.ds.renameDataSet",
          "group": "099_zowe_dsModification@2"
        },
        {
          "when": "view == zowe.ds.explorer && viewItem =~ /^pds.*/ && !listMultiSelection",
          "command": "zowe.ds.renameDataSet",
          "group": "099_zowe_dsModification@2"
        },
        {
          "when": "view == zowe.ds.explorer && viewItem =~ /^ds.*/",
          "command": "zowe.ds.deleteDataset",
          "group": "099_zowe_dsModification@5"
        },
        {
          "when": "view == zowe.ds.explorer && viewItem =~ /^member.*/",
          "command": "zowe.ds.deleteMember",
          "group": "099_zowe_dsModification@5"
        },
        {
          "when": "view == zowe.ds.explorer && viewItem =~ /^pds.*/",
          "command": "zowe.ds.deleteDataset",
          "group": "099_zowe_dsModification@5"
        },
        {
          "when": "view == zowe.ds.explorer && viewItem =~ /^migr.*/",
          "command": "zowe.ds.deleteDataset",
          "group": "099_zowe_dsModification@5"
        },
        {
          "when": "view == zowe.ds.explorer && viewItem =~ /_validate/ && !listMultiSelection",
          "command": "zowe.ds.disableValidation",
          "group": "098_zowe_dsProfileAuthentication@6"
        },
        {
          "when": "view == zowe.ds.explorer && viewItem =~ /_noValidate/ && !listMultiSelection",
          "command": "zowe.ds.enableValidation",
          "group": "098_zowe_dsProfileAuthentication@7"
        },
        {
          "when": "view == zowe.ds.explorer && viewItem =~ /^(?!.*_fav.*)session.*/ && !listMultiSelection",
          "command": "zowe.promptCredentials",
          "group": "098_zowe_dsProfileAuthentication@8"
        },
        {
          "when": "view == zowe.ds.explorer && viewItem =~ /^(?!.*_fav.*)session.*/ && !listMultiSelection",
          "command": "zowe.ds.ssoLogin",
          "group": "098_zowe_dsProfileAuthentication@9"
        },
        {
          "when": "view == zowe.ds.explorer && viewItem =~ /^(?!.*_fav.*)session.*/ && !listMultiSelection",
          "command": "zowe.ds.ssoLogout",
          "group": "098_zowe_dsProfileAuthentication@10"
        },
        {
          "when": "view == zowe.ds.explorer && viewItem =~ /^(?!.*_fav.*)session.*/ && !listMultiSelection",
          "command": "zowe.ds.editSession",
          "group": "099_zowe_dsProfileModification@0"
        },
        {
          "when": "view == zowe.ds.explorer && viewItem =~ /^(?!.*_fav.*)session.*/",
          "command": "zowe.ds.removeSession",
          "group": "099_zowe_dsProfileModification@98"
        },
        {
          "when": "view == zowe.ds.explorer && viewItem =~ /^(?!.*_fav.*)session.*/ && !listMultiSelection",
          "command": "zowe.ds.deleteProfile",
          "group": "099_zowe_dsProfileModification@99"
        },
        {
          "when": "view == zowe.jobs.explorer && viewItem =~ /^(?!.*_fav.*)server.*/ && !listMultiSelection",
          "command": "zowe.jobs.search",
          "group": "inline"
        },
        {
          "when": "view == zowe.jobs.explorer && viewItem =~ /^(?!.*_fav.*)job.*/",
          "command": "zowe.jobs.addFavorite",
          "group": "inline"
        },
        {
          "when": "view == zowe.jobs.explorer && viewItem =~ /^job.*_fav.*/",
          "command": "zowe.jobs.removeFavorite",
          "group": "inline"
        },
        {
          "when": "view == zowe.jobs.explorer && viewItem =~ /^server.*_fav.*/ && !listMultiSelection",
          "command": "zowe.jobs.removeSearchFavorite",
          "group": "inline"
        },
        {
          "when": "view == zowe.jobs.explorer && viewItem =~ /^(?!.*_fav.*)server.*/ && !listMultiSelection",
          "command": "zowe.jobs.search",
          "group": "000_zowe_jobsMainframeInteraction@0"
        },
        {
          "when": "view == zowe.jobs.explorer && viewItem =~ /^(?!.*_fav.*)server.*/ && !listMultiSelection",
          "command": "zowe.jobs.refreshJobsServer",
          "group": "000_zowe_jobsMainframeInteraction@1"
        },
        {
          "when": "view == zowe.jobs.explorer && viewItem =~ /^(?!.*_fav.*)server.*/ && !listMultiSelection",
          "command": "zowe.issueMvsCmd",
          "group": "000_zowe_jobsMainframeInteraction@2"
        },
        {
          "when": "view == zowe.jobs.explorer && viewItem =~ /^(?!.*_fav.*)server.*/ && !listMultiSelection",
          "command": "zowe.issueTsoCmd",
          "group": "000_zowe_jobsMainframeInteraction@3"
        },
        {
          "when": "view == zowe.jobs.explorer && viewItem =~ /^(?!.*_fav.*)job.*/",
          "command": "zowe.jobs.refreshJob",
          "group": "000_zowe_jobsMainframeInteraction@0"
        },
        {
          "when": "view == zowe.jobs.explorer && viewItem =~ /^(?!.*_fav.*)job.*/",
          "command": "zowe.jobs.getJobJcl",
          "group": "000_zowe_jobsMainframeInteraction@1"
        },
        {
          "when": "view == zowe.jobs.explorer && viewItem =~ /^(?!.*_fav.*)job.*/",
          "command": "zowe.jobs.downloadSpool",
          "group": "000_zowe_jobsMainframeInteraction@2"
        },
        {
          "when": "view == zowe.jobs.explorer && viewItem =~ /^(?!.*_fav.*)job.*/",
          "command": "zowe.jobs.downloadSpoolBinary",
          "group": "000_zowe_jobsMainframeInteraction@3"
        },
        {
          "when": "view == zowe.jobs.explorer && viewItem =~ /^(?!.*_fav.*)job.*/ && !listMultiSelection",
          "command": "zowe.jobs.runModifyCommand",
          "group": "001_zowe_jobsSystemSpecific@2"
        },
        {
          "when": "view == zowe.jobs.explorer && viewItem =~ /^(?!.*_fav.*)job.*/",
          "command": "zowe.jobs.runStopCommand",
          "group": "001_zowe_jobsSystemSpecific@2"
        },
        {
          "when": "view == zowe.jobs.explorer && viewItem =~ /^(?!.*_fav.*)(server|job).*/",
          "command": "zowe.jobs.addFavorite",
          "group": "002_zowe_jobsWorkspace@0"
        },
        {
          "when": "view == zowe.jobs.explorer && viewItem =~ /^job.*_fav.*/",
          "command": "zowe.jobs.removeFavorite",
          "group": "002_zowe_jobsWorkspace@2"
        },
        {
          "when": "view == zowe.jobs.explorer && viewItem =~ /^server.*_fav.*/ && !listMultiSelection",
          "command": "zowe.jobs.removeSearchFavorite",
          "group": "002_zowe_jobsWorkspace@0"
        },
        {
          "when": "view == zowe.jobs.explorer && viewItem == profile_fav && !listMultiSelection",
          "command": "zowe.jobs.removeFavProfile",
          "group": "002_zowe_jobsWorkspace"
        },
        {
          "when": "view == zowe.jobs.explorer && viewItem =~ /^spool.*/",
          "command": "zowe.jobs.refreshSpool",
          "group": "003_zowe_jobsMainframeInteraction@0"
        },
        {
          "when": "view == zowe.jobs.explorer && viewItem =~ /^spool$/",
          "command": "zowe.jobs.startPolling",
          "group": "003_zowe_jobsMainframeInteraction@1"
        },
        {
          "when": "view == zowe.jobs.explorer && viewItem =~ /^spool_polling.*/",
          "command": "zowe.jobs.stopPolling",
          "group": "003_zowe_jobsMainframeInteraction@2"
        },
        {
          "when": "view == zowe.jobs.explorer && viewItem =~ /^spool.*/",
          "command": "zowe.jobs.downloadSingleSpool",
          "group": "003_zowe_jobsMainframeInteraction@3"
        },
        {
          "when": "view == zowe.jobs.explorer && viewItem =~ /^spool.*/",
          "command": "zowe.jobs.downloadSingleSpoolBinary",
          "group": "003_zowe_jobsMainframeInteraction@4"
        },
        {
          "when": "view == zowe.jobs.explorer && viewItem =~ /^(?!.*_fav.*)job.*/",
          "command": "zowe.jobs.deleteJob",
          "group": "099_zowe_jobsModification"
        },
        {
          "when": "view == zowe.jobs.explorer && viewItem =~ /^job.*/",
          "command": "zowe.jobs.cancelJob",
          "group": "099_zowe_jobsModification"
        },
        {
          "when": "view == zowe.jobs.explorer && viewItem =~ /_validate/ && !listMultiSelection",
          "command": "zowe.jobs.disableValidation",
          "group": "098_zowe_jobsProfileAuthentication@3"
        },
        {
          "when": "view == zowe.jobs.explorer && viewItem =~ /_noValidate/ && !listMultiSelection",
          "command": "zowe.jobs.enableValidation",
          "group": "098_zowe_jobsProfileAuthentication@4"
        },
        {
          "when": "view == zowe.jobs.explorer && viewItem =~ /^(?!.*_fav.*)server.*/ && !listMultiSelection",
          "command": "zowe.promptCredentials",
          "group": "098_zowe_jobsProfileAuthentication@5"
        },
        {
          "when": "view == zowe.jobs.explorer && viewItem =~ /^(?!.*_fav.*)server.*/ && !listMultiSelection",
          "command": "zowe.jobs.ssoLogin",
          "group": "098_zowe_jobsProfileAuthentication@6"
        },
        {
          "when": "view == zowe.jobs.explorer && viewItem =~ /^(?!.*_fav.*)server.*/ && !listMultiSelection",
          "command": "zowe.jobs.ssoLogout",
          "group": "098_zowe_jobsProfileAuthentication@7"
        },
        {
          "when": "view == zowe.jobs.explorer && viewItem =~ /^(?!.*_fav.*)server.*/ && !listMultiSelection",
          "command": "zowe.jobs.editSession",
          "group": "099_zowe_jobsProfileModification@0"
        },
        {
          "when": "view == zowe.jobs.explorer && viewItem =~ /^(?!.*_fav.*)server.*/",
          "command": "zowe.jobs.removeJobsSession",
          "group": "099_zowe_jobsProfileModification@98"
        },
        {
          "when": "view == zowe.jobs.explorer && viewItem =~ /^(?!.*_fav.*)server.*/  && !listMultiSelection",
          "command": "zowe.jobs.deleteProfile",
          "group": "099_zowe_jobsProfileModification@99"
        }
      ],
      "commandPalette": [
        {
          "command": "zowe.ds.pattern",
          "when": "never"
        },
        {
          "command": "zowe.ds.refreshNode",
          "when": "never"
        },
        {
          "command": "zowe.ds.refreshDataset",
          "when": "never"
        },
        {
          "command": "zowe.ds.createDataset",
          "when": "never"
        },
        {
          "command": "zowe.ds.copyDataSets",
          "when": "never"
        },
        {
          "command": "zowe.ds.showAttributes",
          "when": "never"
        },
        {
          "command": "zowe.ds.editSession",
          "when": "never"
        },
        {
          "command": "zowe.ds.createMember",
          "when": "never"
        },
        {
          "command": "zowe.ds.uploadDialog",
          "when": "never"
        },
        {
          "command": "zowe.ds.pasteDataSets",
          "when": "never"
        },
        {
          "command": "zowe.ds.editMember",
          "when": "never"
        },
        {
          "command": "zowe.ds.renameDataSetMember",
          "when": "never"
        },
        {
          "command": "zowe.ds.deleteMember",
          "when": "never"
        },
        {
          "command": "zowe.ds.editDataSet",
          "when": "never"
        },
        {
          "command": "zowe.ds.renameDataSet",
          "when": "never"
        },
        {
          "command": "zowe.ds.deleteDataset",
          "when": "never"
        },
        {
          "command": "zowe.ds.hMigrateDataSet",
          "when": "never"
        },
        {
          "command": "zowe.ds.hRecallDataSet",
          "when": "never"
        },
        {
          "command": "zowe.ds.showFileErrorDetails",
          "when": "never"
        },
        {
          "command": "zowe.ds.addFavorite",
          "when": "never"
        },
        {
          "command": "zowe.ds.removeFavorite",
          "when": "never"
        },
        {
          "command": "zowe.ds.removeSession",
          "when": "never"
        },
        {
          "command": "zowe.ds.removeFavProfile",
          "when": "never"
        },
        {
          "command": "zowe.ds.deleteProfile",
          "when": "never"
        },
        {
          "command": "zowe.ds.disableValidation",
          "when": "never"
        },
        {
          "command": "zowe.ds.enableValidation",
          "when": "never"
        },
        {
          "command": "zowe.uss.disableValidation",
          "when": "never"
        },
        {
          "command": "zowe.uss.enableValidation",
          "when": "never"
        },
        {
          "command": "zowe.jobs.disableValidation",
          "when": "never"
        },
        {
          "command": "zowe.jobs.enableValidation",
          "when": "never"
        },
        {
          "command": "zowe.ds.ssoLogin",
          "when": "never"
        },
        {
          "command": "zowe.ds.ssoLogout",
          "when": "never"
        },
        {
          "command": "zowe.uss.ssoLogin",
          "when": "never"
        },
        {
          "command": "zowe.uss.ssoLogout",
          "when": "never"
        },
        {
          "command": "zowe.jobs.ssoLogin",
          "when": "never"
        },
        {
          "command": "zowe.jobs.ssoLogout",
          "when": "never"
        },
        {
          "command": "zowe.ds.saveSearch",
          "when": "never"
        },
        {
          "command": "zowe.ds.removeSavedSearch",
          "when": "never"
        },
        {
          "command": "zowe.uss.fullPath",
          "when": "never"
        },
        {
          "command": "zowe.uss.copyPath",
          "when": "never"
        },
        {
          "command": "zowe.jobs.search",
          "when": "never"
        },
        {
          "command": "zowe.uss.refreshUSS",
          "when": "never"
        },
        {
          "command": "zowe.uss.refreshDirectory",
          "when": "never"
        },
        {
          "command": "zowe.uss.createFolder",
          "when": "never"
        },
        {
          "command": "zowe.uss.createFile",
          "when": "never"
        },
        {
          "command": "zowe.uss.uploadDialog",
          "when": "never"
        },
        {
          "command": "zowe.uss.copyUssFile",
          "when": "never"
        },
        {
          "command": "zowe.uss.pasteUssFile",
          "when": "never"
        },
        {
          "command": "zowe.uss.editFile",
          "when": "never"
        },
        {
          "command": "zowe.uss.editAttributes",
          "when": "never"
        },
        {
          "command": "zowe.uss.binary",
          "when": "never"
        },
        {
          "command": "zowe.uss.text",
          "when": "never"
        },
        {
          "command": "zowe.uss.renameNode",
          "when": "never"
        },
        {
          "command": "zowe.uss.deleteNode",
          "when": "never"
        },
        {
          "command": "zowe.uss.saveSearch",
          "when": "never"
        },
        {
          "command": "zowe.uss.editSession",
          "when": "never"
        },
        {
          "command": "zowe.uss.deleteProfile",
          "when": "never"
        },
        {
          "command": "zowe.uss.removeSavedSearch",
          "when": "never"
        },
        {
          "command": "zowe.uss.removeSession",
          "when": "never"
        },
        {
          "command": "zowe.ds.submitMember",
          "when": "never"
        },
        {
          "command": "zowe.uss.addFavorite",
          "when": "never"
        },
        {
          "command": "zowe.uss.removeFavorite",
          "when": "never"
        },
        {
          "command": "zowe.uss.removeFavProfile",
          "when": "never"
        },
        {
          "command": "zowe.jobs.setPrefix",
          "when": "never"
        },
        {
          "command": "zowe.jobs.setOwner",
          "when": "never"
        },
        {
          "command": "zowe.jobs.setJobSpool",
          "when": "never"
        },
        {
          "command": "zowe.jobs.refreshJobsServer",
          "when": "never"
        },
        {
          "command": "zowe.jobs.addFavorite",
          "when": "never"
        },
        {
          "command": "zowe.jobs.removeFavorite",
          "when": "never"
        },
        {
          "command": "zowe.jobs.removeSearchFavorite",
          "when": "never"
        },
        {
          "command": "zowe.jobs.removeFavProfile",
          "when": "never"
        },
        {
          "command": "zowe.jobs.saveSearch",
          "when": "never"
        },
        {
          "command": "zowe.jobs.getJobJcl",
          "when": "never"
        },
        {
          "command": "zowe.jobs.runModifyCommand",
          "when": "never"
        },
        {
          "command": "zowe.jobs.runStopCommand",
          "when": "never"
        },
        {
          "command": "zowe.jobs.downloadSpool",
          "when": "never"
        },
        {
          "command": "zowe.jobs.downloadSpoolBinary",
          "when": "never"
        },
        {
          "command": "zowe.jobs.editSession",
          "when": "never"
        },
        {
          "command": "zowe.jobs.removeJobsSession",
          "when": "never"
        },
        {
          "command": "zowe.jobs.deleteProfile",
          "when": "never"
        },
        {
          "command": "zowe.jobs.refreshJob",
          "when": "never"
        },
        {
          "command": "zowe.jobs.refreshSpool",
          "when": "never"
        },
        {
          "command": "zowe.jobs.downloadSingleSpool",
          "when": "never"
        },
        {
          "command": "zowe.jobs.downloadSingleSpoolBinary",
          "when": "never"
        },
        {
          "command": "zowe.jobs.deleteJob",
          "when": "never"
        }
      ]
    },
    "configuration": {
      "type": "object",
      "title": "%configuration.title%",
      "properties": {
        "zowe.files.temporaryDownloadsFolder.hide": {
          "type": "boolean",
          "default": false,
          "description": "%zowe.files.temporaryDownloadsFolder.hide%",
          "scope": "window"
        },
        "zowe.files.temporaryDownloadsFolder.cleanup": {
          "type": "boolean",
          "default": true,
          "description": "%zowe.files.temporaryDownloadsFolder.cleanup%",
          "scope": "window"
        },
        "zowe.ds.default.binary": {
          "default": {
            "dsorg": "PO",
            "alcunit": "CYL",
            "primary": 10,
            "secondary": 10,
            "dirblk": 25,
            "recfm": "U",
            "blksize": 27998,
            "lrecl": 27998
          },
          "description": "%zowe.ds.default.binary%",
          "scope": "resource"
        },
        "zowe.ds.default.c": {
          "default": {
            "dsorg": "PO",
            "alcunit": "CYL",
            "primary": 1,
            "secondary": 1,
            "dirblk": 25,
            "recfm": "VB",
            "blksize": 32760,
            "lrecl": 260
          },
          "description": "%zowe.ds.default.c%",
          "scope": "resource"
        },
        "zowe.ds.default.classic": {
          "default": {
            "dsorg": "PO",
            "alcunit": "CYL",
            "primary": 1,
            "secondary": 1,
            "dirblk": 25,
            "recfm": "FB",
            "blksize": 6160,
            "lrecl": 80
          },
          "description": "%zowe.ds.default.classic%",
          "scope": "resource"
        },
        "zowe.ds.default.pds": {
          "default": {
            "dsorg": "PO",
            "alcunit": "CYL",
            "primary": 1,
            "secondary": 1,
            "dirblk": 5,
            "recfm": "FB",
            "blksize": 6160,
            "lrecl": 80
          },
          "description": "%zowe.ds.default.pds%",
          "scope": "resource"
        },
        "zowe.ds.default.ps": {
          "default": {
            "dsorg": "PS",
            "alcunit": "CYL",
            "primary": 1,
            "secondary": 1,
            "recfm": "FB",
            "blksize": 6160,
            "lrecl": 80
          },
          "description": "%zowe.ds.default.ps%",
          "scope": "resource"
        },
        "zowe.ds.history": {
          "default": {
            "persistence": true,
            "favorites": [],
            "history": [],
            "sessions": [],
            "templates": []
          },
          "description": "%zowe.ds.history%",
          "scope": "application"
        },
        "zowe.files.logsFolder.path": {
          "type": "string",
          "default": "",
          "description": "%zowe.files.logsFolder.path%",
          "scope": "window"
        },
        "zowe.files.temporaryDownloadsFolder.path": {
          "type": "string",
          "default": "",
          "description": "%zowe.files.temporaryDownloadsFolder.path%",
          "scope": "window"
        },
        "zowe.uss.history": {
          "default": {
            "persistence": true,
            "favorites": [],
            "history": [],
            "sessions": []
          },
          "description": "%zowe.uss.history%",
          "scope": "application"
        },
        "zowe.jobs.history": {
          "default": {
            "persistence": true,
            "favorites": [],
            "history": [],
            "sessions": []
          },
          "description": "%zowe.jobs.history%",
          "scope": "application"
        },
        "zowe.jobs.confirmSubmission": {
          "type": "string",
          "default": "%zowe.jobs.confirmSubmission.allJobs%",
          "enum": [
            "%zowe.jobs.confirmSubmission.disabled%",
            "%zowe.jobs.confirmSubmission.yourJobs%",
            "%zowe.jobs.confirmSubmission.otherUserJobs%",
            "%zowe.jobs.confirmSubmission.allJobs%"
          ],
          "enumDescriptions": [
            "%zowe.jobs.confirmSubmission.disabled.desc%",
            "%zowe.jobs.confirmSubmission.yourJobs.desc%",
            "%zowe.jobs.confirmSubmission.otherUserJobs.desc%",
            "%zowe.jobs.confirmSubmission.allJobs.desc%"
          ],
          "description": "%zowe.jobs.confirmSubmission%",
          "scope": "window"
        },
        "zowe.commands.alwaysEdit": {
          "type": "boolean",
          "default": true,
          "description": "Allow editing of commands before submitting",
          "scope": "window"
        },
        "zowe.commands.history": {
          "default": {
            "persistence": true,
            "history": []
          },
          "description": "%zowe.commands.history%",
          "scope": "application"
        },
        "zowe.automaticProfileValidation": {
          "type": "boolean",
          "default": true,
          "description": "%zowe.automaticProfileValidation%",
          "scope": "window"
        },
        "zowe.settings.oldSettingsMigrated": {
          "default": false,
          "type": "boolean",
          "description": "%zowe.settings.migrated%",
          "scope": "window"
        },
        "zowe.settings.localStorageMigrated": {
          "default": false,
          "type": "boolean",
          "description": "%zowe.settings.migrated%",
          "scope": "window"
        },
        "zowe.security.secureCredentialsEnabled": {
          "default": true,
          "type": "boolean",
          "description": "%zowe.security.secureCredentialsEnabled%",
          "scope": "machine-overridable"
        },
        "zowe.logger": {
          "type": "string",
          "default": "%zowe.logger.info%",
          "enum": [
            "%zowe.logger.trace%",
            "%zowe.logger.debug%",
            "%zowe.logger.info%",
            "%zowe.logger.warn%",
            "%zowe.logger.error%",
            "%zowe.logger.fatal%"
          ],
          "markdownEnumDescriptions": [
            "%zowe.logger.trace.description%",
            "%zowe.logger.debug.description%",
            "%zowe.logger.info.description%",
            "%zowe.logger.warn.description%",
            "%zowe.logger.error.description%",
            "%zowe.logger.fatal.description%"
          ],
          "description": "%zowe.logger%",
          "scope": "window"
        },
        "zowe.cliLoggerSetting.presented": {
          "type": "boolean",
          "default": false,
          "description": "%zowe.cliLoggerSetting.presented%",
          "scope": "application"
        },
        "zowe.jobs.pollInterval": {
          "type": "integer",
          "default": 5000,
          "description": "%zowe.pollInterval.info%",
          "scope": "window"
        }
      }
    },
    "languages": [
      {
        "id": "jsonc",
        "filenamePatterns": [
          "zowe.config*.json"
        ]
      }
    ]
  },
  "scripts": {
    "build": "gulp build && yarn license && webpack --mode development",
    "build:integration": "yarn createTestProfileData && yarn license && tsc --pretty --project tsconfig-tests.json",
    "test:unit": "jest \".*__tests__.*\\.unit\\.test\\.ts\" --coverage",
    "test:theia": "mocha ./out/__tests__/__theia__/*.theia.test.js --timeout 50000 --reporter mocha-multi-reporters --reporter-options configFile=.mocharc.json",
    "test": "yarn test:unit",
    "vscode:prepublish": "gulp build && webpack --mode production && yarn updateStrings && yarn run compile-web",
    "updateStrings": "node ../../scripts/stringUpdateScript.js && prettier --write --loglevel warn ./i18n package.nls*",
    "package": "vsce package --yarn && node ../../scripts/mv-pack.js vscode-extension-for-zowe vsix",
    "license": "node ../../scripts/updateLicenses.js",
    "watch": "gulp build && webpack --mode development --watch --info-verbosity verbose",
    "compile": "tsc -b",
    "compile-web": "webpack --target webworker --entry ./src/web/extension.ts --output-path ./out/src/web",
    "markdown": "markdownlint CHANGELOG.md README.md",
    "lint:pretty": "prettier --check .",
    "lint": "yarn lint:src && yarn lint:tests && yarn lint:pretty && yarn markdown",
    "lint:html": "eslint . --format html > results/eslint.html",
    "lint:src": "eslint --format stylish src/**/*.ts",
    "lint:tests": "eslint --format stylish __tests__/**/*.ts",
    "clean": "gulp clean",
    "fresh-clone": "yarn clean && rimraf node_modules",
    "madge": "madge -c --no-color --no-spinner --exclude __mocks__ --extensions js,ts src/ || true",
    "pretty": "prettier --write .",
    "createTestProfileData": "ts-node ./scripts/createTestProfileData.ts",
    "createDemoNodes": "ts-node ./scripts/createDemoNodes.ts"
  },
  "engines": {
    "vscode": "^1.63.0"
  },
  "devDependencies": {
    "@napi-rs/cli": "^2.16.1",
    "@types/chai": "^4.2.6",
    "@types/chai-as-promised": "^7.1.0",
    "@types/expect": "^1.20.3",
    "@types/fs-extra": "^7.0.0",
    "@types/promise-queue": "^2.2.0",
    "@types/selenium-webdriver": "^3.0.4",
    "@types/yargs": "^11.0.0",
    "chai": "^4.1.2",
    "chai-as-promised": "^7.1.1",
    "chalk": "^2.4.1",
    "copy-webpack-plugin": "^6.4.1",
    "cross-env": "^5.2.0",
    "del": "^4.1.1",
<<<<<<< HEAD
    "eslint-plugin-zowe-explorer": "3.0.0-next.202309141150",
=======
    "eslint-plugin-zowe-explorer": "2.12.0-SNAPSHOT",
>>>>>>> 427dd02f
    "event-stream": "^4.0.1",
    "expect": "^24.8.0",
    "geckodriver": "^1.19.1",
    "glob": "^7.1.6",
    "gulp": "^4.0.2",
    "gulp-cli": "^2.2.0",
    "gulp-filter": "^5.1.0",
    "gulp-fs": "^0.0.2",
    "gulp-sourcemaps": "^2.6.5",
    "gulp-typescript": "^5.0.1",
    "jsdoc": "^3.6.3",
    "jsdom": "^16.0.0",
    "log4js": "^6.4.6",
    "markdownlint-cli": "^0.33.0",
    "mem": "^6.0.1",
    "run-sequence": "^2.2.1",
    "selenium-webdriver": "^3.6.0",
    "sinon": "^6.1.0",
    "ts-loader": "^7.0.1",
    "ts-node": "^8.10.1",
    "webpack": "^4.42.1",
    "webpack-cli": "^3.3.11"
  },
  "dependencies": {
<<<<<<< HEAD
    "@zowe/secrets-for-zowe-sdk": "7.18.1",
    "@zowe/zowe-explorer-api": "3.0.0-next.202309141150",
=======
    "@zowe/secrets-for-zowe-sdk": "7.18.4",
    "@zowe/zowe-explorer-api": "2.12.0-SNAPSHOT",
>>>>>>> 427dd02f
    "fs-extra": "8.0.1",
    "isbinaryfile": "4.0.4",
    "js-yaml": "3.13.1",
    "promise-queue": "2.2.5",
    "promise-status-async": "^1.2.10",
    "yamljs": "0.3.0"
  },
  "jest": {
    "moduleFileExtensions": [
      "js",
      "ts",
      "tsx"
    ],
    "testPathIgnorePatterns": [
      "<rootDir>/src/decorators"
    ],
    "watchPathIgnorePatterns": [
      "<rootDir>/results/unit"
    ],
    "transform": {
      "^.+\\.(ts|tsx)$": [
        "ts-jest",
        {
          "tsconfig": "tsconfig-tests.json",
          "diagnostics": false
        }
      ]
    },
    "testRegex": "__tests__.*\\.(spec|test)\\.ts$",
    "modulePathIgnorePatterns": [
      "__tests__/__integration__/",
      "__tests__/__theia__/",
      "out/"
    ],
    "reporters": [
      "default",
      "jest-junit",
      "jest-stare",
      "jest-html-reporter"
    ],
    "coverageReporters": [
      "json",
      "lcov",
      "text",
      "cobertura"
    ],
    "coverageDirectory": "<rootDir>/results/unit/coverage",
    "setupFilesAfterEnv": [
      "<rootDir>/__tests__/__unit__/jest.setup.ts"
    ],
    "preset": "ts-jest"
  },
  "jest-html-reporter": {
    "pageTitle": "Zowe Extension Tests",
    "outputPath": "results/unit/results.html"
  },
  "jest-stare": {
    "resultDir": "results/unit/jest-stare",
    "coverageLink": "../coverage/lcov-report/index.html"
  },
  "jest-junit": {
    "outputDirectory": "<rootDir>/results/unit",
    "outputName": "junit.xml"
  }
}<|MERGE_RESOLUTION|>--- conflicted
+++ resolved
@@ -2,11 +2,7 @@
   "name": "vscode-extension-for-zowe",
   "displayName": "%displayName%",
   "description": "%description%",
-<<<<<<< HEAD
   "version": "3.0.0-next.202309141150",
-=======
-  "version": "2.12.0-SNAPSHOT",
->>>>>>> 427dd02f
   "publisher": "Zowe",
   "author": "Zowe",
   "license": "EPL-2.0",
@@ -1979,11 +1975,7 @@
     "copy-webpack-plugin": "^6.4.1",
     "cross-env": "^5.2.0",
     "del": "^4.1.1",
-<<<<<<< HEAD
     "eslint-plugin-zowe-explorer": "3.0.0-next.202309141150",
-=======
-    "eslint-plugin-zowe-explorer": "2.12.0-SNAPSHOT",
->>>>>>> 427dd02f
     "event-stream": "^4.0.1",
     "expect": "^24.8.0",
     "geckodriver": "^1.19.1",
@@ -2008,13 +2000,8 @@
     "webpack-cli": "^3.3.11"
   },
   "dependencies": {
-<<<<<<< HEAD
-    "@zowe/secrets-for-zowe-sdk": "7.18.1",
     "@zowe/zowe-explorer-api": "3.0.0-next.202309141150",
-=======
     "@zowe/secrets-for-zowe-sdk": "7.18.4",
-    "@zowe/zowe-explorer-api": "2.12.0-SNAPSHOT",
->>>>>>> 427dd02f
     "fs-extra": "8.0.1",
     "isbinaryfile": "4.0.4",
     "js-yaml": "3.13.1",
