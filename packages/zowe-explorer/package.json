--- conflicted
+++ resolved
@@ -2,11 +2,7 @@
   "name": "vscode-extension-for-zowe",
   "displayName": "%displayName%",
   "description": "%description%",
-<<<<<<< HEAD
   "version": "3.0.0-next.202401241448",
-=======
-  "version": "2.15.0-SNAPSHOT",
->>>>>>> 20d62317
   "publisher": "Zowe",
   "author": "Zowe",
   "license": "EPL-2.0",
@@ -822,7 +818,6 @@
         "category": "Zowe Explorer"
       },
       {
-<<<<<<< HEAD
         "command": "zowe.selectForCompare",
         "title": "%selectForCompare%",
         "category": "Zowe Explorer"
@@ -840,7 +835,9 @@
       {
         "command": "zowe.compareFileStarted",
         "title": "%compareFileStarted%",
-=======
+        "category": "Zowe Explorer"
+      },
+      {
         "command": "zowe.ds.openWithEncoding",
         "title": "%openWithEncoding%",
         "category": "Zowe Explorer"
@@ -848,7 +845,6 @@
       {
         "command": "zowe.uss.openWithEncoding",
         "title": "%openWithEncoding%",
->>>>>>> 20d62317
         "category": "Zowe Explorer"
       }
     ],
@@ -1787,7 +1783,6 @@
           "when": "never"
         },
         {
-<<<<<<< HEAD
           "command": "zowe.compareFileStarted",
           "when": "never"
         },
@@ -1801,13 +1796,14 @@
         },
         {
           "command": "zowe.compareWithSelectedReadOnly",
-=======
+          "when": "never"
+        },
+        {
           "command": "zowe.ds.openWithEncoding",
           "when": "never"
         },
         {
           "command": "zowe.uss.openWithEncoding",
->>>>>>> 20d62317
           "when": "never"
         }
       ]
@@ -2109,11 +2105,7 @@
     "copy-webpack-plugin": "^6.4.1",
     "cross-env": "^5.2.0",
     "del": "^4.1.1",
-<<<<<<< HEAD
     "eslint-plugin-zowe-explorer": "3.0.0-next.202401241448",
-=======
-    "eslint-plugin-zowe-explorer": "2.15.0-SNAPSHOT",
->>>>>>> 20d62317
     "event-stream": "^4.0.1",
     "expect": "^24.8.0",
     "geckodriver": "^1.19.1",
@@ -2131,11 +2123,7 @@
   },
   "dependencies": {
     "@zowe/secrets-for-zowe-sdk": "7.18.6",
-<<<<<<< HEAD
     "@zowe/zowe-explorer-api": "3.0.0-next.202401241448",
-=======
-    "@zowe/zowe-explorer-api": "2.15.0-SNAPSHOT",
->>>>>>> 20d62317
     "dayjs": "^1.11.10",
     "fs-extra": "8.0.1",
     "isbinaryfile": "4.0.4",
