{
  "name": "vscode-extension-for-zowe",
  "displayName": "%displayName%",
  "description": "%description%",
  "version": "3.0.0-next.202309141150",
  "publisher": "Zowe",
  "author": "Zowe",
  "license": "EPL-2.0",
  "repository": {
    "url": "https://github.com/zowe/vscode-extension-for-zowe"
  },
  "icon": "resources/zowe-icon-color.png",
  "keywords": [
    "mainframe",
    "dataset",
    "Zowe",
    "explorer",
    "z/OS",
    "USS",
    "JES",
    "MVS"
  ],
  "categories": [
    "Other"
  ],
  "files": [
    "out",
    "README.md",
    "resources"
  ],
  "activationEvents": [
    "onStartupFinished"
  ],
  "main": "./out/src/extension",
  "browser": "./out/src/web/extension",
  "contributes": {
    "viewsContainers": {
      "activitybar": [
        {
          "id": "zowe",
          "title": "%viewsContainers.activitybar%",
          "icon": "resources/zowe.svg"
        }
      ]
    },
    "views": {
      "zowe": [
        {
          "id": "zowe.ds.explorer",
          "name": "%zowe.ds.explorer%"
        },
        {
          "id": "zowe.uss.explorer",
          "name": "%zowe.uss.explorer%"
        },
        {
          "id": "zowe.jobs.explorer",
          "name": "%zowe.jobs.explorer%"
        }
      ]
    },
    "keybindings": [
      {
        "command": "zowe.openRecentMember",
        "key": "ctrl+alt+r",
        "mac": "cmd+alt+r"
      },
      {
        "command": "zowe.searchInAllLoadedItems",
        "key": "ctrl+alt+p",
        "mac": "cmd+alt+p"
      },
      {
        "command": "zowe.jobs.deleteJob",
        "key": "delete",
        "when": "focusedView == zowe.jobs.explorer"
      },
      {
        "command": "zowe.ds.deleteDataset",
        "key": "delete",
        "when": "focusedView == zowe.ds.explorer && listSupportsMultiselect"
      },
      {
        "command": "zowe.uss.deleteNode",
        "key": "delete",
        "when": "focusedView == zowe.uss.explorer"
      },
      {
        "command": "zowe.extRefresh",
        "key": "ctrl+alt+z",
        "mac": "cmd+alt+z"
      },
      {
        "command": "zowe.editHistory",
        "key": "ctrl+y",
        "mac": "cmd+y"
      },
      {
        "command": "zowe.uss.copyUssFile",
        "key": "ctrl+c",
        "mac": "cmd+c",
        "when": "focusedView == zowe.uss.explorer || viewItem =~ /^(?!.*_fav.*)(textFile.*|binaryFile.*)/"
      },
      {
        "command": "zowe.uss.pasteUssFile",
        "key": "ctrl+v",
        "mac": "cmd+v",
        "when": "focusedView == zowe.uss.explorer || viewItem =~ /^(directory.*|ussSession.*)/ && !listSupportsMultiselect"
      },
      {
        "command": "zowe.ds.copyDataSets",
        "key": "ctrl+c",
        "mac": "cmd+c",
        "when": "focusedView == zowe.ds.explorer"
      },
      {
        "command": "zowe.ds.pasteDataSets",
        "key": "ctrl+v",
        "mac": "cmd+v",
        "when": "focusedView == zowe.ds.explorer && !listSupportsMultiselect"
      },
      {
        "command": "zowe.manualPoll",
        "key": "f5",
        "when": "editorIsOpen && resourceScheme == zosspool"
      }
    ],
    "commands": [
      {
        "command": "zowe.jobs.sortBy",
        "title": "%jobs.sortBy%",
        "category": "Zowe Explorer",
        "icon": "$(list-ordered)"
      },
      {
        "command": "zowe.promptCredentials",
        "title": "%zowe.promptCredentials%",
        "category": "Zowe Explorer"
      },
      {
        "command": "zowe.profileManagement",
        "title": "%zowe.profileManagement%",
        "category": "Zowe Explorer"
      },
      {
        "command": "zowe.extRefresh",
        "title": "%zowe.extRefresh%",
        "category": "Zowe Explorer",
        "icon": {
          "light": "./resources/light/refresh.svg",
          "dark": "./resources/dark/refresh.svg"
        }
      },
      {
        "command": "zowe.editHistory",
        "title": "%zowe.editHistory%",
        "category": "Zowe Explorer",
        "icon": {
          "light": "./resources/light/history.svg",
          "dark": "./resources/dark/history.svg"
        }
      },
      {
        "command": "zowe.ds.disableValidation",
        "title": "%disableValidation%",
        "category": "Zowe Explorer"
      },
      {
        "command": "zowe.uss.disableValidation",
        "title": "%uss.disableValidation%",
        "category": "Zowe Explorer"
      },
      {
        "command": "zowe.jobs.disableValidation",
        "title": "%jobs.disableValidation%",
        "category": "Zowe Explorer"
      },
      {
        "command": "zowe.ds.enableValidation",
        "title": "%enableValidation%",
        "category": "Zowe Explorer"
      },
      {
        "command": "zowe.uss.enableValidation",
        "title": "%uss.enableValidation%",
        "category": "Zowe Explorer"
      },
      {
        "command": "zowe.jobs.enableValidation",
        "title": "%jobs.enableValidation%",
        "category": "Zowe Explorer"
      },
      {
        "command": "zowe.ds.ssoLogin",
        "title": "%ssoLogin%",
        "category": "Zowe Explorer"
      },
      {
        "command": "zowe.uss.ssoLogin",
        "title": "%uss.ssoLogin%",
        "category": "Zowe Explorer"
      },
      {
        "command": "zowe.jobs.ssoLogin",
        "title": "%jobs.ssoLogin%",
        "category": "Zowe Explorer"
      },
      {
        "command": "zowe.ds.ssoLogout",
        "title": "%ssoLogout%",
        "category": "Zowe Explorer"
      },
      {
        "command": "zowe.uss.ssoLogout",
        "title": "%uss.ssoLogout%",
        "category": "Zowe Explorer"
      },
      {
        "command": "zowe.jobs.ssoLogout",
        "title": "%jobs.ssoLogout%",
        "category": "Zowe Explorer"
      },
      {
        "command": "zowe.uss.copyPath",
        "title": "%uss.copyPath%",
        "category": "Zowe Explorer"
      },
      {
        "command": "zowe.uss.createFile",
        "title": "%uss.createFile%",
        "category": "Zowe Explorer"
      },
      {
        "command": "zowe.uss.createFolder",
        "title": "%uss.createFolder%",
        "category": "Zowe Explorer"
      },
      {
        "command": "zowe.uss.deleteNode",
        "title": "%uss.deleteNode%",
        "category": "Zowe Explorer"
      },
      {
        "command": "zowe.uss.renameNode",
        "title": "%uss.renameNode%",
        "category": "Zowe Explorer"
      },
      {
        "command": "zowe.ds.addFavorite",
        "title": "%addFavorite%",
        "category": "Zowe Explorer",
        "icon": {
          "dark": "./resources/dark/favorites-open-dark.svg",
          "light": "./resources/light/favorites-open-light.svg"
        }
      },
      {
        "command": "zowe.uss.addFavorite",
        "title": "%uss.addFavorite%",
        "category": "Zowe Explorer",
        "icon": {
          "dark": "./resources/dark/favorites-open-dark.svg",
          "light": "./resources/light/favorites-open-light.svg"
        }
      },
      {
        "command": "zowe.ds.addSession",
        "title": "%addSession%",
        "category": "Zowe Explorer",
        "icon": {
          "light": "./resources/light/plus.svg",
          "dark": "./resources/dark/plus.svg"
        }
      },
      {
        "command": "zowe.ds.editSession",
        "title": "%editSession%",
        "category": "Zowe Explorer",
        "icon": {
          "light": "./resources/light/edit.svg",
          "dark": "./resources/dark/edit.svg"
        }
      },
      {
        "command": "zowe.ds.deleteProfile",
        "title": "%deleteProfile%",
        "category": "Zowe Explorer"
      },
      {
        "command": "zowe.ds.filterBy",
        "title": "%ds.filterBy%",
        "category": "Zowe Explorer",
        "icon": "$(list-filter)"
      },
      {
        "command": "zowe.ds.sortBy",
        "title": "%ds.sortBy%",
        "category": "Zowe Explorer",
        "icon": "$(list-ordered)"
      },
      {
        "command": "zowe.cmd.deleteProfile",
        "title": "%cmd.deleteProfile%",
        "category": "Zowe Explorer"
      },
      {
        "command": "zowe.ds.createDataset",
        "title": "%createDataset%",
        "category": "Zowe Explorer",
        "icon": {
          "light": "./resources/light/newfile.svg",
          "dark": "./resources/dark/newfile.svg"
        }
      },
      {
        "command": "zowe.ds.createMember",
        "title": "%createMember%",
        "category": "Zowe Explorer"
      },
      {
        "command": "zowe.ds.showAttributes",
        "title": "%showAttributes%",
        "category": "Zowe Explorer"
      },
      {
        "command": "zowe.uss.editAttributes",
        "title": "%editAttributes%",
        "category": "Zowe Explorer"
      },
      {
        "command": "zowe.ds.renameDataSet",
        "title": "%renameDataSet%",
        "category": "Zowe Explorer"
      },
      {
        "command": "zowe.ds.copyDataSets",
        "title": "%copyFile%",
        "category": "Zowe Explorer"
      },
      {
        "command": "zowe.ds.hMigrateDataSet",
        "title": "%hMigrateDataSet%",
        "category": "Zowe Explorer"
      },
      {
        "command": "zowe.ds.hRecallDataSet",
        "title": "%hRecallDataSet%",
        "category": "Zowe Explorer"
      },
      {
        "command": "zowe.ds.showFileErrorDetails",
        "title": "%showFileErrorDetails%",
        "category": "Zowe Explorer"
      },
      {
        "command": "zowe.ds.pasteDataSets",
        "title": "%paste%",
        "category": "Zowe Explorer"
      },
      {
        "command": "zowe.ds.renameDataSetMember",
        "title": "%renameMember%",
        "category": "Zowe Explorer"
      },
      {
        "command": "zowe.ds.deleteDataset",
        "title": "%deleteDataset%",
        "category": "Zowe Explorer"
      },
      {
        "command": "zowe.ds.deleteMember",
        "title": "%deleteMember%",
        "category": "Zowe Explorer"
      },
      {
        "command": "zowe.ds.allocateLike",
        "title": "%allocateLike%",
        "category": "Zowe Explorer"
      },
      {
        "command": "zowe.ds.uploadDialog",
        "title": "%uploadDialog%",
        "category": "Zowe Explorer"
      },
      {
        "command": "zowe.ds.editDataSet",
        "title": "%editDataSet%",
        "category": "Zowe Explorer",
        "icon": {
          "light": "./resources/light/edit.svg",
          "dark": "./resources/dark/edit.svg"
        }
      },
      {
        "command": "zowe.ds.editMember",
        "title": "%editMember%",
        "category": "Zowe Explorer",
        "icon": {
          "light": "./resources/light/edit.svg",
          "dark": "./resources/dark/edit.svg"
        }
      },
      {
        "command": "zowe.ds.pattern",
        "title": "%pattern%",
        "category": "Zowe Explorer",
        "icon": {
          "light": "./resources/light/pattern.svg",
          "dark": "./resources/dark/pattern.svg"
        }
      },
      {
        "command": "zowe.ds.refreshAll",
        "title": "%refreshAll%",
        "category": "Zowe Explorer",
        "icon": {
          "light": "./resources/light/refresh.svg",
          "dark": "./resources/dark/refresh.svg"
        }
      },
      {
        "command": "zowe.ds.refreshNode",
        "title": "%refreshNode%",
        "category": "Zowe Explorer",
        "icon": {
          "light": "./resources/light/download.svg",
          "dark": "./resources/dark/download.svg"
        }
      },
      {
        "command": "zowe.ds.refreshDataset",
        "title": "%refreshDataset%",
        "category": "Zowe Explorer",
        "icon": {
          "light": "./resources/light/download.svg",
          "dark": "./resources/dark/download.svg"
        }
      },
      {
        "command": "zowe.ds.removeFavorite",
        "title": "%removeFavorite%",
        "category": "Zowe Explorer",
        "icon": {
          "dark": "./resources/dark/favorites-close-dark.svg",
          "light": "./resources/light/favorites-close-light.svg"
        }
      },
      {
        "command": "zowe.ds.removeFavProfile",
        "title": "%removeFavProfile%",
        "category": "Zowe Explorer"
      },
      {
        "command": "zowe.uss.removeFavorite",
        "title": "%uss.removeFavorite%",
        "category": "Zowe Explorer",
        "icon": {
          "dark": "./resources/dark/favorites-close-dark.svg",
          "light": "./resources/light/favorites-close-light.svg"
        }
      },
      {
        "command": "zowe.uss.removeFavProfile",
        "title": "%removeFavProfile%",
        "category": "Zowe Explorer"
      },
      {
        "command": "zowe.ds.removeSavedSearch",
        "title": "%removeSavedSearch%",
        "category": "Zowe Explorer",
        "icon": {
          "dark": "./resources/dark/favorites-close-dark.svg",
          "light": "./resources/light/favorites-close-light.svg"
        }
      },
      {
        "command": "zowe.ds.removeSession",
        "title": "%removeSession%",
        "category": "Zowe Explorer"
      },
      {
        "command": "zowe.ds.saveSearch",
        "title": "%saveSearch%",
        "category": "Zowe Explorer"
      },
      {
        "command": "zowe.ds.submitJcl",
        "title": "%submitJcl%",
        "category": "Zowe Explorer"
      },
      {
        "command": "zowe.ds.submitMember",
        "title": "%submitMember%",
        "category": "Zowe Explorer"
      },
      {
        "command": "zowe.uss.addSession",
        "title": "%uss.addSession%",
        "category": "Zowe Explorer",
        "icon": {
          "light": "./resources/light/plus.svg",
          "dark": "./resources/dark/plus.svg"
        }
      },
      {
        "command": "zowe.uss.editSession",
        "title": "%editSession%",
        "category": "Zowe Explorer",
        "icon": {
          "light": "./resources/light/edit.svg",
          "dark": "./resources/dark/edit.svg"
        }
      },
      {
        "command": "zowe.uss.deleteProfile",
        "title": "%deleteProfile%",
        "category": "Zowe Explorer"
      },
      {
        "command": "zowe.uss.editFile",
        "title": "%uss.editFile%",
        "category": "Zowe Explorer",
        "icon": {
          "light": "./resources/light/edit.svg",
          "dark": "./resources/dark/edit.svg"
        }
      },
      {
        "command": "zowe.uss.fullPath",
        "title": "%uss.fullPath%",
        "category": "Zowe Explorer",
        "icon": {
          "light": "./resources/light/pattern.svg",
          "dark": "./resources/dark/pattern.svg"
        }
      },
      {
        "command": "zowe.uss.refreshAll",
        "title": "%uss.refreshAll%",
        "category": "Zowe Explorer",
        "icon": {
          "light": "./resources/light/refresh.svg",
          "dark": "./resources/dark/refresh.svg"
        }
      },
      {
        "command": "zowe.uss.refreshUSS",
        "title": "%uss.refreshUSS%",
        "category": "Zowe Explorer",
        "icon": {
          "light": "./resources/light/download.svg",
          "dark": "./resources/dark/download.svg"
        }
      },
      {
        "command": "zowe.uss.refreshDirectory",
        "title": "%uss.refreshDirectory%",
        "category": "Zowe Explorer",
        "icon": {
          "light": "./resources/light/refresh.svg",
          "dark": "./resources/dark/refresh.svg"
        }
      },
      {
        "command": "zowe.uss.removeSession",
        "title": "%uss.removeSession%",
        "category": "Zowe Explorer"
      },
      {
        "command": "zowe.uss.saveSearch",
        "title": "%saveSearch%",
        "category": "Zowe Explorer"
      },
      {
        "command": "zowe.uss.removeSavedSearch",
        "title": "%removeSavedSearch%",
        "category": "Zowe Explorer",
        "icon": {
          "dark": "./resources/dark/favorites-close-dark.svg",
          "light": "./resources/light/favorites-close-light.svg"
        }
      },
      {
        "command": "zowe.uss.binary",
        "title": "%uss.binary%",
        "category": "Zowe Explorer"
      },
      {
        "command": "zowe.uss.uploadDialog",
        "title": "%uss.uploadDialog%",
        "category": "Zowe Explorer"
      },
      {
        "command": "zowe.uss.text",
        "title": "%uss.text%",
        "category": "Zowe Explorer"
      },
      {
        "command": "zowe.uss.copyUssFile",
        "title": "%copyFile%",
        "category": "Zowe Explorer"
      },
      {
        "command": "zowe.uss.pasteUssFile",
        "title": "%pasteFile%",
        "category": "Zowe Explorer"
      },
      {
        "command": "zowe.jobs.deleteJob",
        "title": "%deleteJob%",
        "category": "Zowe Explorer",
        "icon": {
          "dark": "./resources/dark/trash.svg",
          "light": "./resources/light/trash.svg"
        }
      },
      {
        "command": "zowe.jobs.addFavorite",
        "title": "%addFavorite%",
        "category": "Zowe Explorer",
        "icon": {
          "dark": "./resources/dark/favorites-open-dark.svg",
          "light": "./resources/light/favorites-open-light.svg"
        }
      },
      {
        "command": "zowe.jobs.removeFavorite",
        "title": "%removeFavorite%",
        "category": "Zowe Explorer",
        "icon": {
          "dark": "./resources/dark/favorites-close-dark.svg",
          "light": "./resources/light/favorites-close-light.svg"
        }
      },
      {
        "command": "zowe.jobs.removeSearchFavorite",
        "title": "%removeSavedSearch%",
        "category": "Zowe Explorer",
        "icon": {
          "dark": "./resources/dark/favorites-close-dark.svg",
          "light": "./resources/light/favorites-close-light.svg"
        }
      },
      {
        "command": "zowe.jobs.removeFavProfile",
        "title": "%removeFavProfile%",
        "category": "Zowe Explorer"
      },
      {
        "command": "zowe.jobs.saveSearch",
        "title": "%saveSearch%",
        "category": "Zowe Explorer"
      },
      {
        "command": "zowe.jobs.runModifyCommand",
        "title": "%runModifyCommand%",
        "category": "Zowe Explorer"
      },
      {
        "command": "zowe.jobs.runStopCommand",
        "title": "%runStopCommand%",
        "category": "Zowe Explorer"
      },
      {
        "command": "zowe.jobs.setOwner",
        "title": "%setOwner%",
        "category": "Zowe Explorer"
      },
      {
        "command": "zowe.jobs.setPrefix",
        "title": "%setPrefix%",
        "category": "Zowe Explorer"
      },
      {
        "command": "zowe.jobs.refreshJobsServer",
        "title": "%refreshJobsServer%",
        "category": "Zowe Explorer",
        "icon": {
          "light": "./resources/light/refresh.svg",
          "dark": "./resources/dark/refresh.svg"
        }
      },
      {
        "command": "zowe.jobs.editSession",
        "title": "%editSession%",
        "category": "Zowe Explorer",
        "icon": {
          "light": "./resources/light/edit.svg",
          "dark": "./resources/dark/edit.svg"
        }
      },
      {
        "command": "zowe.jobs.deleteProfile",
        "title": "%deleteProfile%",
        "category": "Zowe Explorer"
      },
      {
        "command": "zowe.jobs.refreshAllJobs",
        "title": "%refreshAllJobs%",
        "category": "Zowe Explorer",
        "icon": {
          "light": "./resources/light/refresh.svg",
          "dark": "./resources/dark/refresh.svg"
        }
      },
      {
        "command": "zowe.jobs.addJobsSession",
        "title": "%addJobsSession%",
        "category": "Zowe Explorer",
        "icon": {
          "light": "./resources/light/plus.svg",
          "dark": "./resources/dark/plus.svg"
        }
      },
      {
        "command": "zowe.jobs.removeJobsSession",
        "title": "%removeJobsSession%",
        "category": "Zowe Explorer"
      },
      {
        "command": "zowe.jobs.downloadSpool",
        "title": "%downloadSpool%",
        "category": "Zowe Explorer",
        "icon": {
          "light": "./resources/light/download.svg",
          "dark": "./resources/dark/download.svg"
        }
      },
      {
        "command": "zowe.jobs.downloadSpoolBinary",
        "title": "%downloadSpoolBinary%",
        "category": "Zowe Explorer"
      },
      {
        "command": "zowe.jobs.getJobJcl",
        "title": "%getJobJcl%",
        "category": "Zowe Explorer"
      },
      {
        "command": "zowe.jobs.setJobSpool",
        "title": "%setJobSpool%",
        "category": "Zowe Explorer"
      },
      {
        "command": "zowe.jobs.stopPolling",
        "title": "%stopPolling%",
        "category": "Zowe Explorer"
      },
      {
        "command": "zowe.jobs.startPolling",
        "title": "%startPolling%",
        "category": "Zowe Explorer"
      },
      {
        "command": "zowe.issueTsoCmd",
        "title": "%issueTsoCmd%",
        "category": "Zowe Explorer"
      },
      {
        "command": "zowe.issueMvsCmd",
        "title": "%issueMvsCmd%",
        "category": "Zowe Explorer"
      },
      {
        "command": "zowe.jobs.cancelJob",
        "title": "%cancelJobs%",
        "category": "Zowe Explorer"
      },
      {
        "command": "zowe.jobs.search",
        "title": "%jobs.search%",
        "category": "Zowe Explorer",
        "icon": {
          "light": "./resources/light/pattern.svg",
          "dark": "./resources/dark/pattern.svg"
        }
      },
      {
        "command": "zowe.all.config.init",
        "title": "%all.configInit%",
        "category": "Zowe Explorer"
      },
      {
        "command": "zowe.jobs.refreshJob",
        "title": "%jobs.refreshJob%",
        "category": "Zowe Explorer"
      },
      {
        "command": "zowe.jobs.refreshSpool",
        "title": "%jobs.refreshSpool%",
        "category": "Zowe Explorer"
      },
      {
        "command": "zowe.manualPoll",
        "title": "%manualPoll%",
        "category": "Zowe Explorer"
      },
      {
        "command": "zowe.jobs.downloadSingleSpool",
        "title": "%downloadSingleSpool%",
        "category": "Zowe Explorer"
      },
      {
        "command": "zowe.jobs.downloadSingleSpoolBinary",
        "title": "%downloadSingleSpoolBinary%",
        "category": "Zowe Explorer"
      },
      {
        "command": "zowe.selectForCompare",
        "title": "%selectForCompare%",
        "category": "Zowe Explorer"
      },
      {
        "command": "zowe.compareWithSelected",
        "title": "%compareWithSelected%",
        "category": "Zowe Explorer"
      },
      {
        "command": "zowe.compareWithSelectedReadOnly",
        "title": "%compareWithSelectedReadOnly%",
        "category": "Zowe Explorer"
      },
      {
        "command": "zowe.compareFileStarted",
        "title": "%compareFileStarted%",
        "category": "Zowe Explorer"
      }
    ],
    "menus": {
      "editor/context": [
        {
          "when": "editorFocus",
          "command": "zowe.ds.submitJcl",
          "group": "000_zowe_dsMainframeInteraction@1"
        }
      ],
      "explorer/context": [
        {
          "when": "!explorerResourceIsFolder",
          "command": "zowe.ds.submitJcl",
          "group": "000_zowe_dsMainframeInteraction@1"
        }
      ],
      "view/title": [
        {
          "when": "view == zowe.ds.explorer",
          "command": "zowe.ds.refreshAll",
          "group": "navigation"
        },
        {
          "when": "view == zowe.ds.explorer",
          "command": "zowe.ds.addSession",
          "group": "navigation"
        },
        {
          "when": "view == zowe.uss.explorer",
          "command": "zowe.uss.refreshAll",
          "group": "navigation"
        },
        {
          "when": "view == zowe.uss.explorer",
          "command": "zowe.uss.addSession",
          "group": "navigation"
        },
        {
          "when": "view == zowe.jobs.explorer",
          "command": "zowe.jobs.refreshAllJobs",
          "group": "navigation"
        },
        {
          "when": "view == zowe.jobs.explorer",
          "command": "zowe.jobs.addJobsSession",
          "group": "navigation"
        }
      ],
      "view/item/context": [
        {
          "when": "viewItem =~ /^(?!.*_fav.*)ussSession.*/ && !listMultiSelection",
          "command": "zowe.uss.fullPath",
          "group": "inline"
        },
        {
          "when": "view == zowe.uss.explorer && viewItem =~ /^(?!.*_fav.*)(textFile.*|binaryFile.*|directory.*)/",
          "command": "zowe.uss.addFavorite",
          "group": "inline"
        },
        {
          "when": "view == zowe.uss.explorer && viewItem =~ /^(?!(ussSession.*|profile.*|directory.*)).*_fav.*/",
          "command": "zowe.uss.removeFavorite",
          "group": "inline"
        },
        {
          "when": "view == zowe.uss.explorer && viewItem =~ /^ussSession.*_fav.*/ && !listMultiSelection",
          "command": "zowe.uss.removeSavedSearch",
          "group": "inline"
        },
        {
          "when": "view == zowe.uss.explorer && viewItem =~ /^directory.*/",
          "command": "zowe.uss.refreshDirectory",
          "group": "000_zowe_ussMainframeInteraction@1"
        },
        {
          "when": "view == zowe.uss.explorer && viewItem =~ /^ussSession.*/ && !listMultiSelection",
          "command": "zowe.uss.refreshDirectory",
          "group": "inline"
        },
        {
          "when": "viewItem =~ /^(?!.*_fav.*)ussSession.*/ && !listMultiSelection",
          "command": "zowe.uss.fullPath",
          "group": "000_zowe_ussMainframeInteraction@0"
        },
        {
          "when": "view == zowe.uss.explorer && viewItem =~ /^(?!.*_fav.*)ussSession.*/ && !listMultiSelection",
          "command": "zowe.issueMvsCmd",
          "group": "000_zowe_ussMainframeInteraction@2"
        },
        {
          "when": "view == zowe.uss.explorer && viewItem =~ /^(?!.*_fav.*)ussSession.*/ && !listMultiSelection",
          "command": "zowe.issueTsoCmd",
          "group": "000_zowe_ussMainframeInteraction@3"
        },
        {
          "when": "view == zowe.uss.explorer && viewItem =~ /^(?!(directory|ussSession|favorite|profile_fav))/",
          "command": "zowe.uss.refreshUSS",
          "group": "000_zowe_ussMainframeInteraction@3"
        },
        {
          "when": "view == zowe.uss.explorer && viewItem =~ /^(directory|(?!.*_fav.*)ussSession.*)/ && !listMultiSelection",
          "command": "zowe.uss.createFolder",
          "group": "001_zowe_ussCreate@1"
        },
        {
          "when": "view == zowe.uss.explorer && viewItem =~ /^(directory|(?!.*_fav.*)ussSession.*)/ && !listMultiSelection",
          "command": "zowe.uss.createFile",
          "group": "001_zowe_ussCreate@2"
        },
        {
          "when": "view == zowe.uss.explorer && viewItem =~ /^directory.*/ && !listMultiSelection",
          "command": "zowe.uss.uploadDialog",
          "group": "001_zowe_ussCreate@3"
        },
        {
          "when": "view == zowe.uss.explorer && viewItem =~ /^(?!.*_fav.*)(textFile.*|binaryFile.*|directory.*)/",
          "command": "zowe.uss.copyUssFile",
          "group": "001_zowe_ussCreate@4"
        },
        {
          "when": "view == zowe.uss.explorer && viewItem =~ /^(?!.*_fav.*)(textFile.*|binaryFile.*|directory.*|ussSession.*_isFilterSearch)/",
          "command": "zowe.uss.pasteUssFile",
          "group": "001_zowe_ussCreate@5"
        },
        {
          "when": "view == zowe.uss.explorer && viewItem =~ /^textFile.*/",
          "command": "zowe.uss.binary",
          "group": "002_zowe_ussSystemSpecific@1"
        },
        {
          "when": "view == zowe.uss.explorer && viewItem =~ /^binaryFile.*/",
          "command": "zowe.uss.text",
          "group": "002_zowe_ussSystemSpecific@2"
        },
        {
          "when": "view == zowe.uss.explorer && viewItem =~ /^(?!(ussSession|favorite|profile_fav))/ && !listMultiSelection",
          "command": "zowe.uss.copyPath",
          "group": "002_zowe_ussSystemSpecific@4"
        },
        {
          "when": "view == zowe.uss.explorer && viewItem =~ /^(?!.*_fav.*)(textFile.*|binaryFile.*|directory.*)/",
          "command": "zowe.uss.addFavorite",
          "group": "003_zowe_ussWorkspace@0"
        },
        {
          "when": "view == zowe.uss.explorer && viewItem =~ /^(?!(ussSession.*|profile.*)).*_fav.*/",
          "command": "zowe.uss.removeFavorite",
          "group": "003_zowe_ussWorkspace@1"
        },
        {
          "when": "view == zowe.uss.explorer && viewItem =~ /^(?!.*_fav.*)ussSession.*/ && !listMultiSelection",
          "command": "zowe.uss.addFavorite",
          "group": "003_zowe_ussWorkspace@3"
        },
        {
          "when": "view == zowe.uss.explorer && viewItem =~ /^ussSession.*_fav.*/ && !listMultiSelection",
          "command": "zowe.uss.removeSavedSearch",
          "group": "003_zowe_ussWorkspace@4"
        },
        {
          "when": "view == zowe.uss.explorer && viewItem == profile_fav && !listMultiSelection",
          "command": "zowe.uss.removeFavProfile",
          "group": "003_zowe_ussWorkspace@5"
        },
        {
          "when": "view == zowe.uss.explorer && viewItem =~ /^textFile|binaryFile/ && !listMultiSelection",
          "command": "zowe.uss.editFile",
          "group": "099_zowe_ussModification:@0"
        },
        {
          "when": "view == zowe.uss.explorer && viewItem =~ /^(textFile.*|binaryFile.*|directory.*)/",
          "command": "zowe.uss.editAttributes",
          "group": "099_zowe_ussModification:@1"
        },
        {
          "when": "view == zowe.uss.explorer && viewItem =~ /^(?!(ussSession|favorite|profile_fav))/ && !listMultiSelection",
          "command": "zowe.uss.renameNode",
          "group": "099_zowe_ussModification:@3"
        },
        {
          "when": "view == zowe.uss.explorer && viewItem =~ /^(?!(ussSession|favorite|.*_fav))/",
          "command": "zowe.uss.deleteNode",
          "group": "099_zowe_ussModification:@4"
        },
        {
          "when": "view == zowe.uss.explorer && viewItem =~ /^(?!.*_fav.*)ussSession.*/ && !listMultiSelection",
          "command": "zowe.profileManagement",
          "group": "099_zowe_ussProfileAuthentication@99"
        },
        {
          "when": "view == zowe.ds.explorer && viewItem =~ /^session.*/ && !listMultiSelection",
          "command": "zowe.ds.filterBy",
          "group": "inline@0"
        },
        {
          "when": "view == zowe.uss.explorer && viewItem =~ /^(?!.*_fav.*)ussSession.*/ && !listMultiSelection",
          "command": "zowe.uss.ssoLogout",
          "group": "098_zowe_ussProfileAuthentication@5"
        },
        {
          "when": "view == zowe.uss.explorer && viewItem =~ /^(?!.*_fav.*)ussSession.*/ && !listMultiSelection",
          "command": "zowe.editHistory",
          "group": "100_zowe_editHistory@100"
        },
        {
          "when": "viewItem =~ /^(?!.*_fav.*)ussSession.*/ && !listMultiSelection",
          "command": "zowe.uss.editSession",
          "group": "099_zowe_ussProfileModification@1"
        },
        {
          "when": "viewItem =~ /^(?!.*_fav.*)ussSession.*/",
          "command": "zowe.uss.removeSession",
          "group": "099_zowe_ussProfileModification@98"
        },
        {
          "when": "viewItem =~ /^(?!.*_fav.*)ussSession.*/  && !listMultiSelection",
          "command": "zowe.uss.deleteProfile",
          "group": "099_zowe_ussProfileModification@99"
        },
        {
          "when": "view == zowe.ds.explorer && viewItem =~ /^session.*/ && !listMultiSelection",
          "command": "zowe.ds.sortBy",
          "group": "inline@1"
        },
        {
          "when": "view == zowe.ds.explorer && viewItem =~ /^(?!.*_fav.*)session.*/ && !listMultiSelection",
          "command": "zowe.ds.pattern",
          "group": "inline@2"
        },
        {
          "when": "view == zowe.ds.explorer && viewItem =~ /^(pds|ds|migr).*_fav.*/",
          "command": "zowe.ds.removeFavorite",
          "group": "inline"
        },
        {
          "when": "view == zowe.ds.explorer && viewItem =~ /^(?!.*_fav|.*isFilterSearch)(member|migr|ds|pds).*/",
          "command": "zowe.ds.addFavorite",
          "group": "inline"
        },
        {
          "when": "view == zowe.ds.explorer && viewItem =~ /^session.*_fav.*/ && !listMultiSelection",
          "command": "zowe.ds.removeSavedSearch",
          "group": "inline"
        },
        {
          "when": "view == zowe.ds.explorer && viewItem =~ /^(?!.*_fav.*)session.*/ && !listMultiSelection",
          "command": "zowe.ds.pattern",
          "group": "000_zowe_dsMainframeInteraction@0"
        },
        {
          "when": "view == zowe.ds.explorer && viewItem =~ /^(?!.*_fav.*)session.*/ && !listMultiSelection",
          "command": "zowe.issueMvsCmd",
          "group": "000_zowe_dsMainframeInteraction@1"
        },
        {
          "when": "view == zowe.ds.explorer && viewItem =~ /^(?!.*_fav.*)session.*/ && !listMultiSelection",
          "command": "zowe.issueTsoCmd",
          "group": "000_zowe_dsMainframeInteraction@2"
        },
        {
          "when": "view == zowe.ds.explorer && viewItem =~ /^pds.*/",
          "command": "zowe.ds.refreshDataset",
          "group": "000_zowe_dsMainframeInteraction@3"
        },
        {
          "when": "view == zowe.ds.explorer && viewItem =~ /^(member.*|ds.*)/",
          "command": "zowe.ds.refreshNode",
          "group": "000_zowe_dsMainframeInteraction@3"
        },
        {
          "when": "view == zowe.ds.explorer && viewItem =~ /^ds.*/ && !listMultiSelection",
          "command": "zowe.ds.submitMember",
          "group": "000_zowe_dsMainframeInteraction@8"
        },
        {
          "when": "view == zowe.ds.explorer && viewItem =~ /^member.*/ && !listMultiSelection",
          "command": "zowe.ds.submitMember",
          "group": "000_zowe_dsMainframeInteraction@8"
        },
        {
          "when": "view == zowe.ds.explorer && viewItem =~ /^(pds|member|ds|vsam).*/",
          "command": "zowe.ds.showAttributes",
          "group": "001_zowe_dsCreate@1"
        },
        {
          "when": "view == zowe.ds.explorer && viewItem =~ /^(?!.*_fav.*)session.*/ && !listMultiSelection",
          "command": "zowe.ds.createDataset",
          "group": "001_zowe_dsCreate@2"
        },
        {
          "when": "view == zowe.ds.explorer && viewItem =~ /^(ds|pds).*/ && !listMultiSelection",
          "command": "zowe.ds.allocateLike",
          "group": "001_zowe_dsCreate@3"
        },
        {
          "when": "view == zowe.ds.explorer && viewItem =~ /^pds.*/ && !listMultiSelection",
          "command": "zowe.ds.createMember",
          "group": "001_zowe_dsCreate@4"
        },
        {
          "when": "view == zowe.ds.explorer && viewItem =~ /^pds.*/ && !listMultiSelection",
          "command": "zowe.ds.uploadDialog",
          "group": "001_zowe_dsCreate@5"
        },
        {
          "when": "view == zowe.ds.explorer && viewItem =~ /^(?!.*profile=zftp.*)(ds|member|pds).*/",
          "command": "zowe.ds.copyDataSets",
          "group": "001_zowe_dsCreate@6"
        },
        {
          "when": "view == zowe.ds.explorer && viewItem =~ /^(?!.*profile=zftp.*)(session|pds).*/ && !listMultiSelection",
          "command": "zowe.ds.pasteDataSets",
          "group": "001_zowe_dsCreate@7"
        },
        {
          "when": "view == zowe.ds.explorer && viewItem =~ /^(?!.*_fav.*)session.*/ && !listMultiSelection",
          "command": "zowe.ds.saveSearch",
          "group": "002_zowe_dsWorkspace@0"
        },
        {
          "when": "view == zowe.ds.explorer && viewItem =~ /^(?!.*_fav|.*isFilterSearch)(member|migr|ds|pds).*/",
          "command": "zowe.ds.addFavorite",
          "group": "002_zowe_dsWorkspace@0"
        },
        {
          "when": "view == zowe.ds.explorer && viewItem =~ /^session.*_fav.*/ && !listMultiSelection",
          "command": "zowe.ds.removeSavedSearch",
          "group": "002_zowe_dsWorkspace@1"
        },
        {
          "when": "view == zowe.ds.explorer && viewItem =~ /^(pds|ds|migr).*_fav.*/",
          "command": "zowe.ds.removeFavorite",
          "group": "002_zowe_dsWorkspace@1"
        },
        {
          "when": "view == zowe.ds.explorer && viewItem == profile_fav && !listMultiSelection",
          "command": "zowe.ds.removeFavProfile",
          "group": "002_zowe_dsWorkspace@4"
        },
        {
          "when": "view == zowe.ds.explorer && viewItem =~ /^(pds|session).*/ && !listMultiSelection",
          "command": "zowe.ds.filterBy",
          "group": "098_zowe_dsSort@0"
        },
        {
          "when": "view == zowe.ds.explorer && viewItem =~ /^(pds|session).*/ && !listMultiSelection",
          "command": "zowe.ds.sortBy",
          "group": "098_zowe_dsSort@1"
        },
        {
          "when": "view == zowe.ds.explorer && viewItem =~ /^fileError.*/",
          "command": "zowe.ds.showFileErrorDetails",
          "group": "099_zowe_dsModification@0"
        },
        {
          "when": "view == zowe.ds.explorer && viewItem =~ /^migr.*/",
          "command": "zowe.ds.hRecallDataSet",
          "group": "099_zowe_dsModification@0"
        },
        {
          "when": "view == zowe.ds.explorer && viewItem =~ /^(ds.*|^pds.*)/",
          "command": "zowe.ds.hMigrateDataSet",
          "group": "099_zowe_dsModification@0"
        },
        {
          "when": "view == zowe.ds.explorer && viewItem =~ /^ds.*/",
          "command": "zowe.ds.editDataSet",
          "group": "099_zowe_dsModification@1"
        },
        {
          "when": "view == zowe.ds.explorer && viewItem =~ /^member.*/",
          "command": "zowe.ds.editMember",
          "group": "099_zowe_dsModification@1"
        },
        {
          "when": "view == zowe.ds.explorer && viewItem =~ /^member.*/  && !listMultiSelection",
          "command": "zowe.ds.renameDataSetMember",
          "group": "099_zowe_dsModification@2"
        },
        {
          "when": "view == zowe.ds.explorer && viewItem =~ /^ds.*/ && !listMultiSelection",
          "command": "zowe.ds.renameDataSet",
          "group": "099_zowe_dsModification@2"
        },
        {
          "when": "view == zowe.ds.explorer && viewItem =~ /^pds.*/ && !listMultiSelection",
          "command": "zowe.ds.renameDataSet",
          "group": "099_zowe_dsModification@2"
        },
        {
          "when": "view == zowe.ds.explorer && viewItem =~ /^ds.*/",
          "command": "zowe.ds.deleteDataset",
          "group": "099_zowe_dsModification@5"
        },
        {
          "when": "view == zowe.ds.explorer && viewItem =~ /^member.*/",
          "command": "zowe.ds.deleteMember",
          "group": "099_zowe_dsModification@5"
        },
        {
          "when": "view == zowe.ds.explorer && viewItem =~ /^pds.*/",
          "command": "zowe.ds.deleteDataset",
          "group": "099_zowe_dsModification@5"
        },
        {
          "when": "view == zowe.ds.explorer && viewItem =~ /^migr.*/",
          "command": "zowe.ds.deleteDataset",
          "group": "099_zowe_dsModification@5"
        },
        {
          "when": "view == zowe.ds.explorer && viewItem =~ /^(?!.*_fav.*)session.*/ && !listMultiSelection",
          "command": "zowe.profileManagement",
          "group": "100_zowe_dsProfileAuthentication@99"
        },
        {
          "when": "view == zowe.jobs.explorer && viewItem =~ /^(?!.*_fav.*)server.*/  && !listMultiSelection",
          "command": "zowe.jobs.sortBy",
          "group": "inline@0"
        },
        {
          "when": "view == zowe.ds.explorer && viewItem =~ /^(?!.*_fav.*)session.*/ && !listMultiSelection",
          "command": "zowe.editHistory",
          "group": "100_zowe_editHistory@100"
        },
        {
          "when": "view == zowe.jobs.explorer && viewItem =~ /^(?!.*_fav.*)server.*/ && !listMultiSelection",
          "command": "zowe.jobs.search",
          "group": "inline@1"
        },
        {
          "when": "view == zowe.jobs.explorer && viewItem =~ /^(?!.*_fav.*)job.*/",
          "command": "zowe.jobs.addFavorite",
          "group": "inline"
        },
        {
          "when": "view == zowe.jobs.explorer && viewItem =~ /^job.*_fav.*/",
          "command": "zowe.jobs.removeFavorite",
          "group": "inline"
        },
        {
          "when": "view == zowe.jobs.explorer && viewItem =~ /^server.*_fav.*/ && !listMultiSelection",
          "command": "zowe.jobs.removeSearchFavorite",
          "group": "inline"
        },
        {
          "when": "view == zowe.jobs.explorer && viewItem =~ /^(?!.*_fav.*)server.*/ && !listMultiSelection",
          "command": "zowe.jobs.search",
          "group": "000_zowe_jobsMainframeInteraction@0"
        },
        {
          "when": "view == zowe.jobs.explorer && viewItem =~ /^(?!.*_fav.*)server.*/ && !listMultiSelection",
          "command": "zowe.jobs.refreshJobsServer",
          "group": "000_zowe_jobsMainframeInteraction@1"
        },
        {
          "when": "view == zowe.jobs.explorer && viewItem =~ /^(?!.*_fav.*)server.*/ && !listMultiSelection",
          "command": "zowe.issueMvsCmd",
          "group": "000_zowe_jobsMainframeInteraction@2"
        },
        {
          "when": "view == zowe.jobs.explorer && viewItem =~ /^(?!.*_fav.*)server.*/ && !listMultiSelection",
          "command": "zowe.issueTsoCmd",
          "group": "000_zowe_jobsMainframeInteraction@3"
        },
        {
          "when": "view == zowe.jobs.explorer && viewItem =~ /^(?!.*_fav.*)job.*/",
          "command": "zowe.jobs.refreshJob",
          "group": "000_zowe_jobsMainframeInteraction@0"
        },
        {
          "when": "view == zowe.jobs.explorer && viewItem =~ /^(?!.*_fav.*)job.*/",
          "command": "zowe.jobs.getJobJcl",
          "group": "000_zowe_jobsMainframeInteraction@1"
        },
        {
          "when": "view == zowe.jobs.explorer && viewItem =~ /^(?!.*_fav.*)job.*/",
          "command": "zowe.jobs.downloadSpool",
          "group": "000_zowe_jobsMainframeInteraction@2"
        },
        {
          "when": "view == zowe.jobs.explorer && viewItem =~ /^(?!.*_fav.*)job.*/",
          "command": "zowe.jobs.downloadSpoolBinary",
          "group": "000_zowe_jobsMainframeInteraction@3"
        },
        {
          "when": "view == zowe.jobs.explorer && viewItem =~ /^(?!.*_fav.*)job.*/ && !listMultiSelection",
          "command": "zowe.jobs.runModifyCommand",
          "group": "001_zowe_jobsSystemSpecific@2"
        },
        {
          "when": "view == zowe.jobs.explorer && viewItem =~ /^(?!.*_fav.*)job.*/",
          "command": "zowe.jobs.runStopCommand",
          "group": "001_zowe_jobsSystemSpecific@2"
        },
        {
          "when": "view == zowe.jobs.explorer && viewItem =~ /^(?!.*_fav.*)(server|job).*/",
          "command": "zowe.jobs.addFavorite",
          "group": "002_zowe_jobsWorkspace@0"
        },
        {
          "when": "view == zowe.jobs.explorer && viewItem =~ /^job.*_fav.*/",
          "command": "zowe.jobs.removeFavorite",
          "group": "002_zowe_jobsWorkspace@2"
        },
        {
          "when": "view == zowe.jobs.explorer && viewItem =~ /^server.*_fav.*/ && !listMultiSelection",
          "command": "zowe.jobs.removeSearchFavorite",
          "group": "002_zowe_jobsWorkspace@0"
        },
        {
          "when": "view == zowe.jobs.explorer && viewItem == profile_fav && !listMultiSelection",
          "command": "zowe.jobs.removeFavProfile",
          "group": "002_zowe_jobsWorkspace"
        },
        {
          "when": "view == zowe.jobs.explorer && viewItem =~ /^spool.*/",
          "command": "zowe.jobs.refreshSpool",
          "group": "003_zowe_jobsMainframeInteraction@0"
        },
        {
          "when": "view == zowe.jobs.explorer && viewItem =~ /^spool$/",
          "command": "zowe.jobs.startPolling",
          "group": "003_zowe_jobsMainframeInteraction@1"
        },
        {
          "when": "view == zowe.jobs.explorer && viewItem =~ /^spool_polling.*/",
          "command": "zowe.jobs.stopPolling",
          "group": "003_zowe_jobsMainframeInteraction@2"
        },
        {
          "when": "view == zowe.jobs.explorer && viewItem =~ /^spool.*/",
          "command": "zowe.jobs.downloadSingleSpool",
          "group": "003_zowe_jobsMainframeInteraction@3"
        },
        {
          "when": "view == zowe.jobs.explorer && viewItem =~ /^spool.*/",
          "command": "zowe.jobs.downloadSingleSpoolBinary",
          "group": "003_zowe_jobsMainframeInteraction@4"
        },
        {
          "when": "view == zowe.jobs.explorer && viewItem =~ /^(?!.*_fav.*)job.*/",
          "command": "zowe.jobs.deleteJob",
          "group": "099_zowe_jobsModification"
        },
        {
          "when": "view == zowe.jobs.explorer && viewItem =~ /^job.*/",
          "command": "zowe.jobs.cancelJob",
          "group": "099_zowe_jobsModification"
        },
        {
          "when": "view == zowe.jobs.explorer && viewItem =~ /^(?!.*_fav.*)server.*/  && !listMultiSelection",
          "command": "zowe.jobs.sortBy",
          "group": "099_zowe_jobsSort"
        },
        {
          "when": "view == zowe.jobs.explorer && viewItem =~ /^(?!.*_fav.*)server.*/  && !listMultiSelection",
          "command": "zowe.editHistory",
          "group": "100_zowe_editHistory@100"
        },
        {
          "when": "view == zowe.jobs.explorer && viewItem =~ /^(?!.*_fav.*)server.*/ && !listMultiSelection",
          "command": "zowe.profileManagement",
          "group": "100_zowe_jobsProfileAuthentication@99"
        },
        {
          "when": "view == zowe.jobs.explorer && viewItem =~ /^(?!.*_fav.*)server.*/ && !listMultiSelection",
          "command": "zowe.jobs.editSession",
          "group": "099_zowe_jobsProfileModification@0"
        },
        {
          "when": "view == zowe.jobs.explorer && viewItem =~ /^(?!.*_fav.*)server.*/",
          "command": "zowe.jobs.removeJobsSession",
          "group": "099_zowe_jobsProfileModification@98"
        },
        {
          "when": "view == zowe.jobs.explorer && viewItem =~ /^(?!.*_fav.*)server.*/  && !listMultiSelection",
          "command": "zowe.jobs.deleteProfile",
          "group": "099_zowe_jobsProfileModification@99"
        },
        {
          "when": "viewItem =~ /^(textFile|member.*|ds.*)/ && !listMultiSelection",
          "command": "zowe.selectForCompare",
          "group": "010_zowe_fileOperations@1"
        },
        {
          "when": "viewItem =~ /^(textFile|member.*|ds.*)/ && !listMultiSelection && zowe.compareFileStarted",
          "command": "zowe.compareWithSelected",
          "group": "010_zowe_fileOperations@2"
        },
        {
          "when": "viewItem =~ /^(textFile|member.*|ds.*)/ && !listMultiSelection && zowe.compareFileStarted",
          "command": "zowe.compareWithSelectedReadOnly",
          "group": "010_zowe_fileOperations@3"
        }
      ],
      "commandPalette": [
        {
          "command": "zowe.ds.pattern",
          "when": "never"
        },
        {
          "command": "zowe.ds.refreshNode",
          "when": "never"
        },
        {
          "command": "zowe.ds.refreshDataset",
          "when": "never"
        },
        {
          "command": "zowe.ds.createDataset",
          "when": "never"
        },
        {
          "command": "zowe.ds.copyDataSets",
          "when": "never"
        },
        {
          "command": "zowe.ds.showAttributes",
          "when": "never"
        },
        {
          "command": "zowe.ds.editSession",
          "when": "never"
        },
        {
          "command": "zowe.ds.createMember",
          "when": "never"
        },
        {
          "command": "zowe.ds.uploadDialog",
          "when": "never"
        },
        {
          "command": "zowe.ds.pasteDataSets",
          "when": "never"
        },
        {
          "command": "zowe.ds.editMember",
          "when": "never"
        },
        {
          "command": "zowe.ds.renameDataSetMember",
          "when": "never"
        },
        {
          "command": "zowe.ds.deleteMember",
          "when": "never"
        },
        {
          "command": "zowe.ds.editDataSet",
          "when": "never"
        },
        {
          "command": "zowe.ds.renameDataSet",
          "when": "never"
        },
        {
          "command": "zowe.ds.deleteDataset",
          "when": "never"
        },
        {
          "command": "zowe.ds.hMigrateDataSet",
          "when": "never"
        },
        {
          "command": "zowe.ds.hRecallDataSet",
          "when": "never"
        },
        {
          "command": "zowe.ds.showFileErrorDetails",
          "when": "never"
        },
        {
          "command": "zowe.ds.addFavorite",
          "when": "never"
        },
        {
          "command": "zowe.ds.removeFavorite",
          "when": "never"
        },
        {
          "command": "zowe.ds.removeSession",
          "when": "never"
        },
        {
          "command": "zowe.ds.removeFavProfile",
          "when": "never"
        },
        {
          "command": "zowe.ds.deleteProfile",
          "when": "never"
        },
        {
          "command": "zowe.ds.disableValidation",
          "when": "never"
        },
        {
          "command": "zowe.ds.enableValidation",
          "when": "never"
        },
        {
          "command": "zowe.uss.disableValidation",
          "when": "never"
        },
        {
          "command": "zowe.uss.enableValidation",
          "when": "never"
        },
        {
          "command": "zowe.jobs.disableValidation",
          "when": "never"
        },
        {
          "command": "zowe.jobs.enableValidation",
          "when": "never"
        },
        {
          "command": "zowe.ds.ssoLogin",
          "when": "never"
        },
        {
          "command": "zowe.ds.ssoLogout",
          "when": "never"
        },
        {
          "command": "zowe.uss.ssoLogin",
          "when": "never"
        },
        {
          "command": "zowe.uss.ssoLogout",
          "when": "never"
        },
        {
          "command": "zowe.jobs.ssoLogin",
          "when": "never"
        },
        {
          "command": "zowe.jobs.ssoLogout",
          "when": "never"
        },
        {
          "command": "zowe.ds.saveSearch",
          "when": "never"
        },
        {
          "command": "zowe.ds.removeSavedSearch",
          "when": "never"
        },
        {
          "command": "zowe.uss.fullPath",
          "when": "never"
        },
        {
          "command": "zowe.uss.copyPath",
          "when": "never"
        },
        {
          "command": "zowe.jobs.search",
          "when": "never"
        },
        {
          "command": "zowe.uss.refreshUSS",
          "when": "never"
        },
        {
          "command": "zowe.uss.refreshDirectory",
          "when": "never"
        },
        {
          "command": "zowe.uss.createFolder",
          "when": "never"
        },
        {
          "command": "zowe.uss.createFile",
          "when": "never"
        },
        {
          "command": "zowe.uss.uploadDialog",
          "when": "never"
        },
        {
          "command": "zowe.uss.copyUssFile",
          "when": "never"
        },
        {
          "command": "zowe.uss.pasteUssFile",
          "when": "never"
        },
        {
          "command": "zowe.uss.editFile",
          "when": "never"
        },
        {
          "command": "zowe.uss.editAttributes",
          "when": "never"
        },
        {
          "command": "zowe.uss.binary",
          "when": "never"
        },
        {
          "command": "zowe.uss.text",
          "when": "never"
        },
        {
          "command": "zowe.uss.renameNode",
          "when": "never"
        },
        {
          "command": "zowe.uss.deleteNode",
          "when": "never"
        },
        {
          "command": "zowe.uss.saveSearch",
          "when": "never"
        },
        {
          "command": "zowe.uss.editSession",
          "when": "never"
        },
        {
          "command": "zowe.uss.deleteProfile",
          "when": "never"
        },
        {
          "command": "zowe.uss.removeSavedSearch",
          "when": "never"
        },
        {
          "command": "zowe.uss.removeSession",
          "when": "never"
        },
        {
          "command": "zowe.ds.submitMember",
          "when": "never"
        },
        {
          "command": "zowe.uss.addFavorite",
          "when": "never"
        },
        {
          "command": "zowe.uss.removeFavorite",
          "when": "never"
        },
        {
          "command": "zowe.uss.removeFavProfile",
          "when": "never"
        },
        {
          "command": "zowe.jobs.setPrefix",
          "when": "never"
        },
        {
          "command": "zowe.jobs.setOwner",
          "when": "never"
        },
        {
          "command": "zowe.jobs.setJobSpool",
          "when": "never"
        },
        {
          "command": "zowe.jobs.refreshJobsServer",
          "when": "never"
        },
        {
          "command": "zowe.jobs.addFavorite",
          "when": "never"
        },
        {
          "command": "zowe.jobs.removeFavorite",
          "when": "never"
        },
        {
          "command": "zowe.jobs.removeSearchFavorite",
          "when": "never"
        },
        {
          "command": "zowe.jobs.removeFavProfile",
          "when": "never"
        },
        {
          "command": "zowe.jobs.saveSearch",
          "when": "never"
        },
        {
          "command": "zowe.jobs.getJobJcl",
          "when": "never"
        },
        {
          "command": "zowe.jobs.runModifyCommand",
          "when": "never"
        },
        {
          "command": "zowe.jobs.runStopCommand",
          "when": "never"
        },
        {
          "command": "zowe.jobs.downloadSpool",
          "when": "never"
        },
        {
          "command": "zowe.jobs.downloadSpoolBinary",
          "when": "never"
        },
        {
          "command": "zowe.jobs.editSession",
          "when": "never"
        },
        {
          "command": "zowe.jobs.removeJobsSession",
          "when": "never"
        },
        {
          "command": "zowe.jobs.deleteProfile",
          "when": "never"
        },
        {
          "command": "zowe.jobs.refreshJob",
          "when": "never"
        },
        {
          "command": "zowe.jobs.refreshSpool",
          "when": "never"
        },
        {
          "command": "zowe.jobs.downloadSingleSpool",
          "when": "never"
        },
        {
          "command": "zowe.jobs.downloadSingleSpoolBinary",
          "when": "never"
        },
        {
          "command": "zowe.jobs.deleteJob",
          "when": "never"
        },
        {
          "command": "zowe.profileManagement",
          "when": "never"
        },
        {
          "command": "zowe.compareFileStarted",
          "when": "never"
        },
        {
          "command": "zowe.selectForCompare",
          "when": "never"
        },
        {
          "command": "zowe.compareWithSelected",
          "when": "never"
        },
        {
          "command": "zowe.compareWithSelectedReadOnly",
          "when": "never"
        }
      ]
    },
    "configuration": {
      "type": "object",
      "title": "%configuration.title%",
      "properties": {
        "zowe.files.temporaryDownloadsFolder.hide": {
          "type": "boolean",
          "default": false,
          "description": "%zowe.files.temporaryDownloadsFolder.hide%",
          "scope": "window"
        },
        "zowe.files.temporaryDownloadsFolder.cleanup": {
          "type": "boolean",
          "default": true,
          "description": "%zowe.files.temporaryDownloadsFolder.cleanup%",
          "scope": "window"
        },
        "zowe.ds.default.binary": {
          "default": {
            "dsorg": "PO",
            "alcunit": "CYL",
            "primary": 10,
            "secondary": 10,
            "dirblk": 25,
            "recfm": "U",
            "blksize": 27998,
            "lrecl": 27998
          },
          "description": "%zowe.ds.default.binary%",
          "scope": "resource"
        },
        "zowe.ds.default.c": {
          "default": {
            "dsorg": "PO",
            "alcunit": "CYL",
            "primary": 1,
            "secondary": 1,
            "dirblk": 25,
            "recfm": "VB",
            "blksize": 32760,
            "lrecl": 260
          },
          "description": "%zowe.ds.default.c%",
          "scope": "resource"
        },
        "zowe.ds.default.classic": {
          "default": {
            "dsorg": "PO",
            "alcunit": "CYL",
            "primary": 1,
            "secondary": 1,
            "dirblk": 25,
            "recfm": "FB",
            "blksize": 6160,
            "lrecl": 80
          },
          "description": "%zowe.ds.default.classic%",
          "scope": "resource"
        },
        "zowe.ds.default.pds": {
          "default": {
            "dsorg": "PO",
            "alcunit": "CYL",
            "primary": 1,
            "secondary": 1,
            "dirblk": 5,
            "recfm": "FB",
            "blksize": 6160,
            "lrecl": 80
          },
          "description": "%zowe.ds.default.pds%",
          "scope": "resource"
        },
        "zowe.ds.default.ps": {
          "default": {
            "dsorg": "PS",
            "alcunit": "CYL",
            "primary": 1,
            "secondary": 1,
            "recfm": "FB",
            "blksize": 6160,
            "lrecl": 80
          },
          "description": "%zowe.ds.default.ps%",
          "scope": "resource"
        },
        "zowe.ds.history": {
          "default": {
            "persistence": true,
            "favorites": [],
            "history": [],
            "sessions": [],
            "templates": []
          },
          "description": "%zowe.ds.history%",
          "scope": "application"
        },
        "zowe.files.logsFolder.path": {
          "type": "string",
          "default": "",
          "description": "%zowe.files.logsFolder.path%",
          "scope": "window"
        },
        "zowe.files.temporaryDownloadsFolder.path": {
          "type": "string",
          "default": "",
          "description": "%zowe.files.temporaryDownloadsFolder.path%",
          "scope": "window"
        },
        "zowe.uss.history": {
          "default": {
            "persistence": true,
            "favorites": [],
            "history": [],
            "sessions": []
          },
          "description": "%zowe.uss.history%",
          "scope": "application"
        },
        "zowe.jobs.history": {
          "default": {
            "persistence": true,
            "favorites": [],
            "history": [],
            "sessions": []
          },
          "description": "%zowe.jobs.history%",
          "scope": "application"
        },
        "zowe.jobs.confirmSubmission": {
          "type": "string",
          "default": "%zowe.jobs.confirmSubmission.allJobs%",
          "enum": [
            "%zowe.jobs.confirmSubmission.disabled%",
            "%zowe.jobs.confirmSubmission.yourJobs%",
            "%zowe.jobs.confirmSubmission.otherUserJobs%",
            "%zowe.jobs.confirmSubmission.allJobs%"
          ],
          "enumDescriptions": [
            "%zowe.jobs.confirmSubmission.disabled.desc%",
            "%zowe.jobs.confirmSubmission.yourJobs.desc%",
            "%zowe.jobs.confirmSubmission.otherUserJobs.desc%",
            "%zowe.jobs.confirmSubmission.allJobs.desc%"
          ],
          "description": "%zowe.jobs.confirmSubmission%",
          "scope": "window"
        },
        "zowe.commands.alwaysEdit": {
          "type": "boolean",
          "default": true,
          "description": "Allow editing of commands before submitting",
          "scope": "window"
        },
        "zowe.commands.history": {
          "default": {
            "persistence": true,
            "history": []
          },
          "description": "%zowe.commands.history%",
          "scope": "application"
        },
        "zowe.automaticProfileValidation": {
          "type": "boolean",
          "default": true,
          "description": "%zowe.automaticProfileValidation%",
          "scope": "window"
        },
        "zowe.settings.oldSettingsMigrated": {
          "default": false,
          "type": "boolean",
          "description": "%zowe.settings.migrated%",
          "scope": "window"
        },
        "zowe.settings.localStorageMigrated": {
          "default": false,
          "type": "boolean",
          "description": "%zowe.settings.migrated%",
          "scope": "window"
        },
        "zowe.security.checkForCustomCredentialManagers": {
          "type": "boolean",
          "description": "%zowe.security.checkForCustomCredentialManagers%",
          "scope": "window",
          "default": "true"
        },
        "zowe.security.secureCredentialsEnabled": {
          "default": true,
          "type": "boolean",
          "description": "%zowe.security.secureCredentialsEnabled%",
          "scope": "machine-overridable"
        },
        "zowe.logger": {
          "type": "string",
          "default": "%zowe.logger.info%",
          "enum": [
            "%zowe.logger.trace%",
            "%zowe.logger.debug%",
            "%zowe.logger.info%",
            "%zowe.logger.warn%",
            "%zowe.logger.error%",
            "%zowe.logger.fatal%"
          ],
          "markdownEnumDescriptions": [
            "%zowe.logger.trace.description%",
            "%zowe.logger.debug.description%",
            "%zowe.logger.info.description%",
            "%zowe.logger.warn.description%",
            "%zowe.logger.error.description%",
            "%zowe.logger.fatal.description%"
          ],
          "description": "%zowe.logger%",
          "scope": "window"
        },
        "zowe.cliLoggerSetting.presented": {
          "type": "boolean",
          "default": false,
          "description": "%zowe.cliLoggerSetting.presented%",
          "scope": "application"
        },
        "zowe.jobs.pollInterval": {
          "type": "integer",
          "default": 5000,
          "description": "%zowe.pollInterval.info%",
          "scope": "window"
        }
      }
    },
    "languages": [
      {
        "id": "jsonc",
        "filenamePatterns": [
          "zowe.config*.json"
        ]
      }
    ]
  },
  "scripts": {
    "build": "gulp build && pnpm license && webpack --mode development",
    "build:integration": "pnpm createTestProfileData && pnpm license && tsc --pretty --project tsconfig-tests.json",
    "test:unit": "jest \".*__tests__.*\\.unit\\.test\\.ts\" --coverage",
    "test:theia": "mocha ./out/__tests__/__theia__/*.theia.test.js --timeout 50000 --reporter mocha-multi-reporters --reporter-options configFile=.mocharc.json",
    "test": "pnpm test:unit",
    "vscode:prepublish": "gulp build && webpack --mode production && pnpm updateStrings && pnpm run compile-web",
    "updateStrings": "node ../../scripts/stringUpdateScript.js && prettier --write --loglevel warn ./i18n package.nls*",
    "package": "vsce package --no-dependencies && node ../../scripts/mv-pack.js vscode-extension-for-zowe vsix",
    "license": "node ../../scripts/updateLicenses.js",
    "watch": "concurrently \"pnpm run watch:webviews\" \"pnpm run watch:zowe-explorer\"",
    "watch:zowe-explorer": "gulp build && webpack --mode development --watch --info-verbosity verbose",
    "watch:webviews": "pnpm --filter webviews dev",
    "compile": "tsc -b",
    "compile-web": "webpack --target webworker --entry ./src/web/extension.ts --output-path ./out/src/web",
    "markdown": "markdownlint CHANGELOG.md README.md",
    "lint:pretty": "prettier --write . && prettier --check .",
    "lint": "pnpm lint:src && pnpm lint:tests && pnpm lint:pretty && pnpm markdown",
    "lint:html": "eslint . --format html > results/eslint.html",
    "lint:src": "eslint --format stylish src/**/*.ts",
    "lint:tests": "eslint --format stylish __tests__/**/*.ts",
    "clean": "gulp clean",
    "fresh-clone": "pnpm clean && (rimraf node_modules || true)",
    "madge": "madge -c --no-color --no-spinner --exclude __mocks__ --extensions js,ts src/ || true",
    "pretty": "prettier --write .",
    "createTestProfileData": "ts-node ./scripts/createTestProfileData.ts",
    "createDemoNodes": "ts-node ./scripts/createDemoNodes.ts"
  },
  "engines": {
<<<<<<< HEAD
    "vscode": "^1.73.0"
=======
    "vscode": "^1.79.0"
>>>>>>> 9ad5a7f5
  },
  "devDependencies": {
    "@napi-rs/cli": "^2.16.1",
    "@types/chai": "^4.2.6",
    "@types/chai-as-promised": "^7.1.0",
    "@types/expect": "^1.20.3",
    "@types/fs-extra": "^7.0.0",
    "@types/promise-queue": "^2.2.0",
    "@types/selenium-webdriver": "^3.0.4",
    "@types/yargs": "^11.0.0",
    "chai": "^4.1.2",
    "chai-as-promised": "^7.1.1",
    "chalk": "^2.4.1",
    "copy-webpack-plugin": "^6.4.1",
    "cross-env": "^5.2.0",
    "del": "^4.1.1",
    "eslint-plugin-zowe-explorer": "3.0.0-next.202309141150",
    "event-stream": "^4.0.1",
    "expect": "^24.8.0",
    "geckodriver": "^1.19.1",
    "glob": "^7.1.6",
    "gulp": "^4.0.2",
    "gulp-cli": "^2.2.0",
    "gulp-filter": "^5.1.0",
    "gulp-fs": "^0.0.2",
    "gulp-sourcemaps": "^2.6.5",
    "gulp-typescript": "^5.0.1",
    "jsdom": "^16.0.0",
    "log4js": "^6.4.6",
    "markdownlint-cli": "^0.33.0",
    "mem": "^6.0.1",
    "run-sequence": "^2.2.1",
    "selenium-webdriver": "^3.6.0",
    "sinon": "^6.1.0",
    "ts-node": "^8.10.1",
    "webpack": "^4.42.1",
    "webpack-cli": "^3.3.11"
  },
  "dependencies": {
    "@zowe/zowe-explorer-api": "3.0.0-next.202309141150",
    "@zowe/secrets-for-zowe-sdk": "7.18.4",
    "dayjs": "^1.11.10",
    "fs-extra": "8.0.1",
    "isbinaryfile": "4.0.4",
    "js-yaml": "3.13.1",
    "promise-queue": "2.2.5",
    "promise-status-async": "^1.2.10",
    "yamljs": "0.3.0"
  },
  "jest": {
    "moduleFileExtensions": [
      "js",
      "ts",
      "tsx"
    ],
    "testPathIgnorePatterns": [
      "<rootDir>/src/decorators"
    ],
    "watchPathIgnorePatterns": [
      "<rootDir>/results/unit"
    ],
    "transform": {
      "^.+\\.(ts|tsx)$": [
        "ts-jest",
        {
          "tsconfig": "tsconfig-tests.json",
          "diagnostics": false
        }
      ]
    },
    "testRegex": "__tests__.*\\.(spec|test)\\.ts$",
    "modulePathIgnorePatterns": [
      "__tests__/__integration__/",
      "__tests__/__theia__/",
      "out/"
    ],
    "reporters": [
      "default",
      "jest-junit",
      "jest-stare",
      "jest-html-reporter"
    ],
    "coverageReporters": [
      "json",
      "lcov",
      "text",
      "cobertura"
    ],
    "coverageDirectory": "<rootDir>/results/unit/coverage",
    "setupFilesAfterEnv": [
      "<rootDir>/__tests__/__unit__/jest.setup.ts"
    ],
    "preset": "ts-jest"
  },
  "jest-html-reporter": {
    "pageTitle": "Zowe Extension Tests",
    "outputPath": "results/unit/results.html"
  },
  "jest-stare": {
    "resultDir": "results/unit/jest-stare",
    "coverageLink": "../coverage/lcov-report/index.html"
  },
  "jest-junit": {
    "outputDirectory": "<rootDir>/results/unit",
    "outputName": "junit.xml"
  }
}<|MERGE_RESOLUTION|>--- conflicted
+++ resolved
@@ -2047,11 +2047,7 @@
     "createDemoNodes": "ts-node ./scripts/createDemoNodes.ts"
   },
   "engines": {
-<<<<<<< HEAD
-    "vscode": "^1.73.0"
-=======
     "vscode": "^1.79.0"
->>>>>>> 9ad5a7f5
   },
   "devDependencies": {
     "@napi-rs/cli": "^2.16.1",
