{
  "name": "vscode-extension-for-zowe",
  "displayName": "%displayName%",
  "description": "%description%",
  "version": "2.6.0-SNAPSHOT",
  "publisher": "Zowe",
  "author": "Zowe",
  "license": "EPL-2.0",
  "repository": {
    "url": "https://github.com/zowe/vscode-extension-for-zowe"
  },
  "icon": "resources/zowe_logo.png",
  "keywords": [
    "mainframe",
    "dataset",
    "Zowe",
    "explorer",
    "z/OS",
    "USS",
    "JES",
    "MVS"
  ],
  "categories": [
    "Other"
  ],
  "files": [
    "out",
    "README.md",
    "resources"
  ],
  "activationEvents": [
    "*"
  ],
  "main": "./out/src/extension",
  "browser": "./out/src/web/extension",
  "contributes": {
    "viewsContainers": {
      "activitybar": [
        {
          "id": "zowe",
          "title": "%viewsContainers.activitybar%",
          "icon": "resources/zowe.svg"
        }
      ]
    },
    "views": {
      "zowe": [
        {
          "id": "zowe.ds.explorer",
          "name": "%zowe.ds.explorer%"
        },
        {
          "id": "zowe.uss.explorer",
          "name": "%zowe.uss.explorer%"
        },
        {
          "id": "zowe.jobs.explorer",
          "name": "%zowe.jobs.explorer%"
        }
      ]
    },
    "keybindings": [
      {
        "command": "zowe.openRecentMember",
        "key": "ctrl+alt+r",
        "mac": "cmd+alt+r"
      },
      {
        "command": "zowe.searchInAllLoadedItems",
        "key": "ctrl+alt+p",
        "mac": "cmd+alt+p"
      },
      {
        "command": "zowe.jobs.deleteJob",
        "key": "delete",
        "when": "focusedView == zowe.jobs.explorer"
      },
      {
        "command": "zowe.ds.deleteDataset",
        "key": "delete",
        "when": "focusedView == zowe.ds.explorer && listSupportsMultiselect"
      },
      {
        "command": "zowe.uss.deleteNode",
        "key": "delete",
        "when": "focusedView == zowe.uss.explorer"
      },
      {
        "command": "zowe.extRefresh",
        "key": "ctrl+alt+z",
        "mac": "cmd+alt+z"
      },
      {
        "command": "zowe.uss.copyUssFile",
        "key": "ctrl+c",
        "mac": "cmd+c",
        "when": "focusedView == zowe.uss.explorer || viewItem =~ /^(?!.*_fav.*)(textFile.*|binaryFile.*)/"
      },
      {
        "command": "zowe.uss.pasteUssFile",
        "key": "ctrl+v",
        "mac": "cmd+v",
        "when": "focusedView == zowe.uss.explorer || viewItem =~ /^(directory.*|ussSession.*)/ && !listSupportsMultiselect"
      }
    ],
    "commands": [
      {
        "command": "zowe.promptCredentials",
        "title": "%zowe.promptCredentials%",
        "category": "Zowe Explorer"
      },
      {
        "command": "zowe.extRefresh",
        "title": "%zowe.extRefresh%",
        "category": "Zowe Explorer",
        "icon": {
          "light": "./resources/light/refresh.svg",
          "dark": "./resources/dark/refresh.svg"
        }
      },
      {
        "command": "zowe.ds.disableValidation",
        "title": "%disableValidation%",
        "category": "Zowe Explorer"
      },
      {
        "command": "zowe.uss.disableValidation",
        "title": "%uss.disableValidation%",
        "category": "Zowe Explorer"
      },
      {
        "command": "zowe.jobs.disableValidation",
        "title": "%jobs.disableValidation%",
        "category": "Zowe Explorer"
      },
      {
        "command": "zowe.ds.enableValidation",
        "title": "%enableValidation%",
        "category": "Zowe Explorer"
      },
      {
        "command": "zowe.uss.enableValidation",
        "title": "%uss.enableValidation%",
        "category": "Zowe Explorer"
      },
      {
        "command": "zowe.jobs.enableValidation",
        "title": "%jobs.enableValidation%",
        "category": "Zowe Explorer"
      },
      {
        "command": "zowe.ds.ssoLogin",
        "title": "%ssoLogin%",
        "category": "Zowe Explorer"
      },
      {
        "command": "zowe.uss.ssoLogin",
        "title": "%uss.ssoLogin%",
        "category": "Zowe Explorer"
      },
      {
        "command": "zowe.jobs.ssoLogin",
        "title": "%jobs.ssoLogin%",
        "category": "Zowe Explorer"
      },
      {
        "command": "zowe.ds.ssoLogout",
        "title": "%ssoLogout%",
        "category": "Zowe Explorer"
      },
      {
        "command": "zowe.uss.ssoLogout",
        "title": "%uss.ssoLogout%",
        "category": "Zowe Explorer"
      },
      {
        "command": "zowe.jobs.ssoLogout",
        "title": "%jobs.ssoLogout%",
        "category": "Zowe Explorer"
      },
      {
        "command": "zowe.uss.copyPath",
        "title": "%uss.copyPath%",
        "category": "Zowe Explorer"
      },
      {
        "command": "zowe.uss.createFile",
        "title": "%uss.createFile%",
        "category": "Zowe Explorer"
      },
      {
        "command": "zowe.uss.createFolder",
        "title": "%uss.createFolder%",
        "category": "Zowe Explorer"
      },
      {
        "command": "zowe.uss.deleteNode",
        "title": "%uss.deleteNode%",
        "category": "Zowe Explorer"
      },
      {
        "command": "zowe.uss.renameNode",
        "title": "%uss.renameNode%",
        "category": "Zowe Explorer"
      },
      {
        "command": "zowe.ds.addFavorite",
        "title": "%addFavorite%",
        "category": "Zowe Explorer",
        "icon": {
          "dark": "./resources/dark/favorites-open-dark.svg",
          "light": "./resources/light/favorites-open-light.svg"
        }
      },
      {
        "command": "zowe.uss.addFavorite",
        "title": "%uss.addFavorite%",
        "category": "Zowe Explorer",
        "icon": {
          "dark": "./resources/dark/favorites-open-dark.svg",
          "light": "./resources/light/favorites-open-light.svg"
        }
      },
      {
        "command": "zowe.ds.addSession",
        "title": "%addSession%",
        "category": "Zowe Explorer",
        "icon": {
          "light": "./resources/light/plus.svg",
          "dark": "./resources/dark/plus.svg"
        }
      },
      {
        "command": "zowe.ds.editSession",
        "title": "%editSession%",
        "category": "Zowe Explorer",
        "icon": {
          "light": "./resources/light/edit.svg",
          "dark": "./resources/dark/edit.svg"
        }
      },
      {
        "command": "zowe.ds.deleteProfile",
        "title": "%deleteProfile%",
        "category": "Zowe Explorer"
      },
      {
        "command": "zowe.cmd.deleteProfile",
        "title": "%cmd.deleteProfile%",
        "category": "Zowe Explorer"
      },
      {
        "command": "zowe.ds.createDataset",
        "title": "%createDataset%",
        "category": "Zowe Explorer",
        "icon": {
          "light": "./resources/light/newfile.svg",
          "dark": "./resources/dark/newfile.svg"
        }
      },
      {
        "command": "zowe.ds.createMember",
        "title": "%createMember%",
        "category": "Zowe Explorer"
      },
      {
        "command": "zowe.ds.showAttributes",
        "title": "%showAttributes%",
        "category": "Zowe Explorer"
      },
      {
        "command": "zowe.ds.renameDataSet",
        "title": "%renameDataSet%",
        "category": "Zowe Explorer"
      },
      {
        "command": "zowe.ds.copyMember",
        "title": "%copyMember%",
        "category": "Zowe Explorer"
      },
      {
        "command": "zowe.ds.copyDataSet",
        "title": "%copyDataSet%",
        "category": "Zowe Explorer"
      },
      {
        "command": "zowe.ds.hMigrateDataSet",
        "title": "%hMigrateDataSet%",
        "category": "Zowe Explorer"
      },
      {
        "command": "zowe.ds.hRecallDataSet",
        "title": "%hRecallDataSet%",
        "category": "Zowe Explorer"
      },
      {
        "command": "zowe.ds.pasteMember",
        "title": "%paste%",
        "category": "Zowe Explorer"
      },
      {
        "command": "zowe.ds.renameDataSetMember",
        "title": "%renameMember%",
        "category": "Zowe Explorer"
      },
      {
        "command": "zowe.ds.deleteDataset",
        "title": "%deleteDataset%",
        "category": "Zowe Explorer"
      },
      {
        "command": "zowe.ds.deleteMember",
        "title": "%deleteMember%",
        "category": "Zowe Explorer"
      },
      {
        "command": "zowe.ds.allocateLike",
        "title": "%allocateLike%",
        "category": "Zowe Explorer"
      },
      {
        "command": "zowe.ds.uploadDialog",
        "title": "%uploadDialog%",
        "category": "Zowe Explorer"
      },
      {
        "command": "zowe.ds.editDataSet",
        "title": "%editDataSet%",
        "category": "Zowe Explorer",
        "icon": {
          "light": "./resources/light/edit.svg",
          "dark": "./resources/dark/edit.svg"
        }
      },
      {
        "command": "zowe.ds.editMember",
        "title": "%editMember%",
        "category": "Zowe Explorer",
        "icon": {
          "light": "./resources/light/edit.svg",
          "dark": "./resources/dark/edit.svg"
        }
      },
      {
        "command": "zowe.ds.pattern",
        "title": "%pattern%",
        "category": "Zowe Explorer",
        "icon": {
          "light": "./resources/light/pattern.svg",
          "dark": "./resources/dark/pattern.svg"
        }
      },
      {
        "command": "zowe.ds.refreshAll",
        "title": "%refreshAll%",
        "category": "Zowe Explorer",
        "icon": {
          "light": "./resources/light/refresh.svg",
          "dark": "./resources/dark/refresh.svg"
        }
      },
      {
        "command": "zowe.ds.refreshNode",
        "title": "%refreshNode%",
        "category": "Zowe Explorer",
        "icon": {
          "light": "./resources/light/download.svg",
          "dark": "./resources/dark/download.svg"
        }
      },
      {
        "command": "zowe.ds.refreshDataset",
        "title": "%refreshDataset%",
        "category": "Zowe Explorer",
        "icon": {
          "light": "./resources/light/download.svg",
          "dark": "./resources/dark/download.svg"
        }
      },
      {
        "command": "zowe.ds.removeFavorite",
        "title": "%removeFavorite%",
        "category": "Zowe Explorer",
        "icon": {
          "dark": "./resources/dark/favorites-close-dark.svg",
          "light": "./resources/light/favorites-close-light.svg"
        }
      },
      {
        "command": "zowe.ds.removeFavProfile",
        "title": "%removeFavProfile%",
        "category": "Zowe Explorer"
      },
      {
        "command": "zowe.uss.removeFavorite",
        "title": "%uss.removeFavorite%",
        "category": "Zowe Explorer",
        "icon": {
          "dark": "./resources/dark/favorites-close-dark.svg",
          "light": "./resources/light/favorites-close-light.svg"
        }
      },
      {
        "command": "zowe.uss.removeFavProfile",
        "title": "%removeFavProfile%",
        "category": "Zowe Explorer"
      },
      {
        "command": "zowe.ds.removeSavedSearch",
        "title": "%removeSavedSearch%",
        "category": "Zowe Explorer",
        "icon": {
          "dark": "./resources/dark/favorites-close-dark.svg",
          "light": "./resources/light/favorites-close-light.svg"
        }
      },
      {
        "command": "zowe.ds.removeSession",
        "title": "%removeSession%",
        "category": "Zowe Explorer"
      },
      {
        "command": "zowe.ds.saveSearch",
        "title": "%saveSearch%",
        "category": "Zowe Explorer"
      },
      {
        "command": "zowe.ds.submitJcl",
        "title": "%submitJcl%",
        "category": "Zowe Explorer"
      },
      {
        "command": "zowe.ds.submitMember",
        "title": "%submitMember%",
        "category": "Zowe Explorer"
      },
      {
        "command": "zowe.uss.addSession",
        "title": "%uss.addSession%",
        "category": "Zowe Explorer",
        "icon": {
          "light": "./resources/light/plus.svg",
          "dark": "./resources/dark/plus.svg"
        }
      },
      {
        "command": "zowe.uss.editSession",
        "title": "%editSession%",
        "category": "Zowe Explorer",
        "icon": {
          "light": "./resources/light/edit.svg",
          "dark": "./resources/dark/edit.svg"
        }
      },
      {
        "command": "zowe.uss.deleteProfile",
        "title": "%deleteProfile%",
        "category": "Zowe Explorer"
      },
      {
        "command": "zowe.uss.editFile",
        "title": "%uss.editFile%",
        "category": "Zowe Explorer",
        "icon": {
          "light": "./resources/light/edit.svg",
          "dark": "./resources/dark/edit.svg"
        }
      },
      {
        "command": "zowe.uss.fullPath",
        "title": "%uss.fullPath%",
        "category": "Zowe Explorer",
        "icon": {
          "light": "./resources/light/pattern.svg",
          "dark": "./resources/dark/pattern.svg"
        }
      },
      {
        "command": "zowe.uss.refreshAll",
        "title": "%uss.refreshAll%",
        "category": "Zowe Explorer",
        "icon": {
          "light": "./resources/light/refresh.svg",
          "dark": "./resources/dark/refresh.svg"
        }
      },
      {
        "command": "zowe.uss.refreshUSS",
        "title": "%uss.refreshUSS%",
        "category": "Zowe Explorer",
        "icon": {
          "light": "./resources/light/download.svg",
          "dark": "./resources/dark/download.svg"
        }
      },
      {
        "command": "zowe.uss.refreshDirectory",
        "title": "%uss.refreshDirectory%",
        "category": "Zowe Explorer",
        "icon": {
          "light": "./resources/light/download.svg",
          "dark": "./resources/dark/download.svg"
        }
      },
      {
        "command": "zowe.uss.removeSession",
        "title": "%uss.removeSession%",
        "category": "Zowe Explorer"
      },
      {
        "command": "zowe.uss.saveSearch",
        "title": "%saveSearch%",
        "category": "Zowe Explorer"
      },
      {
        "command": "zowe.uss.removeSavedSearch",
        "title": "%removeSavedSearch%",
        "category": "Zowe Explorer",
        "icon": {
          "dark": "./resources/dark/favorites-close-dark.svg",
          "light": "./resources/light/favorites-close-light.svg"
        }
      },
      {
        "command": "zowe.uss.binary",
        "title": "%uss.binary%",
        "category": "Zowe Explorer"
      },
      {
        "command": "zowe.uss.uploadDialog",
        "title": "%uss.uploadDialog%",
        "category": "Zowe Explorer"
      },
      {
        "command": "zowe.uss.text",
        "title": "%uss.text%",
        "category": "Zowe Explorer"
      },
      {
        "command": "zowe.uss.copyUssFile",
        "title": "%copyFile%",
        "category": "Zowe Explorer"
      },
      {
        "command": "zowe.uss.pasteUssFile",
        "title": "%pasteFile%",
        "category": "Zowe Explorer"
      },
      {
        "command": "zowe.jobs.deleteJob",
        "title": "%deleteJob%",
        "category": "Zowe Explorer",
        "icon": {
          "dark": "./resources/dark/trash.svg",
          "light": "./resources/light/trash.svg"
        }
      },
      {
        "command": "zowe.jobs.addFavorite",
        "title": "%addFavorite%",
        "category": "Zowe Explorer",
        "icon": {
          "dark": "./resources/dark/favorites-open-dark.svg",
          "light": "./resources/light/favorites-open-light.svg"
        }
      },
      {
        "command": "zowe.jobs.removeFavorite",
        "title": "%removeFavorite%",
        "category": "Zowe Explorer",
        "icon": {
          "dark": "./resources/dark/favorites-close-dark.svg",
          "light": "./resources/light/favorites-close-light.svg"
        }
      },
      {
        "command": "zowe.jobs.removeSearchFavorite",
        "title": "%removeSavedSearch%",
        "category": "Zowe Explorer",
        "icon": {
          "dark": "./resources/dark/favorites-close-dark.svg",
          "light": "./resources/light/favorites-close-light.svg"
        }
      },
      {
        "command": "zowe.jobs.removeFavProfile",
        "title": "%removeFavProfile%",
        "category": "Zowe Explorer"
      },
      {
        "command": "zowe.jobs.saveSearch",
        "title": "%saveSearch%",
        "category": "Zowe Explorer"
      },
      {
        "command": "zowe.jobs.runModifyCommand",
        "title": "%runModifyCommand%",
        "category": "Zowe Explorer"
      },
      {
        "command": "zowe.jobs.runStopCommand",
        "title": "%runStopCommand%",
        "category": "Zowe Explorer"
      },
      {
        "command": "zowe.jobs.setOwner",
        "title": "%setOwner%",
        "category": "Zowe Explorer"
      },
      {
        "command": "zowe.jobs.setPrefix",
        "title": "%setPrefix%",
        "category": "Zowe Explorer"
      },
      {
        "command": "zowe.jobs.refreshJobsServer",
        "title": "%refreshJobsServer%",
        "category": "Zowe Explorer",
        "icon": {
          "light": "./resources/light/refresh.svg",
          "dark": "./resources/dark/refresh.svg"
        }
      },
      {
        "command": "zowe.jobs.editSession",
        "title": "%editSession%",
        "category": "Zowe Explorer",
        "icon": {
          "light": "./resources/light/edit.svg",
          "dark": "./resources/dark/edit.svg"
        }
      },
      {
        "command": "zowe.jobs.deleteProfile",
        "title": "%deleteProfile%",
        "category": "Zowe Explorer"
      },
      {
        "command": "zowe.jobs.refreshAllJobs",
        "title": "%refreshAllJobs%",
        "category": "Zowe Explorer",
        "icon": {
          "light": "./resources/light/refresh.svg",
          "dark": "./resources/dark/refresh.svg"
        }
      },
      {
        "command": "zowe.jobs.addJobsSession",
        "title": "%addJobsSession%",
        "category": "Zowe Explorer",
        "icon": {
          "light": "./resources/light/plus.svg",
          "dark": "./resources/dark/plus.svg"
        }
      },
      {
        "command": "zowe.jobs.removeJobsSession",
        "title": "%removeJobsSession%",
        "category": "Zowe Explorer"
      },
      {
        "command": "zowe.jobs.downloadSpool",
        "title": "%downloadSpool%",
        "category": "Zowe Explorer",
        "icon": {
          "light": "./resources/light/download.svg",
          "dark": "./resources/dark/download.svg"
        }
      },
      {
        "command": "zowe.jobs.getJobJcl",
        "title": "%getJobJcl%",
        "category": "Zowe Explorer"
      },
      {
        "command": "zowe.jobs.setJobSpool",
        "title": "%setJobSpool%",
        "category": "Zowe Explorer"
      },
      {
        "command": "zowe.issueTsoCmd",
        "title": "%issueTsoCmd%",
        "category": "Zowe Explorer"
      },
      {
        "command": "zowe.issueMvsCmd",
        "title": "%issueMvsCmd%",
        "category": "Zowe Explorer"
      },
      {
        "command": "zowe.jobs.search",
        "title": "%jobs.search%",
        "category": "Zowe Explorer",
        "icon": {
          "light": "./resources/light/pattern.svg",
          "dark": "./resources/dark/pattern.svg"
        }
      },
      {
        "command": "zowe.all.config.init",
        "title": "%all.configInit%",
        "category": "Zowe Explorer"
      },
      {
        "command": "zowe.jobs.refreshJob",
        "title": "%jobs.refreshJob%",
        "category": "Zowe Explorer"
      },
      {
        "command": "zowe.jobs.refreshSpool",
        "title": "%jobs.refreshSpool%",
        "category": "Zowe Explorer"
      }
    ],
    "menus": {
      "view/title": [
        {
          "when": "view == zowe.ds.explorer",
          "command": "zowe.ds.refreshAll",
          "group": "navigation"
        },
        {
          "when": "view == zowe.ds.explorer",
          "command": "zowe.ds.addSession",
          "group": "navigation"
        },
        {
          "when": "view == zowe.uss.explorer",
          "command": "zowe.uss.refreshAll",
          "group": "navigation"
        },
        {
          "when": "view == zowe.uss.explorer",
          "command": "zowe.uss.addSession",
          "group": "navigation"
        },
        {
          "when": "view == zowe.jobs.explorer",
          "command": "zowe.jobs.refreshAllJobs",
          "group": "navigation"
        },
        {
          "when": "view == zowe.jobs.explorer",
          "command": "zowe.jobs.addJobsSession",
          "group": "navigation"
        }
      ],
      "view/item/context": [
        {
          "when": "viewItem =~ /^(?!.*_fav.*)ussSession.*/ && !listMultiSelection",
          "command": "zowe.uss.fullPath",
          "group": "inline"
        },
        {
          "when": "view == zowe.uss.explorer && viewItem =~ /^(?!.*_fav.*)(textFile.*|binaryFile.*|directory.*)/",
          "command": "zowe.uss.addFavorite",
          "group": "inline"
        },
        {
          "when": "view == zowe.uss.explorer && viewItem =~ /^(?!(ussSession.*|profile.*|directory.*)).*_fav.*/",
          "command": "zowe.uss.removeFavorite",
          "group": "inline"
        },
        {
          "when": "view == zowe.uss.explorer && viewItem =~ /^ussSession.*_fav.*/ && !listMultiSelection",
          "command": "zowe.uss.removeSavedSearch",
          "group": "inline"
        },
        {
          "when": "view == zowe.uss.explorer && viewItem =~ /^directory.*/",
          "command": "zowe.uss.refreshDirectory",
          "group": "000_zowe_ussMainframeInteraction@1"
        },
        {
          "when": "view == zowe.uss.explorer && viewItem =~ /^ussSession.*/ && !listMultiSelection",
          "command": "zowe.uss.refreshDirectory",
          "group": "inline"
        },
        {
          "when": "viewItem =~ /^(?!.*_fav.*)ussSession.*/ && !listMultiSelection",
          "command": "zowe.uss.fullPath",
          "group": "000_zowe_ussMainframeInteraction@0"
        },
        {
          "when": "view == zowe.uss.explorer && viewItem =~ /^(?!.*_fav.*)ussSession.*/ && !listMultiSelection",
          "command": "zowe.issueMvsCmd",
          "group": "000_zowe_ussMainframeInteraction@2"
        },
        {
          "when": "view == zowe.uss.explorer && viewItem =~ /^(?!.*_fav.*)ussSession.*/ && !listMultiSelection",
          "command": "zowe.issueTsoCmd",
          "group": "000_zowe_ussMainframeInteraction@3"
        },
        {
          "when": "view == zowe.uss.explorer && viewItem =~ /^(?!(directory|ussSession|favorite|profile_fav))/",
          "command": "zowe.uss.refreshUSS",
          "group": "000_zowe_ussMainframeInteraction@3"
        },
        {
          "when": "view == zowe.uss.explorer && viewItem =~ /^(directory|(?!.*_fav.*)ussSession.*)/ && !listMultiSelection",
          "command": "zowe.uss.createFolder",
          "group": "001_zowe_ussCreate@1"
        },
        {
          "when": "view == zowe.uss.explorer && viewItem =~ /^(directory|(?!.*_fav.*)ussSession.*)/ && !listMultiSelection",
          "command": "zowe.uss.createFile",
          "group": "001_zowe_ussCreate@2"
        },
        {
          "when": "view == zowe.uss.explorer && viewItem =~ /^directory.*/ && !listMultiSelection",
          "command": "zowe.uss.uploadDialog",
          "group": "001_zowe_ussCreate@3"
        },
        {
          "when": "view == zowe.uss.explorer && viewItem =~ /^(?!.*_fav.*)(textFile.*|binaryFile.*|directory.*)/",
          "command": "zowe.uss.copyUssFile",
          "group": "001_zowe_ussCreate@4"
        },
        {
          "when": "view == zowe.uss.explorer && viewItem =~ /^(?!.*_fav.*)(textFile.*|binaryFile.*|directory.*)/",
          "command": "zowe.uss.pasteUssFile",
          "group": "001_zowe_ussCreate@5"
        },
        {
          "when": "view == zowe.uss.explorer && viewItem =~ /^textFile.*/",
          "command": "zowe.uss.binary",
          "group": "002_zowe_ussSystemSpecific@1"
        },
        {
          "when": "view == zowe.uss.explorer && viewItem =~ /^binaryFile.*/",
          "command": "zowe.uss.text",
          "group": "002_zowe_ussSystemSpecific@2"
        },
        {
          "when": "view == zowe.uss.explorer && viewItem =~ /^(?!(ussSession|favorite|profile_fav))/ && !listMultiSelection",
          "command": "zowe.uss.copyPath",
          "group": "002_zowe_ussSystemSpecific@4"
        },
        {
          "when": "view == zowe.uss.explorer && viewItem =~ /^(?!.*_fav.*)(textFile.*|binaryFile.*|directory.*)/",
          "command": "zowe.uss.addFavorite",
          "group": "003_zowe_ussWorkspace@0"
        },
        {
          "when": "view == zowe.uss.explorer && viewItem =~ /^(?!(ussSession.*|profile.*)).*_fav.*/",
          "command": "zowe.uss.removeFavorite",
          "group": "003_zowe_ussWorkspace@1"
        },
        {
          "when": "view == zowe.uss.explorer && viewItem =~ /^(?!.*_fav.*)ussSession.*/ && !listMultiSelection",
          "command": "zowe.uss.addFavorite",
          "group": "003_zowe_ussWorkspace@3"
        },
        {
          "when": "view == zowe.uss.explorer && viewItem =~ /^ussSession.*_fav.*/ && !listMultiSelection",
          "command": "zowe.uss.removeSavedSearch",
          "group": "003_zowe_ussWorkspace@4"
        },
        {
          "when": "view == zowe.uss.explorer && viewItem == profile_fav && !listMultiSelection",
          "command": "zowe.uss.removeFavProfile",
          "group": "003_zowe_ussWorkspace@5"
        },
        {
          "when": "view == zowe.uss.explorer && viewItem =~ /^textFile|binaryFile/ && !listMultiSelection",
          "command": "zowe.uss.editFile",
          "group": "099_zowe_ussModification:@0"
        },
        {
          "when": "view == zowe.uss.explorer && viewItem =~ /^(?!(ussSession|favorite|profile_fav))/ && !listMultiSelection",
          "command": "zowe.uss.renameNode",
          "group": "099_zowe_ussModification:@3"
        },
        {
          "when": "view == zowe.uss.explorer && viewItem =~ /^(?!(ussSession|favorite|.*_fav))/",
          "command": "zowe.uss.deleteNode",
          "group": "099_zowe_ussModification:@4"
        },
        {
          "when": "view == zowe.uss.explorer && viewItem =~ /^(?=.*_validate=true.*)ussSession.*/ && !listMultiSelection",
          "command": "zowe.uss.disableValidation",
          "group": "098_zowe_ussProfileAuthentication@1"
        },
        {
          "when": "view == zowe.uss.explorer && viewItem =~ /^(?=.*_validate=false.*)ussSession.*/ && !listMultiSelection",
          "command": "zowe.uss.enableValidation",
          "group": "098_zowe_ussProfileAuthentication@2"
        },
        {
          "when": "view == zowe.uss.explorer && viewItem =~ /^(?!.*_fav.*)ussSession.*/ && !listMultiSelection",
          "command": "zowe.promptCredentials",
          "group": "098_zowe_ussProfileAuthentication@3"
        },
        {
          "when": "view == zowe.uss.explorer && viewItem =~ /^(?!.*_fav.*)ussSession.*/ && !listMultiSelection",
          "command": "zowe.uss.ssoLogin",
          "group": "098_zowe_ussProfileAuthentication@4"
        },
        {
          "when": "view == zowe.uss.explorer && viewItem =~ /^(?!.*_fav.*)ussSession.*/ && !listMultiSelection",
          "command": "zowe.uss.ssoLogout",
          "group": "098_zowe_ussProfileAuthentication@5"
        },
        {
          "when": "viewItem =~ /^(?!.*_fav.*)ussSession.*/ && !listMultiSelection",
          "command": "zowe.uss.editSession",
          "group": "099_zowe_ussProfileModification@1"
        },
        {
          "when": "viewItem =~ /^(?!.*_fav.*)ussSession.*/",
          "command": "zowe.uss.removeSession",
          "group": "099_zowe_ussProfileModification@98"
        },
        {
          "when": "viewItem =~ /^(?!.*_fav.*)ussSession.*/  && !listMultiSelection",
          "command": "zowe.uss.deleteProfile",
          "group": "099_zowe_ussProfileModification@99"
        },
        {
          "when": "view == zowe.ds.explorer && viewItem =~ /^(?!.*_fav.*)session.*/ && !listMultiSelection",
          "command": "zowe.ds.pattern",
          "group": "inline"
        },
        {
          "when": "view == zowe.ds.explorer && viewItem =~ /^(pds|ds|migr).*_fav.*/",
          "command": "zowe.ds.removeFavorite",
          "group": "inline"
        },
        {
          "when": "view == zowe.ds.explorer && viewItem =~ /^(?!.*_fav|.*isFilterSearch)(member|migr|ds|pds).*/",
          "command": "zowe.ds.addFavorite",
          "group": "inline"
        },
        {
          "when": "view == zowe.ds.explorer && viewItem =~ /^session.*_fav.*/ && !listMultiSelection",
          "command": "zowe.ds.removeSavedSearch",
          "group": "inline"
        },
        {
          "when": "view == zowe.ds.explorer && viewItem =~ /^(?!.*_fav.*)session.*/ && !listMultiSelection",
          "command": "zowe.ds.pattern",
          "group": "000_zowe_dsMainframeInteraction@0"
        },
        {
          "when": "view == zowe.ds.explorer && viewItem =~ /^(?!.*_fav.*)session.*/ && !listMultiSelection",
          "command": "zowe.issueMvsCmd",
          "group": "000_zowe_dsMainframeInteraction@1"
        },
        {
          "when": "view == zowe.ds.explorer && viewItem =~ /^(?!.*_fav.*)session.*/ && !listMultiSelection",
          "command": "zowe.issueTsoCmd",
          "group": "000_zowe_dsMainframeInteraction@2"
        },
        {
          "when": "view == zowe.ds.explorer && viewItem =~ /^pds.*/",
          "command": "zowe.ds.refreshDataset",
          "group": "000_zowe_dsMainframeInteraction@3"
        },
        {
          "when": "view == zowe.ds.explorer && viewItem =~ /^(member.*|ds.*)/",
          "command": "zowe.ds.refreshNode",
          "group": "000_zowe_dsMainframeInteraction@3"
        },
        {
          "when": "view == zowe.ds.explorer && viewItem =~ /^ds.*/ && !listMultiSelection",
          "command": "zowe.ds.submitMember",
          "group": "000_zowe_dsMainframeInteraction@8"
        },
        {
          "when": "view == zowe.ds.explorer && viewItem =~ /^member.*/ && !listMultiSelection",
          "command": "zowe.ds.submitMember",
          "group": "000_zowe_dsMainframeInteraction@8"
        },
        {
          "when": "view == zowe.ds.explorer && viewItem =~ /^(pds|migr|member|ds|vsam).*/",
          "command": "zowe.ds.showAttributes",
          "group": "001_zowe_dsCreate@1"
        },
        {
          "when": "view == zowe.ds.explorer && viewItem =~ /^(?!.*_fav.*)session.*/ && !listMultiSelection",
          "command": "zowe.ds.createDataset",
          "group": "001_zowe_dsCreate@2"
        },
        {
          "when": "view == zowe.ds.explorer && viewItem =~ /^(ds|pds).*/ && !listMultiSelection",
          "command": "zowe.ds.allocateLike",
          "group": "001_zowe_dsCreate@3"
        },
        {
          "when": "view == zowe.ds.explorer && viewItem =~ /^pds.*/ && !listMultiSelection",
          "command": "zowe.ds.createMember",
          "group": "001_zowe_dsCreate@4"
        },
        {
          "when": "view == zowe.ds.explorer && viewItem =~ /^pds.*/ && !listMultiSelection",
          "command": "zowe.ds.uploadDialog",
          "group": "001_zowe_dsCreate@5"
        },
        {
          "when": "view == zowe.ds.explorer && viewItem =~ /^member.*/  && !listMultiSelection",
          "command": "zowe.ds.copyMember",
          "group": "001_zowe_dsCreate@6"
        },
        {
          "when": "view == zowe.ds.explorer && viewItem =~ /^ds.*/ && !listMultiSelection",
          "command": "zowe.ds.copyDataSet",
          "group": "001_zowe_dsCreate@6"
        },
        {
          "when": "view == zowe.ds.explorer && viewItem =~ /^pds.*/ && !listMultiSelection",
          "command": "zowe.ds.pasteMember",
          "group": "001_zowe_dsCreate@7"
        },
        {
          "when": "view == zowe.ds.explorer && viewItem =~ /^(?!.*_fav.*)session.*/ && !listMultiSelection",
          "command": "zowe.ds.saveSearch",
          "group": "002_zowe_dsWorkspace@0"
        },
        {
          "when": "view == zowe.ds.explorer && viewItem =~ /^(?!.*_fav|.*isFilterSearch)(member|migr|ds|pds).*/",
          "command": "zowe.ds.addFavorite",
          "group": "002_zowe_dsWorkspace@0"
        },
        {
          "when": "view == zowe.ds.explorer && viewItem =~ /^session.*_fav.*/ && !listMultiSelection",
          "command": "zowe.ds.removeSavedSearch",
          "group": "002_zowe_dsWorkspace@1"
        },
        {
          "when": "view == zowe.ds.explorer && viewItem =~ /^(pds|ds|migr).*_fav.*/",
          "command": "zowe.ds.removeFavorite",
          "group": "002_zowe_dsWorkspace@1"
        },
        {
          "when": "view == zowe.ds.explorer && viewItem == profile_fav && !listMultiSelection",
          "command": "zowe.ds.removeFavProfile",
          "group": "002_zowe_dsWorkspace@4"
        },
        {
          "when": "view == zowe.ds.explorer && viewItem =~ /^migr.*/",
          "command": "zowe.ds.hRecallDataSet",
          "group": "099_zowe_dsModification@0"
        },
        {
          "when": "view == zowe.ds.explorer && viewItem =~ /^(ds.*|^pds.*)/",
          "command": "zowe.ds.hMigrateDataSet",
          "group": "099_zowe_dsModification@0"
        },
        {
          "when": "view == zowe.ds.explorer && viewItem =~ /^ds.*/",
          "command": "zowe.ds.editDataSet",
          "group": "099_zowe_dsModification@1"
        },
        {
          "when": "view == zowe.ds.explorer && viewItem =~ /^member.*/",
          "command": "zowe.ds.editMember",
          "group": "099_zowe_dsModification@1"
        },
        {
          "when": "view == zowe.ds.explorer && viewItem =~ /^member.*/  && !listMultiSelection",
          "command": "zowe.ds.renameDataSetMember",
          "group": "099_zowe_dsModification@2"
        },
        {
          "when": "view == zowe.ds.explorer && viewItem =~ /^ds.*/ && !listMultiSelection",
          "command": "zowe.ds.renameDataSet",
          "group": "099_zowe_dsModification@2"
        },
        {
          "when": "view == zowe.ds.explorer && viewItem =~ /^pds.*/ && !listMultiSelection",
          "command": "zowe.ds.renameDataSet",
          "group": "099_zowe_dsModification@2"
        },
        {
          "when": "view == zowe.ds.explorer && viewItem =~ /^ds.*/",
          "command": "zowe.ds.deleteDataset",
          "group": "099_zowe_dsModification@5"
        },
        {
          "when": "view == zowe.ds.explorer && viewItem =~ /^member.*/",
          "command": "zowe.ds.deleteMember",
          "group": "099_zowe_dsModification@5"
        },
        {
          "when": "view == zowe.ds.explorer && viewItem =~ /^pds.*/",
          "command": "zowe.ds.deleteDataset",
          "group": "099_zowe_dsModification@5"
        },
        {
          "when": "view == zowe.ds.explorer && viewItem =~ /^(?=.*_validate=true.*)session.*/ && !listMultiSelection",
          "command": "zowe.ds.disableValidation",
          "group": "098_zowe_dsProfileAuthentication@6"
        },
        {
          "when": "view == zowe.ds.explorer && viewItem =~ /^(?=.*_validate=false.*)session.*/ && !listMultiSelection",
          "command": "zowe.ds.enableValidation",
          "group": "098_zowe_dsProfileAuthentication@7"
        },
        {
          "when": "view == zowe.ds.explorer && viewItem =~ /^(?!.*_fav.*)session.*/ && !listMultiSelection",
          "command": "zowe.promptCredentials",
          "group": "098_zowe_dsProfileAuthentication@8"
        },
        {
          "when": "view == zowe.ds.explorer && viewItem =~ /^(?!.*_fav.*)session.*/ && !listMultiSelection",
          "command": "zowe.ds.ssoLogin",
          "group": "098_zowe_dsProfileAuthentication@9"
        },
        {
          "when": "view == zowe.ds.explorer && viewItem =~ /^(?!.*_fav.*)session.*/ && !listMultiSelection",
          "command": "zowe.ds.ssoLogout",
          "group": "098_zowe_dsProfileAuthentication@10"
        },
        {
          "when": "view == zowe.ds.explorer && viewItem =~ /^(?!.*_fav.*)session.*/ && !listMultiSelection",
          "command": "zowe.ds.editSession",
          "group": "099_zowe_dsProfileModification@0"
        },
        {
          "when": "view == zowe.ds.explorer && viewItem =~ /^(?!.*_fav.*)session.*/",
          "command": "zowe.ds.removeSession",
          "group": "099_zowe_dsProfileModification@98"
        },
        {
          "when": "view == zowe.ds.explorer && viewItem =~ /^(?!.*_fav.*)session.*/ && !listMultiSelection",
          "command": "zowe.ds.deleteProfile",
          "group": "099_zowe_dsProfileModification@99"
        },
        {
          "when": "view == zowe.jobs.explorer && viewItem =~ /^(?!.*_fav.*)server.*/ && !listMultiSelection",
          "command": "zowe.jobs.search",
          "group": "inline"
        },
        {
          "when": "view == zowe.jobs.explorer && viewItem =~ /^(?!.*_fav.*)job.*/",
          "command": "zowe.jobs.addFavorite",
          "group": "inline"
        },
        {
          "when": "view == zowe.jobs.explorer && viewItem =~ /^job.*_fav.*/",
          "command": "zowe.jobs.removeFavorite",
          "group": "inline"
        },
        {
          "when": "view == zowe.jobs.explorer && viewItem =~ /^server.*_fav.*/ && !listMultiSelection",
          "command": "zowe.jobs.removeSearchFavorite",
          "group": "inline"
        },
        {
          "when": "view == zowe.jobs.explorer && viewItem =~ /^(?!.*_fav.*)server.*/ && !listMultiSelection",
          "command": "zowe.jobs.search",
          "group": "000_zowe_jobsMainframeInteraction@0"
        },
        {
          "when": "view == zowe.jobs.explorer && viewItem =~ /^(?!.*_fav.*)server.*/ && !listMultiSelection",
          "command": "zowe.jobs.refreshJobsServer",
          "group": "000_zowe_jobsMainframeInteraction@1"
        },
        {
          "when": "view == zowe.jobs.explorer && viewItem =~ /^(?!.*_fav.*)server.*/ && !listMultiSelection",
          "command": "zowe.issueMvsCmd",
          "group": "000_zowe_jobsMainframeInteraction@2"
        },
        {
          "when": "view == zowe.jobs.explorer && viewItem =~ /^(?!.*_fav.*)server.*/ && !listMultiSelection",
          "command": "zowe.issueTsoCmd",
          "group": "000_zowe_jobsMainframeInteraction@3"
        },
        {
          "when": "view == zowe.jobs.explorer && viewItem =~ /^(?!.*_fav.*)job.*/",
          "command": "zowe.jobs.refreshJob",
          "group": "000_zowe_jobsMainframeInteraction@0"
        },
        {
          "when": "view == zowe.jobs.explorer && viewItem =~ /^(?!.*_fav.*)job.*/",
          "command": "zowe.jobs.getJobJcl",
          "group": "000_zowe_jobsMainframeInteraction@1"
        },
        {
          "when": "view == zowe.jobs.explorer && viewItem =~ /^(?!.*_fav.*)job.*/",
          "command": "zowe.jobs.downloadSpool",
          "group": "000_zowe_jobsMainframeInteraction@2"
        },
        {
          "when": "view == zowe.jobs.explorer && viewItem =~ /^(?!.*_fav.*)job.*/ && !listMultiSelection",
          "command": "zowe.jobs.runModifyCommand",
          "group": "001_zowe_jobsSystemSpecific@2"
        },
        {
          "when": "view == zowe.jobs.explorer && viewItem =~ /^(?!.*_fav.*)job.*/",
          "command": "zowe.jobs.runStopCommand",
          "group": "001_zowe_jobsSystemSpecific@2"
        },
        {
          "when": "view == zowe.jobs.explorer && viewItem =~ /^(?!.*_fav.*)(server|job).*/",
          "command": "zowe.jobs.addFavorite",
          "group": "002_zowe_jobsWorkspace@0"
        },
        {
          "when": "view == zowe.jobs.explorer && viewItem =~ /^job.*_fav.*/",
          "command": "zowe.jobs.removeFavorite",
          "group": "002_zowe_jobsWorkspace@2"
        },
        {
          "when": "view == zowe.jobs.explorer && viewItem =~ /^server.*_fav.*/ && !listMultiSelection",
          "command": "zowe.jobs.removeSearchFavorite",
          "group": "002_zowe_jobsWorkspace@0"
        },
        {
          "when": "view == zowe.jobs.explorer && viewItem == profile_fav && !listMultiSelection",
          "command": "zowe.jobs.removeFavProfile",
          "group": "002_zowe_jobsWorkspace"
        },
        {
          "when": "view == zowe.jobs.explorer && viewItem =~ /^spool.*/",
          "command": "zowe.jobs.refreshSpool",
          "group": "003_zowe_jobsMainframeInteraction@0"
        },
        {
          "when": "view == zowe.jobs.explorer && viewItem =~ /^(?!.*_fav.*)job.*/",
          "command": "zowe.jobs.deleteJob",
          "group": "099_zowe_jobsModification"
        },
        {
          "when": "view == zowe.jobs.explorer && viewItem =~ /^(?=.*_validate=true.*)server.*/ && !listMultiSelection",
          "command": "zowe.jobs.disableValidation",
          "group": "098_zowe_jobsProfileAuthentication@3"
        },
        {
          "when": "view == zowe.jobs.explorer && viewItem =~ /^(?=.*_validate=false.*)server.*/ && !listMultiSelection",
          "command": "zowe.jobs.enableValidation",
          "group": "098_zowe_jobsProfileAuthentication@4"
        },
        {
          "when": "view == zowe.jobs.explorer && viewItem =~ /^(?!.*_fav.*)server.*/ && !listMultiSelection",
          "command": "zowe.promptCredentials",
          "group": "098_zowe_jobsProfileAuthentication@5"
        },
        {
          "when": "view == zowe.jobs.explorer && viewItem =~ /^(?!.*_fav.*)server.*/ && !listMultiSelection",
          "command": "zowe.jobs.ssoLogin",
          "group": "098_zowe_jobsProfileAuthentication@6"
        },
        {
          "when": "view == zowe.jobs.explorer && viewItem =~ /^(?!.*_fav.*)server.*/ && !listMultiSelection",
          "command": "zowe.jobs.ssoLogout",
          "group": "098_zowe_jobsProfileAuthentication@7"
        },
        {
          "when": "view == zowe.jobs.explorer && viewItem =~ /^(?!.*_fav.*)server.*/ && !listMultiSelection",
          "command": "zowe.jobs.editSession",
          "group": "099_zowe_jobsProfileModification@0"
        },
        {
          "when": "view == zowe.jobs.explorer && viewItem =~ /^(?!.*_fav.*)server.*/",
          "command": "zowe.jobs.removeJobsSession",
          "group": "099_zowe_jobsProfileModification@98"
        },
        {
          "when": "view == zowe.jobs.explorer && viewItem =~ /^(?!.*_fav.*)server.*/  && !listMultiSelection",
          "command": "zowe.jobs.deleteProfile",
          "group": "099_zowe_jobsProfileModification@99"
        }
      ],
      "commandPalette": [
        {
          "command": "zowe.ds.pattern",
          "when": "never"
        },
        {
          "command": "zowe.ds.refreshNode",
          "when": "never"
        },
        {
          "command": "zowe.ds.refreshDataset",
          "when": "never"
        },
        {
          "command": "zowe.ds.createDataset",
          "when": "never"
        },
        {
          "command": "zowe.ds.copyDataSet",
          "when": "never"
        },
        {
          "command": "zowe.ds.showAttributes",
          "when": "never"
        },
        {
          "command": "zowe.ds.editSession",
          "when": "never"
        },
        {
          "command": "zowe.ds.createMember",
          "when": "never"
        },
        {
          "command": "zowe.ds.uploadDialog",
          "when": "never"
        },
        {
          "command": "zowe.ds.copyMember",
          "when": "never"
        },
        {
          "command": "zowe.ds.pasteMember",
          "when": "never"
        },
        {
          "command": "zowe.ds.editMember",
          "when": "never"
        },
        {
          "command": "zowe.ds.renameDataSetMember",
          "when": "never"
        },
        {
          "command": "zowe.ds.deleteMember",
          "when": "never"
        },
        {
          "command": "zowe.ds.editDataSet",
          "when": "never"
        },
        {
          "command": "zowe.ds.renameDataSet",
          "when": "never"
        },
        {
          "command": "zowe.ds.deleteDataset",
          "when": "never"
        },
        {
          "command": "zowe.ds.hMigrateDataSet",
          "when": "never"
        },
        {
          "command": "zowe.ds.hRecallDataSet",
          "when": "never"
        },
        {
          "command": "zowe.ds.addFavorite",
          "when": "never"
        },
        {
          "command": "zowe.ds.removeFavorite",
          "when": "never"
        },
        {
          "command": "zowe.ds.removeSession",
          "when": "never"
        },
        {
          "command": "zowe.ds.removeFavProfile",
          "when": "never"
        },
        {
          "command": "zowe.ds.deleteProfile",
          "when": "never"
        },
        {
          "command": "zowe.ds.disableValidation",
          "when": "never"
        },
        {
          "command": "zowe.ds.enableValidation",
          "when": "never"
        },
        {
          "command": "zowe.uss.disableValidation",
          "when": "never"
        },
        {
          "command": "zowe.uss.enableValidation",
          "when": "never"
        },
        {
          "command": "zowe.jobs.disableValidation",
          "when": "never"
        },
        {
          "command": "zowe.jobs.enableValidation",
          "when": "never"
        },
        {
          "command": "zowe.ds.ssoLogin",
          "when": "never"
        },
        {
          "command": "zowe.ds.ssoLogout",
          "when": "never"
        },
        {
          "command": "zowe.uss.ssoLogin",
          "when": "never"
        },
        {
          "command": "zowe.uss.ssoLogout",
          "when": "never"
        },
        {
          "command": "zowe.jobs.ssoLogin",
          "when": "never"
        },
        {
          "command": "zowe.jobs.ssoLogout",
          "when": "never"
        },
        {
          "command": "zowe.ds.saveSearch",
          "when": "never"
        },
        {
          "command": "zowe.ds.removeSavedSearch",
          "when": "never"
        },
        {
          "command": "zowe.uss.fullPath",
          "when": "never"
        },
        {
          "command": "zowe.uss.copyPath",
          "when": "never"
        },
        {
          "command": "zowe.jobs.search",
          "when": "never"
        },
        {
          "command": "zowe.uss.refreshUSS",
          "when": "never"
        },
        {
          "command": "zowe.uss.refreshDirectory",
          "when": "never"
        },
        {
          "command": "zowe.uss.createFolder",
          "when": "never"
        },
        {
          "command": "zowe.uss.createFile",
          "when": "never"
        },
        {
          "command": "zowe.uss.uploadDialog",
          "when": "never"
        },
        {
          "command": "zowe.uss.copyUssFile",
          "when": "never"
        },
        {
          "command": "zowe.uss.pasteUssFile",
          "when": "never"
        },
        {
          "command": "zowe.uss.editFile",
          "when": "never"
        },
        {
          "command": "zowe.uss.binary",
          "when": "never"
        },
        {
          "command": "zowe.uss.text",
          "when": "never"
        },
        {
          "command": "zowe.uss.renameNode",
          "when": "never"
        },
        {
          "command": "zowe.uss.deleteNode",
          "when": "never"
        },
        {
          "command": "zowe.uss.saveSearch",
          "when": "never"
        },
        {
          "command": "zowe.uss.editSession",
          "when": "never"
        },
        {
          "command": "zowe.uss.deleteProfile",
          "when": "never"
        },
        {
          "command": "zowe.uss.removeSavedSearch",
          "when": "never"
        },
        {
          "command": "zowe.uss.removeSession",
          "when": "never"
        },
        {
          "command": "zowe.ds.submitMember",
          "when": "never"
        },
        {
          "command": "zowe.uss.addFavorite",
          "when": "never"
        },
        {
          "command": "zowe.uss.removeFavorite",
          "when": "never"
        },
        {
          "command": "zowe.uss.removeFavProfile",
          "when": "never"
        },
        {
          "command": "zowe.jobs.setPrefix",
          "when": "never"
        },
        {
          "command": "zowe.jobs.setOwner",
          "when": "never"
        },
        {
          "command": "zowe.jobs.setJobSpool",
          "when": "never"
        },
        {
          "command": "zowe.jobs.refreshJobsServer",
          "when": "never"
        },
        {
          "command": "zowe.jobs.addFavorite",
          "when": "never"
        },
        {
          "command": "zowe.jobs.removeFavorite",
          "when": "never"
        },
        {
          "command": "zowe.jobs.removeSearchFavorite",
          "when": "never"
        },
        {
          "command": "zowe.jobs.removeFavProfile",
          "when": "never"
        },
        {
          "command": "zowe.jobs.saveSearch",
          "when": "never"
        },
        {
          "command": "zowe.jobs.getJobJcl",
          "when": "never"
        },
        {
          "command": "zowe.jobs.runModifyCommand",
          "when": "never"
        },
        {
          "command": "zowe.jobs.runStopCommand",
          "when": "never"
        },
        {
          "command": "zowe.jobs.downloadSpool",
          "when": "never"
        },
        {
          "command": "zowe.jobs.editSession",
          "when": "never"
        },
        {
          "command": "zowe.jobs.removeJobsSession",
          "when": "never"
        },
        {
          "command": "zowe.jobs.deleteProfile",
          "when": "never"
        },
        {
          "command": "zowe.jobs.refreshJob",
          "when": "never"
        },
        {
          "command": "zowe.jobs.refreshSpool",
          "when": "never"
        },
        {
          "command": "zowe.jobs.deleteJob",
          "when": "never"
        }
      ]
    },
    "configuration": {
      "type": "object",
      "title": "%configuration.title%",
      "properties": {
        "zowe.files.temporaryDownloadsFolder.hide": {
          "type": "boolean",
          "default": false,
          "description": "%zowe.files.temporaryDownloadsFolder.hide%",
          "scope": "window"
        },
        "zowe.files.temporaryDownloadsFolder.cleanup": {
          "type": "boolean",
          "default": true,
          "description": "%zowe.files.temporaryDownloadsFolder.cleanup%",
          "scope": "window"
        },
        "zowe.ds.default.binary": {
          "default": {
            "dsorg": "PO",
            "alcunit": "CYL",
            "primary": 10,
            "secondary": 10,
            "dirblk": 25,
            "recfm": "U",
            "blksize": 27998,
            "lrecl": 27998
          },
          "description": "%zowe.ds.default.binary%",
          "scope": "resource"
        },
        "zowe.ds.default.c": {
          "default": {
            "dsorg": "PO",
            "alcunit": "CYL",
            "primary": 1,
            "secondary": 1,
            "dirblk": 25,
            "recfm": "VB",
            "blksize": 32760,
            "lrecl": 260
          },
          "description": "%zowe.ds.default.c%",
          "scope": "resource"
        },
        "zowe.ds.default.classic": {
          "default": {
            "dsorg": "PO",
            "alcunit": "CYL",
            "primary": 1,
            "secondary": 1,
            "dirblk": 25,
            "recfm": "FB",
            "blksize": 6160,
            "lrecl": 80
          },
          "description": "%zowe.ds.default.classic%",
          "scope": "resource"
        },
        "zowe.ds.default.pds": {
          "default": {
            "dsorg": "PO",
            "alcunit": "CYL",
            "primary": 1,
            "secondary": 1,
            "dirblk": 5,
            "recfm": "FB",
            "blksize": 6160,
            "lrecl": 80
          },
          "description": "%zowe.ds.default.pds%",
          "scope": "resource"
        },
        "zowe.ds.default.ps": {
          "default": {
            "dsorg": "PS",
            "alcunit": "CYL",
            "primary": 1,
            "secondary": 1,
            "recfm": "FB",
            "blksize": 6160,
            "lrecl": 80
          },
          "description": "%zowe.ds.default.ps%",
          "scope": "resource"
        },
        "zowe.ds.history": {
          "default": {
            "persistence": true,
            "favorites": [],
            "history": [],
            "sessions": []
          },
          "description": "%zowe.ds.history%",
          "scope": "application"
        },
        "zowe.files.temporaryDownloadsFolder.path": {
          "type": "string",
          "default": "",
          "description": "%zowe.files.temporaryDownloadsFolder.path%",
          "scope": "window"
        },
        "zowe.uss.history": {
          "default": {
            "persistence": true,
            "favorites": [],
            "history": [],
            "sessions": []
          },
          "description": "%zowe.uss.history%",
          "scope": "application"
        },
        "zowe.jobs.history": {
          "default": {
            "persistence": true,
            "favorites": [],
            "history": [],
            "sessions": []
          },
          "description": "%zowe.jobs.history%",
          "scope": "application"
        },
        "zowe.commands.alwaysEdit": {
          "type": "boolean",
          "default": true,
          "description": "Allow editing of commands before submitting",
          "scope": "window"
        },
        "zowe.commands.history": {
          "default": {
            "persistence": true,
            "history": []
          },
          "description": "%zowe.commands.history%",
          "scope": "application"
        },
        "zowe.automaticProfileValidation": {
          "type": "boolean",
          "default": true,
          "description": "%zowe.automaticProfileValidation%",
          "scope": "window"
        },
        "zowe.settings.version": {
          "type": "integer",
          "description": "%zowe.settings.version%",
          "scope": "window"
        },
        "zowe.security.secureCredentialsEnabled": {
          "default": true,
          "type": "boolean",
          "description": "%zowe.security.secureCredentialsEnabled%",
          "scope": "window"
        }
      }
    }
  },
  "scripts": {
    "vscode:prepublish": "yarn createTestProfileData && gulp build && yarn license && yarn lint && webpack --mode production && yarn updateStrings && yarn run compile-web",
    "build": "yarn createTestProfileData && gulp build && yarn license && webpack --mode development",
    "build:integration": "yarn createTestProfileData && gulp build && yarn license && tsc --build --pretty",
    "test:unit": "jest \".*__tests__.*\\.unit\\.test\\.ts\" --coverage",
    "test:theia": "mocha ./out/__tests__/__theia__/*.theia.test.js --timeout 50000 --reporter mocha-junit-reporter --reporter-options mochaFile=./results/integration/junit.xml",
    "test": "yarn test:unit",
    "updateStrings": "node ../../scripts/stringUpdateScript.js && prettier --write  --loglevel warn ./i18n package.nls*",
    "package": "vsce package --allow-star-activation --yarn && node ../../scripts/mv-pack.js vscode-extension-for-zowe vsix",
    "license": "node ../../scripts/license.js",
    "watch": "yarn createTestProfileData && gulp build && webpack --mode development --watch --info-verbosity verbose",
    "compile": "tsc -b",
    "compile-web": "webpack --target webworker --entry ./src/web/extension.ts --output-path ./out/src/web",
    "markdown": "markdownlint CHANGELOG.md README.md",
    "lint:pretty": "prettier --check .",
    "lint": "yarn lint:src && yarn lint:pretty && yarn markdown",
    "lint:src": "eslint --format stylish src/**/*.ts",
    "clean": "gulp clean",
    "fresh-clone": "yarn clean && rimraf node_modules",
    "lintErrors": "echo \"zowe-explorer: lintErrors coming soon with eslint.\"",
    "pretty": "prettier --write .",
    "createTestProfileData": "ts-node ./scripts/createTestProfileData.ts",
    "createDemoNodes": "ts-node ./scripts/createDemoNodes.ts"
  },
  "engines": {
    "vscode": "^1.53.2"
  },
  "devDependencies": {
    "@types/chai": "^4.2.6",
    "@types/chai-as-promised": "^7.1.0",
    "@types/expect": "^1.20.3",
    "@types/fs-extra": "^7.0.0",
    "@types/promise-queue": "^2.2.0",
    "@types/selenium-webdriver": "^3.0.4",
    "@types/yargs": "^11.0.0",
<<<<<<< HEAD
=======
    "eslint-plugin-zowe-explorer": "2.6.0-SNAPSHOT",
>>>>>>> d9f3ec4a
    "@typescript-eslint/eslint-plugin": "^2.31.0",
    "@typescript-eslint/parser": "^2.31.0",
    "chai": "^4.1.2",
    "chai-as-promised": "^7.1.1",
    "chalk": "^2.4.1",
    "cross-env": "^5.2.0",
    "del": "^4.1.1",
    "eslint": "^6.8.0",
    "eslint-plugin-zowe-explorer": "2.5.0-SNAPSHOT",
    "event-stream": "^4.0.1",
    "expect": "^24.8.0",
    "geckodriver": "^1.19.1",
    "glob": "^7.1.6",
    "gulp": "^4.0.2",
    "gulp-cli": "^2.2.0",
    "gulp-filter": "^5.1.0",
    "gulp-fs": "^0.0.2",
    "gulp-sourcemaps": "^2.6.5",
    "gulp-typescript": "^5.0.1",
    "jsdoc": "^3.6.3",
    "jsdom": "^16.0.0",
    "keytar": "^7.2.0",
    "log4js": "^6.4.6",
    "markdownlint-cli": "^0.31.1",
    "mem": "^6.0.1",
    "run-sequence": "^2.2.1",
    "selenium-webdriver": "^3.6.0",
    "sinon": "^6.1.0",
    "ts-loader": "^7.0.1",
    "ts-node": "^8.10.1",
    "webpack": "^4.42.1",
    "webpack-cli": "^3.3.11"
  },
  "dependencies": {
    "@zowe/zowe-explorer-api": "2.6.0-SNAPSHOT",
    "fs-extra": "8.0.1",
    "isbinaryfile": "4.0.4",
    "js-yaml": "3.13.1",
    "promise-queue": "2.2.5",
    "yamljs": "0.3.0"
  },
  "jest": {
    "moduleFileExtensions": [
      "js",
      "ts",
      "tsx"
    ],
    "testPathIgnorePatterns": [
      "<rootDir>/src/decorators"
    ],
    "watchPathIgnorePatterns": [
      "<rootDir>/results/unit"
    ],
    "transform": {
      "^.+\\.(ts|tsx)$": [
        "ts-jest",
        {
          "tsconfig": "tsconfig.json",
          "diagnostics": false
        }
      ]
    },
    "testRegex": "__tests__.*\\.(spec|test)\\.ts$",
    "modulePathIgnorePatterns": [
      "__tests__/__integration__/",
      "__tests__/__theia__/",
      "out/"
    ],
    "reporters": [
      "default",
      "jest-junit",
      "jest-stare",
      "jest-html-reporter"
    ],
    "coverageReporters": [
      "json",
      "lcov",
      "text",
      "cobertura"
    ],
    "coverageDirectory": "<rootDir>/results/unit/coverage",
    "setupFilesAfterEnv": [
      "<rootDir>/__tests__/__unit__/jest.setup.ts"
    ],
    "preset": "ts-jest"
  },
  "jest-html-reporter": {
    "pageTitle": "Zowe Extension Tests",
    "outputPath": "results/unit/results.html"
  },
  "jest-stare": {
    "resultDir": "results/unit/jest-stare",
    "coverageLink": "../coverage/lcov-report/index.html"
  },
  "jest-junit": {
    "outputDirectory": "<rootDir>/results/unit",
    "outputName": "junit.xml"
  }
}<|MERGE_RESOLUTION|>--- conflicted
+++ resolved
@@ -1779,10 +1779,7 @@
     "@types/promise-queue": "^2.2.0",
     "@types/selenium-webdriver": "^3.0.4",
     "@types/yargs": "^11.0.0",
-<<<<<<< HEAD
-=======
     "eslint-plugin-zowe-explorer": "2.6.0-SNAPSHOT",
->>>>>>> d9f3ec4a
     "@typescript-eslint/eslint-plugin": "^2.31.0",
     "@typescript-eslint/parser": "^2.31.0",
     "chai": "^4.1.2",
