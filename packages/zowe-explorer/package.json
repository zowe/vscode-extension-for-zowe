{
  "name": "vscode-extension-for-zowe",
  "displayName": "%displayName%",
  "description": "%description%",
  "version": "2.12.0-SNAPSHOT",
  "publisher": "Zowe",
  "author": "Zowe",
  "license": "EPL-2.0",
  "repository": {
    "url": "https://github.com/zowe/vscode-extension-for-zowe"
  },
  "icon": "resources/zowe-icon-color.png",
  "keywords": [
    "mainframe",
    "dataset",
    "Zowe",
    "explorer",
    "z/OS",
    "USS",
    "JES",
    "MVS"
  ],
  "categories": [
    "Other"
  ],
  "files": [
    "out",
    "README.md",
    "resources"
  ],
  "activationEvents": [
    "*"
  ],
  "main": "./out/src/extension",
  "browser": "./out/src/web/extension",
  "contributes": {
    "viewsContainers": {
      "activitybar": [
        {
          "id": "zowe",
          "title": "%viewsContainers.activitybar%",
          "icon": "resources/zowe.svg"
        }
      ]
    },
    "views": {
      "zowe": [
        {
          "id": "zowe.ds.explorer",
          "name": "%zowe.ds.explorer%"
        },
        {
          "id": "zowe.uss.explorer",
          "name": "%zowe.uss.explorer%"
        },
        {
          "id": "zowe.jobs.explorer",
          "name": "%zowe.jobs.explorer%"
        }
      ]
    },
    "keybindings": [
      {
        "command": "zowe.openRecentMember",
        "key": "ctrl+alt+r",
        "mac": "cmd+alt+r"
      },
      {
        "command": "zowe.searchInAllLoadedItems",
        "key": "ctrl+alt+p",
        "mac": "cmd+alt+p"
      },
      {
        "command": "zowe.jobs.deleteJob",
        "key": "delete",
        "when": "focusedView == zowe.jobs.explorer"
      },
      {
        "command": "zowe.ds.deleteDataset",
        "key": "delete",
        "when": "focusedView == zowe.ds.explorer && listSupportsMultiselect"
      },
      {
        "command": "zowe.uss.deleteNode",
        "key": "delete",
        "when": "focusedView == zowe.uss.explorer"
      },
      {
        "command": "zowe.extRefresh",
        "key": "ctrl+alt+z",
        "mac": "cmd+alt+z"
      },
      {
        "command": "zowe.editHistory",
        "key": "ctrl+y",
        "mac": "cmd+y"
      },
      {
        "command": "zowe.uss.copyUssFile",
        "key": "ctrl+c",
        "mac": "cmd+c",
        "when": "focusedView == zowe.uss.explorer || viewItem =~ /^(?!.*_fav.*)(textFile.*|binaryFile.*)/"
      },
      {
        "command": "zowe.uss.pasteUssFile",
        "key": "ctrl+v",
        "mac": "cmd+v",
        "when": "focusedView == zowe.uss.explorer || viewItem =~ /^(directory.*|ussSession.*)/ && !listSupportsMultiselect"
      },
      {
        "command": "zowe.ds.copyDataSets",
        "key": "ctrl+c",
        "mac": "cmd+c",
        "when": "focusedView == zowe.ds.explorer"
      },
      {
        "command": "zowe.ds.pasteDataSets",
        "key": "ctrl+v",
        "mac": "cmd+v",
        "when": "focusedView == zowe.ds.explorer && !listSupportsMultiselect"
      },
      {
        "command": "zowe.manualPoll",
        "key": "f5",
        "when": "editorIsOpen && resourceScheme == zosspool"
      }
    ],
    "commands": [
      {
        "command": "zowe.jobs.sortBy",
        "title": "%jobs.sortBy%",
        "category": "Zowe Explorer",
        "icon": "$(list-ordered)"
      },
      {
        "command": "zowe.promptCredentials",
        "title": "%zowe.promptCredentials%",
        "category": "Zowe Explorer"
      },
      {
        "command": "zowe.profileManagement",
        "title": "%zowe.profileManagement%",
        "category": "Zowe Explorer"
      },
      {
        "command": "zowe.extRefresh",
        "title": "%zowe.extRefresh%",
        "category": "Zowe Explorer",
        "icon": {
          "light": "./resources/light/refresh.svg",
          "dark": "./resources/dark/refresh.svg"
        }
      },
      {
        "command": "zowe.editHistory",
        "title": "%zowe.editHistory%",
        "category": "Zowe Explorer",
        "icon": {
          "light": "./resources/light/history.svg",
          "dark": "./resources/dark/history.svg"
        }
      },
      {
        "command": "zowe.ds.disableValidation",
        "title": "%disableValidation%",
        "category": "Zowe Explorer"
      },
      {
        "command": "zowe.uss.disableValidation",
        "title": "%uss.disableValidation%",
        "category": "Zowe Explorer"
      },
      {
        "command": "zowe.jobs.disableValidation",
        "title": "%jobs.disableValidation%",
        "category": "Zowe Explorer"
      },
      {
        "command": "zowe.ds.enableValidation",
        "title": "%enableValidation%",
        "category": "Zowe Explorer"
      },
      {
        "command": "zowe.uss.enableValidation",
        "title": "%uss.enableValidation%",
        "category": "Zowe Explorer"
      },
      {
        "command": "zowe.jobs.enableValidation",
        "title": "%jobs.enableValidation%",
        "category": "Zowe Explorer"
      },
      {
        "command": "zowe.ds.ssoLogin",
        "title": "%ssoLogin%",
        "category": "Zowe Explorer"
      },
      {
        "command": "zowe.uss.ssoLogin",
        "title": "%uss.ssoLogin%",
        "category": "Zowe Explorer"
      },
      {
        "command": "zowe.jobs.ssoLogin",
        "title": "%jobs.ssoLogin%",
        "category": "Zowe Explorer"
      },
      {
        "command": "zowe.ds.ssoLogout",
        "title": "%ssoLogout%",
        "category": "Zowe Explorer"
      },
      {
        "command": "zowe.uss.ssoLogout",
        "title": "%uss.ssoLogout%",
        "category": "Zowe Explorer"
      },
      {
        "command": "zowe.jobs.ssoLogout",
        "title": "%jobs.ssoLogout%",
        "category": "Zowe Explorer"
      },
      {
        "command": "zowe.uss.copyPath",
        "title": "%uss.copyPath%",
        "category": "Zowe Explorer"
      },
      {
        "command": "zowe.uss.createFile",
        "title": "%uss.createFile%",
        "category": "Zowe Explorer"
      },
      {
        "command": "zowe.uss.createFolder",
        "title": "%uss.createFolder%",
        "category": "Zowe Explorer"
      },
      {
        "command": "zowe.uss.deleteNode",
        "title": "%uss.deleteNode%",
        "category": "Zowe Explorer"
      },
      {
        "command": "zowe.uss.renameNode",
        "title": "%uss.renameNode%",
        "category": "Zowe Explorer"
      },
      {
        "command": "zowe.ds.addFavorite",
        "title": "%addFavorite%",
        "category": "Zowe Explorer",
        "icon": {
          "dark": "./resources/dark/favorites-open-dark.svg",
          "light": "./resources/light/favorites-open-light.svg"
        }
      },
      {
        "command": "zowe.uss.addFavorite",
        "title": "%uss.addFavorite%",
        "category": "Zowe Explorer",
        "icon": {
          "dark": "./resources/dark/favorites-open-dark.svg",
          "light": "./resources/light/favorites-open-light.svg"
        }
      },
      {
        "command": "zowe.ds.addSession",
        "title": "%addSession%",
        "category": "Zowe Explorer",
        "icon": {
          "light": "./resources/light/plus.svg",
          "dark": "./resources/dark/plus.svg"
        }
      },
      {
        "command": "zowe.ds.editSession",
        "title": "%editSession%",
        "category": "Zowe Explorer",
        "icon": {
          "light": "./resources/light/edit.svg",
          "dark": "./resources/dark/edit.svg"
        }
      },
      {
        "command": "zowe.ds.deleteProfile",
        "title": "%deleteProfile%",
        "category": "Zowe Explorer"
      },
      {
        "command": "zowe.ds.filterBy",
        "title": "%ds.filterBy%",
        "category": "Zowe Explorer",
        "icon": "$(list-filter)"
      },
      {
        "command": "zowe.ds.sortBy",
        "title": "%ds.sortBy%",
        "category": "Zowe Explorer",
        "icon": "$(list-ordered)"
      },
      {
        "command": "zowe.cmd.deleteProfile",
        "title": "%cmd.deleteProfile%",
        "category": "Zowe Explorer"
      },
      {
        "command": "zowe.ds.createDataset",
        "title": "%createDataset%",
        "category": "Zowe Explorer",
        "icon": {
          "light": "./resources/light/newfile.svg",
          "dark": "./resources/dark/newfile.svg"
        }
      },
      {
        "command": "zowe.ds.createMember",
        "title": "%createMember%",
        "category": "Zowe Explorer"
      },
      {
        "command": "zowe.ds.showAttributes",
        "title": "%showAttributes%",
        "category": "Zowe Explorer"
      },
      {
        "command": "zowe.uss.editAttributes",
        "title": "%editAttributes%",
        "category": "Zowe Explorer"
      },
      {
        "command": "zowe.ds.renameDataSet",
        "title": "%renameDataSet%",
        "category": "Zowe Explorer"
      },
      {
        "command": "zowe.ds.copyDataSets",
        "title": "%copyFile%",
        "category": "Zowe Explorer"
      },
      {
        "command": "zowe.ds.hMigrateDataSet",
        "title": "%hMigrateDataSet%",
        "category": "Zowe Explorer"
      },
      {
        "command": "zowe.ds.hRecallDataSet",
        "title": "%hRecallDataSet%",
        "category": "Zowe Explorer"
      },
      {
        "command": "zowe.ds.showFileErrorDetails",
        "title": "%showFileErrorDetails%",
        "category": "Zowe Explorer"
      },
      {
        "command": "zowe.ds.pasteDataSets",
        "title": "%paste%",
        "category": "Zowe Explorer"
      },
      {
        "command": "zowe.ds.renameDataSetMember",
        "title": "%renameMember%",
        "category": "Zowe Explorer"
      },
      {
        "command": "zowe.ds.deleteDataset",
        "title": "%deleteDataset%",
        "category": "Zowe Explorer"
      },
      {
        "command": "zowe.ds.deleteMember",
        "title": "%deleteMember%",
        "category": "Zowe Explorer"
      },
      {
        "command": "zowe.ds.allocateLike",
        "title": "%allocateLike%",
        "category": "Zowe Explorer"
      },
      {
        "command": "zowe.ds.uploadDialog",
        "title": "%uploadDialog%",
        "category": "Zowe Explorer"
      },
      {
        "command": "zowe.ds.editDataSet",
        "title": "%editDataSet%",
        "category": "Zowe Explorer",
        "icon": {
          "light": "./resources/light/edit.svg",
          "dark": "./resources/dark/edit.svg"
        }
      },
      {
        "command": "zowe.ds.editMember",
        "title": "%editMember%",
        "category": "Zowe Explorer",
        "icon": {
          "light": "./resources/light/edit.svg",
          "dark": "./resources/dark/edit.svg"
        }
      },
      {
        "command": "zowe.ds.pattern",
        "title": "%pattern%",
        "category": "Zowe Explorer",
        "icon": {
          "light": "./resources/light/pattern.svg",
          "dark": "./resources/dark/pattern.svg"
        }
      },
      {
        "command": "zowe.ds.refreshAll",
        "title": "%refreshAll%",
        "category": "Zowe Explorer",
        "icon": {
          "light": "./resources/light/refresh.svg",
          "dark": "./resources/dark/refresh.svg"
        }
      },
      {
        "command": "zowe.ds.refreshNode",
        "title": "%refreshNode%",
        "category": "Zowe Explorer",
        "icon": {
          "light": "./resources/light/download.svg",
          "dark": "./resources/dark/download.svg"
        }
      },
      {
        "command": "zowe.ds.refreshDataset",
        "title": "%refreshDataset%",
        "category": "Zowe Explorer",
        "icon": {
          "light": "./resources/light/download.svg",
          "dark": "./resources/dark/download.svg"
        }
      },
      {
        "command": "zowe.ds.removeFavorite",
        "title": "%removeFavorite%",
        "category": "Zowe Explorer",
        "icon": {
          "dark": "./resources/dark/favorites-close-dark.svg",
          "light": "./resources/light/favorites-close-light.svg"
        }
      },
      {
        "command": "zowe.ds.removeFavProfile",
        "title": "%removeFavProfile%",
        "category": "Zowe Explorer"
      },
      {
        "command": "zowe.uss.removeFavorite",
        "title": "%uss.removeFavorite%",
        "category": "Zowe Explorer",
        "icon": {
          "dark": "./resources/dark/favorites-close-dark.svg",
          "light": "./resources/light/favorites-close-light.svg"
        }
      },
      {
        "command": "zowe.uss.removeFavProfile",
        "title": "%removeFavProfile%",
        "category": "Zowe Explorer"
      },
      {
        "command": "zowe.ds.removeSavedSearch",
        "title": "%removeSavedSearch%",
        "category": "Zowe Explorer",
        "icon": {
          "dark": "./resources/dark/favorites-close-dark.svg",
          "light": "./resources/light/favorites-close-light.svg"
        }
      },
      {
        "command": "zowe.ds.removeSession",
        "title": "%removeSession%",
        "category": "Zowe Explorer"
      },
      {
        "command": "zowe.ds.saveSearch",
        "title": "%saveSearch%",
        "category": "Zowe Explorer"
      },
      {
        "command": "zowe.ds.submitJcl",
        "title": "%submitJcl%",
        "category": "Zowe Explorer"
      },
      {
        "command": "zowe.ds.submitMember",
        "title": "%submitMember%",
        "category": "Zowe Explorer"
      },
      {
        "command": "zowe.uss.addSession",
        "title": "%uss.addSession%",
        "category": "Zowe Explorer",
        "icon": {
          "light": "./resources/light/plus.svg",
          "dark": "./resources/dark/plus.svg"
        }
      },
      {
        "command": "zowe.uss.editSession",
        "title": "%editSession%",
        "category": "Zowe Explorer",
        "icon": {
          "light": "./resources/light/edit.svg",
          "dark": "./resources/dark/edit.svg"
        }
      },
      {
        "command": "zowe.uss.deleteProfile",
        "title": "%deleteProfile%",
        "category": "Zowe Explorer"
      },
      {
        "command": "zowe.uss.editFile",
        "title": "%uss.editFile%",
        "category": "Zowe Explorer",
        "icon": {
          "light": "./resources/light/edit.svg",
          "dark": "./resources/dark/edit.svg"
        }
      },
      {
        "command": "zowe.uss.fullPath",
        "title": "%uss.fullPath%",
        "category": "Zowe Explorer",
        "icon": {
          "light": "./resources/light/pattern.svg",
          "dark": "./resources/dark/pattern.svg"
        }
      },
      {
        "command": "zowe.uss.refreshAll",
        "title": "%uss.refreshAll%",
        "category": "Zowe Explorer",
        "icon": {
          "light": "./resources/light/refresh.svg",
          "dark": "./resources/dark/refresh.svg"
        }
      },
      {
        "command": "zowe.uss.refreshUSS",
        "title": "%uss.refreshUSS%",
        "category": "Zowe Explorer",
        "icon": {
          "light": "./resources/light/download.svg",
          "dark": "./resources/dark/download.svg"
        }
      },
      {
        "command": "zowe.uss.refreshDirectory",
        "title": "%uss.refreshDirectory%",
        "category": "Zowe Explorer",
        "icon": {
          "light": "./resources/light/refresh.svg",
          "dark": "./resources/dark/refresh.svg"
        }
      },
      {
        "command": "zowe.uss.removeSession",
        "title": "%uss.removeSession%",
        "category": "Zowe Explorer"
      },
      {
        "command": "zowe.uss.saveSearch",
        "title": "%saveSearch%",
        "category": "Zowe Explorer"
      },
      {
        "command": "zowe.uss.removeSavedSearch",
        "title": "%removeSavedSearch%",
        "category": "Zowe Explorer",
        "icon": {
          "dark": "./resources/dark/favorites-close-dark.svg",
          "light": "./resources/light/favorites-close-light.svg"
        }
      },
      {
        "command": "zowe.uss.binary",
        "title": "%uss.binary%",
        "category": "Zowe Explorer"
      },
      {
        "command": "zowe.uss.uploadDialog",
        "title": "%uss.uploadDialog%",
        "category": "Zowe Explorer"
      },
      {
        "command": "zowe.uss.text",
        "title": "%uss.text%",
        "category": "Zowe Explorer"
      },
      {
        "command": "zowe.uss.copyUssFile",
        "title": "%copyFile%",
        "category": "Zowe Explorer"
      },
      {
        "command": "zowe.uss.pasteUssFile",
        "title": "%pasteFile%",
        "category": "Zowe Explorer"
      },
      {
        "command": "zowe.jobs.deleteJob",
        "title": "%deleteJob%",
        "category": "Zowe Explorer",
        "icon": {
          "dark": "./resources/dark/trash.svg",
          "light": "./resources/light/trash.svg"
        }
      },
      {
        "command": "zowe.jobs.addFavorite",
        "title": "%addFavorite%",
        "category": "Zowe Explorer",
        "icon": {
          "dark": "./resources/dark/favorites-open-dark.svg",
          "light": "./resources/light/favorites-open-light.svg"
        }
      },
      {
        "command": "zowe.jobs.removeFavorite",
        "title": "%removeFavorite%",
        "category": "Zowe Explorer",
        "icon": {
          "dark": "./resources/dark/favorites-close-dark.svg",
          "light": "./resources/light/favorites-close-light.svg"
        }
      },
      {
        "command": "zowe.jobs.removeSearchFavorite",
        "title": "%removeSavedSearch%",
        "category": "Zowe Explorer",
        "icon": {
          "dark": "./resources/dark/favorites-close-dark.svg",
          "light": "./resources/light/favorites-close-light.svg"
        }
      },
      {
        "command": "zowe.jobs.removeFavProfile",
        "title": "%removeFavProfile%",
        "category": "Zowe Explorer"
      },
      {
        "command": "zowe.jobs.saveSearch",
        "title": "%saveSearch%",
        "category": "Zowe Explorer"
      },
      {
        "command": "zowe.jobs.runModifyCommand",
        "title": "%runModifyCommand%",
        "category": "Zowe Explorer"
      },
      {
        "command": "zowe.jobs.runStopCommand",
        "title": "%runStopCommand%",
        "category": "Zowe Explorer"
      },
      {
        "command": "zowe.jobs.setOwner",
        "title": "%setOwner%",
        "category": "Zowe Explorer"
      },
      {
        "command": "zowe.jobs.setPrefix",
        "title": "%setPrefix%",
        "category": "Zowe Explorer"
      },
      {
        "command": "zowe.jobs.refreshJobsServer",
        "title": "%refreshJobsServer%",
        "category": "Zowe Explorer",
        "icon": {
          "light": "./resources/light/refresh.svg",
          "dark": "./resources/dark/refresh.svg"
        }
      },
      {
        "command": "zowe.jobs.editSession",
        "title": "%editSession%",
        "category": "Zowe Explorer",
        "icon": {
          "light": "./resources/light/edit.svg",
          "dark": "./resources/dark/edit.svg"
        }
      },
      {
        "command": "zowe.jobs.deleteProfile",
        "title": "%deleteProfile%",
        "category": "Zowe Explorer"
      },
      {
        "command": "zowe.jobs.refreshAllJobs",
        "title": "%refreshAllJobs%",
        "category": "Zowe Explorer",
        "icon": {
          "light": "./resources/light/refresh.svg",
          "dark": "./resources/dark/refresh.svg"
        }
      },
      {
        "command": "zowe.jobs.addJobsSession",
        "title": "%addJobsSession%",
        "category": "Zowe Explorer",
        "icon": {
          "light": "./resources/light/plus.svg",
          "dark": "./resources/dark/plus.svg"
        }
      },
      {
        "command": "zowe.jobs.removeJobsSession",
        "title": "%removeJobsSession%",
        "category": "Zowe Explorer"
      },
      {
        "command": "zowe.jobs.downloadSpool",
        "title": "%downloadSpool%",
        "category": "Zowe Explorer",
        "icon": {
          "light": "./resources/light/download.svg",
          "dark": "./resources/dark/download.svg"
        }
      },
      {
        "command": "zowe.jobs.downloadSpoolBinary",
        "title": "%downloadSpoolBinary%",
        "category": "Zowe Explorer"
      },
      {
        "command": "zowe.jobs.getJobJcl",
        "title": "%getJobJcl%",
        "category": "Zowe Explorer"
      },
      {
        "command": "zowe.jobs.setJobSpool",
        "title": "%setJobSpool%",
        "category": "Zowe Explorer"
      },
      {
        "command": "zowe.jobs.stopPolling",
        "title": "%stopPolling%",
        "category": "Zowe Explorer"
      },
      {
        "command": "zowe.jobs.startPolling",
        "title": "%startPolling%",
        "category": "Zowe Explorer"
      },
      {
        "command": "zowe.issueTsoCmd",
        "title": "%issueTsoCmd%",
        "category": "Zowe Explorer"
      },
      {
        "command": "zowe.issueMvsCmd",
        "title": "%issueMvsCmd%",
        "category": "Zowe Explorer"
      },
      {
        "command": "zowe.jobs.cancelJob",
        "title": "%cancelJobs%",
        "category": "Zowe Explorer"
      },
      {
        "command": "zowe.jobs.search",
        "title": "%jobs.search%",
        "category": "Zowe Explorer",
        "icon": {
          "light": "./resources/light/pattern.svg",
          "dark": "./resources/dark/pattern.svg"
        }
      },
      {
        "command": "zowe.all.config.init",
        "title": "%all.configInit%",
        "category": "Zowe Explorer"
      },
      {
        "command": "zowe.jobs.refreshJob",
        "title": "%jobs.refreshJob%",
        "category": "Zowe Explorer"
      },
      {
        "command": "zowe.jobs.refreshSpool",
        "title": "%jobs.refreshSpool%",
        "category": "Zowe Explorer"
      },
      {
        "command": "zowe.manualPoll",
        "title": "%manualPoll%",
        "category": "Zowe Explorer"
      },
      {
        "command": "zowe.jobs.downloadSingleSpool",
        "title": "%downloadSingleSpool%",
        "category": "Zowe Explorer"
      },
      {
        "command": "zowe.jobs.downloadSingleSpoolBinary",
        "title": "%downloadSingleSpoolBinary%",
        "category": "Zowe Explorer"
      }
    ],
    "menus": {
      "view/title": [
        {
          "when": "view == zowe.ds.explorer",
          "command": "zowe.ds.refreshAll",
          "group": "navigation"
        },
        {
          "when": "view == zowe.ds.explorer",
          "command": "zowe.ds.addSession",
          "group": "navigation"
        },
        {
          "when": "view == zowe.uss.explorer",
          "command": "zowe.uss.refreshAll",
          "group": "navigation"
        },
        {
          "when": "view == zowe.uss.explorer",
          "command": "zowe.uss.addSession",
          "group": "navigation"
        },
        {
          "when": "view == zowe.jobs.explorer",
          "command": "zowe.jobs.refreshAllJobs",
          "group": "navigation"
        },
        {
          "when": "view == zowe.jobs.explorer",
          "command": "zowe.jobs.addJobsSession",
          "group": "navigation"
        }
      ],
      "view/item/context": [
        {
          "when": "viewItem =~ /^(?!.*_fav.*)ussSession.*/ && !listMultiSelection",
          "command": "zowe.uss.fullPath",
          "group": "inline"
        },
        {
          "when": "view == zowe.uss.explorer && viewItem =~ /^(?!.*_fav.*)(textFile.*|binaryFile.*|directory.*)/",
          "command": "zowe.uss.addFavorite",
          "group": "inline"
        },
        {
          "when": "view == zowe.uss.explorer && viewItem =~ /^(?!(ussSession.*|profile.*|directory.*)).*_fav.*/",
          "command": "zowe.uss.removeFavorite",
          "group": "inline"
        },
        {
          "when": "view == zowe.uss.explorer && viewItem =~ /^ussSession.*_fav.*/ && !listMultiSelection",
          "command": "zowe.uss.removeSavedSearch",
          "group": "inline"
        },
        {
          "when": "view == zowe.uss.explorer && viewItem =~ /^directory.*/",
          "command": "zowe.uss.refreshDirectory",
          "group": "000_zowe_ussMainframeInteraction@1"
        },
        {
          "when": "view == zowe.uss.explorer && viewItem =~ /^ussSession.*/ && !listMultiSelection",
          "command": "zowe.uss.refreshDirectory",
          "group": "inline"
        },
        {
          "when": "viewItem =~ /^(?!.*_fav.*)ussSession.*/ && !listMultiSelection",
          "command": "zowe.uss.fullPath",
          "group": "000_zowe_ussMainframeInteraction@0"
        },
        {
          "when": "view == zowe.uss.explorer && viewItem =~ /^(?!.*_fav.*)ussSession.*/ && !listMultiSelection",
          "command": "zowe.issueMvsCmd",
          "group": "000_zowe_ussMainframeInteraction@2"
        },
        {
          "when": "view == zowe.uss.explorer && viewItem =~ /^(?!.*_fav.*)ussSession.*/ && !listMultiSelection",
          "command": "zowe.issueTsoCmd",
          "group": "000_zowe_ussMainframeInteraction@3"
        },
        {
          "when": "view == zowe.uss.explorer && viewItem =~ /^(?!(directory|ussSession|favorite|profile_fav))/",
          "command": "zowe.uss.refreshUSS",
          "group": "000_zowe_ussMainframeInteraction@3"
        },
        {
          "when": "view == zowe.uss.explorer && viewItem =~ /^(directory|(?!.*_fav.*)ussSession.*)/ && !listMultiSelection",
          "command": "zowe.uss.createFolder",
          "group": "001_zowe_ussCreate@1"
        },
        {
          "when": "view == zowe.uss.explorer && viewItem =~ /^(directory|(?!.*_fav.*)ussSession.*)/ && !listMultiSelection",
          "command": "zowe.uss.createFile",
          "group": "001_zowe_ussCreate@2"
        },
        {
          "when": "view == zowe.uss.explorer && viewItem =~ /^directory.*/ && !listMultiSelection",
          "command": "zowe.uss.uploadDialog",
          "group": "001_zowe_ussCreate@3"
        },
        {
          "when": "view == zowe.uss.explorer && viewItem =~ /^(?!.*_fav.*)(textFile.*|binaryFile.*|directory.*)/",
          "command": "zowe.uss.copyUssFile",
          "group": "001_zowe_ussCreate@4"
        },
        {
          "when": "view == zowe.uss.explorer && viewItem =~ /^(?!.*_fav.*)(textFile.*|binaryFile.*|directory.*|ussSession.*_isFilterSearch)/",
          "command": "zowe.uss.pasteUssFile",
          "group": "001_zowe_ussCreate@5"
        },
        {
          "when": "view == zowe.uss.explorer && viewItem =~ /^textFile.*/",
          "command": "zowe.uss.binary",
          "group": "002_zowe_ussSystemSpecific@1"
        },
        {
          "when": "view == zowe.uss.explorer && viewItem =~ /^binaryFile.*/",
          "command": "zowe.uss.text",
          "group": "002_zowe_ussSystemSpecific@2"
        },
        {
          "when": "view == zowe.uss.explorer && viewItem =~ /^(?!(ussSession|favorite|profile_fav))/ && !listMultiSelection",
          "command": "zowe.uss.copyPath",
          "group": "002_zowe_ussSystemSpecific@4"
        },
        {
          "when": "view == zowe.uss.explorer && viewItem =~ /^(?!.*_fav.*)(textFile.*|binaryFile.*|directory.*)/",
          "command": "zowe.uss.addFavorite",
          "group": "003_zowe_ussWorkspace@0"
        },
        {
          "when": "view == zowe.uss.explorer && viewItem =~ /^(?!(ussSession.*|profile.*)).*_fav.*/",
          "command": "zowe.uss.removeFavorite",
          "group": "003_zowe_ussWorkspace@1"
        },
        {
          "when": "view == zowe.uss.explorer && viewItem =~ /^(?!.*_fav.*)ussSession.*/ && !listMultiSelection",
          "command": "zowe.uss.addFavorite",
          "group": "003_zowe_ussWorkspace@3"
        },
        {
          "when": "view == zowe.uss.explorer && viewItem =~ /^ussSession.*_fav.*/ && !listMultiSelection",
          "command": "zowe.uss.removeSavedSearch",
          "group": "003_zowe_ussWorkspace@4"
        },
        {
          "when": "view == zowe.uss.explorer && viewItem == profile_fav && !listMultiSelection",
          "command": "zowe.uss.removeFavProfile",
          "group": "003_zowe_ussWorkspace@5"
        },
        {
          "when": "view == zowe.uss.explorer && viewItem =~ /^textFile|binaryFile/ && !listMultiSelection",
          "command": "zowe.uss.editFile",
          "group": "099_zowe_ussModification:@0"
        },
        {
          "when": "view == zowe.uss.explorer && viewItem =~ /^(textFile.*|binaryFile.*|directory.*)/",
          "command": "zowe.uss.editAttributes",
          "group": "099_zowe_ussModification:@1"
        },
        {
          "when": "view == zowe.uss.explorer && viewItem =~ /^(?!(ussSession|favorite|profile_fav))/ && !listMultiSelection",
          "command": "zowe.uss.renameNode",
          "group": "099_zowe_ussModification:@3"
        },
        {
          "when": "view == zowe.uss.explorer && viewItem =~ /^(?!(ussSession|favorite|.*_fav))/",
          "command": "zowe.uss.deleteNode",
          "group": "099_zowe_ussModification:@4"
        },
        {
          "when": "view == zowe.uss.explorer && viewItem =~ /^(?!.*_fav.*)ussSession.*/ && !listMultiSelection",
          "command": "zowe.profileManagement",
          "group": "099_zowe_ussProfileAuthentication@99"
        },
        {
          "when": "view == zowe.ds.explorer && viewItem =~ /^session.*/ && !listMultiSelection",
          "command": "zowe.ds.filterBy",
          "group": "inline@0"
        },
        {
<<<<<<< HEAD
          "when": "view == zowe.uss.explorer && viewItem =~ /^(?!.*_fav.*)ussSession.*/ && !listMultiSelection",
          "command": "zowe.uss.ssoLogout",
          "group": "098_zowe_ussProfileAuthentication@5"
        },
        {
          "when": "view == zowe.uss.explorer && viewItem =~ /^(?!.*_fav.*)ussSession.*/ && !listMultiSelection",
          "command": "zowe.editHistory",
          "group": "100_zowe_editHistory@100"
        },
        {
          "when": "viewItem =~ /^(?!.*_fav.*)ussSession.*/ && !listMultiSelection",
          "command": "zowe.uss.editSession",
          "group": "099_zowe_ussProfileModification@1"
        },
        {
          "when": "viewItem =~ /^(?!.*_fav.*)ussSession.*/",
          "command": "zowe.uss.removeSession",
          "group": "099_zowe_ussProfileModification@98"
        },
        {
          "when": "viewItem =~ /^(?!.*_fav.*)ussSession.*/  && !listMultiSelection",
          "command": "zowe.uss.deleteProfile",
          "group": "099_zowe_ussProfileModification@99"
=======
          "when": "view == zowe.ds.explorer && viewItem =~ /^session.*/ && !listMultiSelection",
          "command": "zowe.ds.sortBy",
          "group": "inline@1"
>>>>>>> e22ff96d
        },
        {
          "when": "view == zowe.ds.explorer && viewItem =~ /^(?!.*_fav.*)session.*/ && !listMultiSelection",
          "command": "zowe.ds.pattern",
          "group": "inline@2"
        },
        {
          "when": "view == zowe.ds.explorer && viewItem =~ /^(pds|ds|migr).*_fav.*/",
          "command": "zowe.ds.removeFavorite",
          "group": "inline"
        },
        {
          "when": "view == zowe.ds.explorer && viewItem =~ /^(?!.*_fav|.*isFilterSearch)(member|migr|ds|pds).*/",
          "command": "zowe.ds.addFavorite",
          "group": "inline"
        },
        {
          "when": "view == zowe.ds.explorer && viewItem =~ /^session.*_fav.*/ && !listMultiSelection",
          "command": "zowe.ds.removeSavedSearch",
          "group": "inline"
        },
        {
          "when": "view == zowe.ds.explorer && viewItem =~ /^(?!.*_fav.*)session.*/ && !listMultiSelection",
          "command": "zowe.ds.pattern",
          "group": "000_zowe_dsMainframeInteraction@0"
        },
        {
          "when": "view == zowe.ds.explorer && viewItem =~ /^(?!.*_fav.*)session.*/ && !listMultiSelection",
          "command": "zowe.issueMvsCmd",
          "group": "000_zowe_dsMainframeInteraction@1"
        },
        {
          "when": "view == zowe.ds.explorer && viewItem =~ /^(?!.*_fav.*)session.*/ && !listMultiSelection",
          "command": "zowe.issueTsoCmd",
          "group": "000_zowe_dsMainframeInteraction@2"
        },
        {
          "when": "view == zowe.ds.explorer && viewItem =~ /^pds.*/",
          "command": "zowe.ds.refreshDataset",
          "group": "000_zowe_dsMainframeInteraction@3"
        },
        {
          "when": "view == zowe.ds.explorer && viewItem =~ /^(member.*|ds.*)/",
          "command": "zowe.ds.refreshNode",
          "group": "000_zowe_dsMainframeInteraction@3"
        },
        {
          "when": "view == zowe.ds.explorer && viewItem =~ /^ds.*/ && !listMultiSelection",
          "command": "zowe.ds.submitMember",
          "group": "000_zowe_dsMainframeInteraction@8"
        },
        {
          "when": "view == zowe.ds.explorer && viewItem =~ /^member.*/ && !listMultiSelection",
          "command": "zowe.ds.submitMember",
          "group": "000_zowe_dsMainframeInteraction@8"
        },
        {
          "when": "view == zowe.ds.explorer && viewItem =~ /^(pds|member|ds|vsam).*/",
          "command": "zowe.ds.showAttributes",
          "group": "001_zowe_dsCreate@1"
        },
        {
          "when": "view == zowe.ds.explorer && viewItem =~ /^(?!.*_fav.*)session.*/ && !listMultiSelection",
          "command": "zowe.ds.createDataset",
          "group": "001_zowe_dsCreate@2"
        },
        {
          "when": "view == zowe.ds.explorer && viewItem =~ /^(ds|pds).*/ && !listMultiSelection",
          "command": "zowe.ds.allocateLike",
          "group": "001_zowe_dsCreate@3"
        },
        {
          "when": "view == zowe.ds.explorer && viewItem =~ /^pds.*/ && !listMultiSelection",
          "command": "zowe.ds.createMember",
          "group": "001_zowe_dsCreate@4"
        },
        {
          "when": "view == zowe.ds.explorer && viewItem =~ /^pds.*/ && !listMultiSelection",
          "command": "zowe.ds.uploadDialog",
          "group": "001_zowe_dsCreate@5"
        },
        {
          "when": "view == zowe.ds.explorer && viewItem =~ /^(?!.*profile=zftp.*)(ds|member|pds).*/",
          "command": "zowe.ds.copyDataSets",
          "group": "001_zowe_dsCreate@6"
        },
        {
          "when": "view == zowe.ds.explorer && viewItem =~ /^(?!.*profile=zftp.*)(session|pds).*/ && !listMultiSelection",
          "command": "zowe.ds.pasteDataSets",
          "group": "001_zowe_dsCreate@7"
        },
        {
          "when": "view == zowe.ds.explorer && viewItem =~ /^(?!.*_fav.*)session.*/ && !listMultiSelection",
          "command": "zowe.ds.saveSearch",
          "group": "002_zowe_dsWorkspace@0"
        },
        {
          "when": "view == zowe.ds.explorer && viewItem =~ /^(?!.*_fav|.*isFilterSearch)(member|migr|ds|pds).*/",
          "command": "zowe.ds.addFavorite",
          "group": "002_zowe_dsWorkspace@0"
        },
        {
          "when": "view == zowe.ds.explorer && viewItem =~ /^session.*_fav.*/ && !listMultiSelection",
          "command": "zowe.ds.removeSavedSearch",
          "group": "002_zowe_dsWorkspace@1"
        },
        {
          "when": "view == zowe.ds.explorer && viewItem =~ /^(pds|ds|migr).*_fav.*/",
          "command": "zowe.ds.removeFavorite",
          "group": "002_zowe_dsWorkspace@1"
        },
        {
          "when": "view == zowe.ds.explorer && viewItem == profile_fav && !listMultiSelection",
          "command": "zowe.ds.removeFavProfile",
          "group": "002_zowe_dsWorkspace@4"
        },
        {
          "when": "view == zowe.ds.explorer && viewItem =~ /^(pds|session).*/ && !listMultiSelection",
          "command": "zowe.ds.filterBy",
          "group": "098_zowe_dsSort@0"
        },
        {
          "when": "view == zowe.ds.explorer && viewItem =~ /^(pds|session).*/ && !listMultiSelection",
          "command": "zowe.ds.sortBy",
          "group": "098_zowe_dsSort@1"
        },
        {
          "when": "view == zowe.ds.explorer && viewItem =~ /^fileError.*/",
          "command": "zowe.ds.showFileErrorDetails",
          "group": "099_zowe_dsModification@0"
        },
        {
          "when": "view == zowe.ds.explorer && viewItem =~ /^migr.*/",
          "command": "zowe.ds.hRecallDataSet",
          "group": "099_zowe_dsModification@0"
        },
        {
          "when": "view == zowe.ds.explorer && viewItem =~ /^(ds.*|^pds.*)/",
          "command": "zowe.ds.hMigrateDataSet",
          "group": "099_zowe_dsModification@0"
        },
        {
          "when": "view == zowe.ds.explorer && viewItem =~ /^ds.*/",
          "command": "zowe.ds.editDataSet",
          "group": "099_zowe_dsModification@1"
        },
        {
          "when": "view == zowe.ds.explorer && viewItem =~ /^member.*/",
          "command": "zowe.ds.editMember",
          "group": "099_zowe_dsModification@1"
        },
        {
          "when": "view == zowe.ds.explorer && viewItem =~ /^member.*/  && !listMultiSelection",
          "command": "zowe.ds.renameDataSetMember",
          "group": "099_zowe_dsModification@2"
        },
        {
          "when": "view == zowe.ds.explorer && viewItem =~ /^ds.*/ && !listMultiSelection",
          "command": "zowe.ds.renameDataSet",
          "group": "099_zowe_dsModification@2"
        },
        {
          "when": "view == zowe.ds.explorer && viewItem =~ /^pds.*/ && !listMultiSelection",
          "command": "zowe.ds.renameDataSet",
          "group": "099_zowe_dsModification@2"
        },
        {
          "when": "view == zowe.ds.explorer && viewItem =~ /^ds.*/",
          "command": "zowe.ds.deleteDataset",
          "group": "099_zowe_dsModification@5"
        },
        {
          "when": "view == zowe.ds.explorer && viewItem =~ /^member.*/",
          "command": "zowe.ds.deleteMember",
          "group": "099_zowe_dsModification@5"
        },
        {
          "when": "view == zowe.ds.explorer && viewItem =~ /^pds.*/",
          "command": "zowe.ds.deleteDataset",
          "group": "099_zowe_dsModification@5"
        },
        {
          "when": "view == zowe.ds.explorer && viewItem =~ /^migr.*/",
          "command": "zowe.ds.deleteDataset",
          "group": "099_zowe_dsModification@5"
        },
        {
          "when": "view == zowe.ds.explorer && viewItem =~ /^(?!.*_fav.*)session.*/ && !listMultiSelection",
          "command": "zowe.profileManagement",
          "group": "100_zowe_dsProfileAuthentication@99"
        },
        {
          "when": "view == zowe.jobs.explorer && viewItem =~ /^(?!.*_fav.*)server.*/  && !listMultiSelection",
          "command": "zowe.jobs.sortBy",
          "group": "inline@0"
        },
        {
          "when": "view == zowe.ds.explorer && viewItem =~ /^(?!.*_fav.*)session.*/ && !listMultiSelection",
          "command": "zowe.editHistory",
          "group": "100_zowe_editHistory@100"
        },
        {
          "when": "view == zowe.jobs.explorer && viewItem =~ /^(?!.*_fav.*)server.*/ && !listMultiSelection",
          "command": "zowe.jobs.search",
          "group": "inline@1"
        },
        {
          "when": "view == zowe.jobs.explorer && viewItem =~ /^(?!.*_fav.*)job.*/",
          "command": "zowe.jobs.addFavorite",
          "group": "inline"
        },
        {
          "when": "view == zowe.jobs.explorer && viewItem =~ /^job.*_fav.*/",
          "command": "zowe.jobs.removeFavorite",
          "group": "inline"
        },
        {
          "when": "view == zowe.jobs.explorer && viewItem =~ /^server.*_fav.*/ && !listMultiSelection",
          "command": "zowe.jobs.removeSearchFavorite",
          "group": "inline"
        },
        {
          "when": "view == zowe.jobs.explorer && viewItem =~ /^(?!.*_fav.*)server.*/ && !listMultiSelection",
          "command": "zowe.jobs.search",
          "group": "000_zowe_jobsMainframeInteraction@0"
        },
        {
          "when": "view == zowe.jobs.explorer && viewItem =~ /^(?!.*_fav.*)server.*/ && !listMultiSelection",
          "command": "zowe.jobs.refreshJobsServer",
          "group": "000_zowe_jobsMainframeInteraction@1"
        },
        {
          "when": "view == zowe.jobs.explorer && viewItem =~ /^(?!.*_fav.*)server.*/ && !listMultiSelection",
          "command": "zowe.issueMvsCmd",
          "group": "000_zowe_jobsMainframeInteraction@2"
        },
        {
          "when": "view == zowe.jobs.explorer && viewItem =~ /^(?!.*_fav.*)server.*/ && !listMultiSelection",
          "command": "zowe.issueTsoCmd",
          "group": "000_zowe_jobsMainframeInteraction@3"
        },
        {
          "when": "view == zowe.jobs.explorer && viewItem =~ /^(?!.*_fav.*)job.*/",
          "command": "zowe.jobs.refreshJob",
          "group": "000_zowe_jobsMainframeInteraction@0"
        },
        {
          "when": "view == zowe.jobs.explorer && viewItem =~ /^(?!.*_fav.*)job.*/",
          "command": "zowe.jobs.getJobJcl",
          "group": "000_zowe_jobsMainframeInteraction@1"
        },
        {
          "when": "view == zowe.jobs.explorer && viewItem =~ /^(?!.*_fav.*)job.*/",
          "command": "zowe.jobs.downloadSpool",
          "group": "000_zowe_jobsMainframeInteraction@2"
        },
        {
          "when": "view == zowe.jobs.explorer && viewItem =~ /^(?!.*_fav.*)job.*/",
          "command": "zowe.jobs.downloadSpoolBinary",
          "group": "000_zowe_jobsMainframeInteraction@3"
        },
        {
          "when": "view == zowe.jobs.explorer && viewItem =~ /^(?!.*_fav.*)job.*/ && !listMultiSelection",
          "command": "zowe.jobs.runModifyCommand",
          "group": "001_zowe_jobsSystemSpecific@2"
        },
        {
          "when": "view == zowe.jobs.explorer && viewItem =~ /^(?!.*_fav.*)job.*/",
          "command": "zowe.jobs.runStopCommand",
          "group": "001_zowe_jobsSystemSpecific@2"
        },
        {
          "when": "view == zowe.jobs.explorer && viewItem =~ /^(?!.*_fav.*)(server|job).*/",
          "command": "zowe.jobs.addFavorite",
          "group": "002_zowe_jobsWorkspace@0"
        },
        {
          "when": "view == zowe.jobs.explorer && viewItem =~ /^job.*_fav.*/",
          "command": "zowe.jobs.removeFavorite",
          "group": "002_zowe_jobsWorkspace@2"
        },
        {
          "when": "view == zowe.jobs.explorer && viewItem =~ /^server.*_fav.*/ && !listMultiSelection",
          "command": "zowe.jobs.removeSearchFavorite",
          "group": "002_zowe_jobsWorkspace@0"
        },
        {
          "when": "view == zowe.jobs.explorer && viewItem == profile_fav && !listMultiSelection",
          "command": "zowe.jobs.removeFavProfile",
          "group": "002_zowe_jobsWorkspace"
        },
        {
          "when": "view == zowe.jobs.explorer && viewItem =~ /^spool.*/",
          "command": "zowe.jobs.refreshSpool",
          "group": "003_zowe_jobsMainframeInteraction@0"
        },
        {
          "when": "view == zowe.jobs.explorer && viewItem =~ /^spool$/",
          "command": "zowe.jobs.startPolling",
          "group": "003_zowe_jobsMainframeInteraction@1"
        },
        {
          "when": "view == zowe.jobs.explorer && viewItem =~ /^spool_polling.*/",
          "command": "zowe.jobs.stopPolling",
          "group": "003_zowe_jobsMainframeInteraction@2"
        },
        {
          "when": "view == zowe.jobs.explorer && viewItem =~ /^spool.*/",
          "command": "zowe.jobs.downloadSingleSpool",
          "group": "003_zowe_jobsMainframeInteraction@3"
        },
        {
          "when": "view == zowe.jobs.explorer && viewItem =~ /^spool.*/",
          "command": "zowe.jobs.downloadSingleSpoolBinary",
          "group": "003_zowe_jobsMainframeInteraction@4"
        },
        {
          "when": "view == zowe.jobs.explorer && viewItem =~ /^(?!.*_fav.*)job.*/",
          "command": "zowe.jobs.deleteJob",
          "group": "099_zowe_jobsModification"
        },
        {
          "when": "view == zowe.jobs.explorer && viewItem =~ /^job.*/",
          "command": "zowe.jobs.cancelJob",
          "group": "099_zowe_jobsModification"
        },
        {
          "when": "view == zowe.jobs.explorer && viewItem =~ /^(?!.*_fav.*)server.*/  && !listMultiSelection",
          "command": "zowe.jobs.sortBy",
          "group": "099_zowe_jobsSort"
        },
        {
<<<<<<< HEAD
          "when": "view == zowe.jobs.explorer && viewItem =~ /^(?!.*_fav.*)server.*/  && !listMultiSelection",
          "command": "zowe.jobs.sortbyreturncode",
          "group": "000_zowe_jobsProfileModification@2"
        },
        {
          "when": "view == zowe.jobs.explorer && viewItem =~ /^(?!.*_fav.*)server.*/  && !listMultiSelection",
          "command": "zowe.editHistory",
          "group": "100_zowe_editHistory@100"
=======
          "when": "view == zowe.jobs.explorer && viewItem =~ /^(?!.*_fav.*)server.*/ && !listMultiSelection",
          "command": "zowe.profileManagement",
          "group": "100_zowe_jobsProfileAuthentication@99"
>>>>>>> e22ff96d
        }
      ],
      "commandPalette": [
        {
          "command": "zowe.ds.pattern",
          "when": "never"
        },
        {
          "command": "zowe.ds.refreshNode",
          "when": "never"
        },
        {
          "command": "zowe.ds.refreshDataset",
          "when": "never"
        },
        {
          "command": "zowe.ds.createDataset",
          "when": "never"
        },
        {
          "command": "zowe.ds.copyDataSets",
          "when": "never"
        },
        {
          "command": "zowe.ds.showAttributes",
          "when": "never"
        },
        {
          "command": "zowe.ds.editSession",
          "when": "never"
        },
        {
          "command": "zowe.ds.createMember",
          "when": "never"
        },
        {
          "command": "zowe.ds.uploadDialog",
          "when": "never"
        },
        {
          "command": "zowe.ds.pasteDataSets",
          "when": "never"
        },
        {
          "command": "zowe.ds.editMember",
          "when": "never"
        },
        {
          "command": "zowe.ds.renameDataSetMember",
          "when": "never"
        },
        {
          "command": "zowe.ds.deleteMember",
          "when": "never"
        },
        {
          "command": "zowe.ds.editDataSet",
          "when": "never"
        },
        {
          "command": "zowe.ds.renameDataSet",
          "when": "never"
        },
        {
          "command": "zowe.ds.deleteDataset",
          "when": "never"
        },
        {
          "command": "zowe.ds.hMigrateDataSet",
          "when": "never"
        },
        {
          "command": "zowe.ds.hRecallDataSet",
          "when": "never"
        },
        {
          "command": "zowe.ds.showFileErrorDetails",
          "when": "never"
        },
        {
          "command": "zowe.ds.addFavorite",
          "when": "never"
        },
        {
          "command": "zowe.ds.removeFavorite",
          "when": "never"
        },
        {
          "command": "zowe.ds.removeSession",
          "when": "never"
        },
        {
          "command": "zowe.ds.removeFavProfile",
          "when": "never"
        },
        {
          "command": "zowe.ds.deleteProfile",
          "when": "never"
        },
        {
          "command": "zowe.ds.disableValidation",
          "when": "never"
        },
        {
          "command": "zowe.ds.enableValidation",
          "when": "never"
        },
        {
          "command": "zowe.uss.disableValidation",
          "when": "never"
        },
        {
          "command": "zowe.uss.enableValidation",
          "when": "never"
        },
        {
          "command": "zowe.jobs.disableValidation",
          "when": "never"
        },
        {
          "command": "zowe.jobs.enableValidation",
          "when": "never"
        },
        {
          "command": "zowe.ds.ssoLogin",
          "when": "never"
        },
        {
          "command": "zowe.ds.ssoLogout",
          "when": "never"
        },
        {
          "command": "zowe.uss.ssoLogin",
          "when": "never"
        },
        {
          "command": "zowe.uss.ssoLogout",
          "when": "never"
        },
        {
          "command": "zowe.jobs.ssoLogin",
          "when": "never"
        },
        {
          "command": "zowe.jobs.ssoLogout",
          "when": "never"
        },
        {
          "command": "zowe.ds.saveSearch",
          "when": "never"
        },
        {
          "command": "zowe.ds.removeSavedSearch",
          "when": "never"
        },
        {
          "command": "zowe.uss.fullPath",
          "when": "never"
        },
        {
          "command": "zowe.uss.copyPath",
          "when": "never"
        },
        {
          "command": "zowe.jobs.search",
          "when": "never"
        },
        {
          "command": "zowe.uss.refreshUSS",
          "when": "never"
        },
        {
          "command": "zowe.uss.refreshDirectory",
          "when": "never"
        },
        {
          "command": "zowe.uss.createFolder",
          "when": "never"
        },
        {
          "command": "zowe.uss.createFile",
          "when": "never"
        },
        {
          "command": "zowe.uss.uploadDialog",
          "when": "never"
        },
        {
          "command": "zowe.uss.copyUssFile",
          "when": "never"
        },
        {
          "command": "zowe.uss.pasteUssFile",
          "when": "never"
        },
        {
          "command": "zowe.uss.editFile",
          "when": "never"
        },
        {
          "command": "zowe.uss.editAttributes",
          "when": "never"
        },
        {
          "command": "zowe.uss.binary",
          "when": "never"
        },
        {
          "command": "zowe.uss.text",
          "when": "never"
        },
        {
          "command": "zowe.uss.renameNode",
          "when": "never"
        },
        {
          "command": "zowe.uss.deleteNode",
          "when": "never"
        },
        {
          "command": "zowe.uss.saveSearch",
          "when": "never"
        },
        {
          "command": "zowe.uss.editSession",
          "when": "never"
        },
        {
          "command": "zowe.uss.deleteProfile",
          "when": "never"
        },
        {
          "command": "zowe.uss.removeSavedSearch",
          "when": "never"
        },
        {
          "command": "zowe.uss.removeSession",
          "when": "never"
        },
        {
          "command": "zowe.ds.submitMember",
          "when": "never"
        },
        {
          "command": "zowe.uss.addFavorite",
          "when": "never"
        },
        {
          "command": "zowe.uss.removeFavorite",
          "when": "never"
        },
        {
          "command": "zowe.uss.removeFavProfile",
          "when": "never"
        },
        {
          "command": "zowe.jobs.setPrefix",
          "when": "never"
        },
        {
          "command": "zowe.jobs.setOwner",
          "when": "never"
        },
        {
          "command": "zowe.jobs.setJobSpool",
          "when": "never"
        },
        {
          "command": "zowe.jobs.refreshJobsServer",
          "when": "never"
        },
        {
          "command": "zowe.jobs.addFavorite",
          "when": "never"
        },
        {
          "command": "zowe.jobs.removeFavorite",
          "when": "never"
        },
        {
          "command": "zowe.jobs.removeSearchFavorite",
          "when": "never"
        },
        {
          "command": "zowe.jobs.removeFavProfile",
          "when": "never"
        },
        {
          "command": "zowe.jobs.saveSearch",
          "when": "never"
        },
        {
          "command": "zowe.jobs.getJobJcl",
          "when": "never"
        },
        {
          "command": "zowe.jobs.runModifyCommand",
          "when": "never"
        },
        {
          "command": "zowe.jobs.runStopCommand",
          "when": "never"
        },
        {
          "command": "zowe.jobs.downloadSpool",
          "when": "never"
        },
        {
          "command": "zowe.jobs.downloadSpoolBinary",
          "when": "never"
        },
        {
          "command": "zowe.jobs.editSession",
          "when": "never"
        },
        {
          "command": "zowe.jobs.removeJobsSession",
          "when": "never"
        },
        {
          "command": "zowe.jobs.deleteProfile",
          "when": "never"
        },
        {
          "command": "zowe.jobs.refreshJob",
          "when": "never"
        },
        {
          "command": "zowe.jobs.refreshSpool",
          "when": "never"
        },
        {
          "command": "zowe.jobs.downloadSingleSpool",
          "when": "never"
        },
        {
          "command": "zowe.jobs.downloadSingleSpoolBinary",
          "when": "never"
        },
        {
          "command": "zowe.jobs.deleteJob",
          "when": "never"
        },
        {
          "command": "zowe.profileManagement",
          "when": "never"
        }
      ]
    },
    "configuration": {
      "type": "object",
      "title": "%configuration.title%",
      "properties": {
        "zowe.files.temporaryDownloadsFolder.hide": {
          "type": "boolean",
          "default": false,
          "description": "%zowe.files.temporaryDownloadsFolder.hide%",
          "scope": "window"
        },
        "zowe.files.temporaryDownloadsFolder.cleanup": {
          "type": "boolean",
          "default": true,
          "description": "%zowe.files.temporaryDownloadsFolder.cleanup%",
          "scope": "window"
        },
        "zowe.ds.default.binary": {
          "default": {
            "dsorg": "PO",
            "alcunit": "CYL",
            "primary": 10,
            "secondary": 10,
            "dirblk": 25,
            "recfm": "U",
            "blksize": 27998,
            "lrecl": 27998
          },
          "description": "%zowe.ds.default.binary%",
          "scope": "resource"
        },
        "zowe.ds.default.c": {
          "default": {
            "dsorg": "PO",
            "alcunit": "CYL",
            "primary": 1,
            "secondary": 1,
            "dirblk": 25,
            "recfm": "VB",
            "blksize": 32760,
            "lrecl": 260
          },
          "description": "%zowe.ds.default.c%",
          "scope": "resource"
        },
        "zowe.ds.default.classic": {
          "default": {
            "dsorg": "PO",
            "alcunit": "CYL",
            "primary": 1,
            "secondary": 1,
            "dirblk": 25,
            "recfm": "FB",
            "blksize": 6160,
            "lrecl": 80
          },
          "description": "%zowe.ds.default.classic%",
          "scope": "resource"
        },
        "zowe.ds.default.pds": {
          "default": {
            "dsorg": "PO",
            "alcunit": "CYL",
            "primary": 1,
            "secondary": 1,
            "dirblk": 5,
            "recfm": "FB",
            "blksize": 6160,
            "lrecl": 80
          },
          "description": "%zowe.ds.default.pds%",
          "scope": "resource"
        },
        "zowe.ds.default.ps": {
          "default": {
            "dsorg": "PS",
            "alcunit": "CYL",
            "primary": 1,
            "secondary": 1,
            "recfm": "FB",
            "blksize": 6160,
            "lrecl": 80
          },
          "description": "%zowe.ds.default.ps%",
          "scope": "resource"
        },
        "zowe.ds.history": {
          "default": {
            "persistence": true,
            "favorites": [],
            "history": [],
            "sessions": [],
            "templates": []
          },
          "description": "%zowe.ds.history%",
          "scope": "application"
        },
        "zowe.files.logsFolder.path": {
          "type": "string",
          "default": "",
          "description": "%zowe.files.logsFolder.path%",
          "scope": "window"
        },
        "zowe.files.temporaryDownloadsFolder.path": {
          "type": "string",
          "default": "",
          "description": "%zowe.files.temporaryDownloadsFolder.path%",
          "scope": "window"
        },
        "zowe.uss.history": {
          "default": {
            "persistence": true,
            "favorites": [],
            "history": [],
            "sessions": []
          },
          "description": "%zowe.uss.history%",
          "scope": "application"
        },
        "zowe.jobs.history": {
          "default": {
            "persistence": true,
            "favorites": [],
            "history": [],
            "sessions": []
          },
          "description": "%zowe.jobs.history%",
          "scope": "application"
        },
        "zowe.jobs.confirmSubmission": {
          "type": "string",
          "default": "%zowe.jobs.confirmSubmission.allJobs%",
          "enum": [
            "%zowe.jobs.confirmSubmission.disabled%",
            "%zowe.jobs.confirmSubmission.yourJobs%",
            "%zowe.jobs.confirmSubmission.otherUserJobs%",
            "%zowe.jobs.confirmSubmission.allJobs%"
          ],
          "enumDescriptions": [
            "%zowe.jobs.confirmSubmission.disabled.desc%",
            "%zowe.jobs.confirmSubmission.yourJobs.desc%",
            "%zowe.jobs.confirmSubmission.otherUserJobs.desc%",
            "%zowe.jobs.confirmSubmission.allJobs.desc%"
          ],
          "description": "%zowe.jobs.confirmSubmission%",
          "scope": "window"
        },
        "zowe.commands.alwaysEdit": {
          "type": "boolean",
          "default": true,
          "description": "Allow editing of commands before submitting",
          "scope": "window"
        },
        "zowe.commands.history": {
          "default": {
            "persistence": true,
            "history": []
          },
          "description": "%zowe.commands.history%",
          "scope": "application"
        },
        "zowe.automaticProfileValidation": {
          "type": "boolean",
          "default": true,
          "description": "%zowe.automaticProfileValidation%",
          "scope": "window"
        },
        "zowe.settings.version": {
          "type": "integer",
          "description": "%zowe.settings.version%",
          "scope": "window"
        },
        "zowe.security.secureCredentialsEnabled": {
          "default": true,
          "type": "boolean",
          "description": "%zowe.security.secureCredentialsEnabled%",
          "scope": "machine-overridable"
        },
        "zowe.logger": {
          "type": "string",
          "default": "%zowe.logger.info%",
          "enum": [
            "%zowe.logger.trace%",
            "%zowe.logger.debug%",
            "%zowe.logger.info%",
            "%zowe.logger.warn%",
            "%zowe.logger.error%",
            "%zowe.logger.fatal%"
          ],
          "markdownEnumDescriptions": [
            "%zowe.logger.trace.description%",
            "%zowe.logger.debug.description%",
            "%zowe.logger.info.description%",
            "%zowe.logger.warn.description%",
            "%zowe.logger.error.description%",
            "%zowe.logger.fatal.description%"
          ],
          "description": "%zowe.logger%",
          "scope": "window"
        },
        "zowe.cliLoggerSetting.presented": {
          "type": "boolean",
          "description": "%zowe.cliLoggerSetting.presented%",
          "scope": "application"
        },
        "zowe.jobs.pollInterval": {
          "type": "integer",
          "default": 5000,
          "description": "%zowe.pollInterval.info%",
          "scope": "window"
        }
      }
    },
    "languages": [
      {
        "id": "jsonc",
        "filenamePatterns": [
          "zowe.config*.json"
        ]
      }
    ]
  },
  "scripts": {
    "build": "gulp build && yarn license && webpack --mode development",
    "build:integration": "yarn createTestProfileData && yarn license && tsc --pretty --project tsconfig-tests.json",
    "test:unit": "jest \".*__tests__.*\\.unit\\.test\\.ts\" --coverage",
    "test:theia": "mocha ./out/__tests__/__theia__/*.theia.test.js --timeout 50000 --reporter mocha-multi-reporters --reporter-options configFile=.mocharc.json",
    "test": "yarn test:unit",
    "vscode:prepublish": "gulp build && webpack --mode production && yarn updateStrings && yarn run compile-web",
    "updateStrings": "node ../../scripts/stringUpdateScript.js && prettier --write --loglevel warn ./i18n package.nls*",
    "package": "vsce package --allow-star-activation --yarn && node ../../scripts/mv-pack.js vscode-extension-for-zowe vsix",
    "license": "node ../../scripts/updateLicenses.js",
    "watch": "concurrently \"yarn run watch:webviews\" \"yarn run watch:zowe-explorer\"",
    "watch:zowe-explorer": "gulp build && webpack --mode development --watch --info-verbosity verbose",
    "watch:webviews": "yarn workspace webviews dev",
    "compile": "tsc -b",
    "compile-web": "webpack --target webworker --entry ./src/web/extension.ts --output-path ./out/src/web",
    "markdown": "markdownlint CHANGELOG.md README.md",
    "lint:pretty": "prettier --check .",
    "lint": "yarn lint:src && yarn lint:tests && yarn lint:pretty && yarn markdown",
    "lint:html": "eslint . --format html > results/eslint.html",
    "lint:src": "eslint --format stylish src/**/*.ts",
    "lint:tests": "eslint --format stylish __tests__/**/*.ts",
    "clean": "gulp clean",
    "fresh-clone": "yarn clean && rimraf node_modules",
    "pretty": "prettier --write .",
    "createTestProfileData": "ts-node ./scripts/createTestProfileData.ts",
    "createDemoNodes": "ts-node ./scripts/createDemoNodes.ts"
  },
  "engines": {
    "vscode": "^1.53.2"
  },
  "devDependencies": {
    "@napi-rs/cli": "^2.16.1",
    "@types/chai": "^4.2.6",
    "@types/chai-as-promised": "^7.1.0",
    "@types/expect": "^1.20.3",
    "@types/fs-extra": "^7.0.0",
    "@types/promise-queue": "^2.2.0",
    "@types/selenium-webdriver": "^3.0.4",
    "@types/yargs": "^11.0.0",
    "chai": "^4.1.2",
    "chai-as-promised": "^7.1.1",
    "chalk": "^2.4.1",
    "copy-webpack-plugin": "^6.4.1",
    "cross-env": "^5.2.0",
    "del": "^4.1.1",
    "eslint-plugin-zowe-explorer": "2.12.0-SNAPSHOT",
    "event-stream": "^4.0.1",
    "expect": "^24.8.0",
    "geckodriver": "^1.19.1",
    "glob": "^7.1.6",
    "gulp": "^4.0.2",
    "gulp-cli": "^2.2.0",
    "gulp-filter": "^5.1.0",
    "gulp-fs": "^0.0.2",
    "gulp-sourcemaps": "^2.6.5",
    "gulp-typescript": "^5.0.1",
    "jsdoc": "^3.6.3",
    "jsdom": "^16.0.0",
    "log4js": "^6.4.6",
    "markdownlint-cli": "^0.33.0",
    "mem": "^6.0.1",
    "run-sequence": "^2.2.1",
    "selenium-webdriver": "^3.6.0",
    "sinon": "^6.1.0",
    "ts-loader": "^7.0.1",
    "ts-node": "^8.10.1",
    "webpack": "^4.42.1",
    "webpack-cli": "^3.3.11"
  },
  "dependencies": {
    "@zowe/secrets-for-zowe-sdk": "7.18.4",
    "@zowe/zowe-explorer-api": "2.12.0-SNAPSHOT",
    "dayjs": "^1.11.10",
    "fs-extra": "8.0.1",
    "isbinaryfile": "4.0.4",
    "js-yaml": "3.13.1",
    "promise-queue": "2.2.5",
    "promise-status-async": "^1.2.10",
    "yamljs": "0.3.0"
  },
  "jest": {
    "moduleFileExtensions": [
      "js",
      "ts",
      "tsx"
    ],
    "testPathIgnorePatterns": [
      "<rootDir>/src/decorators"
    ],
    "watchPathIgnorePatterns": [
      "<rootDir>/results/unit"
    ],
    "transform": {
      "^.+\\.(ts|tsx)$": [
        "ts-jest",
        {
          "tsconfig": "tsconfig-tests.json",
          "diagnostics": false
        }
      ]
    },
    "testRegex": "__tests__.*\\.(spec|test)\\.ts$",
    "modulePathIgnorePatterns": [
      "__tests__/__integration__/",
      "__tests__/__theia__/",
      "out/"
    ],
    "reporters": [
      "default",
      "jest-junit",
      "jest-stare",
      "jest-html-reporter"
    ],
    "coverageReporters": [
      "json",
      "lcov",
      "text",
      "cobertura"
    ],
    "coverageDirectory": "<rootDir>/results/unit/coverage",
    "setupFilesAfterEnv": [
      "<rootDir>/__tests__/__unit__/jest.setup.ts"
    ],
    "preset": "ts-jest"
  },
  "jest-html-reporter": {
    "pageTitle": "Zowe Extension Tests",
    "outputPath": "results/unit/results.html"
  },
  "jest-stare": {
    "resultDir": "results/unit/jest-stare",
    "coverageLink": "../coverage/lcov-report/index.html"
  },
  "jest-junit": {
    "outputDirectory": "<rootDir>/results/unit",
    "outputName": "junit.xml"
  }
}<|MERGE_RESOLUTION|>--- conflicted
+++ resolved
@@ -986,7 +986,6 @@
           "group": "inline@0"
         },
         {
-<<<<<<< HEAD
           "when": "view == zowe.uss.explorer && viewItem =~ /^(?!.*_fav.*)ussSession.*/ && !listMultiSelection",
           "command": "zowe.uss.ssoLogout",
           "group": "098_zowe_ussProfileAuthentication@5"
@@ -1010,11 +1009,11 @@
           "when": "viewItem =~ /^(?!.*_fav.*)ussSession.*/  && !listMultiSelection",
           "command": "zowe.uss.deleteProfile",
           "group": "099_zowe_ussProfileModification@99"
-=======
+        },
+        {
           "when": "view == zowe.ds.explorer && viewItem =~ /^session.*/ && !listMultiSelection",
           "command": "zowe.ds.sortBy",
           "group": "inline@1"
->>>>>>> e22ff96d
         },
         {
           "when": "view == zowe.ds.explorer && viewItem =~ /^(?!.*_fav.*)session.*/ && !listMultiSelection",
@@ -1347,7 +1346,6 @@
           "group": "099_zowe_jobsSort"
         },
         {
-<<<<<<< HEAD
           "when": "view == zowe.jobs.explorer && viewItem =~ /^(?!.*_fav.*)server.*/  && !listMultiSelection",
           "command": "zowe.jobs.sortbyreturncode",
           "group": "000_zowe_jobsProfileModification@2"
@@ -1356,11 +1354,11 @@
           "when": "view == zowe.jobs.explorer && viewItem =~ /^(?!.*_fav.*)server.*/  && !listMultiSelection",
           "command": "zowe.editHistory",
           "group": "100_zowe_editHistory@100"
-=======
+        },
+        {
           "when": "view == zowe.jobs.explorer && viewItem =~ /^(?!.*_fav.*)server.*/ && !listMultiSelection",
           "command": "zowe.profileManagement",
           "group": "100_zowe_jobsProfileAuthentication@99"
->>>>>>> e22ff96d
         }
       ],
       "commandPalette": [
