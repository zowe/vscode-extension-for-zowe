--- conflicted
+++ resolved
@@ -2,11 +2,7 @@
   "name": "vscode-extension-for-zowe",
   "displayName": "%displayName%",
   "description": "%description%",
-<<<<<<< HEAD
   "version": "3.0.0-next.202309141150",
-=======
-  "version": "2.13.0-SNAPSHOT",
->>>>>>> c2fc8c90
   "publisher": "Zowe",
   "author": "Zowe",
   "license": "EPL-2.0",
@@ -1966,9 +1962,9 @@
     "updateStrings": "node ../../scripts/stringUpdateScript.js && prettier --write --loglevel warn ./i18n package.nls*",
     "package": "vsce package --no-dependencies && node ../../scripts/mv-pack.js vscode-extension-for-zowe vsix",
     "license": "node ../../scripts/updateLicenses.js",
-    "watch": "concurrently \"yarn run watch:webviews\" \"yarn run watch:zowe-explorer\"",
+    "watch": "concurrently \"pnpm run watch:webviews\" \"pnpm run watch:zowe-explorer\"",
     "watch:zowe-explorer": "gulp build && webpack --mode development --watch --info-verbosity verbose",
-    "watch:webviews": "yarn workspace webviews dev",
+    "watch:webviews": "pnpm --filter webviews dev",
     "compile": "tsc -b",
     "compile-web": "webpack --target webworker --entry ./src/web/extension.ts --output-path ./out/src/web",
     "markdown": "markdownlint CHANGELOG.md README.md",
@@ -2002,11 +1998,7 @@
     "copy-webpack-plugin": "^6.4.1",
     "cross-env": "^5.2.0",
     "del": "^4.1.1",
-<<<<<<< HEAD
     "eslint-plugin-zowe-explorer": "3.0.0-next.202309141150",
-=======
-    "eslint-plugin-zowe-explorer": "2.13.0-SNAPSHOT",
->>>>>>> c2fc8c90
     "event-stream": "^4.0.1",
     "expect": "^24.8.0",
     "geckodriver": "^1.19.1",
@@ -2032,10 +2024,6 @@
   "dependencies": {
     "@zowe/zowe-explorer-api": "3.0.0-next.202309141150",
     "@zowe/secrets-for-zowe-sdk": "7.18.4",
-<<<<<<< HEAD
-=======
-    "@zowe/zowe-explorer-api": "2.13.0-SNAPSHOT",
->>>>>>> c2fc8c90
     "dayjs": "^1.11.10",
     "fs-extra": "8.0.1",
     "isbinaryfile": "4.0.4",
