--- conflicted
+++ resolved
@@ -15,12 +15,7 @@
 import * as vscode from "vscode";
 import { ValidProfileEnum } from "@zowe/zowe-explorer-api";
 import { FilterDescriptor } from "../../src/utils/ProfilesUtils";
-<<<<<<< HEAD
-import * as zowe from "@zowe/cli";
-=======
 import { imperative, ZosmfSession } from "@zowe/cli";
-import { Profiles } from "../../src/Profiles";
->>>>>>> b8c454d5
 
 export function createPersistentConfig() {
     return {
