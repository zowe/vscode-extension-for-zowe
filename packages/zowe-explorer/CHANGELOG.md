# Change Log

All notable changes to the "vscode-extension-for-zowe" extension will be documented in this file.

## TBD Release

### New features and enhancements

### Bug fixes

- Fixed submitting local JCL using command pallet option `Zowe Explorer: Submit JCL` by adding a check for chosen profile returned to continue the action. [#1625](https://github.com/zowe/vscode-extension-for-zowe/issues/1625)
<<<<<<< HEAD
- Fixed issue where USS nodes were not removed from tree during deletion. [#2479](https://github.com/zowe/vscode-extension-for-zowe/issues/2479)
- Fixed issue where new USS nodes from a paste operation were not shown in tree until refreshed. [#2479](https://github.com/zowe/vscode-extension-for-zowe/issues/2479)
- Fixed issue where the "Delete Job" action showed a successful deletion message, even if the API returned an error.
- USS directories, PDS nodes, job nodes and session nodes now update with their respective "collapsed icon" when collapsed.
=======
- Fixed bug where the list of datasets from a filter search was not re-sorted after a new data set was created in Zowe Explorer. [#2473](https://github.com/zowe/vscode-extension-for-zowe/issues/2473)
>>>>>>> 094f904d

## `2.11.0`

### New features and enhancements

- Allow deleting migrated datasets [#2447](https://github.com/zowe/vscode-extension-for-zowe/issues/2447)

### Bug fixes

- Fixed issue with favorited Job filter search. [#2440](https://github.com/zowe/vscode-extension-for-zowe/issues/2440)
- Remove the 'Show Attributes' context menu action for migrated datasets. [#2033](https://github.com/zowe/vscode-extension-for-zowe/issues/2033)
- Fixed issue with endless credential prompt loop when logging out. [#2262](https://github.com/zowe/vscode-extension-for-zowe/issues/2262)
- Bump `@zowe/secrets-for-zowe-sdk` to 7.18.4 to handle install errors gracefully and to allow running without MSVC redistributables.
- Fixed issue where data set content does not always appear as soon as the editor is opened. [#2427](https://github.com/zowe/vscode-extension-for-zowe/issues/2427)
- Adjust scope of "Security: Secure Credentials Enabled" setting to `machine-overridable` so it appears again in certain cloud IDEs.
- Fixed issue where disabling "Automatic Profile Validation" caused the search prompts to stop appearing for all tree views. [#2454](https://github.com/zowe/vscode-extension-for-zowe/issues/2454)

## `2.10.0`

### New features and enhancements

- Added call to callback if defined by extenders when a change to the team config profile is made. [#2385](https://github.com/zowe/vscode-extension-for-zowe/issues/2385)
- Replaced `keytar` dependency with `keyring` module from [`@zowe/secrets-for-zowe-sdk`](https://github.com/zowe/zowe-cli/tree/master/packages/secrets). [#2358](https://github.com/zowe/vscode-extension-for-zowe/issues/2358) [#2348](https://github.com/zowe/vscode-extension-for-zowe/issues/2348)
- Added "Edit Attributes" option for USS files and folders. [#2254](https://github.com/zowe/vscode-extension-for-zowe/issues/2254)

### Bug fixes

- Fix the USS refresh icon (replacing "download" with "refresh")
- Fix error for Theia check when token authentication returns 401. [#2407](https://github.com/zowe/vscode-extension-for-zowe/issues/2407)

## `2.9.2`

### Bug fixes

- Added jobs not found message when no results are returned from filter [#2362](https://github.com/zowe/vscode-extension-for-zowe/issues/2362)
- Fixed loop when user selects Cancel on the Check Credentials message. [#2262](https://github.com/zowe/vscode-extension-for-zowe/issues/2262)
- Fixed issue where job session nodes were not adding new job nodes when refreshed. [#2370](https://github.com/zowe/vscode-extension-for-zowe/issues/2370)
- Fixed error when listing data set members that include control characters in the name.

## `2.9.1`

### Bug fixes

- Optimized fetching and caching of child nodes across the primary tree views (Data Sets, Unix System Services, Jobs). [#2347](https://github.com/zowe/vscode-extension-for-zowe/issues/2347)
- Fixed issue where profiles with authentication tokens were breaking functionality for direct-to-service profiles after user interaction. [#2330](https://github.com/zowe/vscode-extension-for-zowe/issues/2330)
- Fixed profile watcher for browser based environments. [#2211](https://github.com/zowe/vscode-extension-for-zowe/issues/2211)
- Updated dependencies for security audits.

## `2.9.0`

### New features and enhancements

- Added option to save unique data set attributes as a template after allocation for future use. [#1425](https://github.com/zowe/vscode-extension-for-zowe/issues/1425)
- Added "Cancel Job" feature for job nodes in Jobs tree view. [#2251](https://github.com/zowe/vscode-extension-for-zowe/issues/2251)
- Enhanced ID generation for parent tree nodes to ensure uniqueness.
- Added support for custom credential manager extensions in Zowe Explorer [#2212](https://github.com/zowe/vscode-extension-for-zowe/issues/2212)

### Bug fixes

- Fixed issue where the "Disable Validation for Profile" context menu option did not update to "Enable Validation for Profile" after use. [#1897](https://github.com/zowe/vscode-extension-for-zowe/issues/1897)
- Fixed parameters passed to `path.join()` calls [#2172](https://github.com/zowe/vscode-extension-for-zowe/issues/2172)
- Fixed issue handling job files with the same DD names across different steps. [#2279](https://github.com/zowe/vscode-extension-for-zowe/issues/2279)
- Fixed issue handling job files with unnamed steps. [#2315](https://github.com/zowe/vscode-extension-for-zowe/issues/2315)
- Fixed issue with Windows path when uploading a file to a data set. [#2323](https://github.com/zowe/vscode-extension-for-zowe/issues/2323)
- Fixed an issue where the mismatch etag error returned was not triggering the diff editor, resulting in possible loss of data due to the issue. [#2277](https://github.com/zowe/vscode-extension-for-zowe/issues/2277)
- Fixed issue where refreshing views collapsed the respective trees. [#2215](https://github.com/zowe/vscode-extension-for-zowe/issues/2215)
- Fixed an issue where user would not get prompted when authentication error is thrown. [#2334](https://github.com/zowe/vscode-extension-for-zowe/issues/2334)
- Fixed issue where profiles with authentication tokens were breaking functionality for direct-to-service profiles after user interaction. [#2111](https://github.com/zowe/vscode-extension-for-zowe/issues/2111)

## `2.8.2`

### Bug fixes

- Fixed `zowe.settings.version` being added to settings.json in workspaces. [#2312](https://github.com/zowe/vscode-extension-for-zowe/issues/2312)

## `2.8.1`

### Bug fixes

- Fixed an issue with updating imperative.json file's Credential Manager value. [#2289](https://github.com/zowe/vscode-extension-for-zowe/issues/2289)
- Fixed an issue with "Zowe Explorer: Poll Content in Active Editor" keybind interfering with debug capabilities in VScode. The keybind to poll JES Spool file content will require the spool file to be active in the text editor. [#2285](https://github.com/zowe/vscode-extension-for-zowe/issues/2285)
- Updated linter rules and addressed linter errors. [#2291](https://github.com/zowe/vscode-extension-for-zowe/issues/2291)
- Fixed an issue with `zowe.settings.version` setting being updated with incorrect type. [#2166](https://github.com/zowe/vscode-extension-for-zowe/issues/2166)
- Updated dependencies for security audits.

## `2.8.0`

### New features and enhancements

- Added a new Zowe Explorer setting, `zowe.logger`, with a default setting of `INFO`.
- Added an output channel, `Zowe Explorer`, for logging within VS Code's Output view. The log level is set by the new Zowe Explorer setting, `zowe.logger`.
- Added a new setting `zowe.files.logsFolder.path` that can be used to override Zowe Explorer logs folder if default location is read-only. [#2186](https://github.com/zowe/vscode-extension-for-zowe/issues/2186)
- Opening a dialog for Upload or Download of files will now open at the project level directory or the user's home directory if no project is opened. [#2203](https://github.com/zowe/vscode-extension-for-zowe/issues/2203)
- Updated linter rules and addressed linter errors. [#2184](https://github.com/zowe/vscode-extension-for-zowe/issues/2184)
- Added polling options for JES Spool files. Spool files can be polled manually by clicking on the spool file name or automatic polling can be set with `Start Polling` option in context menu. [#1952](https://github.com/zowe/vscode-extension-for-zowe/issues/1952)
- Added the JOBS context menu option to download all spool files in binary format. [#2060](https://github.com/zowe/vscode-extension-for-zowe/issues/2060)
- Added two new options to download a single spool file from a Job in plain text or in binary format. [#2060](https://github.com/zowe/vscode-extension-for-zowe/issues/2060)
- Added the option for secure credential storage to be enable in Theia environment.

### Bug fixes

- Fixed issue with silent failures when uploading members into a data set. [#2167](https://github.com/zowe/vscode-extension-for-zowe/issues/2167)
- Fixed an issue where VSCode did not provide all context menu options for a profile node after a multi-select operation. [#2108](https://github.com/zowe/vscode-extension-for-zowe/pull/2108)
- Fixed an issue where the "Paste" option is shown for a multi-select operation in the "Data Sets" view.
- Fixed a z/OSMF issue for Data Sets and Jobs with special characters in the names. [#2175](https://github.com/zowe/vscode-extension-for-zowe/issues/2175)
- Fixed redundant text in error messages that included the same error details twice.
- Fixed issue where a spool file would open a duplicate tab when clicked between updates. [#1952](https://github.com/zowe/vscode-extension-for-zowe/issues/1952)
- Fixed issue where a job search query would not expand the session node after it has been filtered.
- Fixed error message when no data sets found that match pattern.
- Fixed secure credential storage not possible to enable in Theia.

## `2.7.0`

### New features and enhancements

- Added Job search query label to the session in the Jobs tree. [#2062](https://github.com/zowe/vscode-extension-for-zowe/pull/2064)
- Added feature to copy datasets (pds, sequential, members across pds) with multi-select capabilities. [#1150](https://github.com/zowe/vscode-extension-for-zowe/issues/1550)

### Bug fixes

- Fixed issue where job search queries were not working properly when favorited. [#2122](https://github.com/zowe/vscode-extension-for-zowe/issues/2122)
- Fixed issues where document changes may fail to upload if the environment has a slow filesystem or mainframe connection, or when VS Code exits during an upload operation. [#1948](https://github.com/zowe/vscode-extension-for-zowe/issues/1948)
- Fixed custom credential manager in `~/.zowe/settings/imperative.json` file being overwritten with invalid JSON. [#2187](https://github.com/zowe/vscode-extension-for-zowe/issues/2187)
- Fixed several linter errors throughout the codebase and consolidated linter rules. [#2184](https://github.com/zowe/vscode-extension-for-zowe/issues/2184)

## `2.6.2`

### Bug fixes

- Updated dependencies for security audits.

## `2.6.1`

### Bug fixes

- Removed excess pop-ups when listing/opening USS files, and replaced required pop-ups with status bar items to improve UX. [#2091](https://github.com/zowe/vscode-extension-for-zowe/issues/2091)
- Prevented creation of duplicate session after executing a favorited search query. [#1029](https://github.com/zowe/vscode-extension-for-zowe/issues/1029)
- Resolved an issue where VS Code did not provide all context menu options for a profile node after a multi-select operation. [#2108](https://github.com/zowe/vscode-extension-for-zowe/pull/2108)
- Fixed issue with standardization of old v1 settings in Zowe Explorer during activation. [#1520](https://github.com/zowe/vscode-extension-for-zowe/issues/1520)
- Fixed bug where a JSON error occurs for job nodes when collapsing or expanding with a single click. [#2121](https://github.com/zowe/vscode-extension-for-zowe/issues/2121)
- Fixed possible data loss when file is saved but fails to upload and VS Code does not detect unsaved changes. [#2099](https://github.com/zowe/vscode-extension-for-zowe/issues/2099)

## `2.6.0`

### New features and enhancements

- Added Job search prefix validator [1971](https://github.com/zowe/vscode-extension-for-zowe/issues/1971)
- Added file association for `zowe.config.json` and `zowe.config.user.json` to automatically detect them as JSON with Comments. [#1997](https://github.com/zowe/vscode-extension-for-zowe/issues/1997)
- Added the ability to list all datasets, even those with Imperative Errors. [#235](https://github.com/zowe/vscode-extension-for-zowe/issues/235) & [#2036](https://github.com/zowe/vscode-extension-for-zowe/issues/2036)
- Added favorite job query to jobs view. [#1947](https://github.com/zowe/vscode-extension-for-zowe/issues/1947)
- Added confirmation message for "Submit Job" feature as an option in extension settings (set to "All jobs" by default). [#998](https://github.com/zowe/vscode-extension-for-zowe/issues/998)
- Updated UI/UX method calls to use standalone `Gui` module for better usability and maintainability. [#1967](https://github.com/zowe/vscode-extension-for-zowe/issues/1967)
- Updated error dialog when Zowe config is invalid, with option to "Show Config" within VS Code for diagnostics. [#1986](https://github.com/zowe/vscode-extension-for-zowe/issues/1986)
- Added support for pasting at top-level of USS tree (if filtered), and optimized copy/paste operations to avoid using local paths when possible. [#2041](https://github.com/zowe/vscode-extension-for-zowe/issues/2041)

### Bug fixes

- Updated check for Theia environment to reduce false positives in different environments. [#2079](https://github.com/zowe/vscode-extension-for-zowe/issues/2079)
- Fixed issue where responseTimeout (in Zowe config) was not provided for supported API calls. [#1907](https://github.com/zowe/vscode-extension-for-zowe/issues/1907)
- Fixed issue where "Show Attributes" feature used conflicting colors with light VS Code themes. [#2048](https://github.com/zowe/vscode-extension-for-zowe/issues/2048)
- Fixed settings not persisting in Theia versions >=1.29.0. [#2065](https://github.com/zowe/vscode-extension-for-zowe/pull/2065)
- Removed TSLint (as it is deprecated), and replaced all TSLint rules with their ESLint equivalents. [#2030](https://github.com/zowe/vscode-extension-for-zowe/issues/2030)
- Fixed issue with a success message being returned along with error for Job deletion. [#2075](https://github.com/zowe/vscode-extension-for-zowe/issues/2075)
- Removed extra files from the VSIX bundle to reduce download size by 64%. [#2042](https://github.com/zowe/vscode-extension-for-zowe/pull/2042)
- Surfaced any errors from a dataset Recall/Migrate operation. [#2032](https://github.com/zowe/vscode-extension-for-zowe/issues/2032)
- Re-implemented regular dataset API call if the dataSetsMatching does not exist. [#2084](https://github.com/zowe/vscode-extension-for-zowe/issues/2084)

## `2.5.0`

### New features and enhancements

- Added ability to filter jobs by status. Improved Job filtering User experience. [#1925](https://github.com/zowe/vscode-extension-for-zowe/issues/1925)
- Added option to view PDS member attributes, and updated formatting for attributes webview. [#1577](https://github.com/zowe/vscode-extension-for-zowe/issues/1577)
- Streamlined attribute viewing options into one feature - "Show Attributes".
- Added multiple select copy/paste feature on uss view [#1549](https://github.com/zowe/vscode-extension-for-zowe/issues/1549)
- Added multiple select for hide session [#1555](https://github.com/zowe/vscode-extension-for-zowe/issues/1555)

### Bug fixes

- Fixed missing localization for certain VScode error/info/warning messages. [#1722](https://github.com/zowe/vscode-extension-for-zowe/issues/1722)
- Fixed "Allocate Like" error that prevented proper execution. [#1973](https://github.com/zowe/vscode-extension-for-zowe/issues/1973)
- Fixed de-sync issue between Data Set and Favorites panels when adding or deleting datasets/members that were favorited. [#1488](https://github.com/zowe/vscode-extension-for-zowe/issues/1488)
- Added logging in places where errors were being caught and ignored.
- Fixed issue where parent in Jobs list closes after single/multiple job deletion. [#1676](https://github.com/zowe/vscode-extension-for-zowe/issues/1676)

## `2.4.1`

### Bug fixes

- Bugfix: Added validation check while creating, renaming and using allocate alike feature for datasets [#1849](https://github.com/zowe/vscode-extension-for-zowe/issues/1849)
- Fixed login/logout errors from Team config file watcher. [#1924](https://github.com/zowe/vscode-extension-for-zowe/issues/1924)
- Fixed the loading of previously saved profiles in the tree views.
- Fixed default zosmf profile being added to tree view when no previous sessions have been added. [#1992](https://github.com/zowe/vscode-extension-for-zowe/issues/1992)
- Fixed the `Secure Credentials Enabled` setting to update the `~/.zowe/settings/imperative.json` file upon change of the setting without overwriting preexisting data in the file.
- Fixed errors encountered from not having Zowe CLI installed by creating the `~/.zowe/settings/imperative.json` file during activation if it doesn't already exist. This file is for Zowe Explorer to know the Security Credential Manager used for secure profile information and removes the Zowe CLI installation prerequisite. [#1850](https://github.com/zowe/vscode-extension-for-zowe/issues/1850)
- Fixed Zowe Explorer failing to activate in environment with empty workspace. [#1994](https://github.com/zowe/vscode-extension-for-zowe/issues/1994)

## `2.4.0`

### New features and enhancements

- Added check for existing team configuration file in location during create, prompting user to continue with the create action. [#1923](https://github.com/zowe/vscode-extension-for-zowe/issues/1923)
- Added a solution to allow Zowe Explorer extensions with a dependency on Zowe Explorer to work as web extension without Zowe Explorer functionality in vscode.dev. [#1953](https://github.com/zowe/vscode-extension-for-zowe/issues/1953)
- Added a new setting `Secure Credentials Enabled`, default value is selected for security and will have to be unselected to allow creation of team configuration files without default secure arrays to support environments that don't have access to Zowe CLI's Secure Credential Management.

### Bug fixes

- Fixed activation and Refresh Extension issues in web based editors, ie. Theia. [#1807](https://github.com/zowe/vscode-extension-for-zowe/issues/1807)
- Fix refresh job & spool file pull from mainframe doesn't update job status [#1936](https://github.com/zowe/vscode-extension-for-zowe/pull/1936)
- Fix for serial saving of data sets and files to avoid conflict error. [#1868](https://github.com/zowe/vscode-extension-for-zowe/issues/1868)

## `2.3.0`

### New features and enhancements

- Added option to edit team configuration file via the + button for easy access. [#1896](https://github.com/zowe/vscode-extension-for-zowe/issues/1896)
- Added multiple selection to manage context menu of Datasets, USS, and Jobs views. [#1428](https://github.com/zowe/vscode-extension-for-zowe/issues/1428)
- Added Spool file attribute information to a hover over the Spool file's name. [#1832](https://github.com/zowe/vscode-extension-for-zowe/issues/1832)
- Added support for CLI home directory environment variable in Team Config file watcher, and support watching Team Config files named zowe.config.json and zowe.config.user.json at both locations. [#1913](https://github.com/zowe/vscode-extension-for-zowe/issues/1913)
- Update to Job's View Spool file label to display PROCSTEP if available, if PROCSTEP isn't available the label will display the Spool file's record count. [#1889](https://github.com/zowe/vscode-extension-for-zowe/issues/1889) [#1832](https://github.com/zowe/vscode-extension-for-zowe/issues/1832)

### Bug fixes

- Fixed extension being slow to load large team config files. [#1911](https://github.com/zowe/vscode-extension-for-zowe/issues/1911)
- Fixed issue with cached profile information after updates to profiles. [#1915](https://github.com/zowe/vscode-extension-for-zowe/issues/1915)
- Fixed issue with saving credentials to v1 profile's yaml file when un-secure and save is selected after credential prompting. [#1886](https://github.com/zowe/vscode-extension-for-zowe/issues/1886)
- Fixed issue with outdated cached information after Update Credentials. [#1858](https://github.com/zowe/vscode-extension-for-zowe/issues/1858)
- Fixed issue with support for ZOWE_CLI_HOME environment variable. [#1747](https://github.com/zowe/vscode-extension-for-zowe/issues/1747)

## `2.2.1`

- Bugfix: Fixed activation failure when error reading team configuration file. [#1876](https://github.com/zowe/vscode-extension-for-zowe/issues/1876)
- Bugfix: Fixed Profile IO errors by refactoring use of Imperative's CliProfileManager. [#1851](https://github.com/zowe/vscode-extension-for-zowe/issues/1851)
- Bugfix: Fixed runtime error found in initForZowe call used by extenders. [#1872](https://github.com/zowe/vscode-extension-for-zowe/issues/1872)
- Bugfix: Added error notification for users when OS case sensitivitiy is not set up to avoid issues found with USS files in single directory of same name but different case. [#1484](https://github.com/zowe/vscode-extension-for-zowe/issues/1484)
- Bugfix: Added file watcher for team configuration files to fix v2 profile update issues experienced during creation, updating, and deletion of global or project level configuration files in VS Code. [#1760](https://github.com/zowe/vscode-extension-for-zowe/issues/1760)
- Bugfix: Updated dependencies for improved security. [#1878](https://github.com/zowe/vscode-extension-for-zowe/pull/1878)

## `2.2.0`

- Optimized saving of files on DS/USS when utilizing autosave or experiencing slow upload speeds.
- Updates to use new Zowe Explorer APIs `ZoweVsCodeExtension.updateCredentials` for credential prompting and `ProfilesCache.updateProfilesArrays` for profiles that don't store credentials locally in profile file.

## `2.1.0`

- Added: `Pull from Mainframe` option added for JES spool files. [#1837](https://github.com/zowe/vscode-extension-for-zowe/pull/1837)
- Added: Updated Licenses. [#1841](https://github.com/zowe/vscode-extension-for-zowe/issues/1841)
- Bugfix: Updated imports to use the imperative instance provided by the CLI package. [#1842](https://github.com/zowe/vscode-extension-for-zowe/issues/1842)
- Bugfix: Fixed unwanted requests made by tree node when closing folder. [#754](https://github.com/zowe/vscode-extension-for-zowe/issues/754)
- Bugfix: Fix for credentials not being updated after the invalid credentials error is displayed. [#1799](https://github.com/zowe/vscode-extension-for-zowe/issues/1799)
- Bugfix: Fixed hyperlink for Job submitted when profile is not already in JOBS view. [#1751](https://github.com/zowe/vscode-extension-for-zowe/issues/1751)
- Bugfix: Fixed keybindings for `Refresh Zowe Explorer` to not override default VSC keybinding. See [README.md](https://github.com/zowe/vscode-extension-for-zowe/blob/main/packages/zowe-explorer/README.md#keyboard-shortcuts) for new keybindings. [#1826](https://github.com/zowe/vscode-extension-for-zowe/issues/1826)
- Bugfix: Fixed `Update Profile` issue for missing non-secure credentials. [#1804](https://github.com/zowe/vscode-extension-for-zowe/issues/1804)
- Bugfix: Fixed errors when operation cancelled during credential prompt. [#1827](https://github.com/zowe/vscode-extension-for-zowe/issues/1827)
- Bugfix: Login and Logout operations no longer require a restart of Zowe Explorer or VSC. [#1750](https://github.com/zowe/vscode-extension-for-zowe/issues/1750)
- Bugfix: Fix for Login token always being stored in plain text. [#1840](https://github.com/zowe/vscode-extension-for-zowe/issues/1840)
- Bugfix: Fixed Theia tests. [#1665](https://github.com/zowe/vscode-extension-for-zowe/issues/1665)

## `2.0.3`

- Bugfix: Fixed Quick-key Delete in USS and Jobs trees. [#1821](https://github.com/zowe/vscode-extension-for-zowe/pull/1821)
- Bugfix: Fixed issue with Zowe Explorer crashing during initialization due to Zowe config file errors. [#1822](https://github.com/zowe/vscode-extension-for-zowe/pull/1822)
- Bugfix: Fixed issue where Spool files failed to open when credentials were not stored in a profile. [#1823](https://github.com/zowe/vscode-extension-for-zowe/pull/1823)
- Bugfix: Fixed extra space in the Invalid Credentials dialog, at profile validation profilename. [#1824](https://github.com/zowe/vscode-extension-for-zowe/pull/1824)
- Bugfix: Updated dependencies for improved security. [#1819](https://github.com/zowe/vscode-extension-for-zowe/pull/1819)

## `2.0.2`

- Bugfix: Fixed USS search filter fails on credential-less profiles. [#1811](https://github.com/zowe/vscode-extension-for-zowe/pull/1811)
- Bugfix: Fixed Zowe Explorer recognizing environment variable ZOWE_CLI_HOME. [#1803](https://github.com/zowe/vscode-extension-for-zowe/pull/1803)
- Bugfix: Fixed Zowe Explorer prompting for TSO Account number when saved in config file's TSO profile. [#1801](https://github.com/zowe/vscode-extension-for-zowe/pull/1801)

## `2.0.1`

- BugFix: Improved logging information to help diagnose Team Profile issues. [#1776](https://github.com/zowe/vscode-extension-for-zowe/pull/1776)
- BugFix: Fixed adding profiles to the tree view on Theia. [#1774](https://github.com/zowe/vscode-extension-for-zowe/issues/1774)
- BugFix: Updated Log4js version to resolve initialization problem on Eclipse Che. [#1692](https://github.com/zowe/vscode-extension-for-zowe/issues/1692)
- BugFix: Fixed dataset upload issue by trimming labels. [#1789](https://github.com/zowe/vscode-extension-for-zowe/issues/1789)
- BugFix: Fixed duplicate jobs appearing in the jobs view upon making an owner/prefix filter search for extenders. [#1780](https://github.com/zowe/vscode-extension-for-zowe/pull/1780)
- BugFix: Fixed error displayed when opening a job file for extenders. [#1701](https://github.com/zowe/vscode-extension-for-zowe/pull/1701)

## `2.0.0`

- Major: Introduced Team Profiles and more. See the prerelease items (if any) below for more details.

## 2.0.0-next.202204202000

- Updated Imperative to gather information from the corresponding base profile. [#1757](https://github.com/zowe/vscode-extension-for-zowe/pull/1757)
- Fixed issue when first Team Config profile management file is created. [#1754](https://github.com/zowe/vscode-extension-for-zowe/pull/1754)
- Fixed `Failed to find property user` on load or refresh. [#1757](https://github.com/zowe/vscode-extension-for-zowe/pull/1757)
- Fixed getting credentials from the wrong base profile. [#1757](https://github.com/zowe/vscode-extension-for-zowe/pull/1757)
- Fixed writing tokens to the wrong base profile. [#1757](https://github.com/zowe/vscode-extension-for-zowe/pull/1757)
- Fixed Windows not being able to share Tokens between CLI and ZE. [#1757](https://github.com/zowe/vscode-extension-for-zowe/pull/1757)
- Fixed Login info written to global file if proifle name is the same as project level profile. [#1761](https://github.com/zowe/vscode-extension-for-zowe/pull/1761)

## 2.0.0-next.202204180940

- Refactored the PRofilesCache to reduce maintenance efforts going forward. [#1715](https://github.com/zowe/vscode-extension-for-zowe/issues/1715)
- Updated CLI to consume security related fixes and more. [#1740](https://github.com/zowe/vscode-extension-for-zowe/pull/1740)
- Added differentiation between project and global level profiles. [#1727](https://github.com/zowe/vscode-extension-for-zowe/issues/1727)
- Removed the Secure Credential setting. [#1739](https://github.com/zowe/vscode-extension-for-zowe/issues/1739), [#722](https://github.com/zowe/vscode-extension-for-zowe/issues/722), [#820](https://github.com/zowe/vscode-extension-for-zowe/issues/820), and [#1223](https://github.com/zowe/vscode-extension-for-zowe/issues/1223)
- Synchronized the ZE preferred Security service with the CLI. [#1736](https://github.com/zowe/vscode-extension-for-zowe/issues/1736)
- Fixed APIML token not working between clients (ZE and CLI). [#1713](https://github.com/zowe/vscode-extension-for-zowe/issues/1713)

## 2.0.0-next.202204081040

- Fixed TSO commands in when using teamConfig. [#1731](https://github.com/zowe/vscode-extension-for-zowe/pull/1731)
- Fixed `Zowe Explorer: Refresh Zowe Explorer` command palette option. [1735](https://github.com/zowe/vscode-extension-for-zowe/pull/1735)

## 2.0.0-next.202204041200

- Added Secure Credential support, allowing users to update credentials using GUI. [#1699](https://github.com/zowe/vscode-extension-for-zowe/pull/1693)
- Update Zowe Explorer 2.0 settings migration. [1714](https://github.com/zowe/vscode-extension-for-zowe/pull/1714)
- Update Zowe Explorer SSO logout check for extenders. [#1711](https://github.com/zowe/vscode-extension-for-zowe/pull/1711)
- Update Zowe SDK dependency. [#1699](https://github.com/zowe/vscode-extension-for-zowe/pull/1693)
- Updated dependencies for improved security. [#1702](https://github.com/zowe/vscode-extension-for-zowe/pull/1702)

## `v2.0.0-next.202202281000`

- Update Zowe CLI SDK to version 7.0.0-next.202202242016.
- Fixed the bug that overwrites like-named profiles in a nested config.

## `v2.0.0-next.202202221200`

- Added extender's type info to config schema during config file creation and removed Zowe CLI installation dependency. [#1629](https://github.com/zowe/vscode-extension-for-zowe/pull/1629)
- Added support for Login and Logout using the config file. [#1637](https://github.com/zowe/vscode-extension-for-zowe/pull/1637)
- Added capability to refresh Zowe Explorer updating the Views to reflect different profile handling to include the config file. [#1650](https://github.com/zowe/vscode-extension-for-zowe/pull/1650)
- Updated Zowe SDK dependency. [#1624](https://github.com/zowe/vscode-extension-for-zowe/pull/1624)

## `1.22.0`

- Added: Extensible Login and Logout capabilities for Zowe extenders to utilize for token based authentication. [#1606](https://github.com/zowe/vscode-extension-for-zowe/pull/1606) and [#1255](https://github.com/zowe/vscode-extension-for-zowe/issues/1255).
- Added: Eclipse Public License file. Users can view the license file in the root directory of the Zowe Explorer repository [#1626](https://github.com/zowe/vscode-extension-for-zowe/pull/1626).
- Updated: Supported Node.js version was changed to v12 or higher. We no longer support running the product on earlier versions (10.x and earlier) of Node.js [#1640](https://github.com/zowe/vscode-extension-for-zowe/pull/1640).
- Updated: Security updates for `copy-props`, `nanoid`, and `markdown-it` dependencies were changed to improve security alerting [#1638](https://github.com/zowe/vscode-extension-for-zowe/pull/1638), [#1636](https://github.com/zowe/vscode-extension-for-zowe/pull/1636), and [#1649](https://github.com/zowe/vscode-extension-for-zowe/pull/1649).
- Updated: A work around was developed to help developers debug Zowe Explorer VS Code extension on Theia. For more information, see **Work around for debugging in Theia** [#1576](https://github.com/zowe/vscode-extension-for-zowe/pull/1576).
- Fixed: The Zowe Explorer deployment script was updated to use vsce (Visual Studio Code Extension Manager) version 1.103.1 to help ensure that it is compatible with Node v12 [#1608](https://github.com/zowe/vscode-extension-for-zowe/pull/1608).
- Fixed: Fixed the Theia input box issue that caused entered values to be validated incorrectly [#1580](https://github.com/zowe/vscode-extension-for-zowe/pull/1580).

## `1.21.0`

- Add a progress bar for the simultaneous deletion of multiple jobs [#1583](https://github.com/zowe/vscode-extension-for-zowe/pull/1583). Thanks @uzuko01
- Added the note about the deprecation of the associate profile feature to the Associate Profile section of Zowe Docs and to the Zowe Explorer Readme [#1575](https://github.com/zowe/vscode-extension-for-zowe/pull/1575). Thanks @IgorCATech
- Changed the `DataSet uploaded successfully` message type. Now messages are shown in the status bar instead of the notification pop-up [#1542](https://github.com/zowe/vscode-extension-for-zowe/pull/1542). Thanks @anokhikastiaIBM
- Updated dependencies for improved security [#1591](https://github.com/zowe/vscode-extension-for-zowe/pull/1591) and [#1601](https://github.com/zowe/vscode-extension-for-zowe/pull/1601). Thanks @lauren-li
- Updated Theia tests to use the latest Theia version [#1566](https://github.com/zowe/vscode-extension-for-zowe/pull/1566). Thanks @JillieBeanSim
- Fixed the issue that caused JCL errors in the JOBS tree to be displayed as `undefined:undefined(undefined)` [#1584](https://github.com/zowe/vscode-extension-for-zowe/pull/1584). Thanks @roman-kupriyanov
- Fixed the Theia input box issue that caused entered values to be incorrectly validated [#1580](https://github.com/zowe/vscode-extension-for-zowe/pull/1580). Thanks @JillieBeanSim
- Fixed the issue that caused the removal of unsaved credentials of a profile in the Jobs tree after deleting a job. Now when you delete a job from the Jobs tree with a profile that does not have the stored credentials, the profile keeps the cached credentials [#1524](https://github.com/zowe/vscode-extension-for-zowe/pull/1524). Thanks @nickImbirev

## `1.20.0`

- Added a Github action bot that automates the issue triage [#1530](https://github.com/zowe/vscode-extension-for-zowe/pull/1530). Thanks @crawr
- Updated the @zowe/cli version to 6.33.3 to fix the SSH2 audit failure [#1522](https://github.com/zowe/vscode-extension-for-zowe/pull/1522). Thanks @JillieBeanSim
- Updated the Jobs Issue Stop and Issue Modify commands so that they can be consumed by Extenders with the `issueMvsCommand` API [#1508](https://github.com/zowe/vscode-extension-for-zowe/pull/1508). Thanks @JillieBeanSim
- Use Visual Studio Code's standard confirmation prompt for the Data Sets, USS, and Job trees when clicking on a Favorited profile that does not exist [#1506](https://github.com/zowe/vscode-extension-for-zowe/pull/1506). Thanks @JillieBeanSim
- Updated the deletion prompt for the USS and Jobs trees [#1505](https://github.com/zowe/vscode-extension-for-zowe/pull/1505). Thanks @JillieBeanSim
- Updated the placeholder text in the `Add Profile` entry field [#1490](https://github.com/zowe/vscode-extension-for-zowe/pull/1490). Thanks @anokhikastiaIBM
- Fixed the Not Found issue that resulted from attempts to delete a member whose parent data set was already deleted using multi-delete [#1525](https://github.com/zowe/vscode-extension-for-zowe/pull/1525). Thanks @JillieBeanSim

## `1.19.0`

- Added a check to ensure that a base profile exists before running the function that combines base and service profiles [#1500](https://github.com/zowe/vscode-extension-for-zowe/pull/1500). Thanks @lauren-li
- Added Imperative logger access for extenders [#1433](https://github.com/zowe/vscode-extension-for-zowe/pull/1433). Thanks @katelynienaber
- Added documentation for Imperative logger for extenders [#1467](https://github.com/zowe/vscode-extension-for-zowe/pull/1467). Thanks @katelynienaber
- Implemented separate console windows for TSO and MVS commands [#1478](https://github.com/zowe/vscode-extension-for-zowe/pull/1478). Thanks @katelynienaber
- Fixed the bug that caused the check credentials pop-up to disappear too quickly [#1486](https://github.com/zowe/vscode-extension-for-zowe/pull/1486). Thanks @JillieBeanSim
- Fixed the bug that kept the command text box while escaping the process of entering a TSO command. Now the command text box does not pop up if you cancel entering a TSO command [#1479](https://github.com/zowe/vscode-extension-for-zowe/pull/1479). Thanks @katelynienaber
- Fixed the bug that caused issues with deleting data set members in Ecplipse Theia or Che [#1487](https://github.com/zowe/vscode-extension-for-zowe/pull/1478). Thanks @phaumer
- Fixed the bug that caused the deletion of selected data sets while removing a single data set member by using the right-click action. [#1483](https://github.com/zowe/vscode-extension-for-zowe/pull/1483). Thanks @JillieBeanSim

## `1.18.0`

- Added the ability to register custom profile types in `ProfilesCache` for extenders [#1419](https://github.com/zowe/vscode-extension-for-zowe/pull/1419). Thanks @phaumer
- Added the ability to pass account and other information from tso profile [#1378](https://github.com/zowe/vscode-extension-for-zowe/pull/1378). Thanks @fswarbrick
- Added profiles cache to extenders [#1390](https://github.com/zowe/vscode-extension-for-zowe/pull/1390). Thanks @phaumer
- Status icons now reset when refreshing the explorer views [#1404](https://github.com/zowe/vscode-extension-for-zowe/pull/1404). Thanks @lauren-li
- Fixed the issue that prevented the expected error message `No valid value for z/OS URL. Operation Cancelled` from being displayed while escaping the host text box during the creation or update of a profile [#1426](https://github.com/zowe/vscode-extension-for-zowe/pull/1426). Thanks @JillieBeanSim
- Fixed the issue that invoked profile validation before updating a profile. Now a profile is validated only after the update [#1415](https://github.com/zowe/vscode-extension-for-zowe/pull/1415). Thanks @JillieBeanSim
- Fixed the issue of Zowe profiles encoding value when opening a USS file in the text editor [#1400](https://github.com/zowe/vscode-extension-for-zowe/pull/1400). Thanks @JillieBeanSim

## `1.17.0`

- Added the feature that automatically includes a missing profile in the Jobs view when submitting a job [#1386](https://github.com/zowe/vscode-extension-for-zowe/pull/1386). Thanks @nickImbirev
- Added the extender documentation for KeytarApi for Secure Credential Store [#1384](https://github.com/zowe/vscode-extension-for-zowe/pull/1384). Thanks @JillieBeanSim
- Added a new setting that enables you to hide Zowe Explorer's temporary downloads folder from a workspace [#1373](https://github.com/zowe/vscode-extension-for-zowe/pull/1373). Thanks @crawr
- Added the command to refresh a particular job and get the latest information and content for its spool files [#1363](https://github.com/zowe/vscode-extension-for-zowe/pull/1363). Thanks @nickImbirev
- Added the function that enables you to delete multiple datasets and data set members [#1323](https://github.com/zowe/vscode-extension-for-zowe/pull/1323). Thanks @katelynienaber
- Added the feature that enables you to use multiple VS Code windows for files opened via Zowe Explorer [#1347](https://github.com/zowe/vscode-extension-for-zowe/pull/1347). Thanks @JillieBeanSim
- Added the command to refresh USS directory file names without the entire tree collapsing [#1369](https://github.com/zowe/vscode-extension-for-zowe/pull/1369). Thanks @rudyflores
- Removed non-functioning code from invalid credentials for Theia [#1371](https://github.com/zowe/vscode-extension-for-zowe/pull/1371). Thanks @lauren-li
- Fixed the issue with USS Search and Update Profile errors for profiles without credentials [#1391](https://github.com/zowe/vscode-extension-for-zowe/pull/1391). Thanks @lauren-li

## `1.16.0`

- Added the refresh data set member names option. You can now retrieve a new list of members from the mainframe [#1343](https://github.com/zowe/vscode-extension-for-zowe/pull/1343). Thanks @rudyflores
- Added the best practice documentation for error handling [#1335](https://github.com/zowe/vscode-extension-for-zowe/pull/1335). Thanks @katelynienaber
- Added the developer guide for adding commands to core Zowe Explorer menus [#1332](https://github.com/zowe/vscode-extension-for-zowe/pull/1332). Thanks @lauren-li
- Standardized context group names [#1340](https://github.com/zowe/vscode-extension-for-zowe/pull/1340). Thanks @lauren-li
- Fixed the error message that popped up when accessing a profile from Favorites [#1344](https://github.com/zowe/vscode-extension-for-zowe/pull/1344). Thanks @rudyflores
- Fixed the issue that prevented the Allocate Like feature from working correctly [#1322](https://github.com/zowe/vscode-extension-for-zowe/pull/1322). Thanks @katelynienaber

## `1.15.1`

- Fixed the issue that required the vscode module to be imported in the API package [#1318](https://github.com/zowe/vscode-extension-for-zowe/pull/1318). Thanks @JillieBeanSim

## `1.15.0`

- Added the secure credentials support for Extenders API [#1306](https://github.com/zowe/vscode-extension-for-zowe/pull/1306). Thanks @JillieBeanSim
- Improved Zowe Explorer extenders. Zowe Explorer extenders can now utilize Extender API to have profile folder and meta file created upon initialization [#1282](https://github.com/zowe/vscode-extension-for-zowe/pull/1282). Thanks @JillieBeanSim
- Improved the Command Palette by adding "Zowe Explorer:" before all commands that are related to the extension. Removed some commands from the palette that caused issues [#1308](https://github.com/zowe/vscode-extension-for-zowe/pull/1308). Thanks @lauren-li
- Updated Theia Tests. Now you need to have Zowe CLI 6.31.0 and the latest .vsix file in the `theia/plugins` folder to run Theia tests [#1268](https://github.com/zowe/vscode-extension-for-zowe/pull/1268). Thanks @deepali-hub
- Fixed the issue that prevented the `issue STOP command` function from executing correctly [#1304](https://github.com/zowe/vscode-extension-for-zowe/pull/1304). Thanks
  @nickImbirev
- Fixed the issue that caused the Add Profile icon to disappear [#1307](https://github.com/zowe/vscode-extension-for-zowe/pull/1307). Thanks @lauren-li
- Fixed the vulnerability in NPM Audit [#1309](https://github.com/zowe/vscode-extension-for-zowe/pull/1309). Thanks @JillieBeanSim
- Fixed the issue that doubled the occurrence of the port prompt [#1298](https://github.com/zowe/vscode-extension-for-zowe/pull/1298). Thanks @katelynienaber
- Fixed the issue that triggered the `Delete Job` command even outside Zowe Explorer views [#1310](https://github.com/zowe/vscode-extension-for-zowe/pull/1310). @crawr
- Fixed the trailing slash issue that caused issues with USS search [#1313](https://github.com/zowe/vscode-extension-for-zowe/pull/1313). Thanks @katelynienaber

## `1.14.0`

- Added the Issue TSO Commands feature [#1245](https://github.com/zowe/vscode-extension-for-zowe/pull/1245). Thanks @JillieBeanSim
- Fixed the issue that caused the USS tree to collapse after renaming a folder [#1259](https://github.com/zowe/vscode-extension-for-zowe/pull/1259). Thanks @lauren-li
- Fixed the issue that prevented jobs with an octothorpe (#) in the name from opening [#1253](https://github.com/zowe/vscode-extension-for-zowe/issues/1253). Thanks @katelynienaber

## `1.13.1`

- Updated the dialog text for issuing MVS commands. Now the text of the function is `Zowe: Issue MVS Command` [#1230](https://github.com/zowe/vscode-extension-for-zowe/pull/1230). Thanks @JillieBeanSim
- Added the prompt for credentials when issuing MVS commands, using the right click action, against profiles with missing credentials [#1231](https://github.com/zowe/vscode-extension-for-zowe/pull/1231). Thanks @JillieBeanSim
- Added the Prerequisites section to the Zowe Explorer Extension for FTP ReadMe [#1246](https://github.com/zowe/vscode-extension-for-zowe/pull/1246). Thanks @lauren-li
- Added Open VSX to the deployment pipeline [#1240](https://github.com/zowe/vscode-extension-for-zowe/pull/1240). Thanks @zFernand0

## `1.13.0`

- Added the monorepo landing Readme that contains the high-level overview of the repository folders such as `packages` folder, instructions on how to contribute to the project and links to Medium articles providing additional useful information about Zowe Explorer and Zowe [#1199](https://github.com/zowe/vscode-extension-for-zowe/pull/1199). Thanks @IgorCATech
- Fixed the issue that prevented the list of recently opened files from being displayed upon request. You can access a list of recently opened files by pressing the Ctrl+Alt+R (Windows) or Command+Option+R (Mac) key combination [#1208](https://github.com/zowe/vscode-extension-for-zowe/pull/#1208). Thanks @jellypuno
- Fixed the issue that prevented file picker from functioning. The file picker feature lets you filter your datasets in the tree by pressing the Ctrl+Alt+P (Windows) or Command+Option+P (Mac) key combination [#992](https://github.com/zowe/vscode-extension-for-zowe/issues/992). Thanks @katelynienaber
- Fixed the issue that caused the content from a previously filtered USS directory instead of the currently filtered USS directory to be served [#1134](https://github.com/zowe/vscode-extension-for-zowe/issues/1134). Thanks @lauren-li
- Added the previously selected `RejectUnauthorized` value to the placeholder text of the entry field while updating an existing profile. In addition, the value is highlighted and shown at the top of the selection list [#1218](https://github.com/zowe/vscode-extension-for-zowe/pull/1218). Thanks @JillieBeanSim
- Added the pre-filled and pre-selected filename of the copied member to the entry field while performing the paste member action [#1183](https://github.com/zowe/vscode-extension-for-zowe/pull/1183). Thanks @JillieBeanSim
- Added the multiple deletion of jobs feature [#1128](https://github.com/zowe/vscode-extension-for-zowe/pull/1128). Thanks @crawr
- Improved error handling for the data set copy/paste member, migrate, and recall functions [#1219](https://github.com/zowe/vscode-extension-for-zowe/pull/1219). Thanks @tiantn

## `1.12.1`

- Fixed the issue that prevented edited profile base paths from being saved [#989](https://github.com/zowe/vscode-extension-for-zowe/issues/989). Thanks @katelynienaber
- Fixed the issue that prevented Zowe Explorer from storing empty values for optional profile fields, such as `user`, `password`, `timeout`, and `encoding`. This is done to be consistent with the way Zowe CLI stores profile information when creating and editing profiles [#1016](https://github.com/zowe/vscode-extension-for-zowe/issues/1016). Thanks @katelynienaber
- Fixed the issue that caused repeated credential prompting if a user refused to authenticate [#1147](https://github.com/zowe/vscode-extension-for-zowe/issues/1147). Thanks @katelynienaber
- Fixed the issue that caused removed favorite profiles to be favorited again in subsequent IDE sessions [#1144](https://github.com/zowe/vscode-extension-for-zowe/issues/1144). Thanks @lauren-li
- Fixed the issue that prevented updated credential prompting from occurring when a profile was marked “invalid” [#1095](https://github.com/zowe/vscode-extension-for-zowe/issues/1095). Thanks @katelynienaber

## `1.12.0`

- Added the ability to edit data set attributes before allocation [#1031](https://github.com/zowe/vscode-extension-for-zowe/issues/1031). Thanks @katelynienaber
- Allowed filtering of member names from the Data Sets search bar [#868](https://github.com/zowe/vscode-extension-for-zowe/issues/868). Thanks @JillieBeanSim
- Reorganized the context menus and streamlined the visible icons [#1052](https://github.com/zowe/vscode-extension-for-zowe/issues/1052). Thanks @katelynienaber
- Fixed the messaging displayed when handling inactive profiles and when updating profiles [#1065](https://github.com/zowe/vscode-extension-for-zowe/issues/1065) [#1096](https://github.com/zowe/vscode-extension-for-zowe/issues/1096). Thanks @jellypuno
- Fixed the issue causing tree restructure when renaming a USS file or directory [#757](https://github.com/zowe/vscode-extension-for-zowe/issues/757). Thanks @katelynienaber
- Fixed the issue preventing issuing of commands when using profiles with tokens [#1051](https://github.com/zowe/vscode-extension-for-zowe/issues/1051). Thanks @crawr
- Refactored refresh functions. Thanks @lauren-li @JillieBeanSim
- Updated FTP and API Readme documentation. Thanks @phaumer
- Added regression tests for profiles in Theia. Thanks @deepali-hub

## `1.11.1`

- Updated Keytar and Jest dev deps for Node 14. Thanks @t1m0thyj

## `1.11.0`

- Added login and logout functions for base profiles. You can now log in to API Mediation Layer and generate a token for your base profile. [#914](https://github.com/zowe/vscode-extension-for-zowe/issues/914). Thanks @crawr
- Fixed the empty profile folders in Favorites issue. [#1026](https://github.com/zowe/vscode-extension-for-zowe/issues/1026). Thanks @lauren-li
- Fixed the initialization error that occurred when base profiles were used while being logged out from API ML. [1063](https://github.com/zowe/vscode-extension-for-zowe/issues/1063). Thanks @jellypuno
- Fixed the issue preventing the tree refresh function from updating extender profiles. [1078](https://github.com/zowe/vscode-extension-for-zowe/issues/1078). Thanks @lauren-li
- Fixed the issue causing jobs retrieval failure when using profiles with tokens. [1088](https://github.com/zowe/vscode-extension-for-zowe/issues/1088). Thanks @jellypuno

## `1.10.1`

- Updated arguments to keep the order of precedence consistent between service and base profile. [#1055](https://github.com/zowe/vscode-extension-for-zowe/issues/1055). Thanks @JillieBeanSim

## `1.10.0`

- Added Base Profile support. [#1037](https://github.com/zowe/vscode-extension-for-zowe/issues/1037). Thanks @katelynienaber, @jellypuno, @JillieBeanSim, @lauren-li, @crawr, @phaumer

## `1.9.0`

- Added the Allocate Like feature. [#904](https://github.com/zowe/vscode-extension-for-zowe/issues/904). Thanks @katelynienaber
- Added the ability to disable/enable profile validation. [#922](https://github.com/zowe/vscode-extension-for-zowe/issues/922). Thanks @JillieBeanSim
- Added the ability to access other profiles during profile validation. [#953](https://github.com/zowe/vscode-extension-for-zowe/issues/953). Thanks @JillieBeanSim
- Grouped Favorites by profile for Datasets, USS, and Jobs. [#168](https://github.com/zowe/vscode-extension-for-zowe/issues/168). Thanks @lauren-li
- Fixed USS renaming issues. [#911](https://github.com/zowe/vscode-extension-for-zowe/issues/911). Thanks @katelynienaber and @lauren-li
- Fixed the deletion of datasets issue. [#963](https://github.com/zowe/vscode-extension-for-zowe/issues/963). Thanks @katelynienaber
- Once entered, datasets and members are displayed in uppercase. [#962](https://github.com/zowe/vscode-extension-for-zowe/issues/962). Thanks @AndrewTwydell and @Pranay154
- Removed errors in Favorites items caused by profiles that are created by other extensions. [#968](https://github.com/zowe/vscode-extension-for-zowe/issues/968). Thanks @lauren-li
- Updated the environment check for Theia compatibility. [#1009](https://github.com/zowe/vscode-extension-for-zowe/issues/1009). Thanks @lauren-li

## `1.8.0`

- Webpack working with localization and logging. Thanks @lauren-li
- Allow extenders to load their saved profile sessions upon their activation. Thanks @lauren-li
- Provide a re-validation for invalid profiles automatically. Thanks @JillieBeanSim
- Bug fix related to saving USS files. Thanks @JillieBeanSim.
- Bug fix related to the deletion of datasets. Thanks @katelynienaber

## `1.7.1`

- Fixed USS save operation. Thanks @JillieBeanSim
- Added validation information message. Thanks @JillieBeanSim
- Restructured Readme. Thanks @IgorCATech

## `1.7.0`

- Disallow multiple profiles with same name but different capitalizations. Thanks @katelynienaber
- Improvements for Optional Credentials. Thanks @crawr @jellypuno
- Reorganize Data Sets context menu. Thanks @katelynienaber
- Adding star icon for favorites. Thanks @katelynienaber
- Profile Validation. Thanks @jellypuno
- Updating Credentials via Check Credentials. Thanks @JillieBeanSim
- Favorites get loaded and opened into new files. Thanks @phaumer
- Improve messaging of confirmation dialogues. Thanks @crawr
- Enable editing of filters. Thanks @katelynienaber
- Update Codecov settings. Thanks @jellypuno
- Handle encoding value from z/OSMF Profiles. Thanks @dkelosky
- Enable editing of ASCII files in USS. Thanks @Colin-Stone
- Refactor unit test and add more integration tests. Thanks @katelynienaber

## `1.6.0`

- Create connections with any registered profile type. Thanks @JillieBeanSim
- Streamline first profile creation. Thanks @crawr
- Add recall options for migrated datasets. Thanks @Pranay154
- Fix persistent data after recall functionality. Thanks @katelynienaber
- Fix deleting and editing connection not considering other profile types. Thanks @phaumer
- Fix multiple prompts when escaping/canceling editing session. Thanks @jellypuno
- Fix failure to load optional secure fields from profiles. Thanks @tjohnsonBCM
- Fixed issue when manually editing/deleting associated profiles. Thanks @Colin-Stone
- Refactor unit tests. Thanks @stepanzharychevbroadcom, @katelynienaber

## `1.5.2`

- Fix undefined profile error message. Thanks @JillieBeanSim

## `1.5.1`

- Fix failure to load optional secure fields from profiles. Thanks @tjohnsonBCM
- Fix pressing Escape does not abort Edit profile dialogue. Thanks @jellypuno
- Fix editing of Credentials when setting them to spaces. Thanks @jellypuno
- Fix deletion of profiles not considering all extensibility use cases. Thanks @phaumer

## `1.5.0`

- Fixes for saving of Datasets from Favourites section. Thanks @stepanzharychevbroadcom
- Management of Theia specific merge conflict resolution. Thanks @Alexandru-Dumitru
- Add to recall when PS File opened. Thanks @katelynienaber
- Provide edit support for Profile credentials. Thanks @jellypuno
- Support for profile deletion. Thanks @crawr
- Addressed USS file merge conflict triggering issue. Thanks @Alexandru-Dumitru
- Provide refresh all method for Zowe Explorer - Extenders. Thanks @phaumer
- Extender guidelines and documentation. Thanks @Colin-Stone
- Provision of profile association links to support extenders of Zowe Explorer. Thanks @Colin-Stone
- Creation of an extender API for extenders of Zowe Explorer. Thanks @Colin-Stone
- Management of VSAM files within Dataset explorer. Thanks @Colin-Stone
- VSCode context now based on Regular expression for flexibility. Thanks @Colin-Stone
- Vsix file deployment via Theia pipeline. Thanks @crawr
- Reduction in size of extension.ts file. Thanks @katelynienaber
- ContextValue of undefined error addressed for new members. Thanks @katelynienaber
- Fixed when Pull from mainframe didn't work on USS Files. Thanks @stepanzharychevbroadcom
- Fixed Bug submitting JCL from Command Palette. Thanks @stepanzharychevbroadcom
- Refactoring of testing for accuracy and maintainability. Thanks @stepanzharychevbroadcom

## `1.4.1`

- Fix for USS files not saving correctly. Thanks @phaumer
- Icon update for migrated files only. Thanks @Colin-Stone

## `1.4.0`

- Added support for large datasets and PDS members. Thanks @jellypuno
- Fixed inconsistent behavior when renaming USS file and directories. Thanks @stepanzharychevbroadcom
- Fixed deleting a USS file. Thanks @Colin-Stone
- Fixed profiles not automatically updating values when changed externally. Thanks @jellypuno
- Fixed load error when file names had special characters. Thanks @jellypuno
- Fixed load os USS file list. Thanks @jellypuno
- Improved user experience of USS file navigation #461. Thanks @stepanzharychevbroadcom
- Fixed tab name when renaming dataset. Thanks @stepanzharychevbroadcom
- Improved performance when renaming datasets and members. Thanks @CForrest97
- Added prompting of credentials if previous credentials where entered incorrectly. Thanks @jellypuno
- Added support for VSCode Quick Open shortcut. Thanks @katelynienaber
- Added support for VSCode Open Recent Files shortcut. Thanks @katelynienaber
- Fixed USS Favorites not being remembered. Thanks @Colin-Stone
- Setup automated regression testing on a Theia environment. Thanks @crawr
- Fixed copying dataset on temporary folder #635. Thanks @Colin-Stone
- Made dataset terminology more consistent. Thanks @stepanzharychevbroadcom
- Fixed uploading files to USS. Thanks @stepanzharychevbroadcom
- Fixed searching/filtering data. Thanks @Colin-Stone
- Refactored code to include interfaces and abstract classes. Thanks @Colin-Stone
- Refactored icon retrieval process. Thanks @stepanzharychevbroadcom
- Updated Zowe Explorer video. Thanks @IgorCATech
- Revised pipeline to use shared libraries. Thanks @zFernand0

## `1.3.1`

- Updated Zowe Icon. Thanks @stepanzharychevbroadcom
- Address VSC tree expand behavior changes. Thanks @phaumer
- Refresh all action includes profiles. Thanks @jellypuno
- Consistent handling of renaming USS files. Thanks @stepanzharychevbroadcom
- Renaming datasets should update open tab. Thanks @stepanzharychevbroadcom
- USS delete function reinstated. Thanks @Colin-Stone
- Issue with uploadBinaryFile API not being correctly redirected. Thanks @Colin-Stone
- OnSave Upload trigger correction for USSFile . Thanks Alexandru-Dumitru

## `1.3.0`

- Dependency on ~/.zowe folder existing removed. Thanks @tjohnsonBCM
- Label changes for specific dataset functionality. Thanks @CForrest97
- Zowe Explorer to incorporate @zowe CLI implementation. Thanks @zFernand0
- Profiles manage other profile types apart from zosmf. Thanks @Colin-Stone
- Exploit imperative bundled keytar for secure credentials when standalone. Thanks @Colin-Stone

## `1.2.4`

- Fix to Credentials initialization to wait on promise. Thanks @Colin-Stone

## `1.2.3`

- Secure credentials backwards compatibility. Thanks @tjohnsonBCM

## `1.2.2`

- Fix requirement of ~/.zowe folder. Thanks @phaumer

## `1.2.1`

- Fix for automatic release of VSIX. Thanks @awharn
- Fixed creating data sets causes tree to lose expand behavior issue. Thanks @katelynienaber
- Fixed issue with undefined node. Thanks @Colin-Stone

## `1.2.0`

- Support CLI plugin extensibility. Thanks @phaumer
- Fixed Issue for filters after creating dataset. Thanks @phaumer
- Managing text/binary download choice. Thanks @stepanzharychevbroadcom
- Addressed 'Uploading zip file (binary)' silent failures. Thanks @stepanzharychevbroadcom
- Consistency updates for context menu. Thanks @sladyn98
- Automatically use Changelog contents in pipeline as release description. Thanks @awharn
- Provision of warning message after two failed login attempts. Thanks @jellypuno
- Consistency, added filter tip to convey ability to add multiple filters entries. Thanks @katelynienaber
- Tree view refresh when dataset member added or deleted. Thanks @katelynienaber
- Code improvement - Centralized error handling. Thanks @crawr
- Integration Script updates. Thanks @zFernand0
- Keytar (Secure credentials) compatibility support. Thanks @Colin-Stone
- Improved usability of MVS Command feature including 'Recall' function. Thanks @Colin-Stone
- Fixed issue where Job folder did not auto-expand. Thanks @Colin-Stone
- Use Progress indicator wrapper around longer running list functions. Thanks @Colin-Stone

## `1.1.0`

- Updates to Readme to include links to Theia Readme. Thanks @IgorCATech
- Fix for incorrect profile name in some favorites. Thanks @lauren-li
- Update dataset filters on dataset creation. Thanks @katelynienaber
- Include VSIX in Github release. Thanks @zFernand0
- Fix dataset delete fails silently bug. Thanks @Colin-Stone
- Fix to handle "Show Dataset Attributes" in Favorites. Thanks @katelynienaber
- Enhancements to profile creation. Thanks @jellypuno
- Theia specific QuickPick modifications. Thanks @phaumer
- Update incorrect profile message. Thanks @lauren-li
- Fix Copy and paste dataset menu duplication. Thanks @lauren-li

## `1.0.1`

- Remove duplicate commands #376. Thanks @lauren-li
- Update localization for v1.0.0 #374. Thanks @lauren-li
- Update keywords #383. @zFernand0
- Update package json files #391. @zFernand0
- Fixed adding sessions in Theia #382. Thanks @phaumer
- Add validation for undefined username and password + more cosmetic fix #378. Thanks @jellypuno
- Update incorrect profile message #387. Thanks @lauren-li

## `1.0.0`

- VSCode centric Connection settings. Thanks @crawr, @jellypuno
  - Credential prompting in profiles and favorite . Thanks @crawr, @jellypuno
- Dataset and Dataset member copy and renaming function. Thanks @CForrest97
- Theia support including documentation.
- Save improvements implementing improved Safe Save functionality as the default behavior. Thanks Alexandru-Dumitru
- Reliability and Resilience updates:
  - for default profiles
  - for deleting a dataset in use
  - testing improvements and coverage
  - rationalizing deliverables
  - performance improvements

## 0.29.0

- Provide ability to rename datasets. Thanks @CForrest97
- Fix URL parsing. @MarkAckert
- Fixed `AppSettings` error message. @jellypuno

## 0.28.0

- Provide ability to add new profiles in explorer. Thanks @crawr, @jellypuno
- Recognize migrated dataset context. Thanks @Colin-Stone
- Fix dataset delete fails silently bug. Thanks @Colin-Stone

## 0.27.0

- Name change to Zowe Explorer
- Enhancements to the History recall 'QuickPick' dialogs. Thanks @Colin-Stone
- Favorites are now sorted. Thanks @Colin-Stone

## 0.26.1

- Fix vulnerabilities related to brightside-core

## 0.26.0

- Added Persistence for profiles selection. Thanks @Colin-Stone
- Performance enhancements for Profile loading operations. Thanks @Colin-Stone
- Filter rewording. Thanks @Colin-Stone

## 0.25.0

- Add Edit to context menu for MVS and USS Tree. Thanks to Rodney-Wilson
- Restructured all search and filters dialogs to incorporate a recall/history function. Thanks @Colin-Stone
- Added Search Favorite for USS Favorites. Thanks @Colin-Stone
- Added Job and Search Favorite for Jobs. Thanks @Colin-Stone
- Provided support for specifying jobs by job id. Thanks @Colin-Stone
- Fixed issue with submitting datasets job link. Thanks @Colin-Stone
- Fixed label for Jobs Refresh All. Thanks @Colin-Stone
- Minor icon improvement to distinguish Favorites from LPAR's. Thanks @Colin-Stone
- Support copy path Thanks @lauren-li
- Progress Bar animation on opening large files. Thanks to Rodney-Wilson

## 0.24.1

- Fixed issue when saving USS files

## 0.24.0

- Updated Localization Documentation and Added Update Dictionary Script. Thanks to @evannwu20
- Show stepname or procstep alongside spool name. Thanks @crshnburn
- Add command to issue TSO command. Thanks @crshnburn
- Added icons for files and folders. Thanks to @Colin-Stone

## 0.23.2

- Fixed issue when saving datasets in Windows

## 0.23.1

- Refined dataset suffix solution by restricting to explicit names only

## 0.23.0

- Add support for localization. Thanks to @evannwu20
- Correctly determine if file is binary for saving. Thanks @crshnburn
- Fix Default profile error message with friendlier version. Thanks @lauren-li
- Context menu grouping for MVS and USS. Thanks @lauren-li
- Preference to Specify Temp Folder. Thanks to @adambattenburg
- Store local version of dataset with a suffix if appropriate to enable syntax highlighting. Thanks to @Colin-Stone

## 0.22.0

- Add ability to create directories or files on the root node. Thanks to @kristinochka
- Add ability to upload files through regular OS browse dialog on regular nodes and favorites. Thanks to @kristinochka
- Add USS File Refresh and USS Safe Save. Thanks to @adambattenburg
- Honor the file tag (binary or ascii) if not specified. Thanks to @Colin-Stone

## 0.21.0

- Added the Upload member to datasets. Thanks Kristina Mayo
- Addressed same file issue with Favorites in USS explorer. Thanks to Rodney-Wilson and Lauren-Li
- USS Favorites. Ensure file deletion synchronisation. Thanks to Rodney-Wilson and Lauren-Li

## 0.20.0

- Combined Spool files with Jobs in Jobs view. Thanks Colin Stone

## 0.19.1

- Fix error when files exist in the profiles folder (such as `.DS_Store` which is automatically generated on macOS)

## 0.19.0

- Added the rename USS files. Thanks Kristina Mayo

## 0.18.0

- Added the ability to submit JCL from physical sequential data sets

## 0.17.0

- Add Favorites to USS explorer. Thanks to Rodney-Wilson and Lauren-Li
- Add ability to obtain the raw JCL from a job on spool and resubmit. Thanks @crshnburn

## 0.16.3

- Fix behavior when the user cancels "quick pick" dialogs, including selecting profiles and deleting data sets.

## 0.16.2

- Add the stderr of the getDefaultProfile or getAllProfiles process to display in the error message to the user

## 0.16.1

- Attempt to fix an issue where saving data sets ceases to work without any error message

## 0.16.0

- Add the ability to display data set attributes by right clicking on a data set
- Add the ability to save all spool content by clicking a download icon next to the job. Thanks @crshnburn

## 0.15.1

- Add a delete session menu item for sessions in the jobs view. Thanks @crshnburn
- Prevent the delete menu item for USS files and directories appearing on the context menu for sessions. Thanks @crshnburn
- Fixed an issue where adding a profile to the USS explorer incorrectly referenced data sets

## 0.15.0

- The extension is now compatible with installations which use a secure credential management plugin for profiles in Zowe CLI

## 0.14.0

- All zowe views now part of single Zowe view container. Thanks Colin Stone

## 0.13.0

- Added the ability to list and view spool of z/OS Jobs. Thanks @crshnburn

## 0.12.0

- Added GIFs to README for USS use cases. Thanks Colin Stone
- Added the ability to toggle binary mode or text mode on USS files. Thanks @crshnburn

## 0.11.0

- Create and delete functionality for USS Files and directories added as menu items.

## 0.10.4

- Add additional log messages

## 0.10.3

- Use path.sep rather than "/".

## 0.10.2

- VSCode-USS-extension-for-zowe fixed general USS file name error. Thanks Colin Stone

## 0.10.1

- VSCode-USS-extension-for-zowe merged in. Thanks Colin Stone

## 0.9.1

- Fix documentation links in Readme. Thanks Brandon Jenkins

## 0.9.0

- Display an informational message when no data set patterns are found. Thanks @crshnburn

## 0.8.4

- Fixed an issue where the submit JCL function was looking for user profiles in the wrong directory

## 0.8.3

- Fixed an issue where labels did not correctly display the name of the Zowe CLI profile

## 0.8.2

- Fixed for compatibility with the current version of the Zowe CLI. If you are having issues retrieving user name or password using this extension, please update your zowe CLI to the latest available version, recreate your profiles, and update this extension. That should solve any issues you are having.

## 0.8.0

- Introduced capability to submit jobs from the editor. Thanks @crshnburn

## 0.7.0

- Updated for compatibility with Zowe CLI >=2.0.0. You must now have plain text profiles and Zowe CLI 2.0.0 or greater to use this extension. If you have previously created profiles, please update or recreate them with Zowe CLI.
- Log files now go to `~/.vscode/extensions/zowe.vscode-extension-for-zowe-x.x.x/logs`

## 0.6.5

- Fixed issue with platform-specific folder separator, added progress bar when saving

## 0.6.4

- Make favorites persistent after upgrading the extension

## 0.6.3

- Updates to README

## 0.6.2

- Updates to README

## 0.6.1

- Updates to README

## 0.5.0

- Initial release<|MERGE_RESOLUTION|>--- conflicted
+++ resolved
@@ -9,14 +9,11 @@
 ### Bug fixes
 
 - Fixed submitting local JCL using command pallet option `Zowe Explorer: Submit JCL` by adding a check for chosen profile returned to continue the action. [#1625](https://github.com/zowe/vscode-extension-for-zowe/issues/1625)
-<<<<<<< HEAD
 - Fixed issue where USS nodes were not removed from tree during deletion. [#2479](https://github.com/zowe/vscode-extension-for-zowe/issues/2479)
 - Fixed issue where new USS nodes from a paste operation were not shown in tree until refreshed. [#2479](https://github.com/zowe/vscode-extension-for-zowe/issues/2479)
 - Fixed issue where the "Delete Job" action showed a successful deletion message, even if the API returned an error.
 - USS directories, PDS nodes, job nodes and session nodes now update with their respective "collapsed icon" when collapsed.
-=======
 - Fixed bug where the list of datasets from a filter search was not re-sorted after a new data set was created in Zowe Explorer. [#2473](https://github.com/zowe/vscode-extension-for-zowe/issues/2473)
->>>>>>> 094f904d
 
 ## `2.11.0`
 
