# Change Log

All notable changes to the "vscode-extension-for-zowe" extension will be documented in this file.

## TBD Release

### New features and enhancements

### Bug fixes

<<<<<<< HEAD
- Fixed issue where VS Code quick pick separators were used in environments that did not support the feature. [#2771](https://github.com/zowe/vscode-extension-for-zowe/pull/2771)
=======
## `2.15.0`

### New features and enhancements

- Implemented sorting of PDS members by date created [#2707](https://github.com/zowe/vscode-extension-for-zowe/pull/2707)
- Added the capability for extenders to contribute new profile types to the Zowe schema during extender activation. [#2508](https://github.com/zowe/vscode-extension-for-zowe/issues/2508)

### Bug fixes

- Adjusted order of 'Manage Profile' and 'Edit History' in the jobs tree's context menu to match the other trees. [#2670](https://github.com/zowe/vscode-extension-for-zowe/issues/2670)
- Fixed issue where spools with duplicate DD names would overwrite each other causing less spools in job output view [#2315](https://github.com/zowe/vscode-extension-for-zowe/issues/2315)
- To fix Strange behaviour with the Job label in Job Favorites [#2632](https://github.com/zowe/vscode-extension-for-zowe/issues/2632)
>>>>>>> 5f203927

## `2.14.1`

### Bug fixes

- Update transitive dependencies for technical currency.

## `2.14.0`

### New features and enhancements

- Added new data set creation template for partitioned data set extended. [#2600](https://github.com/zowe/vscode-extension-for-zowe/issues/2600)
- Added "Open with Encoding" feature to open data sets and USS files in a non-standard codepage. [#2435](https://github.com/zowe/vscode-extension-for-zowe/issues/2435)
- Adopted new common methods for `loginWithBaseProfile` and `logoutWithBaseProfile`. [#2493](https://github.com/zowe/vscode-extension-for-zowe/pull/2493)
- Added APIML dynamic token support. [#2665](https://github.com/zowe/vscode-extension-for-zowe/issues/2665)
- Implemented profile determination without triggering quick pick for `Submit JCL` if the file is part of Zowe Explorer's temp files. [#2628](https://github.com/zowe/vscode-extension-for-zowe/issues/2628)

### Bug fixes

- Fixed the allocate-like functionality by removing the inclusion of DS item in the filter history. [#2620](https://github.com/zowe/vscode-extension-for-zowe/issues/2620)
- Fixed issue with `Submit JCL` losing focus on JCL being submitted, causing the wrong job submission. [#2616](https://github.com/zowe/vscode-extension-for-zowe/issues/2616)
- Fixed issue where USS file tag could get overwritten when changes to file are uploaded. [#2576](https://github.com/zowe/vscode-extension-for-zowe/issues/2576)
- Fixed failure to refresh token value after user logs in to authentication. [#2638](https://github.com/zowe/vscode-extension-for-zowe/issues/2638)
- Fixed order of spool files reverses when the Job is expanded and collapsed. [#2644](https://github.com/zowe/vscode-extension-for-zowe/pull/2644)
- Fixed local filtering of jobs to work with SMFID (exec-member field). [#2651](https://github.com/zowe/vscode-extension-for-zowe/pull/2651)
- Fixed tree item labels failing to update after renaming an MVS or USS file or folder. [#2656](https://github.com/zowe/vscode-extension-for-zowe/issues/2656)
- Updated the `@zowe/cli` dependency to address the "blksz to 0 after an Allocate Like" issue. [#2610](https://github.com/zowe/vscode-extension-for-zowe/pull/2610). Thanks @KevinLoesch1
- Fixed unintended behavior in `ProfileUtils.isProfileUsingBasicAuth`. [#2664](https://github.com/zowe/vscode-extension-for-zowe/issues/2664)
- Fixed the recent search job id filter. [#2562](https://github.com/zowe/vscode-extension-for-zowe/issues/2562)

## `2.13.1`

### Bug fixes

- Update dependencies for technical currency purposes.

## `2.13.0`

### New features and enhancements

- Added support for hiding a Zowe profile across all trees [#2567](https://github.com/zowe/vscode-extension-for-zowe/issues/2567)
- Added support for enabling/disabling validation for a Zowe profile across all trees [#2570](https://github.com/zowe/vscode-extension-for-zowe/issues/2570)
- Added Display confirmation dialog when submitting local JCL. [#2061](https://github.com/zowe/vscode-extension-for-zowe/issues/2061)
- Added support for adding a Zowe profile across all trees [#2603](https://github.com/zowe/vscode-extension-for-zowe/issues/2603)
- Added "Filter Jobs" feature in Jobs tree view: accessible via filter icon or right-clicking on session node. [#2599](https://github.com/zowe/vscode-extension-for-zowe/issues/2599)
- Added z/OS System Name (SMFID) to Zowe Explorer Jobs View. [#2629](https://github.com/zowe/vscode-extension-for-zowe/issues/2629)
- PROC and PROCLIB datasets are recognized as JCL files for syntax highlighting [#2614](https://github.com/zowe/vscode-extension-for-zowe/issues/2614)

### Bug fixes

- Fixed dataset allocation issue when secondary space (or other numeric values that did not exists in the dataset-template) where specified [#2591](https://github.com/zowe/vscode-extension-for-zowe/issues/2591)
- Fixed issue where an opened USS file or data set could not be saved once a user changes their search pattern in the Side Bar. [#2597](https://github.com/zowe/vscode-extension-for-zowe/issues/2597)

## `2.12.2`

### Bug fixes

- Fixed issue where etag was not updated for USS files after conflict is detected and user selects Overwrite option.

## `2.12.1`

### Bug fixes

- Fix issue with certain actions displaying profiles that are not registered with the tree that is providing the action. [#2534](https://github.com/zowe/vscode-extension-for-zowe/issues/2534)
- Update when the option to submit local file as JCL will be displayed in context menus. [#2541](https://github.com/zowe/vscode-extension-for-zowe/issues/2541)
- Solved issue with a conflicting keybinding for `Edit History`, changed keybinding to `Ctrl`+`Alt`+`y` for Windows and `⌘ Cmd`+`⌥ Opt`+`y` for macOS. [#2543](https://github.com/zowe/vscode-extension-for-zowe/issues/2543)
- Removed duplicate context menu items displayed in USS view that now exist within the `Manage Profile` option.[#2547](https://github.com/zowe/vscode-extension-for-zowe/issues/2547)
- Fixed issue where sort PDS feature applied the date description to members without a valid date [#2552](https://github.com/zowe/vscode-extension-for-zowe/issues/2552)
- Fixed VSC Compare function, not working with Favorites from Zowe Explorer. [#2549](https://github.com/zowe/vscode-extension-for-zowe/pull/2549)
- Fixed issue where setting `zowe.security.checkForCustomCredentialManagers` appeared in all scopes instead of just the user scope [#2555](https://github.com/zowe/vscode-extension-for-zowe/issues/2555)

## `2.12.0`

### New features and enhancements

- Introduce a new user interface for managing profiles via right-click action "Manage Profile".
- Added new edit feature on `Edit Attributes` view for changing file tags on USS. [#2113](https://github.com/zowe/vscode-extension-for-zowe/issues/2113)
- Added new API {ZE Extender MetaData} to allow extenders to have the metadata of registered extenders to aid in team configuration file creation from a view that isn't Zowe Explorer's. [#2394](https://github.com/zowe/vscode-extension-for-zowe/issues/2394)
- Added ability to install extension from VS Code marketplace if custom credential manager extension is missing after defining it on `imperative.json`. [#2381](https://github.com/zowe/vscode-extension-for-zowe/issues/2381)
- Added new right-click action for `Submit as JCL` for local files in the VS Code file explorer as well as files opened in the VS Code text editor. [#2475](https://github.com/zowe/vscode-extension-for-zowe/issues/2475)
- Added "Sort PDS members" feature in Data Sets tree view: accessible via sort icon on session node, or by right-clicking a PDS or session. [#2420](https://github.com/zowe/vscode-extension-for-zowe/issues/2420)
- Added "Filter PDS members" feature in Data Sets tree view: accessible via filter icon on session node, or by right-clicking a PDS or session. [#2420](https://github.com/zowe/vscode-extension-for-zowe/issues/2420)
- Added descriptions to data set nodes if filtering and/or sorting is enabled (where applicable).
- Added webview for editing persistent items on Zowe Explorer. [#2488](https://github.com/zowe/vscode-extension-for-zowe/issues/2488)

### Bug fixes

- Fixed submitting local JCL using command pallet option `Zowe Explorer: Submit as JCL` by adding a check for chosen profile returned to continue the action. [#1625](https://github.com/zowe/vscode-extension-for-zowe/issues/1625)
- Fixed conflict resolution being skipped if local and remote file have different contents but are the same size. [#2496](https://github.com/zowe/vscode-extension-for-zowe/issues/2496)
- Fixed issue with token based auth for unsecure profiles in Zowe Explorer. [#2518](https://github.com/zowe/vscode-extension-for-zowe/issues/2518)

## `2.11.2`

### Bug fixes

- Update Zowe Explorer API dependency to pick up latest fixes for Zowe Secrets. [#2512](https://github.com/zowe/vscode-extension-for-zowe/issues/2512)

## `2.11.1`

### Bug fixes

- Fixed issue where USS nodes were not removed from tree during deletion. [#2479](https://github.com/zowe/vscode-extension-for-zowe/issues/2479)
- Fixed issue where new USS nodes from a paste operation were not shown in tree until refreshed. [#2479](https://github.com/zowe/vscode-extension-for-zowe/issues/2479)
- Fixed issue where the "Delete Job" action showed a successful deletion message, even if the API returned an error.
- USS directories, PDS nodes, job nodes and session nodes now update with their respective "collapsed icon" when collapsed.
- Fixed bug where the list of datasets from a filter search was not re-sorted after a new data set was created in Zowe Explorer. [#2473](https://github.com/zowe/vscode-extension-for-zowe/issues/2473)

## `2.11.0`

### New features and enhancements

- Allow deleting migrated datasets [#2447](https://github.com/zowe/vscode-extension-for-zowe/issues/2447)

### Bug fixes

- Fixed issue with favorited Job filter search. [#2440](https://github.com/zowe/vscode-extension-for-zowe/issues/2440)
- Remove the 'Show Attributes' context menu action for migrated datasets. [#2033](https://github.com/zowe/vscode-extension-for-zowe/issues/2033)
- Fixed issue with endless credential prompt loop when logging out. [#2262](https://github.com/zowe/vscode-extension-for-zowe/issues/2262)
- Bump `@zowe/secrets-for-zowe-sdk` to 7.18.4 to handle install errors gracefully and to allow running without MSVC redistributables.
- Fixed issue where data set content does not always appear as soon as the editor is opened. [#2427](https://github.com/zowe/vscode-extension-for-zowe/issues/2427)
- Adjust scope of "Security: Secure Credentials Enabled" setting to `machine-overridable` so it appears again in certain cloud IDEs.
- Fixed issue where disabling "Automatic Profile Validation" caused the search prompts to stop appearing for all tree views. [#2454](https://github.com/zowe/vscode-extension-for-zowe/issues/2454)

## `2.10.0`

### New features and enhancements

- Added call to callback if defined by extenders when a change to the team config profile is made. [#2385](https://github.com/zowe/vscode-extension-for-zowe/issues/2385)
- Replaced `keytar` dependency with `keyring` module from [`@zowe/secrets-for-zowe-sdk`](https://github.com/zowe/zowe-cli/tree/master/packages/secrets). [#2358](https://github.com/zowe/vscode-extension-for-zowe/issues/2358) [#2348](https://github.com/zowe/vscode-extension-for-zowe/issues/2348)
- Added "Edit Attributes" option for USS files and folders. [#2254](https://github.com/zowe/vscode-extension-for-zowe/issues/2254)

### Bug fixes

- Fix the USS refresh icon (replacing "download" with "refresh")
- Fix error for Theia check when token authentication returns 401. [#2407](https://github.com/zowe/vscode-extension-for-zowe/issues/2407)

## `2.9.2`

### Bug fixes

- Added jobs not found message when no results are returned from filter [#2362](https://github.com/zowe/vscode-extension-for-zowe/issues/2362)
- Fixed loop when user selects Cancel on the Check Credentials message. [#2262](https://github.com/zowe/vscode-extension-for-zowe/issues/2262)
- Fixed issue where job session nodes were not adding new job nodes when refreshed. [#2370](https://github.com/zowe/vscode-extension-for-zowe/issues/2370)
- Fixed error when listing data set members that include control characters in the name.

## `2.9.1`

### Bug fixes

- Optimized fetching and caching of child nodes across the primary tree views (Data Sets, Unix System Services, Jobs). [#2347](https://github.com/zowe/vscode-extension-for-zowe/issues/2347)
- Fixed issue where profiles with authentication tokens were breaking functionality for direct-to-service profiles after user interaction. [#2330](https://github.com/zowe/vscode-extension-for-zowe/issues/2330)
- Fixed profile watcher for browser based environments. [#2211](https://github.com/zowe/vscode-extension-for-zowe/issues/2211)
- Updated dependencies for security audits.

## `2.9.0`

### New features and enhancements

- Added option to save unique data set attributes as a template after allocation for future use. [#1425](https://github.com/zowe/vscode-extension-for-zowe/issues/1425)
- Added "Cancel Job" feature for job nodes in Jobs tree view. [#2251](https://github.com/zowe/vscode-extension-for-zowe/issues/2251)
- Enhanced ID generation for parent tree nodes to ensure uniqueness.
- Added support for custom credential manager extensions in Zowe Explorer [#2212](https://github.com/zowe/vscode-extension-for-zowe/issues/2212)

### Bug fixes

- Fixed issue where the "Disable Validation for Profile" context menu option did not update to "Enable Validation for Profile" after use. [#1897](https://github.com/zowe/vscode-extension-for-zowe/issues/1897)
- Fixed parameters passed to `path.join()` calls [#2172](https://github.com/zowe/vscode-extension-for-zowe/issues/2172)
- Fixed issue handling job files with the same DD names across different steps. [#2279](https://github.com/zowe/vscode-extension-for-zowe/issues/2279)
- Fixed issue handling job files with unnamed steps. [#2315](https://github.com/zowe/vscode-extension-for-zowe/issues/2315)
- Fixed issue with Windows path when uploading a file to a data set. [#2323](https://github.com/zowe/vscode-extension-for-zowe/issues/2323)
- Fixed an issue where the mismatch etag error returned was not triggering the diff editor, resulting in possible loss of data due to the issue. [#2277](https://github.com/zowe/vscode-extension-for-zowe/issues/2277)
- Fixed issue where refreshing views collapsed the respective trees. [#2215](https://github.com/zowe/vscode-extension-for-zowe/issues/2215)
- Fixed an issue where user would not get prompted when authentication error is thrown. [#2334](https://github.com/zowe/vscode-extension-for-zowe/issues/2334)
- Fixed issue where profiles with authentication tokens were breaking functionality for direct-to-service profiles after user interaction. [#2111](https://github.com/zowe/vscode-extension-for-zowe/issues/2111)

## `2.8.2`

### Bug fixes

- Fixed `zowe.settings.version` being added to settings.json in workspaces. [#2312](https://github.com/zowe/vscode-extension-for-zowe/issues/2312)

## `2.8.1`

### Bug fixes

- Fixed an issue with updating imperative.json file's Credential Manager value. [#2289](https://github.com/zowe/vscode-extension-for-zowe/issues/2289)
- Fixed an issue with "Zowe Explorer: Poll Content in Active Editor" keybind interfering with debug capabilities in VScode. The keybind to poll JES Spool file content will require the spool file to be active in the text editor. [#2285](https://github.com/zowe/vscode-extension-for-zowe/issues/2285)
- Updated linter rules and addressed linter errors. [#2291](https://github.com/zowe/vscode-extension-for-zowe/issues/2291)
- Fixed an issue with `zowe.settings.version` setting being updated with incorrect type. [#2166](https://github.com/zowe/vscode-extension-for-zowe/issues/2166)
- Updated dependencies for security audits.

## `2.8.0`

### New features and enhancements

- Added a new Zowe Explorer setting, `zowe.logger`, with a default setting of `INFO`.
- Added an output channel, `Zowe Explorer`, for logging within VS Code's Output view. The log level is set by the new Zowe Explorer setting, `zowe.logger`.
- Added a new setting `zowe.files.logsFolder.path` that can be used to override Zowe Explorer logs folder if default location is read-only. [#2186](https://github.com/zowe/vscode-extension-for-zowe/issues/2186)
- Opening a dialog for Upload or Download of files will now open at the project level directory or the user's home directory if no project is opened. [#2203](https://github.com/zowe/vscode-extension-for-zowe/issues/2203)
- Updated linter rules and addressed linter errors. [#2184](https://github.com/zowe/vscode-extension-for-zowe/issues/2184)
- Added polling options for JES Spool files. Spool files can be polled manually by clicking on the spool file name or automatic polling can be set with `Start Polling` option in context menu. [#1952](https://github.com/zowe/vscode-extension-for-zowe/issues/1952)
- Added the JOBS context menu option to download all spool files in binary format. [#2060](https://github.com/zowe/vscode-extension-for-zowe/issues/2060)
- Added two new options to download a single spool file from a Job in plain text or in binary format. [#2060](https://github.com/zowe/vscode-extension-for-zowe/issues/2060)
- Added the option for secure credential storage to be enable in Theia environment.

### Bug fixes

- Fixed issue with silent failures when uploading members into a data set. [#2167](https://github.com/zowe/vscode-extension-for-zowe/issues/2167)
- Fixed an issue where VSCode did not provide all context menu options for a profile node after a multi-select operation. [#2108](https://github.com/zowe/vscode-extension-for-zowe/pull/2108)
- Fixed an issue where the "Paste" option is shown for a multi-select operation in the "Data Sets" view.
- Fixed a z/OSMF issue for Data Sets and Jobs with special characters in the names. [#2175](https://github.com/zowe/vscode-extension-for-zowe/issues/2175)
- Fixed redundant text in error messages that included the same error details twice.
- Fixed issue where a spool file would open a duplicate tab when clicked between updates. [#1952](https://github.com/zowe/vscode-extension-for-zowe/issues/1952)
- Fixed issue where a job search query would not expand the session node after it has been filtered.
- Fixed error message when no data sets found that match pattern.
- Fixed secure credential storage not possible to enable in Theia.

## `2.7.0`

### New features and enhancements

- Added Job search query label to the session in the Jobs tree. [#2062](https://github.com/zowe/vscode-extension-for-zowe/pull/2064)
- Added feature to copy datasets (pds, sequential, members across pds) with multi-select capabilities. [#1150](https://github.com/zowe/vscode-extension-for-zowe/issues/1550)

### Bug fixes

- Fixed issue where job search queries were not working properly when favorited. [#2122](https://github.com/zowe/vscode-extension-for-zowe/issues/2122)
- Fixed issues where document changes may fail to upload if the environment has a slow filesystem or mainframe connection, or when VS Code exits during an upload operation. [#1948](https://github.com/zowe/vscode-extension-for-zowe/issues/1948)
- Fixed custom credential manager in `~/.zowe/settings/imperative.json` file being overwritten with invalid JSON. [#2187](https://github.com/zowe/vscode-extension-for-zowe/issues/2187)
- Fixed several linter errors throughout the codebase and consolidated linter rules. [#2184](https://github.com/zowe/vscode-extension-for-zowe/issues/2184)

## `2.6.2`

### Bug fixes

- Updated dependencies for security audits.

## `2.6.1`

### Bug fixes

- Removed excess pop-ups when listing/opening USS files, and replaced required pop-ups with status bar items to improve UX. [#2091](https://github.com/zowe/vscode-extension-for-zowe/issues/2091)
- Prevented creation of duplicate session after executing a favorited search query. [#1029](https://github.com/zowe/vscode-extension-for-zowe/issues/1029)
- Resolved an issue where VS Code did not provide all context menu options for a profile node after a multi-select operation. [#2108](https://github.com/zowe/vscode-extension-for-zowe/pull/2108)
- Fixed issue with standardization of old v1 settings in Zowe Explorer during activation. [#1520](https://github.com/zowe/vscode-extension-for-zowe/issues/1520)
- Fixed bug where a JSON error occurs for job nodes when collapsing or expanding with a single click. [#2121](https://github.com/zowe/vscode-extension-for-zowe/issues/2121)
- Fixed possible data loss when file is saved but fails to upload and VS Code does not detect unsaved changes. [#2099](https://github.com/zowe/vscode-extension-for-zowe/issues/2099)

## `2.6.0`

### New features and enhancements

- Added Job search prefix validator [1971](https://github.com/zowe/vscode-extension-for-zowe/issues/1971)
- Added file association for `zowe.config.json` and `zowe.config.user.json` to automatically detect them as JSON with Comments. [#1997](https://github.com/zowe/vscode-extension-for-zowe/issues/1997)
- Added the ability to list all datasets, even those with Imperative Errors. [#235](https://github.com/zowe/vscode-extension-for-zowe/issues/235) & [#2036](https://github.com/zowe/vscode-extension-for-zowe/issues/2036)
- Added favorite job query to jobs view. [#1947](https://github.com/zowe/vscode-extension-for-zowe/issues/1947)
- Added confirmation message for "Submit Job" feature as an option in extension settings (set to "All jobs" by default). [#998](https://github.com/zowe/vscode-extension-for-zowe/issues/998)
- Updated UI/UX method calls to use standalone `Gui` module for better usability and maintainability. [#1967](https://github.com/zowe/vscode-extension-for-zowe/issues/1967)
- Updated error dialog when Zowe config is invalid, with option to "Show Config" within VS Code for diagnostics. [#1986](https://github.com/zowe/vscode-extension-for-zowe/issues/1986)
- Added support for pasting at top-level of USS tree (if filtered), and optimized copy/paste operations to avoid using local paths when possible. [#2041](https://github.com/zowe/vscode-extension-for-zowe/issues/2041)

### Bug fixes

- Updated check for Theia environment to reduce false positives in different environments. [#2079](https://github.com/zowe/vscode-extension-for-zowe/issues/2079)
- Fixed issue where responseTimeout (in Zowe config) was not provided for supported API calls. [#1907](https://github.com/zowe/vscode-extension-for-zowe/issues/1907)
- Fixed issue where "Show Attributes" feature used conflicting colors with light VS Code themes. [#2048](https://github.com/zowe/vscode-extension-for-zowe/issues/2048)
- Fixed settings not persisting in Theia versions >=1.29.0. [#2065](https://github.com/zowe/vscode-extension-for-zowe/pull/2065)
- Removed TSLint (as it is deprecated), and replaced all TSLint rules with their ESLint equivalents. [#2030](https://github.com/zowe/vscode-extension-for-zowe/issues/2030)
- Fixed issue with a success message being returned along with error for Job deletion. [#2075](https://github.com/zowe/vscode-extension-for-zowe/issues/2075)
- Removed extra files from the VSIX bundle to reduce download size by 64%. [#2042](https://github.com/zowe/vscode-extension-for-zowe/pull/2042)
- Surfaced any errors from a dataset Recall/Migrate operation. [#2032](https://github.com/zowe/vscode-extension-for-zowe/issues/2032)
- Re-implemented regular dataset API call if the dataSetsMatching does not exist. [#2084](https://github.com/zowe/vscode-extension-for-zowe/issues/2084)

## `2.5.0`

### New features and enhancements

- Added ability to filter jobs by status. Improved Job filtering User experience. [#1925](https://github.com/zowe/vscode-extension-for-zowe/issues/1925)
- Added option to view PDS member attributes, and updated formatting for attributes webview. [#1577](https://github.com/zowe/vscode-extension-for-zowe/issues/1577)
- Streamlined attribute viewing options into one feature - "Show Attributes".
- Added multiple select copy/paste feature on uss view [#1549](https://github.com/zowe/vscode-extension-for-zowe/issues/1549)
- Added multiple select for hide session [#1555](https://github.com/zowe/vscode-extension-for-zowe/issues/1555)

### Bug fixes

- Fixed missing localization for certain VScode error/info/warning messages. [#1722](https://github.com/zowe/vscode-extension-for-zowe/issues/1722)
- Fixed "Allocate Like" error that prevented proper execution. [#1973](https://github.com/zowe/vscode-extension-for-zowe/issues/1973)
- Fixed de-sync issue between Data Set and Favorites panels when adding or deleting datasets/members that were favorited. [#1488](https://github.com/zowe/vscode-extension-for-zowe/issues/1488)
- Added logging in places where errors were being caught and ignored.
- Fixed issue where parent in Jobs list closes after single/multiple job deletion. [#1676](https://github.com/zowe/vscode-extension-for-zowe/issues/1676)

## `2.4.1`

### Bug fixes

- Bugfix: Added validation check while creating, renaming and using allocate alike feature for datasets [#1849](https://github.com/zowe/vscode-extension-for-zowe/issues/1849)
- Fixed login/logout errors from Team config file watcher. [#1924](https://github.com/zowe/vscode-extension-for-zowe/issues/1924)
- Fixed the loading of previously saved profiles in the tree views.
- Fixed default zosmf profile being added to tree view when no previous sessions have been added. [#1992](https://github.com/zowe/vscode-extension-for-zowe/issues/1992)
- Fixed the `Secure Credentials Enabled` setting to update the `~/.zowe/settings/imperative.json` file upon change of the setting without overwriting preexisting data in the file.
- Fixed errors encountered from not having Zowe CLI installed by creating the `~/.zowe/settings/imperative.json` file during activation if it doesn't already exist. This file is for Zowe Explorer to know the Security Credential Manager used for secure profile information and removes the Zowe CLI installation prerequisite. [#1850](https://github.com/zowe/vscode-extension-for-zowe/issues/1850)
- Fixed Zowe Explorer failing to activate in environment with empty workspace. [#1994](https://github.com/zowe/vscode-extension-for-zowe/issues/1994)

## `2.4.0`

### New features and enhancements

- Added check for existing team configuration file in location during create, prompting user to continue with the create action. [#1923](https://github.com/zowe/vscode-extension-for-zowe/issues/1923)
- Added a solution to allow Zowe Explorer extensions with a dependency on Zowe Explorer to work as web extension without Zowe Explorer functionality in vscode.dev. [#1953](https://github.com/zowe/vscode-extension-for-zowe/issues/1953)
- Added a new setting `Secure Credentials Enabled`, default value is selected for security and will have to be unselected to allow creation of team configuration files without default secure arrays to support environments that don't have access to Zowe CLI's Secure Credential Management.

### Bug fixes

- Fixed activation and Refresh Extension issues in web based editors, ie. Theia. [#1807](https://github.com/zowe/vscode-extension-for-zowe/issues/1807)
- Fix refresh job & spool file pull from mainframe doesn't update job status [#1936](https://github.com/zowe/vscode-extension-for-zowe/pull/1936)
- Fix for serial saving of data sets and files to avoid conflict error. [#1868](https://github.com/zowe/vscode-extension-for-zowe/issues/1868)

## `2.3.0`

### New features and enhancements

- Added option to edit team configuration file via the + button for easy access. [#1896](https://github.com/zowe/vscode-extension-for-zowe/issues/1896)
- Added multiple selection to manage context menu of Datasets, USS, and Jobs views. [#1428](https://github.com/zowe/vscode-extension-for-zowe/issues/1428)
- Added Spool file attribute information to a hover over the Spool file's name. [#1832](https://github.com/zowe/vscode-extension-for-zowe/issues/1832)
- Added support for CLI home directory environment variable in Team Config file watcher, and support watching Team Config files named zowe.config.json and zowe.config.user.json at both locations. [#1913](https://github.com/zowe/vscode-extension-for-zowe/issues/1913)
- Update to Job's View Spool file label to display PROCSTEP if available, if PROCSTEP isn't available the label will display the Spool file's record count. [#1889](https://github.com/zowe/vscode-extension-for-zowe/issues/1889) [#1832](https://github.com/zowe/vscode-extension-for-zowe/issues/1832)

### Bug fixes

- Fixed extension being slow to load large team config files. [#1911](https://github.com/zowe/vscode-extension-for-zowe/issues/1911)
- Fixed issue with cached profile information after updates to profiles. [#1915](https://github.com/zowe/vscode-extension-for-zowe/issues/1915)
- Fixed issue with saving credentials to v1 profile's yaml file when un-secure and save is selected after credential prompting. [#1886](https://github.com/zowe/vscode-extension-for-zowe/issues/1886)
- Fixed issue with outdated cached information after Update Credentials. [#1858](https://github.com/zowe/vscode-extension-for-zowe/issues/1858)
- Fixed issue with support for ZOWE_CLI_HOME environment variable. [#1747](https://github.com/zowe/vscode-extension-for-zowe/issues/1747)

## `2.2.1`

- Bugfix: Fixed activation failure when error reading team configuration file. [#1876](https://github.com/zowe/vscode-extension-for-zowe/issues/1876)
- Bugfix: Fixed Profile IO errors by refactoring use of Imperative's CliProfileManager. [#1851](https://github.com/zowe/vscode-extension-for-zowe/issues/1851)
- Bugfix: Fixed runtime error found in initForZowe call used by extenders. [#1872](https://github.com/zowe/vscode-extension-for-zowe/issues/1872)
- Bugfix: Added error notification for users when OS case sensitivitiy is not set up to avoid issues found with USS files in single directory of same name but different case. [#1484](https://github.com/zowe/vscode-extension-for-zowe/issues/1484)
- Bugfix: Added file watcher for team configuration files to fix v2 profile update issues experienced during creation, updating, and deletion of global or project level configuration files in VS Code. [#1760](https://github.com/zowe/vscode-extension-for-zowe/issues/1760)
- Bugfix: Updated dependencies for improved security. [#1878](https://github.com/zowe/vscode-extension-for-zowe/pull/1878)

## `2.2.0`

- Optimized saving of files on DS/USS when utilizing autosave or experiencing slow upload speeds.
- Updates to use new Zowe Explorer APIs `ZoweVsCodeExtension.updateCredentials` for credential prompting and `ProfilesCache.updateProfilesArrays` for profiles that don't store credentials locally in profile file.

## `2.1.0`

- Added: `Pull from Mainframe` option added for JES spool files. [#1837](https://github.com/zowe/vscode-extension-for-zowe/pull/1837)
- Added: Updated Licenses. [#1841](https://github.com/zowe/vscode-extension-for-zowe/issues/1841)
- Bugfix: Updated imports to use the imperative instance provided by the CLI package. [#1842](https://github.com/zowe/vscode-extension-for-zowe/issues/1842)
- Bugfix: Fixed unwanted requests made by tree node when closing folder. [#754](https://github.com/zowe/vscode-extension-for-zowe/issues/754)
- Bugfix: Fix for credentials not being updated after the invalid credentials error is displayed. [#1799](https://github.com/zowe/vscode-extension-for-zowe/issues/1799)
- Bugfix: Fixed hyperlink for Job submitted when profile is not already in JOBS view. [#1751](https://github.com/zowe/vscode-extension-for-zowe/issues/1751)
- Bugfix: Fixed keybindings for `Refresh Zowe Explorer` to not override default VSC keybinding. See [README.md](https://github.com/zowe/vscode-extension-for-zowe/blob/main/packages/zowe-explorer/README.md#keyboard-shortcuts) for new keybindings. [#1826](https://github.com/zowe/vscode-extension-for-zowe/issues/1826)
- Bugfix: Fixed `Update Profile` issue for missing non-secure credentials. [#1804](https://github.com/zowe/vscode-extension-for-zowe/issues/1804)
- Bugfix: Fixed errors when operation cancelled during credential prompt. [#1827](https://github.com/zowe/vscode-extension-for-zowe/issues/1827)
- Bugfix: Login and Logout operations no longer require a restart of Zowe Explorer or VSC. [#1750](https://github.com/zowe/vscode-extension-for-zowe/issues/1750)
- Bugfix: Fix for Login token always being stored in plain text. [#1840](https://github.com/zowe/vscode-extension-for-zowe/issues/1840)
- Bugfix: Fixed Theia tests. [#1665](https://github.com/zowe/vscode-extension-for-zowe/issues/1665)

## `2.0.3`

- Bugfix: Fixed Quick-key Delete in USS and Jobs trees. [#1821](https://github.com/zowe/vscode-extension-for-zowe/pull/1821)
- Bugfix: Fixed issue with Zowe Explorer crashing during initialization due to Zowe config file errors. [#1822](https://github.com/zowe/vscode-extension-for-zowe/pull/1822)
- Bugfix: Fixed issue where Spool files failed to open when credentials were not stored in a profile. [#1823](https://github.com/zowe/vscode-extension-for-zowe/pull/1823)
- Bugfix: Fixed extra space in the Invalid Credentials dialog, at profile validation profilename. [#1824](https://github.com/zowe/vscode-extension-for-zowe/pull/1824)
- Bugfix: Updated dependencies for improved security. [#1819](https://github.com/zowe/vscode-extension-for-zowe/pull/1819)

## `2.0.2`

- Bugfix: Fixed USS search filter fails on credential-less profiles. [#1811](https://github.com/zowe/vscode-extension-for-zowe/pull/1811)
- Bugfix: Fixed Zowe Explorer recognizing environment variable ZOWE_CLI_HOME. [#1803](https://github.com/zowe/vscode-extension-for-zowe/pull/1803)
- Bugfix: Fixed Zowe Explorer prompting for TSO Account number when saved in config file's TSO profile. [#1801](https://github.com/zowe/vscode-extension-for-zowe/pull/1801)

## `2.0.1`

- BugFix: Improved logging information to help diagnose Team Profile issues. [#1776](https://github.com/zowe/vscode-extension-for-zowe/pull/1776)
- BugFix: Fixed adding profiles to the tree view on Theia. [#1774](https://github.com/zowe/vscode-extension-for-zowe/issues/1774)
- BugFix: Updated Log4js version to resolve initialization problem on Eclipse Che. [#1692](https://github.com/zowe/vscode-extension-for-zowe/issues/1692)
- BugFix: Fixed dataset upload issue by trimming labels. [#1789](https://github.com/zowe/vscode-extension-for-zowe/issues/1789)
- BugFix: Fixed duplicate jobs appearing in the jobs view upon making an owner/prefix filter search for extenders. [#1780](https://github.com/zowe/vscode-extension-for-zowe/pull/1780)
- BugFix: Fixed error displayed when opening a job file for extenders. [#1701](https://github.com/zowe/vscode-extension-for-zowe/pull/1701)

## `2.0.0`

- Major: Introduced Team Profiles and more. See the prerelease items (if any) below for more details.

## 2.0.0-next.202204202000

- Updated Imperative to gather information from the corresponding base profile. [#1757](https://github.com/zowe/vscode-extension-for-zowe/pull/1757)
- Fixed issue when first Team Config profile management file is created. [#1754](https://github.com/zowe/vscode-extension-for-zowe/pull/1754)
- Fixed `Failed to find property user` on load or refresh. [#1757](https://github.com/zowe/vscode-extension-for-zowe/pull/1757)
- Fixed getting credentials from the wrong base profile. [#1757](https://github.com/zowe/vscode-extension-for-zowe/pull/1757)
- Fixed writing tokens to the wrong base profile. [#1757](https://github.com/zowe/vscode-extension-for-zowe/pull/1757)
- Fixed Windows not being able to share Tokens between CLI and ZE. [#1757](https://github.com/zowe/vscode-extension-for-zowe/pull/1757)
- Fixed Login info written to global file if proifle name is the same as project level profile. [#1761](https://github.com/zowe/vscode-extension-for-zowe/pull/1761)

## 2.0.0-next.202204180940

- Refactored the PRofilesCache to reduce maintenance efforts going forward. [#1715](https://github.com/zowe/vscode-extension-for-zowe/issues/1715)
- Updated CLI to consume security related fixes and more. [#1740](https://github.com/zowe/vscode-extension-for-zowe/pull/1740)
- Added differentiation between project and global level profiles. [#1727](https://github.com/zowe/vscode-extension-for-zowe/issues/1727)
- Removed the Secure Credential setting. [#1739](https://github.com/zowe/vscode-extension-for-zowe/issues/1739), [#722](https://github.com/zowe/vscode-extension-for-zowe/issues/722), [#820](https://github.com/zowe/vscode-extension-for-zowe/issues/820), and [#1223](https://github.com/zowe/vscode-extension-for-zowe/issues/1223)
- Synchronized the ZE preferred Security service with the CLI. [#1736](https://github.com/zowe/vscode-extension-for-zowe/issues/1736)
- Fixed APIML token not working between clients (ZE and CLI). [#1713](https://github.com/zowe/vscode-extension-for-zowe/issues/1713)

## 2.0.0-next.202204081040

- Fixed TSO commands in when using teamConfig. [#1731](https://github.com/zowe/vscode-extension-for-zowe/pull/1731)
- Fixed `Zowe Explorer: Refresh Zowe Explorer` command palette option. [1735](https://github.com/zowe/vscode-extension-for-zowe/pull/1735)

## 2.0.0-next.202204041200

- Added Secure Credential support, allowing users to update credentials using GUI. [#1699](https://github.com/zowe/vscode-extension-for-zowe/pull/1693)
- Update Zowe Explorer 2.0 settings migration. [1714](https://github.com/zowe/vscode-extension-for-zowe/pull/1714)
- Update Zowe Explorer SSO logout check for extenders. [#1711](https://github.com/zowe/vscode-extension-for-zowe/pull/1711)
- Update Zowe SDK dependency. [#1699](https://github.com/zowe/vscode-extension-for-zowe/pull/1693)
- Updated dependencies for improved security. [#1702](https://github.com/zowe/vscode-extension-for-zowe/pull/1702)

## `v2.0.0-next.202202281000`

- Update Zowe CLI SDK to version 7.0.0-next.202202242016.
- Fixed the bug that overwrites like-named profiles in a nested config.

## `v2.0.0-next.202202221200`

- Added extender's type info to config schema during config file creation and removed Zowe CLI installation dependency. [#1629](https://github.com/zowe/vscode-extension-for-zowe/pull/1629)
- Added support for Login and Logout using the config file. [#1637](https://github.com/zowe/vscode-extension-for-zowe/pull/1637)
- Added capability to refresh Zowe Explorer updating the Views to reflect different profile handling to include the config file. [#1650](https://github.com/zowe/vscode-extension-for-zowe/pull/1650)
- Updated Zowe SDK dependency. [#1624](https://github.com/zowe/vscode-extension-for-zowe/pull/1624)

## `1.22.0`

- Added: Extensible Login and Logout capabilities for Zowe extenders to utilize for token based authentication. [#1606](https://github.com/zowe/vscode-extension-for-zowe/pull/1606) and [#1255](https://github.com/zowe/vscode-extension-for-zowe/issues/1255).
- Added: Eclipse Public License file. Users can view the license file in the root directory of the Zowe Explorer repository [#1626](https://github.com/zowe/vscode-extension-for-zowe/pull/1626).
- Updated: Supported Node.js version was changed to v12 or higher. We no longer support running the product on earlier versions (10.x and earlier) of Node.js [#1640](https://github.com/zowe/vscode-extension-for-zowe/pull/1640).
- Updated: Security updates for `copy-props`, `nanoid`, and `markdown-it` dependencies were changed to improve security alerting [#1638](https://github.com/zowe/vscode-extension-for-zowe/pull/1638), [#1636](https://github.com/zowe/vscode-extension-for-zowe/pull/1636), and [#1649](https://github.com/zowe/vscode-extension-for-zowe/pull/1649).
- Updated: A work around was developed to help developers debug Zowe Explorer VS Code extension on Theia. For more information, see **Work around for debugging in Theia** [#1576](https://github.com/zowe/vscode-extension-for-zowe/pull/1576).
- Fixed: The Zowe Explorer deployment script was updated to use vsce (Visual Studio Code Extension Manager) version 1.103.1 to help ensure that it is compatible with Node v12 [#1608](https://github.com/zowe/vscode-extension-for-zowe/pull/1608).
- Fixed: Fixed the Theia input box issue that caused entered values to be validated incorrectly [#1580](https://github.com/zowe/vscode-extension-for-zowe/pull/1580).

## `1.21.0`

- Add a progress bar for the simultaneous deletion of multiple jobs [#1583](https://github.com/zowe/vscode-extension-for-zowe/pull/1583). Thanks @uzuko01
- Added the note about the deprecation of the associate profile feature to the Associate Profile section of Zowe Docs and to the Zowe Explorer Readme [#1575](https://github.com/zowe/vscode-extension-for-zowe/pull/1575). Thanks @IgorCATech
- Changed the `DataSet uploaded successfully` message type. Now messages are shown in the status bar instead of the notification pop-up [#1542](https://github.com/zowe/vscode-extension-for-zowe/pull/1542). Thanks @anokhikastiaIBM
- Updated dependencies for improved security [#1591](https://github.com/zowe/vscode-extension-for-zowe/pull/1591) and [#1601](https://github.com/zowe/vscode-extension-for-zowe/pull/1601). Thanks @lauren-li
- Updated Theia tests to use the latest Theia version [#1566](https://github.com/zowe/vscode-extension-for-zowe/pull/1566). Thanks @JillieBeanSim
- Fixed the issue that caused JCL errors in the JOBS tree to be displayed as `undefined:undefined(undefined)` [#1584](https://github.com/zowe/vscode-extension-for-zowe/pull/1584). Thanks @roman-kupriyanov
- Fixed the Theia input box issue that caused entered values to be incorrectly validated [#1580](https://github.com/zowe/vscode-extension-for-zowe/pull/1580). Thanks @JillieBeanSim
- Fixed the issue that caused the removal of unsaved credentials of a profile in the Jobs tree after deleting a job. Now when you delete a job from the Jobs tree with a profile that does not have the stored credentials, the profile keeps the cached credentials [#1524](https://github.com/zowe/vscode-extension-for-zowe/pull/1524). Thanks @nickImbirev

## `1.20.0`

- Added a Github action bot that automates the issue triage [#1530](https://github.com/zowe/vscode-extension-for-zowe/pull/1530). Thanks @crawr
- Updated the @zowe/cli version to 6.33.3 to fix the SSH2 audit failure [#1522](https://github.com/zowe/vscode-extension-for-zowe/pull/1522). Thanks @JillieBeanSim
- Updated the Jobs Issue Stop and Issue Modify commands so that they can be consumed by Extenders with the `issueMvsCommand` API [#1508](https://github.com/zowe/vscode-extension-for-zowe/pull/1508). Thanks @JillieBeanSim
- Use Visual Studio Code's standard confirmation prompt for the Data Sets, USS, and Job trees when clicking on a Favorited profile that does not exist [#1506](https://github.com/zowe/vscode-extension-for-zowe/pull/1506). Thanks @JillieBeanSim
- Updated the deletion prompt for the USS and Jobs trees [#1505](https://github.com/zowe/vscode-extension-for-zowe/pull/1505). Thanks @JillieBeanSim
- Updated the placeholder text in the `Add Profile` entry field [#1490](https://github.com/zowe/vscode-extension-for-zowe/pull/1490). Thanks @anokhikastiaIBM
- Fixed the Not Found issue that resulted from attempts to delete a member whose parent data set was already deleted using multi-delete [#1525](https://github.com/zowe/vscode-extension-for-zowe/pull/1525). Thanks @JillieBeanSim

## `1.19.0`

- Added a check to ensure that a base profile exists before running the function that combines base and service profiles [#1500](https://github.com/zowe/vscode-extension-for-zowe/pull/1500). Thanks @lauren-li
- Added Imperative logger access for extenders [#1433](https://github.com/zowe/vscode-extension-for-zowe/pull/1433). Thanks @katelynienaber
- Added documentation for Imperative logger for extenders [#1467](https://github.com/zowe/vscode-extension-for-zowe/pull/1467). Thanks @katelynienaber
- Implemented separate console windows for TSO and MVS commands [#1478](https://github.com/zowe/vscode-extension-for-zowe/pull/1478). Thanks @katelynienaber
- Fixed the bug that caused the check credentials pop-up to disappear too quickly [#1486](https://github.com/zowe/vscode-extension-for-zowe/pull/1486). Thanks @JillieBeanSim
- Fixed the bug that kept the command text box while escaping the process of entering a TSO command. Now the command text box does not pop up if you cancel entering a TSO command [#1479](https://github.com/zowe/vscode-extension-for-zowe/pull/1479). Thanks @katelynienaber
- Fixed the bug that caused issues with deleting data set members in Ecplipse Theia or Che [#1487](https://github.com/zowe/vscode-extension-for-zowe/pull/1478). Thanks @phaumer
- Fixed the bug that caused the deletion of selected data sets while removing a single data set member by using the right-click action. [#1483](https://github.com/zowe/vscode-extension-for-zowe/pull/1483). Thanks @JillieBeanSim

## `1.18.0`

- Added the ability to register custom profile types in `ProfilesCache` for extenders [#1419](https://github.com/zowe/vscode-extension-for-zowe/pull/1419). Thanks @phaumer
- Added the ability to pass account and other information from tso profile [#1378](https://github.com/zowe/vscode-extension-for-zowe/pull/1378). Thanks @fswarbrick
- Added profiles cache to extenders [#1390](https://github.com/zowe/vscode-extension-for-zowe/pull/1390). Thanks @phaumer
- Status icons now reset when refreshing the explorer views [#1404](https://github.com/zowe/vscode-extension-for-zowe/pull/1404). Thanks @lauren-li
- Fixed the issue that prevented the expected error message `No valid value for z/OS URL. Operation Cancelled` from being displayed while escaping the host text box during the creation or update of a profile [#1426](https://github.com/zowe/vscode-extension-for-zowe/pull/1426). Thanks @JillieBeanSim
- Fixed the issue that invoked profile validation before updating a profile. Now a profile is validated only after the update [#1415](https://github.com/zowe/vscode-extension-for-zowe/pull/1415). Thanks @JillieBeanSim
- Fixed the issue of Zowe profiles encoding value when opening a USS file in the text editor [#1400](https://github.com/zowe/vscode-extension-for-zowe/pull/1400). Thanks @JillieBeanSim

## `1.17.0`

- Added the feature that automatically includes a missing profile in the Jobs view when submitting a job [#1386](https://github.com/zowe/vscode-extension-for-zowe/pull/1386). Thanks @nickImbirev
- Added the extender documentation for KeytarApi for Secure Credential Store [#1384](https://github.com/zowe/vscode-extension-for-zowe/pull/1384). Thanks @JillieBeanSim
- Added a new setting that enables you to hide Zowe Explorer's temporary downloads folder from a workspace [#1373](https://github.com/zowe/vscode-extension-for-zowe/pull/1373). Thanks @crawr
- Added the command to refresh a particular job and get the latest information and content for its spool files [#1363](https://github.com/zowe/vscode-extension-for-zowe/pull/1363). Thanks @nickImbirev
- Added the function that enables you to delete multiple datasets and data set members [#1323](https://github.com/zowe/vscode-extension-for-zowe/pull/1323). Thanks @katelynienaber
- Added the feature that enables you to use multiple VS Code windows for files opened via Zowe Explorer [#1347](https://github.com/zowe/vscode-extension-for-zowe/pull/1347). Thanks @JillieBeanSim
- Added the command to refresh USS directory file names without the entire tree collapsing [#1369](https://github.com/zowe/vscode-extension-for-zowe/pull/1369). Thanks @rudyflores
- Removed non-functioning code from invalid credentials for Theia [#1371](https://github.com/zowe/vscode-extension-for-zowe/pull/1371). Thanks @lauren-li
- Fixed the issue with USS Search and Update Profile errors for profiles without credentials [#1391](https://github.com/zowe/vscode-extension-for-zowe/pull/1391). Thanks @lauren-li

## `1.16.0`

- Added the refresh data set member names option. You can now retrieve a new list of members from the mainframe [#1343](https://github.com/zowe/vscode-extension-for-zowe/pull/1343). Thanks @rudyflores
- Added the best practice documentation for error handling [#1335](https://github.com/zowe/vscode-extension-for-zowe/pull/1335). Thanks @katelynienaber
- Added the developer guide for adding commands to core Zowe Explorer menus [#1332](https://github.com/zowe/vscode-extension-for-zowe/pull/1332). Thanks @lauren-li
- Standardized context group names [#1340](https://github.com/zowe/vscode-extension-for-zowe/pull/1340). Thanks @lauren-li
- Fixed the error message that popped up when accessing a profile from Favorites [#1344](https://github.com/zowe/vscode-extension-for-zowe/pull/1344). Thanks @rudyflores
- Fixed the issue that prevented the Allocate Like feature from working correctly [#1322](https://github.com/zowe/vscode-extension-for-zowe/pull/1322). Thanks @katelynienaber

## `1.15.1`

- Fixed the issue that required the vscode module to be imported in the API package [#1318](https://github.com/zowe/vscode-extension-for-zowe/pull/1318). Thanks @JillieBeanSim

## `1.15.0`

- Added the secure credentials support for Extenders API [#1306](https://github.com/zowe/vscode-extension-for-zowe/pull/1306). Thanks @JillieBeanSim
- Improved Zowe Explorer extenders. Zowe Explorer extenders can now utilize Extender API to have profile folder and meta file created upon initialization [#1282](https://github.com/zowe/vscode-extension-for-zowe/pull/1282). Thanks @JillieBeanSim
- Improved the Command Palette by adding "Zowe Explorer:" before all commands that are related to the extension. Removed some commands from the palette that caused issues [#1308](https://github.com/zowe/vscode-extension-for-zowe/pull/1308). Thanks @lauren-li
- Updated Theia Tests. Now you need to have Zowe CLI 6.31.0 and the latest .vsix file in the `theia/plugins` folder to run Theia tests [#1268](https://github.com/zowe/vscode-extension-for-zowe/pull/1268). Thanks @deepali-hub
- Fixed the issue that prevented the `issue STOP command` function from executing correctly [#1304](https://github.com/zowe/vscode-extension-for-zowe/pull/1304). Thanks
  @nickImbirev
- Fixed the issue that caused the Add Profile icon to disappear [#1307](https://github.com/zowe/vscode-extension-for-zowe/pull/1307). Thanks @lauren-li
- Fixed the vulnerability in NPM Audit [#1309](https://github.com/zowe/vscode-extension-for-zowe/pull/1309). Thanks @JillieBeanSim
- Fixed the issue that doubled the occurrence of the port prompt [#1298](https://github.com/zowe/vscode-extension-for-zowe/pull/1298). Thanks @katelynienaber
- Fixed the issue that triggered the `Delete Job` command even outside Zowe Explorer views [#1310](https://github.com/zowe/vscode-extension-for-zowe/pull/1310). @crawr
- Fixed the trailing slash issue that caused issues with USS search [#1313](https://github.com/zowe/vscode-extension-for-zowe/pull/1313). Thanks @katelynienaber

## `1.14.0`

- Added the Issue TSO Commands feature [#1245](https://github.com/zowe/vscode-extension-for-zowe/pull/1245). Thanks @JillieBeanSim
- Fixed the issue that caused the USS tree to collapse after renaming a folder [#1259](https://github.com/zowe/vscode-extension-for-zowe/pull/1259). Thanks @lauren-li
- Fixed the issue that prevented jobs with an octothorpe (#) in the name from opening [#1253](https://github.com/zowe/vscode-extension-for-zowe/issues/1253). Thanks @katelynienaber

## `1.13.1`

- Updated the dialog text for issuing MVS commands. Now the text of the function is `Zowe: Issue MVS Command` [#1230](https://github.com/zowe/vscode-extension-for-zowe/pull/1230). Thanks @JillieBeanSim
- Added the prompt for credentials when issuing MVS commands, using the right click action, against profiles with missing credentials [#1231](https://github.com/zowe/vscode-extension-for-zowe/pull/1231). Thanks @JillieBeanSim
- Added the Prerequisites section to the Zowe Explorer Extension for FTP ReadMe [#1246](https://github.com/zowe/vscode-extension-for-zowe/pull/1246). Thanks @lauren-li
- Added Open VSX to the deployment pipeline [#1240](https://github.com/zowe/vscode-extension-for-zowe/pull/1240). Thanks @zFernand0

## `1.13.0`

- Added the monorepo landing Readme that contains the high-level overview of the repository folders such as `packages` folder, instructions on how to contribute to the project and links to Medium articles providing additional useful information about Zowe Explorer and Zowe [#1199](https://github.com/zowe/vscode-extension-for-zowe/pull/1199). Thanks @IgorCATech
- Fixed the issue that prevented the list of recently opened files from being displayed upon request. You can access a list of recently opened files by pressing the Ctrl+Alt+R (Windows) or Command+Option+R (Mac) key combination [#1208](https://github.com/zowe/vscode-extension-for-zowe/pull/#1208). Thanks @jellypuno
- Fixed the issue that prevented file picker from functioning. The file picker feature lets you filter your datasets in the tree by pressing the Ctrl+Alt+P (Windows) or Command+Option+P (Mac) key combination [#992](https://github.com/zowe/vscode-extension-for-zowe/issues/992). Thanks @katelynienaber
- Fixed the issue that caused the content from a previously filtered USS directory instead of the currently filtered USS directory to be served [#1134](https://github.com/zowe/vscode-extension-for-zowe/issues/1134). Thanks @lauren-li
- Added the previously selected `RejectUnauthorized` value to the placeholder text of the entry field while updating an existing profile. In addition, the value is highlighted and shown at the top of the selection list [#1218](https://github.com/zowe/vscode-extension-for-zowe/pull/1218). Thanks @JillieBeanSim
- Added the pre-filled and pre-selected filename of the copied member to the entry field while performing the paste member action [#1183](https://github.com/zowe/vscode-extension-for-zowe/pull/1183). Thanks @JillieBeanSim
- Added the multiple deletion of jobs feature [#1128](https://github.com/zowe/vscode-extension-for-zowe/pull/1128). Thanks @crawr
- Improved error handling for the data set copy/paste member, migrate, and recall functions [#1219](https://github.com/zowe/vscode-extension-for-zowe/pull/1219). Thanks @tiantn

## `1.12.1`

- Fixed the issue that prevented edited profile base paths from being saved [#989](https://github.com/zowe/vscode-extension-for-zowe/issues/989). Thanks @katelynienaber
- Fixed the issue that prevented Zowe Explorer from storing empty values for optional profile fields, such as `user`, `password`, `timeout`, and `encoding`. This is done to be consistent with the way Zowe CLI stores profile information when creating and editing profiles [#1016](https://github.com/zowe/vscode-extension-for-zowe/issues/1016). Thanks @katelynienaber
- Fixed the issue that caused repeated credential prompting if a user refused to authenticate [#1147](https://github.com/zowe/vscode-extension-for-zowe/issues/1147). Thanks @katelynienaber
- Fixed the issue that caused removed favorite profiles to be favorited again in subsequent IDE sessions [#1144](https://github.com/zowe/vscode-extension-for-zowe/issues/1144). Thanks @lauren-li
- Fixed the issue that prevented updated credential prompting from occurring when a profile was marked “invalid” [#1095](https://github.com/zowe/vscode-extension-for-zowe/issues/1095). Thanks @katelynienaber

## `1.12.0`

- Added the ability to edit data set attributes before allocation [#1031](https://github.com/zowe/vscode-extension-for-zowe/issues/1031). Thanks @katelynienaber
- Allowed filtering of member names from the Data Sets search bar [#868](https://github.com/zowe/vscode-extension-for-zowe/issues/868). Thanks @JillieBeanSim
- Reorganized the context menus and streamlined the visible icons [#1052](https://github.com/zowe/vscode-extension-for-zowe/issues/1052). Thanks @katelynienaber
- Fixed the messaging displayed when handling inactive profiles and when updating profiles [#1065](https://github.com/zowe/vscode-extension-for-zowe/issues/1065) [#1096](https://github.com/zowe/vscode-extension-for-zowe/issues/1096). Thanks @jellypuno
- Fixed the issue causing tree restructure when renaming a USS file or directory [#757](https://github.com/zowe/vscode-extension-for-zowe/issues/757). Thanks @katelynienaber
- Fixed the issue preventing issuing of commands when using profiles with tokens [#1051](https://github.com/zowe/vscode-extension-for-zowe/issues/1051). Thanks @crawr
- Refactored refresh functions. Thanks @lauren-li @JillieBeanSim
- Updated FTP and API Readme documentation. Thanks @phaumer
- Added regression tests for profiles in Theia. Thanks @deepali-hub

## `1.11.1`

- Updated Keytar and Jest dev deps for Node 14. Thanks @t1m0thyj

## `1.11.0`

- Added login and logout functions for base profiles. You can now log in to API Mediation Layer and generate a token for your base profile. [#914](https://github.com/zowe/vscode-extension-for-zowe/issues/914). Thanks @crawr
- Fixed the empty profile folders in Favorites issue. [#1026](https://github.com/zowe/vscode-extension-for-zowe/issues/1026). Thanks @lauren-li
- Fixed the initialization error that occurred when base profiles were used while being logged out from API ML. [1063](https://github.com/zowe/vscode-extension-for-zowe/issues/1063). Thanks @jellypuno
- Fixed the issue preventing the tree refresh function from updating extender profiles. [1078](https://github.com/zowe/vscode-extension-for-zowe/issues/1078). Thanks @lauren-li
- Fixed the issue causing jobs retrieval failure when using profiles with tokens. [1088](https://github.com/zowe/vscode-extension-for-zowe/issues/1088). Thanks @jellypuno

## `1.10.1`

- Updated arguments to keep the order of precedence consistent between service and base profile. [#1055](https://github.com/zowe/vscode-extension-for-zowe/issues/1055). Thanks @JillieBeanSim

## `1.10.0`

- Added Base Profile support. [#1037](https://github.com/zowe/vscode-extension-for-zowe/issues/1037). Thanks @katelynienaber, @jellypuno, @JillieBeanSim, @lauren-li, @crawr, @phaumer

## `1.9.0`

- Added the Allocate Like feature. [#904](https://github.com/zowe/vscode-extension-for-zowe/issues/904). Thanks @katelynienaber
- Added the ability to disable/enable profile validation. [#922](https://github.com/zowe/vscode-extension-for-zowe/issues/922). Thanks @JillieBeanSim
- Added the ability to access other profiles during profile validation. [#953](https://github.com/zowe/vscode-extension-for-zowe/issues/953). Thanks @JillieBeanSim
- Grouped Favorites by profile for Datasets, USS, and Jobs. [#168](https://github.com/zowe/vscode-extension-for-zowe/issues/168). Thanks @lauren-li
- Fixed USS renaming issues. [#911](https://github.com/zowe/vscode-extension-for-zowe/issues/911). Thanks @katelynienaber and @lauren-li
- Fixed the deletion of datasets issue. [#963](https://github.com/zowe/vscode-extension-for-zowe/issues/963). Thanks @katelynienaber
- Once entered, datasets and members are displayed in uppercase. [#962](https://github.com/zowe/vscode-extension-for-zowe/issues/962). Thanks @AndrewTwydell and @Pranay154
- Removed errors in Favorites items caused by profiles that are created by other extensions. [#968](https://github.com/zowe/vscode-extension-for-zowe/issues/968). Thanks @lauren-li
- Updated the environment check for Theia compatibility. [#1009](https://github.com/zowe/vscode-extension-for-zowe/issues/1009). Thanks @lauren-li

## `1.8.0`

- Webpack working with localization and logging. Thanks @lauren-li
- Allow extenders to load their saved profile sessions upon their activation. Thanks @lauren-li
- Provide a re-validation for invalid profiles automatically. Thanks @JillieBeanSim
- Bug fix related to saving USS files. Thanks @JillieBeanSim.
- Bug fix related to the deletion of datasets. Thanks @katelynienaber

## `1.7.1`

- Fixed USS save operation. Thanks @JillieBeanSim
- Added validation information message. Thanks @JillieBeanSim
- Restructured Readme. Thanks @IgorCATech

## `1.7.0`

- Disallow multiple profiles with same name but different capitalizations. Thanks @katelynienaber
- Improvements for Optional Credentials. Thanks @crawr @jellypuno
- Reorganize Data Sets context menu. Thanks @katelynienaber
- Adding star icon for favorites. Thanks @katelynienaber
- Profile Validation. Thanks @jellypuno
- Updating Credentials via Check Credentials. Thanks @JillieBeanSim
- Favorites get loaded and opened into new files. Thanks @phaumer
- Improve messaging of confirmation dialogues. Thanks @crawr
- Enable editing of filters. Thanks @katelynienaber
- Update Codecov settings. Thanks @jellypuno
- Handle encoding value from z/OSMF Profiles. Thanks @dkelosky
- Enable editing of ASCII files in USS. Thanks @Colin-Stone
- Refactor unit test and add more integration tests. Thanks @katelynienaber

## `1.6.0`

- Create connections with any registered profile type. Thanks @JillieBeanSim
- Streamline first profile creation. Thanks @crawr
- Add recall options for migrated datasets. Thanks @Pranay154
- Fix persistent data after recall functionality. Thanks @katelynienaber
- Fix deleting and editing connection not considering other profile types. Thanks @phaumer
- Fix multiple prompts when escaping/canceling editing session. Thanks @jellypuno
- Fix failure to load optional secure fields from profiles. Thanks @tjohnsonBCM
- Fixed issue when manually editing/deleting associated profiles. Thanks @Colin-Stone
- Refactor unit tests. Thanks @stepanzharychevbroadcom, @katelynienaber

## `1.5.2`

- Fix undefined profile error message. Thanks @JillieBeanSim

## `1.5.1`

- Fix failure to load optional secure fields from profiles. Thanks @tjohnsonBCM
- Fix pressing Escape does not abort Edit profile dialogue. Thanks @jellypuno
- Fix editing of Credentials when setting them to spaces. Thanks @jellypuno
- Fix deletion of profiles not considering all extensibility use cases. Thanks @phaumer

## `1.5.0`

- Fixes for saving of Datasets from Favourites section. Thanks @stepanzharychevbroadcom
- Management of Theia specific merge conflict resolution. Thanks @Alexandru-Dumitru
- Add to recall when PS File opened. Thanks @katelynienaber
- Provide edit support for Profile credentials. Thanks @jellypuno
- Support for profile deletion. Thanks @crawr
- Addressed USS file merge conflict triggering issue. Thanks @Alexandru-Dumitru
- Provide refresh all method for Zowe Explorer - Extenders. Thanks @phaumer
- Extender guidelines and documentation. Thanks @Colin-Stone
- Provision of profile association links to support extenders of Zowe Explorer. Thanks @Colin-Stone
- Creation of an extender API for extenders of Zowe Explorer. Thanks @Colin-Stone
- Management of VSAM files within Dataset explorer. Thanks @Colin-Stone
- VSCode context now based on Regular expression for flexibility. Thanks @Colin-Stone
- Vsix file deployment via Theia pipeline. Thanks @crawr
- Reduction in size of extension.ts file. Thanks @katelynienaber
- ContextValue of undefined error addressed for new members. Thanks @katelynienaber
- Fixed when Pull from mainframe didn't work on USS Files. Thanks @stepanzharychevbroadcom
- Fixed Bug submitting JCL from Command Palette. Thanks @stepanzharychevbroadcom
- Refactoring of testing for accuracy and maintainability. Thanks @stepanzharychevbroadcom

## `1.4.1`

- Fix for USS files not saving correctly. Thanks @phaumer
- Icon update for migrated files only. Thanks @Colin-Stone

## `1.4.0`

- Added support for large datasets and PDS members. Thanks @jellypuno
- Fixed inconsistent behavior when renaming USS file and directories. Thanks @stepanzharychevbroadcom
- Fixed deleting a USS file. Thanks @Colin-Stone
- Fixed profiles not automatically updating values when changed externally. Thanks @jellypuno
- Fixed load error when file names had special characters. Thanks @jellypuno
- Fixed load os USS file list. Thanks @jellypuno
- Improved user experience of USS file navigation #461. Thanks @stepanzharychevbroadcom
- Fixed tab name when renaming dataset. Thanks @stepanzharychevbroadcom
- Improved performance when renaming datasets and members. Thanks @CForrest97
- Added prompting of credentials if previous credentials where entered incorrectly. Thanks @jellypuno
- Added support for VSCode Quick Open shortcut. Thanks @katelynienaber
- Added support for VSCode Open Recent Files shortcut. Thanks @katelynienaber
- Fixed USS Favorites not being remembered. Thanks @Colin-Stone
- Setup automated regression testing on a Theia environment. Thanks @crawr
- Fixed copying dataset on temporary folder #635. Thanks @Colin-Stone
- Made dataset terminology more consistent. Thanks @stepanzharychevbroadcom
- Fixed uploading files to USS. Thanks @stepanzharychevbroadcom
- Fixed searching/filtering data. Thanks @Colin-Stone
- Refactored code to include interfaces and abstract classes. Thanks @Colin-Stone
- Refactored icon retrieval process. Thanks @stepanzharychevbroadcom
- Updated Zowe Explorer video. Thanks @IgorCATech
- Revised pipeline to use shared libraries. Thanks @zFernand0

## `1.3.1`

- Updated Zowe Icon. Thanks @stepanzharychevbroadcom
- Address VSC tree expand behavior changes. Thanks @phaumer
- Refresh all action includes profiles. Thanks @jellypuno
- Consistent handling of renaming USS files. Thanks @stepanzharychevbroadcom
- Renaming datasets should update open tab. Thanks @stepanzharychevbroadcom
- USS delete function reinstated. Thanks @Colin-Stone
- Issue with uploadBinaryFile API not being correctly redirected. Thanks @Colin-Stone
- OnSave Upload trigger correction for USSFile . Thanks Alexandru-Dumitru

## `1.3.0`

- Dependency on ~/.zowe folder existing removed. Thanks @tjohnsonBCM
- Label changes for specific dataset functionality. Thanks @CForrest97
- Zowe Explorer to incorporate @zowe CLI implementation. Thanks @zFernand0
- Profiles manage other profile types apart from zosmf. Thanks @Colin-Stone
- Exploit imperative bundled keytar for secure credentials when standalone. Thanks @Colin-Stone

## `1.2.4`

- Fix to Credentials initialization to wait on promise. Thanks @Colin-Stone

## `1.2.3`

- Secure credentials backwards compatibility. Thanks @tjohnsonBCM

## `1.2.2`

- Fix requirement of ~/.zowe folder. Thanks @phaumer

## `1.2.1`

- Fix for automatic release of VSIX. Thanks @awharn
- Fixed creating data sets causes tree to lose expand behavior issue. Thanks @katelynienaber
- Fixed issue with undefined node. Thanks @Colin-Stone

## `1.2.0`

- Support CLI plugin extensibility. Thanks @phaumer
- Fixed Issue for filters after creating dataset. Thanks @phaumer
- Managing text/binary download choice. Thanks @stepanzharychevbroadcom
- Addressed 'Uploading zip file (binary)' silent failures. Thanks @stepanzharychevbroadcom
- Consistency updates for context menu. Thanks @sladyn98
- Automatically use Changelog contents in pipeline as release description. Thanks @awharn
- Provision of warning message after two failed login attempts. Thanks @jellypuno
- Consistency, added filter tip to convey ability to add multiple filters entries. Thanks @katelynienaber
- Tree view refresh when dataset member added or deleted. Thanks @katelynienaber
- Code improvement - Centralized error handling. Thanks @crawr
- Integration Script updates. Thanks @zFernand0
- Keytar (Secure credentials) compatibility support. Thanks @Colin-Stone
- Improved usability of MVS Command feature including 'Recall' function. Thanks @Colin-Stone
- Fixed issue where Job folder did not auto-expand. Thanks @Colin-Stone
- Use Progress indicator wrapper around longer running list functions. Thanks @Colin-Stone

## `1.1.0`

- Updates to Readme to include links to Theia Readme. Thanks @IgorCATech
- Fix for incorrect profile name in some favorites. Thanks @lauren-li
- Update dataset filters on dataset creation. Thanks @katelynienaber
- Include VSIX in Github release. Thanks @zFernand0
- Fix dataset delete fails silently bug. Thanks @Colin-Stone
- Fix to handle "Show Dataset Attributes" in Favorites. Thanks @katelynienaber
- Enhancements to profile creation. Thanks @jellypuno
- Theia specific QuickPick modifications. Thanks @phaumer
- Update incorrect profile message. Thanks @lauren-li
- Fix Copy and paste dataset menu duplication. Thanks @lauren-li

## `1.0.1`

- Remove duplicate commands #376. Thanks @lauren-li
- Update localization for v1.0.0 #374. Thanks @lauren-li
- Update keywords #383. @zFernand0
- Update package json files #391. @zFernand0
- Fixed adding sessions in Theia #382. Thanks @phaumer
- Add validation for undefined username and password + more cosmetic fix #378. Thanks @jellypuno
- Update incorrect profile message #387. Thanks @lauren-li

## `1.0.0`

- VSCode centric Connection settings. Thanks @crawr, @jellypuno
  - Credential prompting in profiles and favorite . Thanks @crawr, @jellypuno
- Dataset and Dataset member copy and renaming function. Thanks @CForrest97
- Theia support including documentation.
- Save improvements implementing improved Safe Save functionality as the default behavior. Thanks Alexandru-Dumitru
- Reliability and Resilience updates:
  - for default profiles
  - for deleting a dataset in use
  - testing improvements and coverage
  - rationalizing deliverables
  - performance improvements

## 0.29.0

- Provide ability to rename datasets. Thanks @CForrest97
- Fix URL parsing. @MarkAckert
- Fixed `AppSettings` error message. @jellypuno

## 0.28.0

- Provide ability to add new profiles in explorer. Thanks @crawr, @jellypuno
- Recognize migrated dataset context. Thanks @Colin-Stone
- Fix dataset delete fails silently bug. Thanks @Colin-Stone

## 0.27.0

- Name change to Zowe Explorer
- Enhancements to the History recall 'QuickPick' dialogs. Thanks @Colin-Stone
- Favorites are now sorted. Thanks @Colin-Stone

## 0.26.1

- Fix vulnerabilities related to brightside-core

## 0.26.0

- Added Persistence for profiles selection. Thanks @Colin-Stone
- Performance enhancements for Profile loading operations. Thanks @Colin-Stone
- Filter rewording. Thanks @Colin-Stone

## 0.25.0

- Add Edit to context menu for MVS and USS Tree. Thanks to Rodney-Wilson
- Restructured all search and filters dialogs to incorporate a recall/history function. Thanks @Colin-Stone
- Added Search Favorite for USS Favorites. Thanks @Colin-Stone
- Added Job and Search Favorite for Jobs. Thanks @Colin-Stone
- Provided support for specifying jobs by job id. Thanks @Colin-Stone
- Fixed issue with submitting datasets job link. Thanks @Colin-Stone
- Fixed label for Jobs Refresh All. Thanks @Colin-Stone
- Minor icon improvement to distinguish Favorites from LPAR's. Thanks @Colin-Stone
- Support copy path Thanks @lauren-li
- Progress Bar animation on opening large files. Thanks to Rodney-Wilson

## 0.24.1

- Fixed issue when saving USS files

## 0.24.0

- Updated Localization Documentation and Added Update Dictionary Script. Thanks to @evannwu20
- Show stepname or procstep alongside spool name. Thanks @crshnburn
- Add command to issue TSO command. Thanks @crshnburn
- Added icons for files and folders. Thanks to @Colin-Stone

## 0.23.2

- Fixed issue when saving datasets in Windows

## 0.23.1

- Refined dataset suffix solution by restricting to explicit names only

## 0.23.0

- Add support for localization. Thanks to @evannwu20
- Correctly determine if file is binary for saving. Thanks @crshnburn
- Fix Default profile error message with friendlier version. Thanks @lauren-li
- Context menu grouping for MVS and USS. Thanks @lauren-li
- Preference to Specify Temp Folder. Thanks to @adambattenburg
- Store local version of dataset with a suffix if appropriate to enable syntax highlighting. Thanks to @Colin-Stone

## 0.22.0

- Add ability to create directories or files on the root node. Thanks to @kristinochka
- Add ability to upload files through regular OS browse dialog on regular nodes and favorites. Thanks to @kristinochka
- Add USS File Refresh and USS Safe Save. Thanks to @adambattenburg
- Honor the file tag (binary or ascii) if not specified. Thanks to @Colin-Stone

## 0.21.0

- Added the Upload member to datasets. Thanks Kristina Mayo
- Addressed same file issue with Favorites in USS explorer. Thanks to Rodney-Wilson and Lauren-Li
- USS Favorites. Ensure file deletion synchronisation. Thanks to Rodney-Wilson and Lauren-Li

## 0.20.0

- Combined Spool files with Jobs in Jobs view. Thanks Colin Stone

## 0.19.1

- Fix error when files exist in the profiles folder (such as `.DS_Store` which is automatically generated on macOS)

## 0.19.0

- Added the rename USS files. Thanks Kristina Mayo

## 0.18.0

- Added the ability to submit JCL from physical sequential data sets

## 0.17.0

- Add Favorites to USS explorer. Thanks to Rodney-Wilson and Lauren-Li
- Add ability to obtain the raw JCL from a job on spool and resubmit. Thanks @crshnburn

## 0.16.3

- Fix behavior when the user cancels "quick pick" dialogs, including selecting profiles and deleting data sets.

## 0.16.2

- Add the stderr of the getDefaultProfile or getAllProfiles process to display in the error message to the user

## 0.16.1

- Attempt to fix an issue where saving data sets ceases to work without any error message

## 0.16.0

- Add the ability to display data set attributes by right clicking on a data set
- Add the ability to save all spool content by clicking a download icon next to the job. Thanks @crshnburn

## 0.15.1

- Add a delete session menu item for sessions in the jobs view. Thanks @crshnburn
- Prevent the delete menu item for USS files and directories appearing on the context menu for sessions. Thanks @crshnburn
- Fixed an issue where adding a profile to the USS explorer incorrectly referenced data sets

## 0.15.0

- The extension is now compatible with installations which use a secure credential management plugin for profiles in Zowe CLI

## 0.14.0

- All zowe views now part of single Zowe view container. Thanks Colin Stone

## 0.13.0

- Added the ability to list and view spool of z/OS Jobs. Thanks @crshnburn

## 0.12.0

- Added GIFs to README for USS use cases. Thanks Colin Stone
- Added the ability to toggle binary mode or text mode on USS files. Thanks @crshnburn

## 0.11.0

- Create and delete functionality for USS Files and directories added as menu items.

## 0.10.4

- Add additional log messages

## 0.10.3

- Use path.sep rather than "/".

## 0.10.2

- VSCode-USS-extension-for-zowe fixed general USS file name error. Thanks Colin Stone

## 0.10.1

- VSCode-USS-extension-for-zowe merged in. Thanks Colin Stone

## 0.9.1

- Fix documentation links in Readme. Thanks Brandon Jenkins

## 0.9.0

- Display an informational message when no data set patterns are found. Thanks @crshnburn

## 0.8.4

- Fixed an issue where the submit JCL function was looking for user profiles in the wrong directory

## 0.8.3

- Fixed an issue where labels did not correctly display the name of the Zowe CLI profile

## 0.8.2

- Fixed for compatibility with the current version of the Zowe CLI. If you are having issues retrieving user name or password using this extension, please update your zowe CLI to the latest available version, recreate your profiles, and update this extension. That should solve any issues you are having.

## 0.8.0

- Introduced capability to submit jobs from the editor. Thanks @crshnburn

## 0.7.0

- Updated for compatibility with Zowe CLI >=2.0.0. You must now have plain text profiles and Zowe CLI 2.0.0 or greater to use this extension. If you have previously created profiles, please update or recreate them with Zowe CLI.
- Log files now go to `~/.vscode/extensions/zowe.vscode-extension-for-zowe-x.x.x/logs`

## 0.6.5

- Fixed issue with platform-specific folder separator, added progress bar when saving

## 0.6.4

- Make favorites persistent after upgrading the extension

## 0.6.3

- Updates to README

## 0.6.2

- Updates to README

## 0.6.1

- Updates to README

## 0.5.0

- Initial release<|MERGE_RESOLUTION|>--- conflicted
+++ resolved
@@ -8,9 +8,8 @@
 
 ### Bug fixes
 
-<<<<<<< HEAD
 - Fixed issue where VS Code quick pick separators were used in environments that did not support the feature. [#2771](https://github.com/zowe/vscode-extension-for-zowe/pull/2771)
-=======
+
 ## `2.15.0`
 
 ### New features and enhancements
@@ -23,7 +22,6 @@
 - Adjusted order of 'Manage Profile' and 'Edit History' in the jobs tree's context menu to match the other trees. [#2670](https://github.com/zowe/vscode-extension-for-zowe/issues/2670)
 - Fixed issue where spools with duplicate DD names would overwrite each other causing less spools in job output view [#2315](https://github.com/zowe/vscode-extension-for-zowe/issues/2315)
 - To fix Strange behaviour with the Job label in Job Favorites [#2632](https://github.com/zowe/vscode-extension-for-zowe/issues/2632)
->>>>>>> 5f203927
 
 ## `2.14.1`
 
