# Change Log

All notable changes to the "vscode-extension-for-zowe" extension will be documented in this file.

## TBD Release

### New features and enhancements

- Removal of v1 profile support. [#2072](https://github.com/zowe/vscode-extension-for-zowe/issues/2072)
- Removal of support for Zowe Explorer APIs that have been removed. Check the [list](https://github.com/zowe/vscode-extension-for-zowe/tree/next/docs/early-access/v3/Extenders.md) of APIs that were removed.
- Added support for Local Storage settings for persistent settings in Zowe Explorer [#2208](https://github.com/zowe/vscode-extension-for-zowe/issues/2208)
- Updated activation event to `onStartupFinished`. [#1910](https://github.com/zowe/vscode-extension-for-zowe/issues/1910)
- Added `madge` script in `package.json` to track circular dependencies. [#2148](https://github.com/zowe/vscode-extension-for-zowe/issues/2148)

### Bug fixes

<<<<<<< HEAD
=======
## `2.9.2`

### New features and enhancements

### Bug fixes

- Added jobs not found message when no results are returned from filter [#2362](https://github.com/zowe/vscode-extension-for-zowe/issues/2362)
- Fixed loop when user selects Cancel on the Check Credentials message. [#2262](https://github.com/zowe/vscode-extension-for-zowe/issues/2262)
- Fixed issue where job session nodes were not adding new job nodes when refreshed. [#2370](https://github.com/zowe/vscode-extension-for-zowe/issues/2370)
- Fixed error when listing data set members that include control characters in the name.

>>>>>>> 42ad3dff
## `2.9.1`

### Bug fixes

- Optimized fetching and caching of child nodes across the primary tree views (Data Sets, Unix System Services, Jobs). [#2347](https://github.com/zowe/vscode-extension-for-zowe/issues/2347)
- Fixed issue where profiles with authentication tokens were breaking functionality for direct-to-service profiles after user interaction. [#2330](https://github.com/zowe/vscode-extension-for-zowe/issues/2330)
- Fixed profile watcher for browser based environments. [#2211](https://github.com/zowe/vscode-extension-for-zowe/issues/2211)
- Updated dependencies for security audits.

## `2.9.0`

### New features and enhancements

- Added option to save unique data set attributes as a template after allocation for future use. [#1425](https://github.com/zowe/vscode-extension-for-zowe/issues/1425)
- Added "Cancel Job" feature for job nodes in Jobs tree view. [#2251](https://github.com/zowe/vscode-extension-for-zowe/issues/2251)
- Enhanced ID generation for parent tree nodes to ensure uniqueness.
- Added support for custom credential manager extensions in Zowe Explorer [#2212](https://github.com/zowe/vscode-extension-for-zowe/issues/2212)

### Bug fixes

- Fixed issue where the "Disable Validation for Profile" context menu option did not update to "Enable Validation for Profile" after use. [#1897](https://github.com/zowe/vscode-extension-for-zowe/issues/1897)
- Fixed parameters passed to `path.join()` calls [#2172](https://github.com/zowe/vscode-extension-for-zowe/issues/2172)
- Fixed issue handling job files with the same DD names across different steps. [#2279](https://github.com/zowe/vscode-extension-for-zowe/issues/2279)
- Fixed issue handling job files with unnamed steps. [#2315](https://github.com/zowe/vscode-extension-for-zowe/issues/2315)
- Fixed issue with Windows path when uploading a file to a data set. [#2323](https://github.com/zowe/vscode-extension-for-zowe/issues/2323)
- Fixed an issue where the mismatch etag error returned was not triggering the diff editor, resulting in possible loss of data due to the issue. [#2277](https://github.com/zowe/vscode-extension-for-zowe/issues/2277)
- Fixed issue where refreshing views collapsed the respective trees. [#2215](https://github.com/zowe/vscode-extension-for-zowe/issues/2215)
- Fixed an issue where user would not get prompted when authentication error is thrown. [#2334](https://github.com/zowe/vscode-extension-for-zowe/issues/2334)
- Fixed issue where profiles with authentication tokens were breaking functionality for direct-to-service profiles after user interaction. [#2111](https://github.com/zowe/vscode-extension-for-zowe/issues/2111)

## `2.8.2`

### Bug fixes

- Fixed `zowe.settings.version` being added to settings.json in workspaces. [#2312](https://github.com/zowe/vscode-extension-for-zowe/issues/2312)

## `2.9.0` IN PROGRESS

### New Features and Enhancements

- Added "Cancel Job" feature for job nodes in Jobs tree view. [#2251](https://github.com/zowe/vscode-extension-for-zowe/issues/2251)

## `2.8.1`

### Bug fixes

- Fixed an issue with updating imperative.json file's Credential Manager value. [#2289](https://github.com/zowe/vscode-extension-for-zowe/issues/2289)
- Fixed an issue with "Zowe Explorer: Poll Content in Active Editor" keybind interfering with debug capabilities in VScode. The keybind to poll JES Spool file content will require the spool file to be active in the text editor. [#2285](https://github.com/zowe/vscode-extension-for-zowe/issues/2285)
- Updated linter rules and addressed linter errors. [#2291](https://github.com/zowe/vscode-extension-for-zowe/issues/2291)
- Fixed an issue with `zowe.settings.version` setting being updated with incorrect type. [#2166](https://github.com/zowe/vscode-extension-for-zowe/issues/2166)
- Updated dependencies for security audits.

## `2.8.0`

### New features and enhancements

- Added a new Zowe Explorer setting, `zowe.logger`, with a default setting of `INFO`.
- Added an output channel, `Zowe Explorer`, for logging within VS Code's Output view. The log level is set by the new Zowe Explorer setting, `zowe.logger`.
- Added a new setting `zowe.files.logsFolder.path` that can be used to override Zowe Explorer logs folder if default location is read-only. [#2186](https://github.com/zowe/vscode-extension-for-zowe/issues/2186)
- Opening a dialog for Upload or Download of files will now open at the project level directory or the user's home directory if no project is opened. [#2203](https://github.com/zowe/vscode-extension-for-zowe/issues/2203)
- Updated linter rules and addressed linter errors. [#2184](https://github.com/zowe/vscode-extension-for-zowe/issues/2184)
- Added polling options for JES Spool files. Spool files can be polled manually by clicking on the spool file name or automatic polling can be set with `Start Polling` option in context menu. [#1952](https://github.com/zowe/vscode-extension-for-zowe/issues/1952)
- Added the JOBS context menu option to download all spool files in binary format. [#2060](https://github.com/zowe/vscode-extension-for-zowe/issues/2060)
- Added two new options to download a single spool file from a Job in plain text or in binary format. [#2060](https://github.com/zowe/vscode-extension-for-zowe/issues/2060)
- Added the option for secure credential storage to be enable in Theia environment.

### Bug fixes

- Fixed issue with silent failures when uploading members into a data set. [#2167](https://github.com/zowe/vscode-extension-for-zowe/issues/2167)
- Fixed an issue where VSCode did not provide all context menu options for a profile node after a multi-select operation. [#2108](https://github.com/zowe/vscode-extension-for-zowe/pull/2108)
- Fixed an issue where the "Paste" option is shown for a multi-select operation in the "Data Sets" view.
- Fixed a z/OSMF issue for Data Sets and Jobs with special characters in the names. [#2175](https://github.com/zowe/vscode-extension-for-zowe/issues/2175)
- Fixed redundant text in error messages that included the same error details twice.
- Fixed issue where a spool file would open a duplicate tab when clicked between updates. [#1952](https://github.com/zowe/vscode-extension-for-zowe/issues/1952)
- Fixed issue where a job search query would not expand the session node after it has been filtered.
- Fixed error message when no data sets found that match pattern.
- Fixed secure credential storage not possible to enable in Theia.

## `2.7.0`

### New features and enhancements

- Added Job search query label to the session in the Jobs tree. [#2062](https://github.com/zowe/vscode-extension-for-zowe/pull/2064)
- Added feature to copy datasets (pds, sequential, members across pds) with multi-select capabilities. [#1150](https://github.com/zowe/vscode-extension-for-zowe/issues/1550)
- Added Job search label to the Jobs tree. Label will show current search query [2062](https://github.com/zowe/vscode-extension-for-zowe/pull/2064).

### Bug fixes

- Fixed issue where job search queries were not working properly when favorited. [#2122](https://github.com/zowe/vscode-extension-for-zowe/issues/2122)
- Fixed issues where document changes may fail to upload if the environment has a slow filesystem or mainframe connection, or when VS Code exits during an upload operation. [#1948](https://github.com/zowe/vscode-extension-for-zowe/issues/1948)
- Fixed custom credential manager in `~/.zowe/settings/imperative.json` file being overwritten with invalid JSON. [#2187](https://github.com/zowe/vscode-extension-for-zowe/issues/2187)
- Fixed several linter errors throughout the codebase and consolidated linter rules. [#2184](https://github.com/zowe/vscode-extension-for-zowe/issues/2184)

## `2.6.2`

### Bug fixes

- Updated dependencies for security audits.

## `2.6.1`

### Bug fixes

- Removed excess pop-ups when listing/opening USS files, and replaced required pop-ups with status bar items to improve UX. [#2091](https://github.com/zowe/vscode-extension-for-zowe/issues/2091)
- Prevented creation of duplicate session after executing a favorited search query. [#1029](https://github.com/zowe/vscode-extension-for-zowe/issues/1029)
- Resolved an issue where VS Code did not provide all context menu options for a profile node after a multi-select operation. [#2108](https://github.com/zowe/vscode-extension-for-zowe/pull/2108)
- Fixed issue with standardization of old v1 settings in Zowe Explorer during activation. [#1520](https://github.com/zowe/vscode-extension-for-zowe/issues/1520)
- Fixed bug where a JSON error occurs for job nodes when collapsing or expanding with a single click. [#2121](https://github.com/zowe/vscode-extension-for-zowe/issues/2121)
- Fixed possible data loss when file is saved but fails to upload and VS Code does not detect unsaved changes. [#2099](https://github.com/zowe/vscode-extension-for-zowe/issues/2099)

## `2.6.0`

### New features and enhancements

- Added Job search prefix validator [1971](https://github.com/zowe/vscode-extension-for-zowe/issues/1971)
- Added file association for `zowe.config.json` and `zowe.config.user.json` to automatically detect them as JSON with Comments. [#1997](https://github.com/zowe/vscode-extension-for-zowe/issues/1997)
- Added the ability to list all datasets, even those with Imperative Errors. [#235](https://github.com/zowe/vscode-extension-for-zowe/issues/235) & [#2036](https://github.com/zowe/vscode-extension-for-zowe/issues/2036)
- Added favorite job query to jobs view. [#1947](https://github.com/zowe/vscode-extension-for-zowe/issues/1947)
- Added confirmation message for "Submit Job" feature as an option in extension settings (set to "All jobs" by default). [#998](https://github.com/zowe/vscode-extension-for-zowe/issues/998)
- Updated UI/UX method calls to use standalone `Gui` module for better usability and maintainability. [#1967](https://github.com/zowe/vscode-extension-for-zowe/issues/1967)
- Updated error dialog when Zowe config is invalid, with option to "Show Config" within VS Code for diagnostics. [#1986](https://github.com/zowe/vscode-extension-for-zowe/issues/1986)
- Added support for pasting at top-level of USS tree (if filtered), and optimized copy/paste operations to avoid using local paths when possible. [#2041](https://github.com/zowe/vscode-extension-for-zowe/issues/2041)

### Bug fixes

- Updated check for Theia environment to reduce false positives in different environments. [#2079](https://github.com/zowe/vscode-extension-for-zowe/issues/2079)
- Fixed issue where responseTimeout (in Zowe config) was not provided for supported API calls. [#1907](https://github.com/zowe/vscode-extension-for-zowe/issues/1907)
- Fixed issue where "Show Attributes" feature used conflicting colors with light VS Code themes. [#2048](https://github.com/zowe/vscode-extension-for-zowe/issues/2048)
- Fixed settings not persisting in Theia versions >=1.29.0. [#2065](https://github.com/zowe/vscode-extension-for-zowe/pull/2065)
- Removed TSLint (as it is deprecated), and replaced all TSLint rules with their ESLint equivalents. [#2030](https://github.com/zowe/vscode-extension-for-zowe/issues/2030)
- Fixed issue with a success message being returned along with error for Job deletion. [#2075](https://github.com/zowe/vscode-extension-for-zowe/issues/2075)
- Removed extra files from the VSIX bundle to reduce download size by 64%. [#2042](https://github.com/zowe/vscode-extension-for-zowe/pull/2042)
- Surfaced any errors from a dataset Recall/Migrate operation. [#2032](https://github.com/zowe/vscode-extension-for-zowe/issues/2032)
- Re-implemented regular dataset API call if the dataSetsMatching does not exist. [#2084](https://github.com/zowe/vscode-extension-for-zowe/issues/2084)

## `2.5.0`

### New features and enhancements

- Added ability to filter jobs by status. Improved Job filtering User experience. [#1925](https://github.com/zowe/vscode-extension-for-zowe/issues/1925)
- Added option to view PDS member attributes, and updated formatting for attributes webview. [#1577](https://github.com/zowe/vscode-extension-for-zowe/issues/1577)
- Streamlined attribute viewing options into one feature - "Show Attributes".
- Added multiple select copy/paste feature on uss view [#1549](https://github.com/zowe/vscode-extension-for-zowe/issues/1549)
- Added multiple select for hide session [#1555](https://github.com/zowe/vscode-extension-for-zowe/issues/1555)

### Bug fixes

- Fixed missing localization for certain VScode error/info/warning messages. [#1722](https://github.com/zowe/vscode-extension-for-zowe/issues/1722)
- Fixed "Allocate Like" error that prevented proper execution. [#1973](https://github.com/zowe/vscode-extension-for-zowe/issues/1973)
- Fixed de-sync issue between Data Set and Favorites panels when adding or deleting datasets/members that were favorited. [#1488](https://github.com/zowe/vscode-extension-for-zowe/issues/1488)
- Added logging in places where errors were being caught and ignored.
- Fixed issue where parent in Jobs list closes after single/multiple job deletion. [#1676](https://github.com/zowe/vscode-extension-for-zowe/issues/1676)

## `2.4.1`

### Bug fixes

- Bugfix: Added validation check while creating, renaming and using allocate alike feature for datasets [#1849](https://github.com/zowe/vscode-extension-for-zowe/issues/1849)
- Fixed login/logout errors from Team config file watcher. [#1924](https://github.com/zowe/vscode-extension-for-zowe/issues/1924)
- Fixed the loading of previously saved profiles in the tree views.
- Fixed default zosmf profile being added to tree view when no previous sessions have been added. [#1992](https://github.com/zowe/vscode-extension-for-zowe/issues/1992)
- Fixed the `Secure Credentials Enabled` setting to update the `~/.zowe/settings/imperative.json` file upon change of the setting without overwriting preexisting data in the file.
- Fixed errors encountered from not having Zowe CLI installed by creating the `~/.zowe/settings/imperative.json` file during activation if it doesn't already exist. This file is for Zowe Explorer to know the Security Credential Manager used for secure profile information and removes the Zowe CLI installation prerequisite. [#1850](https://github.com/zowe/vscode-extension-for-zowe/issues/1850)
- Fixed Zowe Explorer failing to activate in environment with empty workspace. [#1994](https://github.com/zowe/vscode-extension-for-zowe/issues/1994)

## `2.4.0`

### New features and enhancements

- Added check for existing team configuration file in location during create, prompting user to continue with the create action. [#1923](https://github.com/zowe/vscode-extension-for-zowe/issues/1923)
- Added a solution to allow Zowe Explorer extensions with a dependency on Zowe Explorer to work as web extension without Zowe Explorer functionality in vscode.dev. [#1953](https://github.com/zowe/vscode-extension-for-zowe/issues/1953)
- Added a new setting `Secure Credentials Enabled`, default value is selected for security and will have to be unselected to allow creation of team configuration files without default secure arrays to support environments that don't have access to Zowe CLI's Secure Credential Management.

### Bug fixes

- Fixed activation and Refresh Extension issues in web based editors, ie. Theia. [#1807](https://github.com/zowe/vscode-extension-for-zowe/issues/1807)
- Fix refresh job & spool file pull from mainframe doesn't update job status [#1936](https://github.com/zowe/vscode-extension-for-zowe/pull/1936)
- Fix for serial saving of data sets and files to avoid conflict error. [#1868](https://github.com/zowe/vscode-extension-for-zowe/issues/1868)

## `2.3.0`

### New features and enhancements

- Added option to edit team configuration file via the + button for easy access. [#1896](https://github.com/zowe/vscode-extension-for-zowe/issues/1896)
- Added multiple selection to manage context menu of Datasets, USS, and Jobs views. [#1428](https://github.com/zowe/vscode-extension-for-zowe/issues/1428)
- Added Spool file attribute information to a hover over the Spool file's name. [#1832](https://github.com/zowe/vscode-extension-for-zowe/issues/1832)
- Added support for CLI home directory environment variable in Team Config file watcher, and support watching Team Config files named zowe.config.json and zowe.config.user.json at both locations. [#1913](https://github.com/zowe/vscode-extension-for-zowe/issues/1913)
- Update to Job's View Spool file label to display PROCSTEP if available, if PROCSTEP isn't available the label will display the Spool file's record count. [#1889](https://github.com/zowe/vscode-extension-for-zowe/issues/1889) [#1832](https://github.com/zowe/vscode-extension-for-zowe/issues/1832)

### Bug fixes

- Fixed extension being slow to load large team config files. [#1911](https://github.com/zowe/vscode-extension-for-zowe/issues/1911)
- Fixed issue with cached profile information after updates to profiles. [#1915](https://github.com/zowe/vscode-extension-for-zowe/issues/1915)
- Fixed issue with saving credentials to v1 profile's yaml file when un-secure and save is selected after credential prompting. [#1886](https://github.com/zowe/vscode-extension-for-zowe/issues/1886)
- Fixed issue with outdated cached information after Update Credentials. [#1858](https://github.com/zowe/vscode-extension-for-zowe/issues/1858)
- Fixed issue with support for ZOWE_CLI_HOME environment variable. [#1747](https://github.com/zowe/vscode-extension-for-zowe/issues/1747)

## `2.2.1`

- Bugfix: Fixed activation failure when error reading team configuration file. [#1876](https://github.com/zowe/vscode-extension-for-zowe/issues/1876)
- Bugfix: Fixed Profile IO errors by refactoring use of Imperative's CliProfileManager. [#1851](https://github.com/zowe/vscode-extension-for-zowe/issues/1851)
- Bugfix: Fixed runtime error found in initForZowe call used by extenders. [#1872](https://github.com/zowe/vscode-extension-for-zowe/issues/1872)
- Bugfix: Added error notification for users when OS case sensitivitiy is not set up to avoid issues found with USS files in single directory of same name but different case. [#1484](https://github.com/zowe/vscode-extension-for-zowe/issues/1484)
- Bugfix: Added file watcher for team configuration files to fix v2 profile update issues experienced during creation, updating, and deletion of global or project level configuration files in VS Code. [#1760](https://github.com/zowe/vscode-extension-for-zowe/issues/1760)
- Bugfix: Updated dependencies for improved security. [#1878](https://github.com/zowe/vscode-extension-for-zowe/pull/1878)

## `2.2.0`

- Optimized saving of files on DS/USS when utilizing autosave or experiencing slow upload speeds.
- Updates to use new Zowe Explorer APIs `ZoweVsCodeExtension.updateCredentials` for credential prompting and `ProfilesCache.updateProfilesArrays` for profiles that don't store credentials locally in profile file.

## `2.1.0`

- Added: `Pull from Mainframe` option added for JES spool files. [#1837](https://github.com/zowe/vscode-extension-for-zowe/pull/1837)
- Added: Updated Licenses. [#1841](https://github.com/zowe/vscode-extension-for-zowe/issues/1841)
- Bugfix: Updated imports to use the imperative instance provided by the CLI package. [#1842](https://github.com/zowe/vscode-extension-for-zowe/issues/1842)
- Bugfix: Fixed unwanted requests made by tree node when closing folder. [#754](https://github.com/zowe/vscode-extension-for-zowe/issues/754)
- Bugfix: Fix for credentials not being updated after the invalid credentials error is displayed. [#1799](https://github.com/zowe/vscode-extension-for-zowe/issues/1799)
- Bugfix: Fixed hyperlink for Job submitted when profile is not already in JOBS view. [#1751](https://github.com/zowe/vscode-extension-for-zowe/issues/1751)
- Bugfix: Fixed keybindings for `Refresh Zowe Explorer` to not override default VSC keybinding. See [README.md](https://github.com/zowe/vscode-extension-for-zowe/blob/main/packages/zowe-explorer/README.md#keyboard-shortcuts) for new keybindings. [#1826](https://github.com/zowe/vscode-extension-for-zowe/issues/1826)
- Bugfix: Fixed `Update Profile` issue for missing non-secure credentials. [#1804](https://github.com/zowe/vscode-extension-for-zowe/issues/1804)
- Bugfix: Fixed errors when operation cancelled during credential prompt. [#1827](https://github.com/zowe/vscode-extension-for-zowe/issues/1827)
- Bugfix: Login and Logout operations no longer require a restart of Zowe Explorer or VSC. [#1750](https://github.com/zowe/vscode-extension-for-zowe/issues/1750)
- Bugfix: Fix for Login token always being stored in plain text. [#1840](https://github.com/zowe/vscode-extension-for-zowe/issues/1840)
- Bugfix: Fixed Theia tests. [#1665](https://github.com/zowe/vscode-extension-for-zowe/issues/1665)

## `2.0.3`

- Bugfix: Fixed Quick-key Delete in USS and Jobs trees. [#1821](https://github.com/zowe/vscode-extension-for-zowe/pull/1821)
- Bugfix: Fixed issue with Zowe Explorer crashing during initialization due to Zowe config file errors. [#1822](https://github.com/zowe/vscode-extension-for-zowe/pull/1822)
- Bugfix: Fixed issue where Spool files failed to open when credentials were not stored in a profile. [#1823](https://github.com/zowe/vscode-extension-for-zowe/pull/1823)
- Bugfix: Fixed extra space in the Invalid Credentials dialog, at profile validation profilename. [#1824](https://github.com/zowe/vscode-extension-for-zowe/pull/1824)
- Bugfix: Updated dependencies for improved security. [#1819](https://github.com/zowe/vscode-extension-for-zowe/pull/1819)

## `2.0.2`

- Bugfix: Fixed USS search filter fails on credential-less profiles. [#1811](https://github.com/zowe/vscode-extension-for-zowe/pull/1811)
- Bugfix: Fixed Zowe Explorer recognizing environment variable ZOWE_CLI_HOME. [#1803](https://github.com/zowe/vscode-extension-for-zowe/pull/1803)
- Bugfix: Fixed Zowe Explorer prompting for TSO Account number when saved in config file's TSO profile. [#1801](https://github.com/zowe/vscode-extension-for-zowe/pull/1801)

## `2.0.1`

- BugFix: Improved logging information to help diagnose Team Profile issues. [#1776](https://github.com/zowe/vscode-extension-for-zowe/pull/1776)
- BugFix: Fixed adding profiles to the tree view on Theia. [#1774](https://github.com/zowe/vscode-extension-for-zowe/issues/1774)
- BugFix: Updated Log4js version to resolve initialization problem on Eclipse Che. [#1692](https://github.com/zowe/vscode-extension-for-zowe/issues/1692)
- BugFix: Fixed dataset upload issue by trimming labels. [#1789](https://github.com/zowe/vscode-extension-for-zowe/issues/1789)
- BugFix: Fixed duplicate jobs appearing in the jobs view upon making an owner/prefix filter search for extenders. [#1780](https://github.com/zowe/vscode-extension-for-zowe/pull/1780)
- BugFix: Fixed error displayed when opening a job file for extenders. [#1701](https://github.com/zowe/vscode-extension-for-zowe/pull/1701)

## `2.0.0`

- Major: Introduced Team Profiles and more. See the prerelease items (if any) below for more details.

## 2.0.0-next.202204202000

- Updated Imperative to gather information from the corresponding base profile. [#1757](https://github.com/zowe/vscode-extension-for-zowe/pull/1757)
- Fixed issue when first Team Config profile management file is created. [#1754](https://github.com/zowe/vscode-extension-for-zowe/pull/1754)
- Fixed `Failed to find property user` on load or refresh. [#1757](https://github.com/zowe/vscode-extension-for-zowe/pull/1757)
- Fixed getting credentials from the wrong base profile. [#1757](https://github.com/zowe/vscode-extension-for-zowe/pull/1757)
- Fixed writing tokens to the wrong base profile. [#1757](https://github.com/zowe/vscode-extension-for-zowe/pull/1757)
- Fixed Windows not being able to share Tokens between CLI and ZE. [#1757](https://github.com/zowe/vscode-extension-for-zowe/pull/1757)
- Fixed Login info written to global file if proifle name is the same as project level profile. [#1761](https://github.com/zowe/vscode-extension-for-zowe/pull/1761)

## 2.0.0-next.202204180940

- Refactored the PRofilesCache to reduce maintenance efforts going forward. [#1715](https://github.com/zowe/vscode-extension-for-zowe/issues/1715)
- Updated CLI to consume security related fixes and more. [#1740](https://github.com/zowe/vscode-extension-for-zowe/pull/1740)
- Added differentiation between project and global level profiles. [#1727](https://github.com/zowe/vscode-extension-for-zowe/issues/1727)
- Removed the Secure Credential setting. [#1739](https://github.com/zowe/vscode-extension-for-zowe/issues/1739), [#722](https://github.com/zowe/vscode-extension-for-zowe/issues/722), [#820](https://github.com/zowe/vscode-extension-for-zowe/issues/820), and [#1223](https://github.com/zowe/vscode-extension-for-zowe/issues/1223)
- Synchronized the ZE preferred Security service with the CLI. [#1736](https://github.com/zowe/vscode-extension-for-zowe/issues/1736)
- Fixed APIML token not working between clients (ZE and CLI). [#1713](https://github.com/zowe/vscode-extension-for-zowe/issues/1713)

## 2.0.0-next.202204081040

- Fixed TSO commands in when using teamConfig. [#1731](https://github.com/zowe/vscode-extension-for-zowe/pull/1731)
- Fixed `Zowe Explorer: Refresh Zowe Explorer` command palette option. [1735](https://github.com/zowe/vscode-extension-for-zowe/pull/1735)

## 2.0.0-next.202204041200

- Added Secure Credential support, allowing users to update credentials using GUI. [#1699](https://github.com/zowe/vscode-extension-for-zowe/pull/1693)
- Update Zowe Explorer 2.0 settings migration. [1714](https://github.com/zowe/vscode-extension-for-zowe/pull/1714)
- Update Zowe Explorer SSO logout check for extenders. [#1711](https://github.com/zowe/vscode-extension-for-zowe/pull/1711)
- Update Zowe SDK dependency. [#1699](https://github.com/zowe/vscode-extension-for-zowe/pull/1693)
- Updated dependencies for improved security. [#1702](https://github.com/zowe/vscode-extension-for-zowe/pull/1702)

## `v2.0.0-next.202202281000`

- Update Zowe CLI SDK to version 7.0.0-next.202202242016.
- Fixed the bug that overwrites like-named profiles in a nested config.

## `v2.0.0-next.202202221200`

- Added extender's type info to config schema during config file creation and removed Zowe CLI installation dependency. [#1629](https://github.com/zowe/vscode-extension-for-zowe/pull/1629)
- Added support for Login and Logout using the config file. [#1637](https://github.com/zowe/vscode-extension-for-zowe/pull/1637)
- Added capability to refresh Zowe Explorer updating the Views to reflect different profile handling to include the config file. [#1650](https://github.com/zowe/vscode-extension-for-zowe/pull/1650)
- Updated Zowe SDK dependency. [#1624](https://github.com/zowe/vscode-extension-for-zowe/pull/1624)

## `1.22.0`

- Added: Extensible Login and Logout capabilities for Zowe extenders to utilize for token based authentication. [#1606](https://github.com/zowe/vscode-extension-for-zowe/pull/1606) and [#1255](https://github.com/zowe/vscode-extension-for-zowe/issues/1255).
- Added: Eclipse Public License file. Users can view the license file in the root directory of the Zowe Explorer repository [#1626](https://github.com/zowe/vscode-extension-for-zowe/pull/1626).
- Updated: Supported Node.js version was changed to v12 or higher. We no longer support running the product on earlier versions (10.x and earlier) of Node.js [#1640](https://github.com/zowe/vscode-extension-for-zowe/pull/1640).
- Updated: Security updates for `copy-props`, `nanoid`, and `markdown-it` dependencies were changed to improve security alerting [#1638](https://github.com/zowe/vscode-extension-for-zowe/pull/1638), [#1636](https://github.com/zowe/vscode-extension-for-zowe/pull/1636), and [#1649](https://github.com/zowe/vscode-extension-for-zowe/pull/1649).
- Updated: A work around was developed to help developers debug Zowe Explorer VS Code extension on Theia. For more information, see **Work around for debugging in Theia** [#1576](https://github.com/zowe/vscode-extension-for-zowe/pull/1576).
- Fixed: The Zowe Explorer deployment script was updated to use vsce (Visual Studio Code Extension Manager) version 1.103.1 to help ensure that it is compatible with Node v12 [#1608](https://github.com/zowe/vscode-extension-for-zowe/pull/1608).
- Fixed: Fixed the Theia input box issue that caused entered values to be validated incorrectly [#1580](https://github.com/zowe/vscode-extension-for-zowe/pull/1580).

## `1.21.0`

- Add a progress bar for the simultaneous deletion of multiple jobs [#1583](https://github.com/zowe/vscode-extension-for-zowe/pull/1583). Thanks @uzuko01
- Added the note about the deprecation of the associate profile feature to the Associate Profile section of Zowe Docs and to the Zowe Explorer Readme [#1575](https://github.com/zowe/vscode-extension-for-zowe/pull/1575). Thanks @IgorCATech
- Changed the `DataSet uploaded successfully` message type. Now messages are shown in the status bar instead of the notification pop-up [#1542](https://github.com/zowe/vscode-extension-for-zowe/pull/1542). Thanks @anokhikastiaIBM
- Updated dependencies for improved security [#1591](https://github.com/zowe/vscode-extension-for-zowe/pull/1591) and [#1601](https://github.com/zowe/vscode-extension-for-zowe/pull/1601). Thanks @lauren-li
- Updated Theia tests to use the latest Theia version [#1566](https://github.com/zowe/vscode-extension-for-zowe/pull/1566). Thanks @JillieBeanSim
- Fixed the issue that caused JCL errors in the JOBS tree to be displayed as `undefined:undefined(undefined)` [#1584](https://github.com/zowe/vscode-extension-for-zowe/pull/1584). Thanks @roman-kupriyanov
- Fixed the Theia input box issue that caused entered values to be incorrectly validated [#1580](https://github.com/zowe/vscode-extension-for-zowe/pull/1580). Thanks @JillieBeanSim
- Fixed the issue that caused the removal of unsaved credentials of a profile in the Jobs tree after deleting a job. Now when you delete a job from the Jobs tree with a profile that does not have the stored credentials, the profile keeps the cached credentials [#1524](https://github.com/zowe/vscode-extension-for-zowe/pull/1524). Thanks @nickImbirev

## `1.20.0`

- Added a Github action bot that automates the issue triage [#1530](https://github.com/zowe/vscode-extension-for-zowe/pull/1530). Thanks @crawr
- Updated the @zowe/cli version to 6.33.3 to fix the SSH2 audit failure [#1522](https://github.com/zowe/vscode-extension-for-zowe/pull/1522). Thanks @JillieBeanSim
- Updated the Jobs Issue Stop and Issue Modify commands so that they can be consumed by Extenders with the `issueMvsCommand` API [#1508](https://github.com/zowe/vscode-extension-for-zowe/pull/1508). Thanks @JillieBeanSim
- Use Visual Studio Code's standard confirmation prompt for the Data Sets, USS, and Job trees when clicking on a Favorited profile that does not exist [#1506](https://github.com/zowe/vscode-extension-for-zowe/pull/1506). Thanks @JillieBeanSim
- Updated the deletion prompt for the USS and Jobs trees [#1505](https://github.com/zowe/vscode-extension-for-zowe/pull/1505). Thanks @JillieBeanSim
- Updated the placeholder text in the `Add Profile` entry field [#1490](https://github.com/zowe/vscode-extension-for-zowe/pull/1490). Thanks @anokhikastiaIBM
- Fixed the Not Found issue that resulted from attempts to delete a member whose parent data set was already deleted using multi-delete [#1525](https://github.com/zowe/vscode-extension-for-zowe/pull/1525). Thanks @JillieBeanSim

## `1.19.0`

- Added a check to ensure that a base profile exists before running the function that combines base and service profiles [#1500](https://github.com/zowe/vscode-extension-for-zowe/pull/1500). Thanks @lauren-li
- Added Imperative logger access for extenders [#1433](https://github.com/zowe/vscode-extension-for-zowe/pull/1433). Thanks @katelynienaber
- Added documentation for Imperative logger for extenders [#1467](https://github.com/zowe/vscode-extension-for-zowe/pull/1467). Thanks @katelynienaber
- Implemented separate console windows for TSO and MVS commands [#1478](https://github.com/zowe/vscode-extension-for-zowe/pull/1478). Thanks @katelynienaber
- Fixed the bug that caused the check credentials pop-up to disappear too quickly [#1486](https://github.com/zowe/vscode-extension-for-zowe/pull/1486). Thanks @JillieBeanSim
- Fixed the bug that kept the command text box while escaping the process of entering a TSO command. Now the command text box does not pop up if you cancel entering a TSO command [#1479](https://github.com/zowe/vscode-extension-for-zowe/pull/1479). Thanks @katelynienaber
- Fixed the bug that caused issues with deleting data set members in Ecplipse Theia or Che [#1487](https://github.com/zowe/vscode-extension-for-zowe/pull/1478). Thanks @phaumer
- Fixed the bug that caused the deletion of selected data sets while removing a single data set member by using the right-click action. [#1483](https://github.com/zowe/vscode-extension-for-zowe/pull/1483). Thanks @JillieBeanSim

## `1.18.0`

- Added the ability to register custom profile types in `ProfilesCache` for extenders [#1419](https://github.com/zowe/vscode-extension-for-zowe/pull/1419). Thanks @phaumer
- Added the ability to pass account and other information from tso profile [#1378](https://github.com/zowe/vscode-extension-for-zowe/pull/1378). Thanks @fswarbrick
- Added profiles cache to extenders [#1390](https://github.com/zowe/vscode-extension-for-zowe/pull/1390). Thanks @phaumer
- Status icons now reset when refreshing the explorer views [#1404](https://github.com/zowe/vscode-extension-for-zowe/pull/1404). Thanks @lauren-li
- Fixed the issue that prevented the expected error message `No valid value for z/OS URL. Operation Cancelled` from being displayed while escaping the host text box during the creation or update of a profile [#1426](https://github.com/zowe/vscode-extension-for-zowe/pull/1426). Thanks @JillieBeanSim
- Fixed the issue that invoked profile validation before updating a profile. Now a profile is validated only after the update [#1415](https://github.com/zowe/vscode-extension-for-zowe/pull/1415). Thanks @JillieBeanSim
- Fixed the issue of Zowe profiles encoding value when opening a USS file in the text editor [#1400](https://github.com/zowe/vscode-extension-for-zowe/pull/1400). Thanks @JillieBeanSim

## `1.17.0`

- Added the feature that automatically includes a missing profile in the Jobs view when submitting a job [#1386](https://github.com/zowe/vscode-extension-for-zowe/pull/1386). Thanks @nickImbirev
- Added the extender documentation for KeytarApi for Secure Credential Store [#1384](https://github.com/zowe/vscode-extension-for-zowe/pull/1384). Thanks @JillieBeanSim
- Added a new setting that enables you to hide Zowe Explorer's temporary downloads folder from a workspace [#1373](https://github.com/zowe/vscode-extension-for-zowe/pull/1373). Thanks @crawr
- Added the command to refresh a particular job and get the latest information and content for its spool files [#1363](https://github.com/zowe/vscode-extension-for-zowe/pull/1363). Thanks @nickImbirev
- Added the function that enables you to delete multiple datasets and data set members [#1323](https://github.com/zowe/vscode-extension-for-zowe/pull/1323). Thanks @katelynienaber
- Added the feature that enables you to use multiple VS Code windows for files opened via Zowe Explorer [#1347](https://github.com/zowe/vscode-extension-for-zowe/pull/1347). Thanks @JillieBeanSim
- Added the command to refresh USS directory file names without the entire tree collapsing [#1369](https://github.com/zowe/vscode-extension-for-zowe/pull/1369). Thanks @rudyflores
- Removed non-functioning code from invalid credentials for Theia [#1371](https://github.com/zowe/vscode-extension-for-zowe/pull/1371). Thanks @lauren-li
- Fixed the issue with USS Search and Update Profile errors for profiles without credentials [#1391](https://github.com/zowe/vscode-extension-for-zowe/pull/1391). Thanks @lauren-li

## `1.16.0`

- Added the refresh data set member names option. You can now retrieve a new list of members from the mainframe [#1343](https://github.com/zowe/vscode-extension-for-zowe/pull/1343). Thanks @rudyflores
- Added the best practice documentation for error handling [#1335](https://github.com/zowe/vscode-extension-for-zowe/pull/1335). Thanks @katelynienaber
- Added the developer guide for adding commands to core Zowe Explorer menus [#1332](https://github.com/zowe/vscode-extension-for-zowe/pull/1332). Thanks @lauren-li
- Standardized context group names [#1340](https://github.com/zowe/vscode-extension-for-zowe/pull/1340). Thanks @lauren-li
- Fixed the error message that popped up when accessing a profile from Favorites [#1344](https://github.com/zowe/vscode-extension-for-zowe/pull/1344). Thanks @rudyflores
- Fixed the issue that prevented the Allocate Like feature from working correctly [#1322](https://github.com/zowe/vscode-extension-for-zowe/pull/1322). Thanks @katelynienaber

## `1.15.1`

- Fixed the issue that required the vscode module to be imported in the API package [#1318](https://github.com/zowe/vscode-extension-for-zowe/pull/1318). Thanks @JillieBeanSim

## `1.15.0`

- Added the secure credentials support for Extenders API [#1306](https://github.com/zowe/vscode-extension-for-zowe/pull/1306). Thanks @JillieBeanSim
- Improved Zowe Explorer extenders. Zowe Explorer extenders can now utilize Extender API to have profile folder and meta file created upon initialization [#1282](https://github.com/zowe/vscode-extension-for-zowe/pull/1282). Thanks @JillieBeanSim
- Improved the Command Palette by adding "Zowe Explorer:" before all commands that are related to the extension. Removed some commands from the palette that caused issues [#1308](https://github.com/zowe/vscode-extension-for-zowe/pull/1308). Thanks @lauren-li
- Updated Theia Tests. Now you need to have Zowe CLI 6.31.0 and the latest .vsix file in the `theia/plugins` folder to run Theia tests [#1268](https://github.com/zowe/vscode-extension-for-zowe/pull/1268). Thanks @deepali-hub
- Fixed the issue that prevented the `issue STOP command` function from executing correctly [#1304](https://github.com/zowe/vscode-extension-for-zowe/pull/1304). Thanks
  @nickImbirev
- Fixed the issue that caused the Add Profile icon to disappear [#1307](https://github.com/zowe/vscode-extension-for-zowe/pull/1307). Thanks @lauren-li
- Fixed the vulnerability in NPM Audit [#1309](https://github.com/zowe/vscode-extension-for-zowe/pull/1309). Thanks @JillieBeanSim
- Fixed the issue that doubled the occurrence of the port prompt [#1298](https://github.com/zowe/vscode-extension-for-zowe/pull/1298). Thanks @katelynienaber
- Fixed the issue that triggered the `Delete Job` command even outside Zowe Explorer views [#1310](https://github.com/zowe/vscode-extension-for-zowe/pull/1310). @crawr
- Fixed the trailing slash issue that caused issues with USS search [#1313](https://github.com/zowe/vscode-extension-for-zowe/pull/1313). Thanks @katelynienaber

## `1.14.0`

- Added the Issue TSO Commands feature [#1245](https://github.com/zowe/vscode-extension-for-zowe/pull/1245). Thanks @JillieBeanSim
- Fixed the issue that caused the USS tree to collapse after renaming a folder [#1259](https://github.com/zowe/vscode-extension-for-zowe/pull/1259). Thanks @lauren-li
- Fixed the issue that prevented jobs with an octothorpe (#) in the name from opening [#1253](https://github.com/zowe/vscode-extension-for-zowe/issues/1253). Thanks @katelynienaber

## `1.13.1`

- Updated the dialog text for issuing MVS commands. Now the text of the function is `Zowe: Issue MVS Command` [#1230](https://github.com/zowe/vscode-extension-for-zowe/pull/1230). Thanks @JillieBeanSim
- Added the prompt for credentials when issuing MVS commands, using the right click action, against profiles with missing credentials [#1231](https://github.com/zowe/vscode-extension-for-zowe/pull/1231). Thanks @JillieBeanSim
- Added the Prerequisites section to the Zowe Explorer Extension for FTP ReadMe [#1246](https://github.com/zowe/vscode-extension-for-zowe/pull/1246). Thanks @lauren-li
- Added Open VSX to the deployment pipeline [#1240](https://github.com/zowe/vscode-extension-for-zowe/pull/1240). Thanks @zFernand0

## `1.13.0`

- Added the monorepo landing Readme that contains the high-level overview of the repository folders such as `packages` folder, instructions on how to contribute to the project and links to Medium articles providing additional useful information about Zowe Explorer and Zowe [#1199](https://github.com/zowe/vscode-extension-for-zowe/pull/1199). Thanks @IgorCATech
- Fixed the issue that prevented the list of recently opened files from being displayed upon request. You can access a list of recently opened files by pressing the Ctrl+Alt+R (Windows) or Command+Option+R (Mac) key combination [#1208](https://github.com/zowe/vscode-extension-for-zowe/pull/#1208). Thanks @jellypuno
- Fixed the issue that prevented file picker from functioning. The file picker feature lets you filter your datasets in the tree by pressing the Ctrl+Alt+P (Windows) or Command+Option+P (Mac) key combination [#992](https://github.com/zowe/vscode-extension-for-zowe/issues/992). Thanks @katelynienaber
- Fixed the issue that caused the content from a previously filtered USS directory instead of the currently filtered USS directory to be served [#1134](https://github.com/zowe/vscode-extension-for-zowe/issues/1134). Thanks @lauren-li
- Added the previously selected `RejectUnauthorized` value to the placeholder text of the entry field while updating an existing profile. In addition, the value is highlighted and shown at the top of the selection list [#1218](https://github.com/zowe/vscode-extension-for-zowe/pull/1218). Thanks @JillieBeanSim
- Added the pre-filled and pre-selected filename of the copied member to the entry field while performing the paste member action [#1183](https://github.com/zowe/vscode-extension-for-zowe/pull/1183). Thanks @JillieBeanSim
- Added the multiple deletion of jobs feature [#1128](https://github.com/zowe/vscode-extension-for-zowe/pull/1128). Thanks @crawr
- Improved error handling for the data set copy/paste member, migrate, and recall functions [#1219](https://github.com/zowe/vscode-extension-for-zowe/pull/1219). Thanks @tiantn

## `1.12.1`

- Fixed the issue that prevented edited profile base paths from being saved [#989](https://github.com/zowe/vscode-extension-for-zowe/issues/989). Thanks @katelynienaber
- Fixed the issue that prevented Zowe Explorer from storing empty values for optional profile fields, such as `user`, `password`, `timeout`, and `encoding`. This is done to be consistent with the way Zowe CLI stores profile information when creating and editing profiles [#1016](https://github.com/zowe/vscode-extension-for-zowe/issues/1016). Thanks @katelynienaber
- Fixed the issue that caused repeated credential prompting if a user refused to authenticate [#1147](https://github.com/zowe/vscode-extension-for-zowe/issues/1147). Thanks @katelynienaber
- Fixed the issue that caused removed favorite profiles to be favorited again in subsequent IDE sessions [#1144](https://github.com/zowe/vscode-extension-for-zowe/issues/1144). Thanks @lauren-li
- Fixed the issue that prevented updated credential prompting from occurring when a profile was marked “invalid” [#1095](https://github.com/zowe/vscode-extension-for-zowe/issues/1095). Thanks @katelynienaber

## `1.12.0`

- Added the ability to edit data set attributes before allocation [#1031](https://github.com/zowe/vscode-extension-for-zowe/issues/1031). Thanks @katelynienaber
- Allowed filtering of member names from the Data Sets search bar [#868](https://github.com/zowe/vscode-extension-for-zowe/issues/868). Thanks @JillieBeanSim
- Reorganized the context menus and streamlined the visible icons [#1052](https://github.com/zowe/vscode-extension-for-zowe/issues/1052). Thanks @katelynienaber
- Fixed the messaging displayed when handling inactive profiles and when updating profiles [#1065](https://github.com/zowe/vscode-extension-for-zowe/issues/1065) [#1096](https://github.com/zowe/vscode-extension-for-zowe/issues/1096). Thanks @jellypuno
- Fixed the issue causing tree restructure when renaming a USS file or directory [#757](https://github.com/zowe/vscode-extension-for-zowe/issues/757). Thanks @katelynienaber
- Fixed the issue preventing issuing of commands when using profiles with tokens [#1051](https://github.com/zowe/vscode-extension-for-zowe/issues/1051). Thanks @crawr
- Refactored refresh functions. Thanks @lauren-li @JillieBeanSim
- Updated FTP and API Readme documentation. Thanks @phaumer
- Added regression tests for profiles in Theia. Thanks @deepali-hub

## `1.11.1`

- Updated Keytar and Jest dev deps for Node 14. Thanks @t1m0thyj

## `1.11.0`

- Added login and logout functions for base profiles. You can now log in to API Mediation Layer and generate a token for your base profile. [#914](https://github.com/zowe/vscode-extension-for-zowe/issues/914). Thanks @crawr
- Fixed the empty profile folders in Favorites issue. [#1026](https://github.com/zowe/vscode-extension-for-zowe/issues/1026). Thanks @lauren-li
- Fixed the initialization error that occurred when base profiles were used while being logged out from API ML. [1063](https://github.com/zowe/vscode-extension-for-zowe/issues/1063). Thanks @jellypuno
- Fixed the issue preventing the tree refresh function from updating extender profiles. [1078](https://github.com/zowe/vscode-extension-for-zowe/issues/1078). Thanks @lauren-li
- Fixed the issue causing jobs retrieval failure when using profiles with tokens. [1088](https://github.com/zowe/vscode-extension-for-zowe/issues/1088). Thanks @jellypuno

## `1.10.1`

- Updated arguments to keep the order of precedence consistent between service and base profile. [#1055](https://github.com/zowe/vscode-extension-for-zowe/issues/1055). Thanks @JillieBeanSim

## `1.10.0`

- Added Base Profile support. [#1037](https://github.com/zowe/vscode-extension-for-zowe/issues/1037). Thanks @katelynienaber, @jellypuno, @JillieBeanSim, @lauren-li, @crawr, @phaumer

## `1.9.0`

- Added the Allocate Like feature. [#904](https://github.com/zowe/vscode-extension-for-zowe/issues/904). Thanks @katelynienaber
- Added the ability to disable/enable profile validation. [#922](https://github.com/zowe/vscode-extension-for-zowe/issues/922). Thanks @JillieBeanSim
- Added the ability to access other profiles during profile validation. [#953](https://github.com/zowe/vscode-extension-for-zowe/issues/953). Thanks @JillieBeanSim
- Grouped Favorites by profile for Datasets, USS, and Jobs. [#168](https://github.com/zowe/vscode-extension-for-zowe/issues/168). Thanks @lauren-li
- Fixed USS renaming issues. [#911](https://github.com/zowe/vscode-extension-for-zowe/issues/911). Thanks @katelynienaber and @lauren-li
- Fixed the deletion of datasets issue. [#963](https://github.com/zowe/vscode-extension-for-zowe/issues/963). Thanks @katelynienaber
- Once entered, datasets and members are displayed in uppercase. [#962](https://github.com/zowe/vscode-extension-for-zowe/issues/962). Thanks @AndrewTwydell and @Pranay154
- Removed errors in Favorites items caused by profiles that are created by other extensions. [#968](https://github.com/zowe/vscode-extension-for-zowe/issues/968). Thanks @lauren-li
- Updated the environment check for Theia compatibility. [#1009](https://github.com/zowe/vscode-extension-for-zowe/issues/1009). Thanks @lauren-li

## `1.8.0`

- Webpack working with localization and logging. Thanks @lauren-li
- Allow extenders to load their saved profile sessions upon their activation. Thanks @lauren-li
- Provide a re-validation for invalid profiles automatically. Thanks @JillieBeanSim
- Bug fix related to saving USS files. Thanks @JillieBeanSim.
- Bug fix related to the deletion of datasets. Thanks @katelynienaber

## `1.7.1`

- Fixed USS save operation. Thanks @JillieBeanSim
- Added validation information message. Thanks @JillieBeanSim
- Restructured Readme. Thanks @IgorCATech

## `1.7.0`

- Disallow multiple profiles with same name but different capitalizations. Thanks @katelynienaber
- Improvements for Optional Credentials. Thanks @crawr @jellypuno
- Reorganize Data Sets context menu. Thanks @katelynienaber
- Adding star icon for favorites. Thanks @katelynienaber
- Profile Validation. Thanks @jellypuno
- Updating Credentials via Check Credentials. Thanks @JillieBeanSim
- Favorites get loaded and opened into new files. Thanks @phaumer
- Improve messaging of confirmation dialogues. Thanks @crawr
- Enable editing of filters. Thanks @katelynienaber
- Update Codecov settings. Thanks @jellypuno
- Handle encoding value from z/OSMF Profiles. Thanks @dkelosky
- Enable editing of ASCII files in USS. Thanks @Colin-Stone
- Refactor unit test and add more integration tests. Thanks @katelynienaber

## `1.6.0`

- Create connections with any registered profile type. Thanks @JillieBeanSim
- Streamline first profile creation. Thanks @crawr
- Add recall options for migrated datasets. Thanks @Pranay154
- Fix persistent data after recall functionality. Thanks @katelynienaber
- Fix deleting and editing connection not considering other profile types. Thanks @phaumer
- Fix multiple prompts when escaping/canceling editing session. Thanks @jellypuno
- Fix failure to load optional secure fields from profiles. Thanks @tjohnsonBCM
- Fixed issue when manually editing/deleting associated profiles. Thanks @Colin-Stone
- Refactor unit tests. Thanks @stepanzharychevbroadcom, @katelynienaber

## `1.5.2`

- Fix undefined profile error message. Thanks @JillieBeanSim

## `1.5.1`

- Fix failure to load optional secure fields from profiles. Thanks @tjohnsonBCM
- Fix pressing Escape does not abort Edit profile dialogue. Thanks @jellypuno
- Fix editing of Credentials when setting them to spaces. Thanks @jellypuno
- Fix deletion of profiles not considering all extensibility use cases. Thanks @phaumer

## `1.5.0`

- Fixes for saving of Datasets from Favourites section. Thanks @stepanzharychevbroadcom
- Management of Theia specific merge conflict resolution. Thanks @Alexandru-Dumitru
- Add to recall when PS File opened. Thanks @katelynienaber
- Provide edit support for Profile credentials. Thanks @jellypuno
- Support for profile deletion. Thanks @crawr
- Addressed USS file merge conflict triggering issue. Thanks @Alexandru-Dumitru
- Provide refresh all method for Zowe Explorer - Extenders. Thanks @phaumer
- Extender guidelines and documentation. Thanks @Colin-Stone
- Provision of profile association links to support extenders of Zowe Explorer. Thanks @Colin-Stone
- Creation of an extender API for extenders of Zowe Explorer. Thanks @Colin-Stone
- Management of VSAM files within Dataset explorer. Thanks @Colin-Stone
- VSCode context now based on Regular expression for flexibility. Thanks @Colin-Stone
- Vsix file deployment via Theia pipeline. Thanks @crawr
- Reduction in size of extension.ts file. Thanks @katelynienaber
- ContextValue of undefined error addressed for new members. Thanks @katelynienaber
- Fixed when Pull from mainframe didn't work on USS Files. Thanks @stepanzharychevbroadcom
- Fixed Bug submitting JCL from Command Palette. Thanks @stepanzharychevbroadcom
- Refactoring of testing for accuracy and maintainability. Thanks @stepanzharychevbroadcom

## `1.4.1`

- Fix for USS files not saving correctly. Thanks @phaumer
- Icon update for migrated files only. Thanks @Colin-Stone

## `1.4.0`

- Added support for large datasets and PDS members. Thanks @jellypuno
- Fixed inconsistent behavior when renaming USS file and directories. Thanks @stepanzharychevbroadcom
- Fixed deleting a USS file. Thanks @Colin-Stone
- Fixed profiles not automatically updating values when changed externally. Thanks @jellypuno
- Fixed load error when file names had special characters. Thanks @jellypuno
- Fixed load os USS file list. Thanks @jellypuno
- Improved user experience of USS file navigation #461. Thanks @stepanzharychevbroadcom
- Fixed tab name when renaming dataset. Thanks @stepanzharychevbroadcom
- Improved performance when renaming datasets and members. Thanks @CForrest97
- Added prompting of credentials if previous credentials where entered incorrectly. Thanks @jellypuno
- Added support for VSCode Quick Open shortcut. Thanks @katelynienaber
- Added support for VSCode Open Recent Files shortcut. Thanks @katelynienaber
- Fixed USS Favorites not being remembered. Thanks @Colin-Stone
- Setup automated regression testing on a Theia environment. Thanks @crawr
- Fixed copying dataset on temporary folder #635. Thanks @Colin-Stone
- Made dataset terminology more consistent. Thanks @stepanzharychevbroadcom
- Fixed uploading files to USS. Thanks @stepanzharychevbroadcom
- Fixed searching/filtering data. Thanks @Colin-Stone
- Refactored code to include interfaces and abstract classes. Thanks @Colin-Stone
- Refactored icon retrieval process. Thanks @stepanzharychevbroadcom
- Updated Zowe Explorer video. Thanks @IgorCATech
- Revised pipeline to use shared libraries. Thanks @zFernand0

## `1.3.1`

- Updated Zowe Icon. Thanks @stepanzharychevbroadcom
- Address VSC tree expand behavior changes. Thanks @phaumer
- Refresh all action includes profiles. Thanks @jellypuno
- Consistent handling of renaming USS files. Thanks @stepanzharychevbroadcom
- Renaming datasets should update open tab. Thanks @stepanzharychevbroadcom
- USS delete function reinstated. Thanks @Colin-Stone
- Issue with uploadBinaryFile API not being correctly redirected. Thanks @Colin-Stone
- OnSave Upload trigger correction for USSFile . Thanks Alexandru-Dumitru

## `1.3.0`

- Dependency on ~/.zowe folder existing removed. Thanks @tjohnsonBCM
- Label changes for specific dataset functionality. Thanks @CForrest97
- Zowe Explorer to incorporate @zowe CLI implementation. Thanks @zFernand0
- Profiles manage other profile types apart from zosmf. Thanks @Colin-Stone
- Exploit imperative bundled keytar for secure credentials when standalone. Thanks @Colin-Stone

## `1.2.4`

- Fix to Credentials initialization to wait on promise. Thanks @Colin-Stone

## `1.2.3`

- Secure credentials backwards compatibility. Thanks @tjohnsonBCM

## `1.2.2`

- Fix requirement of ~/.zowe folder. Thanks @phaumer

## `1.2.1`

- Fix for automatic release of VSIX. Thanks @awharn
- Fixed creating data sets causes tree to lose expand behavior issue. Thanks @katelynienaber
- Fixed issue with undefined node. Thanks @Colin-Stone

## `1.2.0`

- Support CLI plugin extensibility. Thanks @phaumer
- Fixed Issue for filters after creating dataset. Thanks @phaumer
- Managing text/binary download choice. Thanks @stepanzharychevbroadcom
- Addressed 'Uploading zip file (binary)' silent failures. Thanks @stepanzharychevbroadcom
- Consistency updates for context menu. Thanks @sladyn98
- Automatically use Changelog contents in pipeline as release description. Thanks @awharn
- Provision of warning message after two failed login attempts. Thanks @jellypuno
- Consistency, added filter tip to convey ability to add multiple filters entries. Thanks @katelynienaber
- Tree view refresh when dataset member added or deleted. Thanks @katelynienaber
- Code improvement - Centralized error handling. Thanks @crawr
- Integration Script updates. Thanks @zFernand0
- Keytar (Secure credentials) compatibility support. Thanks @Colin-Stone
- Improved usability of MVS Command feature including 'Recall' function. Thanks @Colin-Stone
- Fixed issue where Job folder did not auto-expand. Thanks @Colin-Stone
- Use Progress indicator wrapper around longer running list functions. Thanks @Colin-Stone

## `1.1.0`

- Updates to Readme to include links to Theia Readme. Thanks @IgorCATech
- Fix for incorrect profile name in some favorites. Thanks @lauren-li
- Update dataset filters on dataset creation. Thanks @katelynienaber
- Include VSIX in Github release. Thanks @zFernand0
- Fix dataset delete fails silently bug. Thanks @Colin-Stone
- Fix to handle "Show Dataset Attributes" in Favorites. Thanks @katelynienaber
- Enhancements to profile creation. Thanks @jellypuno
- Theia specific QuickPick modifications. Thanks @phaumer
- Update incorrect profile message. Thanks @lauren-li
- Fix Copy and paste dataset menu duplication. Thanks @lauren-li

## `1.0.1`

- Remove duplicate commands #376. Thanks @lauren-li
- Update localization for v1.0.0 #374. Thanks @lauren-li
- Update keywords #383. @zFernand0
- Update package json files #391. @zFernand0
- Fixed adding sessions in Theia #382. Thanks @phaumer
- Add validation for undefined username and password + more cosmetic fix #378. Thanks @jellypuno
- Update incorrect profile message #387. Thanks @lauren-li

## `1.0.0`

- VSCode centric Connection settings. Thanks @crawr, @jellypuno
  - Credential prompting in profiles and favorite . Thanks @crawr, @jellypuno
- Dataset and Dataset member copy and renaming function. Thanks @CForrest97
- Theia support including documentation.
- Save improvements implementing improved Safe Save functionality as the default behavior. Thanks Alexandru-Dumitru
- Reliability and Resilience updates:
  - for default profiles
  - for deleting a dataset in use
  - testing improvements and coverage
  - rationalizing deliverables
  - performance improvements

## 0.29.0

- Provide ability to rename datasets. Thanks @CForrest97
- Fix URL parsing. @MarkAckert
- Fixed `AppSettings` error message. @jellypuno

## 0.28.0

- Provide ability to add new profiles in explorer. Thanks @crawr, @jellypuno
- Recognize migrated dataset context. Thanks @Colin-Stone
- Fix dataset delete fails silently bug. Thanks @Colin-Stone

## 0.27.0

- Name change to Zowe Explorer
- Enhancements to the History recall 'QuickPick' dialogs. Thanks @Colin-Stone
- Favorites are now sorted. Thanks @Colin-Stone

## 0.26.1

- Fix vulnerabilities related to brightside-core

## 0.26.0

- Added Persistence for profiles selection. Thanks @Colin-Stone
- Performance enhancements for Profile loading operations. Thanks @Colin-Stone
- Filter rewording. Thanks @Colin-Stone

## 0.25.0

- Add Edit to context menu for MVS and USS Tree. Thanks to Rodney-Wilson
- Restructured all search and filters dialogs to incorporate a recall/history function. Thanks @Colin-Stone
- Added Search Favorite for USS Favorites. Thanks @Colin-Stone
- Added Job and Search Favorite for Jobs. Thanks @Colin-Stone
- Provided support for specifying jobs by job id. Thanks @Colin-Stone
- Fixed issue with submitting datasets job link. Thanks @Colin-Stone
- Fixed label for Jobs Refresh All. Thanks @Colin-Stone
- Minor icon improvement to distinguish Favorites from LPAR's. Thanks @Colin-Stone
- Support copy path Thanks @lauren-li
- Progress Bar animation on opening large files. Thanks to Rodney-Wilson

## 0.24.1

- Fixed issue when saving USS files

## 0.24.0

- Updated Localization Documentation and Added Update Dictionary Script. Thanks to @evannwu20
- Show stepname or procstep alongside spool name. Thanks @crshnburn
- Add command to issue TSO command. Thanks @crshnburn
- Added icons for files and folders. Thanks to @Colin-Stone

## 0.23.2

- Fixed issue when saving datasets in Windows

## 0.23.1

- Refined dataset suffix solution by restricting to explicit names only

## 0.23.0

- Add support for localization. Thanks to @evannwu20
- Correctly determine if file is binary for saving. Thanks @crshnburn
- Fix Default profile error message with friendlier version. Thanks @lauren-li
- Context menu grouping for MVS and USS. Thanks @lauren-li
- Preference to Specify Temp Folder. Thanks to @adambattenburg
- Store local version of dataset with a suffix if appropriate to enable syntax highlighting. Thanks to @Colin-Stone

## 0.22.0

- Add ability to create directories or files on the root node. Thanks to @kristinochka
- Add ability to upload files through regular OS browse dialog on regular nodes and favorites. Thanks to @kristinochka
- Add USS File Refresh and USS Safe Save. Thanks to @adambattenburg
- Honor the file tag (binary or ascii) if not specified. Thanks to @Colin-Stone

## 0.21.0

- Added the Upload member to datasets. Thanks Kristina Mayo
- Addressed same file issue with Favorites in USS explorer. Thanks to Rodney-Wilson and Lauren-Li
- USS Favorites. Ensure file deletion synchronisation. Thanks to Rodney-Wilson and Lauren-Li

## 0.20.0

- Combined Spool files with Jobs in Jobs view. Thanks Colin Stone

## 0.19.1

- Fix error when files exist in the profiles folder (such as `.DS_Store` which is automatically generated on macOS)

## 0.19.0

- Added the rename USS files. Thanks Kristina Mayo

## 0.18.0

- Added the ability to submit JCL from physical sequential data sets

## 0.17.0

- Add Favorites to USS explorer. Thanks to Rodney-Wilson and Lauren-Li
- Add ability to obtain the raw JCL from a job on spool and resubmit. Thanks @crshnburn

## 0.16.3

- Fix behavior when the user cancels "quick pick" dialogs, including selecting profiles and deleting data sets.

## 0.16.2

- Add the stderr of the getDefaultProfile or getAllProfiles process to display in the error message to the user

## 0.16.1

- Attempt to fix an issue where saving data sets ceases to work without any error message

## 0.16.0

- Add the ability to display data set attributes by right clicking on a data set
- Add the ability to save all spool content by clicking a download icon next to the job. Thanks @crshnburn

## 0.15.1

- Add a delete session menu item for sessions in the jobs view. Thanks @crshnburn
- Prevent the delete menu item for USS files and directories appearing on the context menu for sessions. Thanks @crshnburn
- Fixed an issue where adding a profile to the USS explorer incorrectly referenced data sets

## 0.15.0

- The extension is now compatible with installations which use a secure credential management plugin for profiles in Zowe CLI

## 0.14.0

- All zowe views now part of single Zowe view container. Thanks Colin Stone

## 0.13.0

- Added the ability to list and view spool of z/OS Jobs. Thanks @crshnburn

## 0.12.0

- Added GIFs to README for USS use cases. Thanks Colin Stone
- Added the ability to toggle binary mode or text mode on USS files. Thanks @crshnburn

## 0.11.0

- Create and delete functionality for USS Files and directories added as menu items.

## 0.10.4

- Add additional log messages

## 0.10.3

- Use path.sep rather than "/".

## 0.10.2

- VSCode-USS-extension-for-zowe fixed general USS file name error. Thanks Colin Stone

## 0.10.1

- VSCode-USS-extension-for-zowe merged in. Thanks Colin Stone

## 0.9.1

- Fix documentation links in Readme. Thanks Brandon Jenkins

## 0.9.0

- Display an informational message when no data set patterns are found. Thanks @crshnburn

## 0.8.4

- Fixed an issue where the submit JCL function was looking for user profiles in the wrong directory

## 0.8.3

- Fixed an issue where labels did not correctly display the name of the Zowe CLI profile

## 0.8.2

- Fixed for compatibility with the current version of the Zowe CLI. If you are having issues retrieving user name or password using this extension, please update your zowe CLI to the latest available version, recreate your profiles, and update this extension. That should solve any issues you are having.

## 0.8.0

- Introduced capability to submit jobs from the editor. Thanks @crshnburn

## 0.7.0

- Updated for compatibility with Zowe CLI >=2.0.0. You must now have plain text profiles and Zowe CLI 2.0.0 or greater to use this extension. If you have previously created profiles, please update or recreate them with Zowe CLI.
- Log files now go to `~/.vscode/extensions/zowe.vscode-extension-for-zowe-x.x.x/logs`

## 0.6.5

- Fixed issue with platform-specific folder separator, added progress bar when saving

## 0.6.4

- Make favorites persistent after upgrading the extension

## 0.6.3

- Updates to README

## 0.6.2

- Updates to README

## 0.6.1

- Updates to README

## 0.5.0

- Initial release<|MERGE_RESOLUTION|>--- conflicted
+++ resolved
@@ -14,8 +14,6 @@
 
 ### Bug fixes
 
-<<<<<<< HEAD
-=======
 ## `2.9.2`
 
 ### New features and enhancements
@@ -27,7 +25,6 @@
 - Fixed issue where job session nodes were not adding new job nodes when refreshed. [#2370](https://github.com/zowe/vscode-extension-for-zowe/issues/2370)
 - Fixed error when listing data set members that include control characters in the name.
 
->>>>>>> 42ad3dff
 ## `2.9.1`
 
 ### Bug fixes
