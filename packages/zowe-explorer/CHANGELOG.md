--- conflicted
+++ resolved
@@ -10,20 +10,16 @@
 
 ### Bug fixes
 
-<<<<<<< HEAD
-## `2.8.2`
-
-### New features and enhancements
-
-### Bug fixes
-
-- Fixed `zowe.settings.version` being added to settings.json in workspaces. [#2312](https://github.com/zowe/vscode-extension-for-zowe/issues/2312)
-=======
 - Fixed issue where the "Disable Validation for Profile" context menu option did not update to "Enable Validation for Profile" after use. [#1897](https://github.com/zowe/vscode-extension-for-zowe/issues/1897)
 - Removed "/" characters in `path.join()` calls [#2172](https://github.com/zowe/vscode-extension-for-zowe/issues/2172)
 - Fixed issue where user was not able to view job spool file with the same DD name in different steps because of duplicated local file name. [#2279](https://github.com/zowe/vscode-extension-for-zowe/issues/2279)
 - Fixed issue where user was not able to view job spool file from jobs with duplicated step names because of duplicated local file name. [#2315](https://github.com/zowe/vscode-extension-for-zowe/issues/2315)
->>>>>>> d8b82a9e
+
+## `2.8.2`
+
+### Bug fixes
+
+- Fixed `zowe.settings.version` being added to settings.json in workspaces. [#2312](https://github.com/zowe/vscode-extension-for-zowe/issues/2312)
 
 ## `2.8.1`
 
