--- conflicted
+++ resolved
@@ -8,12 +8,9 @@
 
 ### Bug fixes
 
-<<<<<<< HEAD
 - Fix the USS refresh icon (replacing "download" with "refresh")
-=======
+
 ## `2.9.2`
-
-### New features and enhancements
 
 ### Bug fixes
 
@@ -21,7 +18,6 @@
 - Fixed loop when user selects Cancel on the Check Credentials message. [#2262](https://github.com/zowe/vscode-extension-for-zowe/issues/2262)
 - Fixed issue where job session nodes were not adding new job nodes when refreshed. [#2370](https://github.com/zowe/vscode-extension-for-zowe/issues/2370)
 - Fixed error when listing data set members that include control characters in the name.
->>>>>>> 42ad3dff
 
 ## `2.9.1`
 
