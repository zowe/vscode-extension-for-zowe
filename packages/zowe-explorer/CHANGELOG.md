--- conflicted
+++ resolved
@@ -15,39 +15,6 @@
 
 ### Bug fixes
 
-## `2.12.0`
-
-### New features and enhancements
-
-- Added "Sort Jobs" feature in Jobs tree view: accessible via sort icon or right-clicking on session node. [#2257](https://github.com/zowe/vscode-extension-for-zowe/issues/2257)
-- Introduce a new user interface for managing profiles via right-click action "Manage Profile".
-- Added new edit feature on `Edit Attributes` view for changing file tags on USS [#2113](https://github.com/zowe/vscode-extension-for-zowe/issues/2113)
-- Added new API {ZE Extender MetaData} to allow extenders to have the metadata of registered extenders to aid in team configuration file creation from a view that isn't Zowe Explorer's. [#2394](https://github.com/zowe/vscode-extension-for-zowe/issues/2394)
-- Added ability to install extension from VS Code marketplace if custom credential manager extension is missing after defining it on `imperative.json` [#2381](https://github.com/zowe/vscode-extension-for-zowe/issues/2381)
-- Added new right-click action for `Submit as JCL` for local files in the VS Code file explorer as well as files opened in the VS Code text editor. [#2475](https://github.com/zowe/vscode-extension-for-zowe/issues/2475)
-- Added "Sort PDS members" feature in Data Sets tree view: accessible via sort icon on session node, or by right-clicking a PDS or session. [#2420](https://github.com/zowe/vscode-extension-for-zowe/issues/2420)
-- Added "Filter PDS members" feature in Data Sets tree view: accessible via filter icon on session node, or by right-clicking a PDS or session. [#2420](https://github.com/zowe/vscode-extension-for-zowe/issues/2420)
-- Added descriptions to data set nodes if filtering and/or sorting is enabled (where applicable).
-- Added webview for editing persistent items on Zowe Explorer [#2488](https://github.com/zowe/vscode-extension-for-zowe/issues/2488)
-
-### Bug fixes
-
-- Fixed submitting local JCL using command pallet option `Zowe Explorer: Submit as JCL` by adding a check for chosen profile returned to continue the action. [#1625](https://github.com/zowe/vscode-extension-for-zowe/issues/1625)
-- Fixed conflict resolution being skipped if local and remote file have different contents but are the same size. [#2496](https://github.com/zowe/vscode-extension-for-zowe/issues/2496)
-- Fixed issue with token based auth for unsecure profiles in Zowe Explorer [#2518](https://github.com/zowe/vscode-extension-for-zowe/issues/2518)
-
-## `2.11.2`
-
-### Bug fixes
-
-- Update Zowe Explorer API dependency to pick up latest fixes for Zowe Secrets. [#2512](https://github.com/zowe/vscode-extension-for-zowe/issues/2512)
-
-## `2.11.1`
-
-### Bug fixes
-
-<<<<<<< HEAD
-=======
 ## `2.12.0`
 
 ### New features and enhancements
@@ -79,7 +46,6 @@
 
 ### Bug fixes
 
->>>>>>> c2fc8c90
 - Fixed issue where USS nodes were not removed from tree during deletion. [#2479](https://github.com/zowe/vscode-extension-for-zowe/issues/2479)
 - Fixed issue where new USS nodes from a paste operation were not shown in tree until refreshed. [#2479](https://github.com/zowe/vscode-extension-for-zowe/issues/2479)
 - Fixed issue where the "Delete Job" action showed a successful deletion message, even if the API returned an error.
