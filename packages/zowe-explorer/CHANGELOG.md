--- conflicted
+++ resolved
@@ -20,14 +20,6 @@
 ### Bug fixes
 
 - Fixed issue where the "Disable Validation for Profile" context menu option did not update to "Enable Validation for Profile" after use. [#1897](https://github.com/zowe/vscode-extension-for-zowe/issues/1897)
-<<<<<<< HEAD
-- Removed "/" characters in `path.join()` calls [#2172](https://github.com/zowe/vscode-extension-for-zowe/issues/2172)
-- Fixed issue where user was not able to view job spool file with the same DD name in different steps because of duplicated local file name. [#2279](https://github.com/zowe/vscode-extension-for-zowe/issues/2279)
-- Fixed issue where user was not able to view job spool file from jobs with duplicated step names because of duplicated local file name. [#2315](https://github.com/zowe/vscode-extension-for-zowe/issues/2315)
-- Fixed issue with Windows path when uploading file to data set. [#2323](https://github.com/zowe/vscode-extension-for-zowe/issues/2323)
-- Fixed an issue with mismatch etag error returned not triggering the diff editor and possible loss of data due to the issue. [#2277](https://github.com/zowe/vscode-extension-for-zowe/issues/2277)
-- Fixed issue where profiles with authentication tokens were breaking functionality for direct-to-service profiles after user interaction. [#2111](https://github.com/zowe/vscode-extension-for-zowe/issues/2111)
-=======
 - Fixed parameters passed to `path.join()` calls [#2172](https://github.com/zowe/vscode-extension-for-zowe/issues/2172)
 - Fixed issue handling job files with the same DD names across different steps. [#2279](https://github.com/zowe/vscode-extension-for-zowe/issues/2279)
 - Fixed issue handling job files with unnamed steps. [#2315](https://github.com/zowe/vscode-extension-for-zowe/issues/2315)
@@ -35,7 +27,7 @@
 - Fixed an issue where the mismatch etag error returned was not triggering the diff editor, resulting in possible loss of data due to the issue. [#2277](https://github.com/zowe/vscode-extension-for-zowe/issues/2277)
 - Fixed issue where refreshing views collapsed the respective trees. [#2215](https://github.com/zowe/vscode-extension-for-zowe/issues/2215)
 - Fixed an issue where user would not get prompted when authentication error is thrown. [#2334](https://github.com/zowe/vscode-extension-for-zowe/issues/2334)
->>>>>>> 130540b0
+- Fixed issue where profiles with authentication tokens were breaking functionality for direct-to-service profiles after user interaction. [#2111](https://github.com/zowe/vscode-extension-for-zowe/issues/2111)
 
 ## `2.8.2`
 
