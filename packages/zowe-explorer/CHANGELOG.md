--- conflicted
+++ resolved
@@ -12,15 +12,10 @@
 
 ### Bug fixes
 
-<<<<<<< HEAD
-- Fixed the job status not updating when refreshing a job or pulling a spool file from mainframe. [#1936](https://github.com/zowe/vscode-extension-for-zowe/pull/1936)
-- Prevented project profiles from being loaded when no workspace folder is open. [#1802](https://github.com/zowe/vscode-extension-for-zowe/issues/1802)
-- Bugfix: Added validation check while creating, renaming and using allocate alike feature for datasets [#1849](https://github.com/zowe/vscode-extension-for-zowe/issues/1849)
-=======
 - Fixed activation and Refresh Extension issues in web based editors, ie. Theia. [#1807](https://github.com/zowe/vscode-extension-for-zowe/issues/1807)
 - Fix refresh job & spool file pull from mainframe doesn't update job status [#1936](https://github.com/zowe/vscode-extension-for-zowe/pull/1936)
 - Fix for serial saving of data sets and files to avoid conflict error. [#1868](https://github.com/zowe/vscode-extension-for-zowe/issues/1868)
->>>>>>> e6a52457
+- Bugfix: Added validation check while creating, renaming and using allocate alike feature for datasets [#1849](https://github.com/zowe/vscode-extension-for-zowe/issues/1849)
 
 ## `2.3.0`
 
