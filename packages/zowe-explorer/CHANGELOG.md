# Change Log

All notable changes to the "vscode-extension-for-zowe" extension will be documented in this file.

## TBD Release

### New features and enhancements

<<<<<<< HEAD
- Added option to save unique data set attributes as a template after allocation for future use. [#1425](https://github.com/zowe/vscode-extension-for-zowe/issues/1425)
=======
- Added "Cancel Job" feature for job nodes in Jobs tree view. [#2251](https://github.com/zowe/vscode-extension-for-zowe/issues/2251)
>>>>>>> eb9dadd0

### Bug fixes

- Fixed issue where the "Disable Validation for Profile" context menu option did not update to "Enable Validation for Profile" after use. [#1897](https://github.com/zowe/vscode-extension-for-zowe/issues/1897)

## `2.8.0`

### New features and enhancements

- Added a new Zowe Explorer setting, `zowe.logger`, with a default setting of `INFO`.
- Added an output channel, `Zowe Explorer`, for logging within VS Code's Output view. The log level is set by the new Zowe Explorer setting, `zowe.logger`.
- Added a new setting `zowe.files.logsFolder.path` that can be used to override Zowe Explorer logs folder if default location is read-only. [#2186](https://github.com/zowe/vscode-extension-for-zowe/issues/2186)
- Opening a dialog for Upload or Download of files will now open at the project level directory or the user's home directory if no project is opened. [#2203](https://github.com/zowe/vscode-extension-for-zowe/issues/2203)
- Updated linter rules and addressed linter errors. [#2184](https://github.com/zowe/vscode-extension-for-zowe/issues/2184)
- Added polling options for JES Spool files. Spool files can be polled manually by clicking on the spool file name or automatic polling can be set with `Start Polling` option in context menu. [#1952](https://github.com/zowe/vscode-extension-for-zowe/issues/1952)
- Added the JOBS context menu option to download all spool files in binary format. [#2060](https://github.com/zowe/vscode-extension-for-zowe/issues/2060)
- Added two new options to download a single spool file from a Job in plain text or in binary format. [#2060](https://github.com/zowe/vscode-extension-for-zowe/issues/2060)
- Added the option for secure credential storage to be enable in Theia environment.

### Bug fixes

- Fixed issue with silent failures when uploading members into a data set. [#2167](https://github.com/zowe/vscode-extension-for-zowe/issues/2167)
- Fixed an issue where VSCode did not provide all context menu options for a profile node after a multi-select operation. [#2108](https://github.com/zowe/vscode-extension-for-zowe/pull/2108)
- Fixed an issue where the "Paste" option is shown for a multi-select operation in the "Data Sets" view.
- Fixed a z/OSMF issue for Data Sets and Jobs with special characters in the names. [#2175](https://github.com/zowe/vscode-extension-for-zowe/issues/2175)
- Fixed redundant text in error messages that included the same error details twice.
- Fixed issue where a spool file would open a duplicate tab when clicked between updates. [#1952](https://github.com/zowe/vscode-extension-for-zowe/issues/1952)
- Fixed issue where a job search query would not expand the session node after it has been filtered.
- Fixed issue where refreshing views collapsed the respective trees. [#2215](https://github.com/zowe/vscode-extension-for-zowe/issues/2215)
- Fixed error message when no data sets found that match pattern.
- Fixed secure credential storage not possible to enable in Theia.

## `2.7.0`

### New features and enhancements

- Added Job search query label to the session in the Jobs tree. [#2062](https://github.com/zowe/vscode-extension-for-zowe/pull/2064)
- Added feature to copy datasets (pds, sequential, members across pds) with multi-select capabilities. [#1150](https://github.com/zowe/vscode-extension-for-zowe/issues/1550)

### Bug fixes

- Fixed issue where job search queries were not working properly when favorited. [#2122](https://github.com/zowe/vscode-extension-for-zowe/issues/2122)
- Fixed issues where document changes may fail to upload if the environment has a slow filesystem or mainframe connection, or when VS Code exits during an upload operation. [#1948](https://github.com/zowe/vscode-extension-for-zowe/issues/1948)
- Fixed custom credential manager in `~/.zowe/settings/imperative.json` file being overwritten with invalid JSON. [#2187](https://github.com/zowe/vscode-extension-for-zowe/issues/2187)
- Fixed several linter errors throughout the codebase and consolidated linter rules. [#2184](https://github.com/zowe/vscode-extension-for-zowe/issues/2184)

## `2.6.2`

### Bug fixes

- Updated dependencies for security audits.

## `2.6.1`

### Bug fixes

- Removed excess pop-ups when listing/opening USS files, and replaced required pop-ups with status bar items to improve UX. [#2091](https://github.com/zowe/vscode-extension-for-zowe/issues/2091)
- Prevented creation of duplicate session after executing a favorited search query. [#1029](https://github.com/zowe/vscode-extension-for-zowe/issues/1029)
- Resolved an issue where VS Code did not provide all context menu options for a profile node after a multi-select operation. [#2108](https://github.com/zowe/vscode-extension-for-zowe/pull/2108)
- Fixed issue with standardization of old v1 settings in Zowe Explorer during activation. [#1520](https://github.com/zowe/vscode-extension-for-zowe/issues/1520)
- Fixed bug where a JSON error occurs for job nodes when collapsing or expanding with a single click. [#2121](https://github.com/zowe/vscode-extension-for-zowe/issues/2121)
- Fixed possible data loss when file is saved but fails to upload and VS Code does not detect unsaved changes. [#2099](https://github.com/zowe/vscode-extension-for-zowe/issues/2099)

## `2.6.0`

### New features and enhancements

- Added Job search prefix validator [1971](https://github.com/zowe/vscode-extension-for-zowe/issues/1971)
- Added file association for `zowe.config.json` and `zowe.config.user.json` to automatically detect them as JSON with Comments. [#1997](https://github.com/zowe/vscode-extension-for-zowe/issues/1997)
- Added the ability to list all datasets, even those with Imperative Errors. [#235](https://github.com/zowe/vscode-extension-for-zowe/issues/235) & [#2036](https://github.com/zowe/vscode-extension-for-zowe/issues/2036)
- Added favorite job query to jobs view. [#1947](https://github.com/zowe/vscode-extension-for-zowe/issues/1947)
- Added confirmation message for "Submit Job" feature as an option in extension settings (set to "All jobs" by default). [#998](https://github.com/zowe/vscode-extension-for-zowe/issues/998)
- Updated UI/UX method calls to use standalone `Gui` module for better usability and maintainability. [#1967](https://github.com/zowe/vscode-extension-for-zowe/issues/1967)
- Updated error dialog when Zowe config is invalid, with option to "Show Config" within VS Code for diagnostics. [#1986](https://github.com/zowe/vscode-extension-for-zowe/issues/1986)
- Added support for pasting at top-level of USS tree (if filtered), and optimized copy/paste operations to avoid using local paths when possible. [#2041](https://github.com/zowe/vscode-extension-for-zowe/issues/2041)

### Bug fixes

- Updated check for Theia environment to reduce false positives in different environments. [#2079](https://github.com/zowe/vscode-extension-for-zowe/issues/2079)
- Fixed issue where responseTimeout (in Zowe config) was not provided for supported API calls. [#1907](https://github.com/zowe/vscode-extension-for-zowe/issues/1907)
- Fixed issue where "Show Attributes" feature used conflicting colors with light VS Code themes. [#2048](https://github.com/zowe/vscode-extension-for-zowe/issues/2048)
- Fixed settings not persisting in Theia versions >=1.29.0. [#2065](https://github.com/zowe/vscode-extension-for-zowe/pull/2065)
- Removed TSLint (as it is deprecated), and replaced all TSLint rules with their ESLint equivalents. [#2030](https://github.com/zowe/vscode-extension-for-zowe/issues/2030)
- Fixed issue with a success message being returned along with error for Job deletion. [#2075](https://github.com/zowe/vscode-extension-for-zowe/issues/2075)
- Removed extra files from the VSIX bundle to reduce download size by 64%. [#2042](https://github.com/zowe/vscode-extension-for-zowe/pull/2042)
- Surfaced any errors from a dataset Recall/Migrate operation. [#2032](https://github.com/zowe/vscode-extension-for-zowe/issues/2032)
- Re-implemented regular dataset API call if the dataSetsMatching does not exist. [#2084](https://github.com/zowe/vscode-extension-for-zowe/issues/2084)

## `2.5.0`

### New features and enhancements

- Added ability to filter jobs by status. Improved Job filtering User experience. [#1925](https://github.com/zowe/vscode-extension-for-zowe/issues/1925)
- Added option to view PDS member attributes, and updated formatting for attributes webview. [#1577](https://github.com/zowe/vscode-extension-for-zowe/issues/1577)
- Streamlined attribute viewing options into one feature - "Show Attributes".
- Added multiple select copy/paste feature on uss view [#1549](https://github.com/zowe/vscode-extension-for-zowe/issues/1549)
- Added multiple select for hide session [#1555](https://github.com/zowe/vscode-extension-for-zowe/issues/1555)

### Bug fixes

- Fixed missing localization for certain VScode error/info/warning messages. [#1722](https://github.com/zowe/vscode-extension-for-zowe/issues/1722)
- Fixed "Allocate Like" error that prevented proper execution. [#1973](https://github.com/zowe/vscode-extension-for-zowe/issues/1973)
- Fixed de-sync issue between Data Set and Favorites panels when adding or deleting datasets/members that were favorited. [#1488](https://github.com/zowe/vscode-extension-for-zowe/issues/1488)
- Added logging in places where errors were being caught and ignored.
- Fixed issue where parent in Jobs list closes after single/multiple job deletion. [#1676](https://github.com/zowe/vscode-extension-for-zowe/issues/1676)

## `2.4.1`

### Bug fixes

- Bugfix: Added validation check while creating, renaming and using allocate alike feature for datasets [#1849](https://github.com/zowe/vscode-extension-for-zowe/issues/1849)
- Fixed login/logout errors from Team config file watcher. [#1924](https://github.com/zowe/vscode-extension-for-zowe/issues/1924)
- Fixed the loading of previously saved profiles in the tree views.
- Fixed default zosmf profile being added to tree view when no previous sessions have been added. [#1992](https://github.com/zowe/vscode-extension-for-zowe/issues/1992)
- Fixed the `Secure Credentials Enabled` setting to update the `~/.zowe/settings/imperative.json` file upon change of the setting without overwriting preexisting data in the file.
- Fixed errors encountered from not having Zowe CLI installed by creating the `~/.zowe/settings/imperative.json` file during activation if it doesn't already exist. This file is for Zowe Explorer to know the Security Credential Manager used for secure profile information and removes the Zowe CLI installation prerequisite. [#1850](https://github.com/zowe/vscode-extension-for-zowe/issues/1850)
- Fixed Zowe Explorer failing to activate in environment with empty workspace. [#1994](https://github.com/zowe/vscode-extension-for-zowe/issues/1994)

## `2.4.0`

### New features and enhancements

- Added check for existing team configuration file in location during create, prompting user to continue with the create action. [#1923](https://github.com/zowe/vscode-extension-for-zowe/issues/1923)
- Added a solution to allow Zowe Explorer extensions with a dependency on Zowe Explorer to work as web extension without Zowe Explorer functionality in vscode.dev. [#1953](https://github.com/zowe/vscode-extension-for-zowe/issues/1953)
- Added a new setting `Secure Credentials Enabled`, default value is selected for security and will have to be unselected to allow creation of team configuration files without default secure arrays to support environments that don't have access to Zowe CLI's Secure Credential Management.

### Bug fixes

- Fixed activation and Refresh Extension issues in web based editors, ie. Theia. [#1807](https://github.com/zowe/vscode-extension-for-zowe/issues/1807)
- Fix refresh job & spool file pull from mainframe doesn't update job status [#1936](https://github.com/zowe/vscode-extension-for-zowe/pull/1936)
- Fix for serial saving of data sets and files to avoid conflict error. [#1868](https://github.com/zowe/vscode-extension-for-zowe/issues/1868)

## `2.3.0`

### New features and enhancements

- Added option to edit team configuration file via the + button for easy access. [#1896](https://github.com/zowe/vscode-extension-for-zowe/issues/1896)
- Added multiple selection to manage context menu of Datasets, USS, and Jobs views. [#1428](https://github.com/zowe/vscode-extension-for-zowe/issues/1428)
- Added Spool file attribute information to a hover over the Spool file's name. [#1832](https://github.com/zowe/vscode-extension-for-zowe/issues/1832)
- Added support for CLI home directory environment variable in Team Config file watcher, and support watching Team Config files named zowe.config.json and zowe.config.user.json at both locations. [#1913](https://github.com/zowe/vscode-extension-for-zowe/issues/1913)
- Update to Job's View Spool file label to display PROCSTEP if available, if PROCSTEP isn't available the label will display the Spool file's record count. [#1889](https://github.com/zowe/vscode-extension-for-zowe/issues/1889) [#1832](https://github.com/zowe/vscode-extension-for-zowe/issues/1832)

### Bug fixes

- Fixed extension being slow to load large team config files. [#1911](https://github.com/zowe/vscode-extension-for-zowe/issues/1911)
- Fixed issue with cached profile information after updates to profiles. [#1915](https://github.com/zowe/vscode-extension-for-zowe/issues/1915)
- Fixed issue with saving credentials to v1 profile's yaml file when un-secure and save is selected after credential prompting. [#1886](https://github.com/zowe/vscode-extension-for-zowe/issues/1886)
- Fixed issue with outdated cached information after Update Credentials. [#1858](https://github.com/zowe/vscode-extension-for-zowe/issues/1858)
- Fixed issue with support for ZOWE_CLI_HOME environment variable. [#1747](https://github.com/zowe/vscode-extension-for-zowe/issues/1747)

## `2.2.1`

- Bugfix: Fixed activation failure when error reading team configuration file. [#1876](https://github.com/zowe/vscode-extension-for-zowe/issues/1876)
- Bugfix: Fixed Profile IO errors by refactoring use of Imperative's CliProfileManager. [#1851](https://github.com/zowe/vscode-extension-for-zowe/issues/1851)
- Bugfix: Fixed runtime error found in initForZowe call used by extenders. [#1872](https://github.com/zowe/vscode-extension-for-zowe/issues/1872)
- Bugfix: Added error notification for users when OS case sensitivitiy is not set up to avoid issues found with USS files in single directory of same name but different case. [#1484](https://github.com/zowe/vscode-extension-for-zowe/issues/1484)
- Bugfix: Added file watcher for team configuration files to fix v2 profile update issues experienced during creation, updating, and deletion of global or project level configuration files in VS Code. [#1760](https://github.com/zowe/vscode-extension-for-zowe/issues/1760)
- Bugfix: Updated dependencies for improved security. [#1878](https://github.com/zowe/vscode-extension-for-zowe/pull/1878)

## `2.2.0`

- Optimized saving of files on DS/USS when utilizing autosave or experiencing slow upload speeds.
- Updates to use new Zowe Explorer APIs `ZoweVsCodeExtension.updateCredentials` for credential prompting and `ProfilesCache.updateProfilesArrays` for profiles that don't store credentials locally in profile file.

## `2.1.0`

- Added: `Pull from Mainframe` option added for JES spool files. [#1837](https://github.com/zowe/vscode-extension-for-zowe/pull/1837)
- Added: Updated Licenses. [#1841](https://github.com/zowe/vscode-extension-for-zowe/issues/1841)
- Bugfix: Updated imports to use the imperative instance provided by the CLI package. [#1842](https://github.com/zowe/vscode-extension-for-zowe/issues/1842)
- Bugfix: Fixed unwanted requests made by tree node when closing folder. [#754](https://github.com/zowe/vscode-extension-for-zowe/issues/754)
- Bugfix: Fix for credentials not being updated after the invalid credentials error is displayed. [#1799](https://github.com/zowe/vscode-extension-for-zowe/issues/1799)
- Bugfix: Fixed hyperlink for Job submitted when profile is not already in JOBS view. [#1751](https://github.com/zowe/vscode-extension-for-zowe/issues/1751)
- Bugfix: Fixed keybindings for `Refresh Zowe Explorer` to not override default VSC keybinding. See [README.md](https://github.com/zowe/vscode-extension-for-zowe/blob/main/packages/zowe-explorer/README.md#keyboard-shortcuts) for new keybindings. [#1826](https://github.com/zowe/vscode-extension-for-zowe/issues/1826)
- Bugfix: Fixed `Update Profile` issue for missing non-secure credentials. [#1804](https://github.com/zowe/vscode-extension-for-zowe/issues/1804)
- Bugfix: Fixed errors when operation cancelled during credential prompt. [#1827](https://github.com/zowe/vscode-extension-for-zowe/issues/1827)
- Bugfix: Login and Logout operations no longer require a restart of Zowe Explorer or VSC. [#1750](https://github.com/zowe/vscode-extension-for-zowe/issues/1750)
- Bugfix: Fix for Login token always being stored in plain text. [#1840](https://github.com/zowe/vscode-extension-for-zowe/issues/1840)
- Bugfix: Fixed Theia tests. [#1665](https://github.com/zowe/vscode-extension-for-zowe/issues/1665)

## `2.0.3`

- Bugfix: Fixed Quick-key Delete in USS and Jobs trees. [#1821](https://github.com/zowe/vscode-extension-for-zowe/pull/1821)
- Bugfix: Fixed issue with Zowe Explorer crashing during initialization due to Zowe config file errors. [#1822](https://github.com/zowe/vscode-extension-for-zowe/pull/1822)
- Bugfix: Fixed issue where Spool files failed to open when credentials were not stored in a profile. [#1823](https://github.com/zowe/vscode-extension-for-zowe/pull/1823)
- Bugfix: Fixed extra space in the Invalid Credentials dialog, at profile validation profilename. [#1824](https://github.com/zowe/vscode-extension-for-zowe/pull/1824)
- Bugfix: Updated dependencies for improved security. [#1819](https://github.com/zowe/vscode-extension-for-zowe/pull/1819)

## `2.0.2`

- Bugfix: Fixed USS search filter fails on credential-less profiles. [#1811](https://github.com/zowe/vscode-extension-for-zowe/pull/1811)
- Bugfix: Fixed Zowe Explorer recognizing environment variable ZOWE_CLI_HOME. [#1803](https://github.com/zowe/vscode-extension-for-zowe/pull/1803)
- Bugfix: Fixed Zowe Explorer prompting for TSO Account number when saved in config file's TSO profile. [#1801](https://github.com/zowe/vscode-extension-for-zowe/pull/1801)

## `2.0.1`

- BugFix: Improved logging information to help diagnose Team Profile issues. [#1776](https://github.com/zowe/vscode-extension-for-zowe/pull/1776)
- BugFix: Fixed adding profiles to the tree view on Theia. [#1774](https://github.com/zowe/vscode-extension-for-zowe/issues/1774)
- BugFix: Updated Log4js version to resolve initialization problem on Eclipse Che. [#1692](https://github.com/zowe/vscode-extension-for-zowe/issues/1692)
- BugFix: Fixed dataset upload issue by trimming labels. [#1789](https://github.com/zowe/vscode-extension-for-zowe/issues/1789)
- BugFix: Fixed duplicate jobs appearing in the jobs view upon making an owner/prefix filter search for extenders. [#1780](https://github.com/zowe/vscode-extension-for-zowe/pull/1780)
- BugFix: Fixed error displayed when opening a job file for extenders. [#1701](https://github.com/zowe/vscode-extension-for-zowe/pull/1701)

## `2.0.0`

- Major: Introduced Team Profiles and more. See the prerelease items (if any) below for more details.

## 2.0.0-next.202204202000

- Updated Imperative to gather information from the corresponding base profile. [#1757](https://github.com/zowe/vscode-extension-for-zowe/pull/1757)
- Fixed issue when first Team Config profile management file is created. [#1754](https://github.com/zowe/vscode-extension-for-zowe/pull/1754)
- Fixed `Failed to find property user` on load or refresh. [#1757](https://github.com/zowe/vscode-extension-for-zowe/pull/1757)
- Fixed getting credentials from the wrong base profile. [#1757](https://github.com/zowe/vscode-extension-for-zowe/pull/1757)
- Fixed writing tokens to the wrong base profile. [#1757](https://github.com/zowe/vscode-extension-for-zowe/pull/1757)
- Fixed Windows not being able to share Tokens between CLI and ZE. [#1757](https://github.com/zowe/vscode-extension-for-zowe/pull/1757)
- Fixed Login info written to global file if proifle name is the same as project level profile. [#1761](https://github.com/zowe/vscode-extension-for-zowe/pull/1761)

## 2.0.0-next.202204180940

- Refactored the PRofilesCache to reduce maintenance efforts going forward. [#1715](https://github.com/zowe/vscode-extension-for-zowe/issues/1715)
- Updated CLI to consume security related fixes and more. [#1740](https://github.com/zowe/vscode-extension-for-zowe/pull/1740)
- Added differentiation between project and global level profiles. [#1727](https://github.com/zowe/vscode-extension-for-zowe/issues/1727)
- Removed the Secure Credential setting. [#1739](https://github.com/zowe/vscode-extension-for-zowe/issues/1739), [#722](https://github.com/zowe/vscode-extension-for-zowe/issues/722), [#820](https://github.com/zowe/vscode-extension-for-zowe/issues/820), and [#1223](https://github.com/zowe/vscode-extension-for-zowe/issues/1223)
- Synchronized the ZE preferred Security service with the CLI. [#1736](https://github.com/zowe/vscode-extension-for-zowe/issues/1736)
- Fixed APIML token not working between clients (ZE and CLI). [#1713](https://github.com/zowe/vscode-extension-for-zowe/issues/1713)

## 2.0.0-next.202204081040

- Fixed TSO commands in when using teamConfig. [#1731](https://github.com/zowe/vscode-extension-for-zowe/pull/1731)
- Fixed `Zowe Explorer: Refresh Zowe Explorer` command palette option. [1735](https://github.com/zowe/vscode-extension-for-zowe/pull/1735)

## 2.0.0-next.202204041200

- Added Secure Credential support, allowing users to update credentials using GUI. [#1699](https://github.com/zowe/vscode-extension-for-zowe/pull/1693)
- Update Zowe Explorer 2.0 settings migration. [1714](https://github.com/zowe/vscode-extension-for-zowe/pull/1714)
- Update Zowe Explorer SSO logout check for extenders. [#1711](https://github.com/zowe/vscode-extension-for-zowe/pull/1711)
- Update Zowe SDK dependency. [#1699](https://github.com/zowe/vscode-extension-for-zowe/pull/1693)
- Updated dependencies for improved security. [#1702](https://github.com/zowe/vscode-extension-for-zowe/pull/1702)

## `v2.0.0-next.202202281000`

- Update Zowe CLI SDK to version 7.0.0-next.202202242016.
- Fixed the bug that overwrites like-named profiles in a nested config.

## `v2.0.0-next.202202221200`

- Added extender's type info to config schema during config file creation and removed Zowe CLI installation dependency. [#1629](https://github.com/zowe/vscode-extension-for-zowe/pull/1629)
- Added support for Login and Logout using the config file. [#1637](https://github.com/zowe/vscode-extension-for-zowe/pull/1637)
- Added capability to refresh Zowe Explorer updating the Views to reflect different profile handling to include the config file. [#1650](https://github.com/zowe/vscode-extension-for-zowe/pull/1650)
- Updated Zowe SDK dependency. [#1624](https://github.com/zowe/vscode-extension-for-zowe/pull/1624)

## `1.22.0`

- Added: Extensible Login and Logout capabilities for Zowe extenders to utilize for token based authentication. [#1606](https://github.com/zowe/vscode-extension-for-zowe/pull/1606) and [#1255](https://github.com/zowe/vscode-extension-for-zowe/issues/1255).
- Added: Eclipse Public License file. Users can view the license file in the root directory of the Zowe Explorer repository [#1626](https://github.com/zowe/vscode-extension-for-zowe/pull/1626).
- Updated: Supported Node.js version was changed to v12 or higher. We no longer support running the product on earlier versions (10.x and earlier) of Node.js [#1640](https://github.com/zowe/vscode-extension-for-zowe/pull/1640).
- Updated: Security updates for `copy-props`, `nanoid`, and `markdown-it` dependencies were changed to improve security alerting [#1638](https://github.com/zowe/vscode-extension-for-zowe/pull/1638), [#1636](https://github.com/zowe/vscode-extension-for-zowe/pull/1636), and [#1649](https://github.com/zowe/vscode-extension-for-zowe/pull/1649).
- Updated: A work around was developed to help developers debug Zowe Explorer VS Code extension on Theia. For more information, see **Work around for debugging in Theia** [#1576](https://github.com/zowe/vscode-extension-for-zowe/pull/1576).
- Fixed: The Zowe Explorer deployment script was updated to use vsce (Visual Studio Code Extension Manager) version 1.103.1 to help ensure that it is compatible with Node v12 [#1608](https://github.com/zowe/vscode-extension-for-zowe/pull/1608).
- Fixed: Fixed the Theia input box issue that caused entered values to be validated incorrectly [#1580](https://github.com/zowe/vscode-extension-for-zowe/pull/1580).

## `1.21.0`

- Add a progress bar for the simultaneous deletion of multiple jobs [#1583](https://github.com/zowe/vscode-extension-for-zowe/pull/1583). Thanks @uzuko01
- Added the note about the deprecation of the associate profile feature to the Associate Profile section of Zowe Docs and to the Zowe Explorer Readme [#1575](https://github.com/zowe/vscode-extension-for-zowe/pull/1575). Thanks @IgorCATech
- Changed the `DataSet uploaded successfully` message type. Now messages are shown in the status bar instead of the notification pop-up [#1542](https://github.com/zowe/vscode-extension-for-zowe/pull/1542). Thanks @anokhikastiaIBM
- Updated dependencies for improved security [#1591](https://github.com/zowe/vscode-extension-for-zowe/pull/1591) and [#1601](https://github.com/zowe/vscode-extension-for-zowe/pull/1601). Thanks @lauren-li
- Updated Theia tests to use the latest Theia version [#1566](https://github.com/zowe/vscode-extension-for-zowe/pull/1566). Thanks @JillieBeanSim
- Fixed the issue that caused JCL errors in the JOBS tree to be displayed as `undefined:undefined(undefined)` [#1584](https://github.com/zowe/vscode-extension-for-zowe/pull/1584). Thanks @roman-kupriyanov
- Fixed the Theia input box issue that caused entered values to be incorrectly validated [#1580](https://github.com/zowe/vscode-extension-for-zowe/pull/1580). Thanks @JillieBeanSim
- Fixed the issue that caused the removal of unsaved credentials of a profile in the Jobs tree after deleting a job. Now when you delete a job from the Jobs tree with a profile that does not have the stored credentials, the profile keeps the cached credentials [#1524](https://github.com/zowe/vscode-extension-for-zowe/pull/1524). Thanks @nickImbirev

## `1.20.0`

- Added a Github action bot that automates the issue triage [#1530](https://github.com/zowe/vscode-extension-for-zowe/pull/1530). Thanks @crawr
- Updated the @zowe/cli version to 6.33.3 to fix the SSH2 audit failure [#1522](https://github.com/zowe/vscode-extension-for-zowe/pull/1522). Thanks @JillieBeanSim
- Updated the Jobs Issue Stop and Issue Modify commands so that they can be consumed by Extenders with the `issueMvsCommand` API [#1508](https://github.com/zowe/vscode-extension-for-zowe/pull/1508). Thanks @JillieBeanSim
- Use Visual Studio Code's standard confirmation prompt for the Data Sets, USS, and Job trees when clicking on a Favorited profile that does not exist [#1506](https://github.com/zowe/vscode-extension-for-zowe/pull/1506). Thanks @JillieBeanSim
- Updated the deletion prompt for the USS and Jobs trees [#1505](https://github.com/zowe/vscode-extension-for-zowe/pull/1505). Thanks @JillieBeanSim
- Updated the placeholder text in the `Add Profile` entry field [#1490](https://github.com/zowe/vscode-extension-for-zowe/pull/1490). Thanks @anokhikastiaIBM
- Fixed the Not Found issue that resulted from attempts to delete a member whose parent data set was already deleted using multi-delete [#1525](https://github.com/zowe/vscode-extension-for-zowe/pull/1525). Thanks @JillieBeanSim

## `1.19.0`

- Added a check to ensure that a base profile exists before running the function that combines base and service profiles [#1500](https://github.com/zowe/vscode-extension-for-zowe/pull/1500). Thanks @lauren-li
- Added Imperative logger access for extenders [#1433](https://github.com/zowe/vscode-extension-for-zowe/pull/1433). Thanks @katelynienaber
- Added documentation for Imperative logger for extenders [#1467](https://github.com/zowe/vscode-extension-for-zowe/pull/1467). Thanks @katelynienaber
- Implemented separate console windows for TSO and MVS commands [#1478](https://github.com/zowe/vscode-extension-for-zowe/pull/1478). Thanks @katelynienaber
- Fixed the bug that caused the check credentials pop-up to disappear too quickly [#1486](https://github.com/zowe/vscode-extension-for-zowe/pull/1486). Thanks @JillieBeanSim
- Fixed the bug that kept the command text box while escaping the process of entering a TSO command. Now the command text box does not pop up if you cancel entering a TSO command [#1479](https://github.com/zowe/vscode-extension-for-zowe/pull/1479). Thanks @katelynienaber
- Fixed the bug that caused issues with deleting data set members in Ecplipse Theia or Che [#1487](https://github.com/zowe/vscode-extension-for-zowe/pull/1478). Thanks @phaumer
- Fixed the bug that caused the deletion of selected data sets while removing a single data set member by using the right-click action. [#1483](https://github.com/zowe/vscode-extension-for-zowe/pull/1483). Thanks @JillieBeanSim

## `1.18.0`

- Added the ability to register custom profile types in `ProfilesCache` for extenders [#1419](https://github.com/zowe/vscode-extension-for-zowe/pull/1419). Thanks @phaumer
- Added the ability to pass account and other information from tso profile [#1378](https://github.com/zowe/vscode-extension-for-zowe/pull/1378). Thanks @fswarbrick
- Added profiles cache to extenders [#1390](https://github.com/zowe/vscode-extension-for-zowe/pull/1390). Thanks @phaumer
- Status icons now reset when refreshing the explorer views [#1404](https://github.com/zowe/vscode-extension-for-zowe/pull/1404). Thanks @lauren-li
- Fixed the issue that prevented the expected error message `No valid value for z/OS URL. Operation Cancelled` from being displayed while escaping the host text box during the creation or update of a profile [#1426](https://github.com/zowe/vscode-extension-for-zowe/pull/1426). Thanks @JillieBeanSim
- Fixed the issue that invoked profile validation before updating a profile. Now a profile is validated only after the update [#1415](https://github.com/zowe/vscode-extension-for-zowe/pull/1415). Thanks @JillieBeanSim
- Fixed the issue of Zowe profiles encoding value when opening a USS file in the text editor [#1400](https://github.com/zowe/vscode-extension-for-zowe/pull/1400). Thanks @JillieBeanSim

## `1.17.0`

- Added the feature that automatically includes a missing profile in the Jobs view when submitting a job [#1386](https://github.com/zowe/vscode-extension-for-zowe/pull/1386). Thanks @nickImbirev
- Added the extender documentation for KeytarApi for Secure Credential Store [#1384](https://github.com/zowe/vscode-extension-for-zowe/pull/1384). Thanks @JillieBeanSim
- Added a new setting that enables you to hide Zowe Explorer's temporary downloads folder from a workspace [#1373](https://github.com/zowe/vscode-extension-for-zowe/pull/1373). Thanks @crawr
- Added the command to refresh a particular job and get the latest information and content for its spool files [#1363](https://github.com/zowe/vscode-extension-for-zowe/pull/1363). Thanks @nickImbirev
- Added the function that enables you to delete multiple datasets and data set members [#1323](https://github.com/zowe/vscode-extension-for-zowe/pull/1323). Thanks @katelynienaber
- Added the feature that enables you to use multiple VS Code windows for files opened via Zowe Explorer [#1347](https://github.com/zowe/vscode-extension-for-zowe/pull/1347). Thanks @JillieBeanSim
- Added the command to refresh USS directory file names without the entire tree collapsing [#1369](https://github.com/zowe/vscode-extension-for-zowe/pull/1369). Thanks @rudyflores
- Removed non-functioning code from invalid credentials for Theia [#1371](https://github.com/zowe/vscode-extension-for-zowe/pull/1371). Thanks @lauren-li
- Fixed the issue with USS Search and Update Profile errors for profiles without credentials [#1391](https://github.com/zowe/vscode-extension-for-zowe/pull/1391). Thanks @lauren-li

## `1.16.0`

- Added the refresh data set member names option. You can now retrieve a new list of members from the mainframe [#1343](https://github.com/zowe/vscode-extension-for-zowe/pull/1343). Thanks @rudyflores
- Added the best practice documentation for error handling [#1335](https://github.com/zowe/vscode-extension-for-zowe/pull/1335). Thanks @katelynienaber
- Added the developer guide for adding commands to core Zowe Explorer menus [#1332](https://github.com/zowe/vscode-extension-for-zowe/pull/1332). Thanks @lauren-li
- Standardized context group names [#1340](https://github.com/zowe/vscode-extension-for-zowe/pull/1340). Thanks @lauren-li
- Fixed the error message that popped up when accessing a profile from Favorites [#1344](https://github.com/zowe/vscode-extension-for-zowe/pull/1344). Thanks @rudyflores
- Fixed the issue that prevented the Allocate Like feature from working correctly [#1322](https://github.com/zowe/vscode-extension-for-zowe/pull/1322). Thanks @katelynienaber

## `1.15.1`

- Fixed the issue that required the vscode module to be imported in the API package [#1318](https://github.com/zowe/vscode-extension-for-zowe/pull/1318). Thanks @JillieBeanSim

## `1.15.0`

- Added the secure credentials support for Extenders API [#1306](https://github.com/zowe/vscode-extension-for-zowe/pull/1306). Thanks @JillieBeanSim
- Improved Zowe Explorer extenders. Zowe Explorer extenders can now utilize Extender API to have profile folder and meta file created upon initialization [#1282](https://github.com/zowe/vscode-extension-for-zowe/pull/1282). Thanks @JillieBeanSim
- Improved the Command Palette by adding "Zowe Explorer:" before all commands that are related to the extension. Removed some commands from the palette that caused issues [#1308](https://github.com/zowe/vscode-extension-for-zowe/pull/1308). Thanks @lauren-li
- Updated Theia Tests. Now you need to have Zowe CLI 6.31.0 and the latest .vsix file in the `theia/plugins` folder to run Theia tests [#1268](https://github.com/zowe/vscode-extension-for-zowe/pull/1268). Thanks @deepali-hub
- Fixed the issue that prevented the `issue STOP command` function from executing correctly [#1304](https://github.com/zowe/vscode-extension-for-zowe/pull/1304). Thanks
  @nickImbirev
- Fixed the issue that caused the Add Profile icon to disappear [#1307](https://github.com/zowe/vscode-extension-for-zowe/pull/1307). Thanks @lauren-li
- Fixed the vulnerability in NPM Audit [#1309](https://github.com/zowe/vscode-extension-for-zowe/pull/1309). Thanks @JillieBeanSim
- Fixed the issue that doubled the occurrence of the port prompt [#1298](https://github.com/zowe/vscode-extension-for-zowe/pull/1298). Thanks @katelynienaber
- Fixed the issue that triggered the `Delete Job` command even outside Zowe Explorer views [#1310](https://github.com/zowe/vscode-extension-for-zowe/pull/1310). @crawr
- Fixed the trailing slash issue that caused issues with USS search [#1313](https://github.com/zowe/vscode-extension-for-zowe/pull/1313). Thanks @katelynienaber

## `1.14.0`

- Added the Issue TSO Commands feature [#1245](https://github.com/zowe/vscode-extension-for-zowe/pull/1245). Thanks @JillieBeanSim
- Fixed the issue that caused the USS tree to collapse after renaming a folder [#1259](https://github.com/zowe/vscode-extension-for-zowe/pull/1259). Thanks @lauren-li
- Fixed the issue that prevented jobs with an octothorpe (#) in the name from opening [#1253](https://github.com/zowe/vscode-extension-for-zowe/issues/1253). Thanks @katelynienaber

## `1.13.1`

- Updated the dialog text for issuing MVS commands. Now the text of the function is `Zowe: Issue MVS Command` [#1230](https://github.com/zowe/vscode-extension-for-zowe/pull/1230). Thanks @JillieBeanSim
- Added the prompt for credentials when issuing MVS commands, using the right click action, against profiles with missing credentials [#1231](https://github.com/zowe/vscode-extension-for-zowe/pull/1231). Thanks @JillieBeanSim
- Added the Prerequisites section to the Zowe Explorer Extension for FTP ReadMe [#1246](https://github.com/zowe/vscode-extension-for-zowe/pull/1246). Thanks @lauren-li
- Added Open VSX to the deployment pipeline [#1240](https://github.com/zowe/vscode-extension-for-zowe/pull/1240). Thanks @zFernand0

## `1.13.0`

- Added the monorepo landing Readme that contains the high-level overview of the repository folders such as `packages` folder, instructions on how to contribute to the project and links to Medium articles providing additional useful information about Zowe Explorer and Zowe [#1199](https://github.com/zowe/vscode-extension-for-zowe/pull/1199). Thanks @IgorCATech
- Fixed the issue that prevented the list of recently opened files from being displayed upon request. You can access a list of recently opened files by pressing the Ctrl+Alt+R (Windows) or Command+Option+R (Mac) key combination [#1208](https://github.com/zowe/vscode-extension-for-zowe/pull/#1208). Thanks @jellypuno
- Fixed the issue that prevented file picker from functioning. The file picker feature lets you filter your datasets in the tree by pressing the Ctrl+Alt+P (Windows) or Command+Option+P (Mac) key combination [#992](https://github.com/zowe/vscode-extension-for-zowe/issues/992). Thanks @katelynienaber
- Fixed the issue that caused the content from a previously filtered USS directory instead of the currently filtered USS directory to be served [#1134](https://github.com/zowe/vscode-extension-for-zowe/issues/1134). Thanks @lauren-li
- Added the previously selected `RejectUnauthorized` value to the placeholder text of the entry field while updating an existing profile. In addition, the value is highlighted and shown at the top of the selection list [#1218](https://github.com/zowe/vscode-extension-for-zowe/pull/1218). Thanks @JillieBeanSim
- Added the pre-filled and pre-selected filename of the copied member to the entry field while performing the paste member action [#1183](https://github.com/zowe/vscode-extension-for-zowe/pull/1183). Thanks @JillieBeanSim
- Added the multiple deletion of jobs feature [#1128](https://github.com/zowe/vscode-extension-for-zowe/pull/1128). Thanks @crawr
- Improved error handling for the data set copy/paste member, migrate, and recall functions [#1219](https://github.com/zowe/vscode-extension-for-zowe/pull/1219). Thanks @tiantn

## `1.12.1`

- Fixed the issue that prevented edited profile base paths from being saved [#989](https://github.com/zowe/vscode-extension-for-zowe/issues/989). Thanks @katelynienaber
- Fixed the issue that prevented Zowe Explorer from storing empty values for optional profile fields, such as `user`, `password`, `timeout`, and `encoding`. This is done to be consistent with the way Zowe CLI stores profile information when creating and editing profiles [#1016](https://github.com/zowe/vscode-extension-for-zowe/issues/1016). Thanks @katelynienaber
- Fixed the issue that caused repeated credential prompting if a user refused to authenticate [#1147](https://github.com/zowe/vscode-extension-for-zowe/issues/1147). Thanks @katelynienaber
- Fixed the issue that caused removed favorite profiles to be favorited again in subsequent IDE sessions [#1144](https://github.com/zowe/vscode-extension-for-zowe/issues/1144). Thanks @lauren-li
- Fixed the issue that prevented updated credential prompting from occurring when a profile was marked “invalid” [#1095](https://github.com/zowe/vscode-extension-for-zowe/issues/1095). Thanks @katelynienaber

## `1.12.0`

- Added the ability to edit data set attributes before allocation [#1031](https://github.com/zowe/vscode-extension-for-zowe/issues/1031). Thanks @katelynienaber
- Allowed filtering of member names from the Data Sets search bar [#868](https://github.com/zowe/vscode-extension-for-zowe/issues/868). Thanks @JillieBeanSim
- Reorganized the context menus and streamlined the visible icons [#1052](https://github.com/zowe/vscode-extension-for-zowe/issues/1052). Thanks @katelynienaber
- Fixed the messaging displayed when handling inactive profiles and when updating profiles [#1065](https://github.com/zowe/vscode-extension-for-zowe/issues/1065) [#1096](https://github.com/zowe/vscode-extension-for-zowe/issues/1096). Thanks @jellypuno
- Fixed the issue causing tree restructure when renaming a USS file or directory [#757](https://github.com/zowe/vscode-extension-for-zowe/issues/757). Thanks @katelynienaber
- Fixed the issue preventing issuing of commands when using profiles with tokens [#1051](https://github.com/zowe/vscode-extension-for-zowe/issues/1051). Thanks @crawr
- Refactored refresh functions. Thanks @lauren-li @JillieBeanSim
- Updated FTP and API Readme documentation. Thanks @phaumer
- Added regression tests for profiles in Theia. Thanks @deepali-hub

## `1.11.1`

- Updated Keytar and Jest dev deps for Node 14. Thanks @t1m0thyj

## `1.11.0`

- Added login and logout functions for base profiles. You can now log in to API Mediation Layer and generate a token for your base profile. [#914](https://github.com/zowe/vscode-extension-for-zowe/issues/914). Thanks @crawr
- Fixed the empty profile folders in Favorites issue. [#1026](https://github.com/zowe/vscode-extension-for-zowe/issues/1026). Thanks @lauren-li
- Fixed the initialization error that occurred when base profiles were used while being logged out from API ML. [1063](https://github.com/zowe/vscode-extension-for-zowe/issues/1063). Thanks @jellypuno
- Fixed the issue preventing the tree refresh function from updating extender profiles. [1078](https://github.com/zowe/vscode-extension-for-zowe/issues/1078). Thanks @lauren-li
- Fixed the issue causing jobs retrieval failure when using profiles with tokens. [1088](https://github.com/zowe/vscode-extension-for-zowe/issues/1088). Thanks @jellypuno

## `1.10.1`

- Updated arguments to keep the order of precedence consistent between service and base profile. [#1055](https://github.com/zowe/vscode-extension-for-zowe/issues/1055). Thanks @JillieBeanSim

## `1.10.0`

- Added Base Profile support. [#1037](https://github.com/zowe/vscode-extension-for-zowe/issues/1037). Thanks @katelynienaber, @jellypuno, @JillieBeanSim, @lauren-li, @crawr, @phaumer

## `1.9.0`

- Added the Allocate Like feature. [#904](https://github.com/zowe/vscode-extension-for-zowe/issues/904). Thanks @katelynienaber
- Added the ability to disable/enable profile validation. [#922](https://github.com/zowe/vscode-extension-for-zowe/issues/922). Thanks @JillieBeanSim
- Added the ability to access other profiles during profile validation. [#953](https://github.com/zowe/vscode-extension-for-zowe/issues/953). Thanks @JillieBeanSim
- Grouped Favorites by profile for Datasets, USS, and Jobs. [#168](https://github.com/zowe/vscode-extension-for-zowe/issues/168). Thanks @lauren-li
- Fixed USS renaming issues. [#911](https://github.com/zowe/vscode-extension-for-zowe/issues/911). Thanks @katelynienaber and @lauren-li
- Fixed the deletion of datasets issue. [#963](https://github.com/zowe/vscode-extension-for-zowe/issues/963). Thanks @katelynienaber
- Once entered, datasets and members are displayed in uppercase. [#962](https://github.com/zowe/vscode-extension-for-zowe/issues/962). Thanks @AndrewTwydell and @Pranay154
- Removed errors in Favorites items caused by profiles that are created by other extensions. [#968](https://github.com/zowe/vscode-extension-for-zowe/issues/968). Thanks @lauren-li
- Updated the environment check for Theia compatibility. [#1009](https://github.com/zowe/vscode-extension-for-zowe/issues/1009). Thanks @lauren-li

## `1.8.0`

- Webpack working with localization and logging. Thanks @lauren-li
- Allow extenders to load their saved profile sessions upon their activation. Thanks @lauren-li
- Provide a re-validation for invalid profiles automatically. Thanks @JillieBeanSim
- Bug fix related to saving USS files. Thanks @JillieBeanSim.
- Bug fix related to the deletion of datasets. Thanks @katelynienaber

## `1.7.1`

- Fixed USS save operation. Thanks @JillieBeanSim
- Added validation information message. Thanks @JillieBeanSim
- Restructured Readme. Thanks @IgorCATech

## `1.7.0`

- Disallow multiple profiles with same name but different capitalizations. Thanks @katelynienaber
- Improvements for Optional Credentials. Thanks @crawr @jellypuno
- Reorganize Data Sets context menu. Thanks @katelynienaber
- Adding star icon for favorites. Thanks @katelynienaber
- Profile Validation. Thanks @jellypuno
- Updating Credentials via Check Credentials. Thanks @JillieBeanSim
- Favorites get loaded and opened into new files. Thanks @phaumer
- Improve messaging of confirmation dialogues. Thanks @crawr
- Enable editing of filters. Thanks @katelynienaber
- Update Codecov settings. Thanks @jellypuno
- Handle encoding value from z/OSMF Profiles. Thanks @dkelosky
- Enable editing of ASCII files in USS. Thanks @Colin-Stone
- Refactor unit test and add more integration tests. Thanks @katelynienaber

## `1.6.0`

- Create connections with any registered profile type. Thanks @JillieBeanSim
- Streamline first profile creation. Thanks @crawr
- Add recall options for migrated datasets. Thanks @Pranay154
- Fix persistent data after recall functionality. Thanks @katelynienaber
- Fix deleting and editing connection not considering other profile types. Thanks @phaumer
- Fix multiple prompts when escaping/canceling editing session. Thanks @jellypuno
- Fix failure to load optional secure fields from profiles. Thanks @tjohnsonBCM
- Fixed issue when manually editing/deleting associated profiles. Thanks @Colin-Stone
- Refactor unit tests. Thanks @stepanzharychevbroadcom, @katelynienaber

## `1.5.2`

- Fix undefined profile error message. Thanks @JillieBeanSim

## `1.5.1`

- Fix failure to load optional secure fields from profiles. Thanks @tjohnsonBCM
- Fix pressing Escape does not abort Edit profile dialogue. Thanks @jellypuno
- Fix editing of Credentials when setting them to spaces. Thanks @jellypuno
- Fix deletion of profiles not considering all extensibility use cases. Thanks @phaumer

## `1.5.0`

- Fixes for saving of Datasets from Favourites section. Thanks @stepanzharychevbroadcom
- Management of Theia specific merge conflict resolution. Thanks @Alexandru-Dumitru
- Add to recall when PS File opened. Thanks @katelynienaber
- Provide edit support for Profile credentials. Thanks @jellypuno
- Support for profile deletion. Thanks @crawr
- Addressed USS file merge conflict triggering issue. Thanks @Alexandru-Dumitru
- Provide refresh all method for Zowe Explorer - Extenders. Thanks @phaumer
- Extender guidelines and documentation. Thanks @Colin-Stone
- Provision of profile association links to support extenders of Zowe Explorer. Thanks @Colin-Stone
- Creation of an extender API for extenders of Zowe Explorer. Thanks @Colin-Stone
- Management of VSAM files within Dataset explorer. Thanks @Colin-Stone
- VSCode context now based on Regular expression for flexibility. Thanks @Colin-Stone
- Vsix file deployment via Theia pipeline. Thanks @crawr
- Reduction in size of extension.ts file. Thanks @katelynienaber
- ContextValue of undefined error addressed for new members. Thanks @katelynienaber
- Fixed when Pull from mainframe didn't work on USS Files. Thanks @stepanzharychevbroadcom
- Fixed Bug submitting JCL from Command Palette. Thanks @stepanzharychevbroadcom
- Refactoring of testing for accuracy and maintainability. Thanks @stepanzharychevbroadcom

## `1.4.1`

- Fix for USS files not saving correctly. Thanks @phaumer
- Icon update for migrated files only. Thanks @Colin-Stone

## `1.4.0`

- Added support for large datasets and PDS members. Thanks @jellypuno
- Fixed inconsistent behavior when renaming USS file and directories. Thanks @stepanzharychevbroadcom
- Fixed deleting a USS file. Thanks @Colin-Stone
- Fixed profiles not automatically updating values when changed externally. Thanks @jellypuno
- Fixed load error when file names had special characters. Thanks @jellypuno
- Fixed load os USS file list. Thanks @jellypuno
- Improved user experience of USS file navigation #461. Thanks @stepanzharychevbroadcom
- Fixed tab name when renaming dataset. Thanks @stepanzharychevbroadcom
- Improved performance when renaming datasets and members. Thanks @CForrest97
- Added prompting of credentials if previous credentials where entered incorrectly. Thanks @jellypuno
- Added support for VSCode Quick Open shortcut. Thanks @katelynienaber
- Added support for VSCode Open Recent Files shortcut. Thanks @katelynienaber
- Fixed USS Favorites not being remembered. Thanks @Colin-Stone
- Setup automated regression testing on a Theia environment. Thanks @crawr
- Fixed copying dataset on temporary folder #635. Thanks @Colin-Stone
- Made dataset terminology more consistent. Thanks @stepanzharychevbroadcom
- Fixed uploading files to USS. Thanks @stepanzharychevbroadcom
- Fixed searching/filtering data. Thanks @Colin-Stone
- Refactored code to include interfaces and abstract classes. Thanks @Colin-Stone
- Refactored icon retrieval process. Thanks @stepanzharychevbroadcom
- Updated Zowe Explorer video. Thanks @IgorCATech
- Revised pipeline to use shared libraries. Thanks @zFernand0

## `1.3.1`

- Updated Zowe Icon. Thanks @stepanzharychevbroadcom
- Address VSC tree expand behavior changes. Thanks @phaumer
- Refresh all action includes profiles. Thanks @jellypuno
- Consistent handling of renaming USS files. Thanks @stepanzharychevbroadcom
- Renaming datasets should update open tab. Thanks @stepanzharychevbroadcom
- USS delete function reinstated. Thanks @Colin-Stone
- Issue with uploadBinaryFile API not being correctly redirected. Thanks @Colin-Stone
- OnSave Upload trigger correction for USSFile . Thanks Alexandru-Dumitru

## `1.3.0`

- Dependency on ~/.zowe folder existing removed. Thanks @tjohnsonBCM
- Label changes for specific dataset functionality. Thanks @CForrest97
- Zowe Explorer to incorporate @zowe CLI implementation. Thanks @zFernand0
- Profiles manage other profile types apart from zosmf. Thanks @Colin-Stone
- Exploit imperative bundled keytar for secure credentials when standalone. Thanks @Colin-Stone

## `1.2.4`

- Fix to Credentials initialization to wait on promise. Thanks @Colin-Stone

## `1.2.3`

- Secure credentials backwards compatibility. Thanks @tjohnsonBCM

## `1.2.2`

- Fix requirement of ~/.zowe folder. Thanks @phaumer

## `1.2.1`

- Fix for automatic release of VSIX. Thanks @awharn
- Fixed creating data sets causes tree to lose expand behavior issue. Thanks @katelynienaber
- Fixed issue with undefined node. Thanks @Colin-Stone

## `1.2.0`

- Support CLI plugin extensibility. Thanks @phaumer
- Fixed Issue for filters after creating dataset. Thanks @phaumer
- Managing text/binary download choice. Thanks @stepanzharychevbroadcom
- Addressed 'Uploading zip file (binary)' silent failures. Thanks @stepanzharychevbroadcom
- Consistency updates for context menu. Thanks @sladyn98
- Automatically use Changelog contents in pipeline as release description. Thanks @awharn
- Provision of warning message after two failed login attempts. Thanks @jellypuno
- Consistency, added filter tip to convey ability to add multiple filters entries. Thanks @katelynienaber
- Tree view refresh when dataset member added or deleted. Thanks @katelynienaber
- Code improvement - Centralized error handling. Thanks @crawr
- Integration Script updates. Thanks @zFernand0
- Keytar (Secure credentials) compatibility support. Thanks @Colin-Stone
- Improved usability of MVS Command feature including 'Recall' function. Thanks @Colin-Stone
- Fixed issue where Job folder did not auto-expand. Thanks @Colin-Stone
- Use Progress indicator wrapper around longer running list functions. Thanks @Colin-Stone

## `1.1.0`

- Updates to Readme to include links to Theia Readme. Thanks @IgorCATech
- Fix for incorrect profile name in some favorites. Thanks @lauren-li
- Update dataset filters on dataset creation. Thanks @katelynienaber
- Include VSIX in Github release. Thanks @zFernand0
- Fix dataset delete fails silently bug. Thanks @Colin-Stone
- Fix to handle "Show Dataset Attributes" in Favorites. Thanks @katelynienaber
- Enhancements to profile creation. Thanks @jellypuno
- Theia specific QuickPick modifications. Thanks @phaumer
- Update incorrect profile message. Thanks @lauren-li
- Fix Copy and paste dataset menu duplication. Thanks @lauren-li

## `1.0.1`

- Remove duplicate commands #376. Thanks @lauren-li
- Update localization for v1.0.0 #374. Thanks @lauren-li
- Update keywords #383. @zFernand0
- Update package json files #391. @zFernand0
- Fixed adding sessions in Theia #382. Thanks @phaumer
- Add validation for undefined username and password + more cosmetic fix #378. Thanks @jellypuno
- Update incorrect profile message #387. Thanks @lauren-li

## `1.0.0`

- VSCode centric Connection settings. Thanks @crawr, @jellypuno
  - Credential prompting in profiles and favorite . Thanks @crawr, @jellypuno
- Dataset and Dataset member copy and renaming function. Thanks @CForrest97
- Theia support including documentation.
- Save improvements implementing improved Safe Save functionality as the default behavior. Thanks Alexandru-Dumitru
- Reliability and Resilience updates:
  - for default profiles
  - for deleting a dataset in use
  - testing improvements and coverage
  - rationalizing deliverables
  - performance improvements

## 0.29.0

- Provide ability to rename datasets. Thanks @CForrest97
- Fix URL parsing. @MarkAckert
- Fixed `AppSettings` error message. @jellypuno

## 0.28.0

- Provide ability to add new profiles in explorer. Thanks @crawr, @jellypuno
- Recognize migrated dataset context. Thanks @Colin-Stone
- Fix dataset delete fails silently bug. Thanks @Colin-Stone

## 0.27.0

- Name change to Zowe Explorer
- Enhancements to the History recall 'QuickPick' dialogs. Thanks @Colin-Stone
- Favorites are now sorted. Thanks @Colin-Stone

## 0.26.1

- Fix vulnerabilities related to brightside-core

## 0.26.0

- Added Persistence for profiles selection. Thanks @Colin-Stone
- Performance enhancements for Profile loading operations. Thanks @Colin-Stone
- Filter rewording. Thanks @Colin-Stone

## 0.25.0

- Add Edit to context menu for MVS and USS Tree. Thanks to Rodney-Wilson
- Restructured all search and filters dialogs to incorporate a recall/history function. Thanks @Colin-Stone
- Added Search Favorite for USS Favorites. Thanks @Colin-Stone
- Added Job and Search Favorite for Jobs. Thanks @Colin-Stone
- Provided support for specifying jobs by job id. Thanks @Colin-Stone
- Fixed issue with submitting datasets job link. Thanks @Colin-Stone
- Fixed label for Jobs Refresh All. Thanks @Colin-Stone
- Minor icon improvement to distinguish Favorites from LPAR's. Thanks @Colin-Stone
- Support copy path Thanks @lauren-li
- Progress Bar animation on opening large files. Thanks to Rodney-Wilson

## 0.24.1

- Fixed issue when saving USS files

## 0.24.0

- Updated Localization Documentation and Added Update Dictionary Script. Thanks to @evannwu20
- Show stepname or procstep alongside spool name. Thanks @crshnburn
- Add command to issue TSO command. Thanks @crshnburn
- Added icons for files and folders. Thanks to @Colin-Stone

## 0.23.2

- Fixed issue when saving datasets in Windows

## 0.23.1

- Refined dataset suffix solution by restricting to explicit names only

## 0.23.0

- Add support for localization. Thanks to @evannwu20
- Correctly determine if file is binary for saving. Thanks @crshnburn
- Fix Default profile error message with friendlier version. Thanks @lauren-li
- Context menu grouping for MVS and USS. Thanks @lauren-li
- Preference to Specify Temp Folder. Thanks to @adambattenburg
- Store local version of dataset with a suffix if appropriate to enable syntax highlighting. Thanks to @Colin-Stone

## 0.22.0

- Add ability to create directories or files on the root node. Thanks to @kristinochka
- Add ability to upload files through regular OS browse dialog on regular nodes and favorites. Thanks to @kristinochka
- Add USS File Refresh and USS Safe Save. Thanks to @adambattenburg
- Honor the file tag (binary or ascii) if not specified. Thanks to @Colin-Stone

## 0.21.0

- Added the Upload member to datasets. Thanks Kristina Mayo
- Addressed same file issue with Favorites in USS explorer. Thanks to Rodney-Wilson and Lauren-Li
- USS Favorites. Ensure file deletion synchronisation. Thanks to Rodney-Wilson and Lauren-Li

## 0.20.0

- Combined Spool files with Jobs in Jobs view. Thanks Colin Stone

## 0.19.1

- Fix error when files exist in the profiles folder (such as `.DS_Store` which is automatically generated on macOS)

## 0.19.0

- Added the rename USS files. Thanks Kristina Mayo

## 0.18.0

- Added the ability to submit JCL from physical sequential data sets

## 0.17.0

- Add Favorites to USS explorer. Thanks to Rodney-Wilson and Lauren-Li
- Add ability to obtain the raw JCL from a job on spool and resubmit. Thanks @crshnburn

## 0.16.3

- Fix behavior when the user cancels "quick pick" dialogs, including selecting profiles and deleting data sets.

## 0.16.2

- Add the stderr of the getDefaultProfile or getAllProfiles process to display in the error message to the user

## 0.16.1

- Attempt to fix an issue where saving data sets ceases to work without any error message

## 0.16.0

- Add the ability to display data set attributes by right clicking on a data set
- Add the ability to save all spool content by clicking a download icon next to the job. Thanks @crshnburn

## 0.15.1

- Add a delete session menu item for sessions in the jobs view. Thanks @crshnburn
- Prevent the delete menu item for USS files and directories appearing on the context menu for sessions. Thanks @crshnburn
- Fixed an issue where adding a profile to the USS explorer incorrectly referenced data sets

## 0.15.0

- The extension is now compatible with installations which use a secure credential management plugin for profiles in Zowe CLI

## 0.14.0

- All zowe views now part of single Zowe view container. Thanks Colin Stone

## 0.13.0

- Added the ability to list and view spool of z/OS Jobs. Thanks @crshnburn

## 0.12.0

- Added GIFs to README for USS use cases. Thanks Colin Stone
- Added the ability to toggle binary mode or text mode on USS files. Thanks @crshnburn

## 0.11.0

- Create and delete functionality for USS Files and directories added as menu items.

## 0.10.4

- Add additional log messages

## 0.10.3

- Use path.sep rather than "/".

## 0.10.2

- VSCode-USS-extension-for-zowe fixed general USS file name error. Thanks Colin Stone

## 0.10.1

- VSCode-USS-extension-for-zowe merged in. Thanks Colin Stone

## 0.9.1

- Fix documentation links in Readme. Thanks Brandon Jenkins

## 0.9.0

- Display an informational message when no data set patterns are found. Thanks @crshnburn

## 0.8.4

- Fixed an issue where the submit JCL function was looking for user profiles in the wrong directory

## 0.8.3

- Fixed an issue where labels did not correctly display the name of the Zowe CLI profile

## 0.8.2

- Fixed for compatibility with the current version of the Zowe CLI. If you are having issues retrieving user name or password using this extension, please update your zowe CLI to the latest available version, recreate your profiles, and update this extension. That should solve any issues you are having.

## 0.8.0

- Introduced capability to submit jobs from the editor. Thanks @crshnburn

## 0.7.0

- Updated for compatibility with Zowe CLI >=2.0.0. You must now have plain text profiles and Zowe CLI 2.0.0 or greater to use this extension. If you have previously created profiles, please update or recreate them with Zowe CLI.
- Log files now go to `~/.vscode/extensions/zowe.vscode-extension-for-zowe-x.x.x/logs`

## 0.6.5

- Fixed issue with platform-specific folder separator, added progress bar when saving

## 0.6.4

- Make favorites persistent after upgrading the extension

## 0.6.3

- Updates to README

## 0.6.2

- Updates to README

## 0.6.1

- Updates to README

## 0.5.0

- Initial release<|MERGE_RESOLUTION|>--- conflicted
+++ resolved
@@ -6,11 +6,8 @@
 
 ### New features and enhancements
 
-<<<<<<< HEAD
 - Added option to save unique data set attributes as a template after allocation for future use. [#1425](https://github.com/zowe/vscode-extension-for-zowe/issues/1425)
-=======
 - Added "Cancel Job" feature for job nodes in Jobs tree view. [#2251](https://github.com/zowe/vscode-extension-for-zowe/issues/2251)
->>>>>>> eb9dadd0
 
 ### Bug fixes
 
