# Change Log

All notable changes to the "vscode-extension-for-zowe" extension will be documented in this file.

## TBD Release

### New features and enhancements

<<<<<<< HEAD
- Removal of v1 profile support. [#2072](https://github.com/zowe/vscode-extension-for-zowe/issues/2072)
- Removal of support for Zowe Explorer APIs that have been removed. Check the [list](https://github.com/zowe/vscode-extension-for-zowe/tree/next/docs/early-access/v3/Extenders.md) of APIs that were removed.
- Added support for Local Storage settings for persistent settings in Zowe Explorer [#2208](https://github.com/zowe/vscode-extension-for-zowe/issues/2208)
=======
- Added "Cancel Job" feature for job nodes in Jobs tree view. [#2251](https://github.com/zowe/vscode-extension-for-zowe/issues/2251)
>>>>>>> 20ae8222

### Bug fixes

- Fixed issue where the "Disable Validation for Profile" context menu option did not update to "Enable Validation for Profile" after use. [#1897](https://github.com/zowe/vscode-extension-for-zowe/issues/1897)
- Removed "/" characters in `path.join()` calls [#2172](https://github.com/zowe/vscode-extension-for-zowe/issues/2172)

## `2.8.1`

### Bug fixes

- Fixed an issue with updating imperative.json file's Credential Manager value. [#2289](https://github.com/zowe/vscode-extension-for-zowe/issues/2289)
- Fixed an issue with "Zowe Explorer: Poll Content in Active Editor" keybind interfering with debug capabilities in VScode. The keybind to poll JES Spool file content will require the spool file to be active in the text editor. [#2285](https://github.com/zowe/vscode-extension-for-zowe/issues/2285)
- Updated linter rules and addressed linter errors. [#2291](https://github.com/zowe/vscode-extension-for-zowe/issues/2291)
- Fixed an issue with `zowe.settings.version` setting being updated with incorrect type. [#2166](https://github.com/zowe/vscode-extension-for-zowe/issues/2166)
- Updated dependencies for security audits.

## `2.8.0`

### New features and enhancements

- Added a new Zowe Explorer setting, `zowe.logger`, with a default setting of `INFO`.
- Added an output channel, `Zowe Explorer`, for logging within VS Code's Output view. The log level is set by the new Zowe Explorer setting, `zowe.logger`.
- Added a new setting `zowe.files.logsFolder.path` that can be used to override Zowe Explorer logs folder if default location is read-only. [#2186](https://github.com/zowe/vscode-extension-for-zowe/issues/2186)
- Opening a dialog for Upload or Download of files will now open at the project level directory or the user's home directory if no project is opened. [#2203](https://github.com/zowe/vscode-extension-for-zowe/issues/2203)
- Updated linter rules and addressed linter errors. [#2184](https://github.com/zowe/vscode-extension-for-zowe/issues/2184)
- Added polling options for JES Spool files. Spool files can be polled manually by clicking on the spool file name or automatic polling can be set with `Start Polling` option in context menu. [#1952](https://github.com/zowe/vscode-extension-for-zowe/issues/1952)
- Added the JOBS context menu option to download all spool files in binary format. [#2060](https://github.com/zowe/vscode-extension-for-zowe/issues/2060)
- Added two new options to download a single spool file from a Job in plain text or in binary format. [#2060](https://github.com/zowe/vscode-extension-for-zowe/issues/2060)
- Added the option for secure credential storage to be enable in Theia environment.

### Bug fixes

- Fixed issue with silent failures when uploading members into a data set. [#2167](https://github.com/zowe/vscode-extension-for-zowe/issues/2167)
- Fixed an issue where VSCode did not provide all context menu options for a profile node after a multi-select operation. [#2108](https://github.com/zowe/vscode-extension-for-zowe/pull/2108)
- Fixed an issue where the "Paste" option is shown for a multi-select operation in the "Data Sets" view.
- Fixed a z/OSMF issue for Data Sets and Jobs with special characters in the names. [#2175](https://github.com/zowe/vscode-extension-for-zowe/issues/2175)
- Fixed redundant text in error messages that included the same error details twice.
- Fixed issue where a spool file would open a duplicate tab when clicked between updates. [#1952](https://github.com/zowe/vscode-extension-for-zowe/issues/1952)
- Fixed issue where a job search query would not expand the session node after it has been filtered.
- Fixed issue where refreshing views collapsed the respective trees. [#2215](https://github.com/zowe/vscode-extension-for-zowe/issues/2215)
- Fixed error message when no data sets found that match pattern.
- Fixed secure credential storage not possible to enable in Theia.

## `2.7.0`

### New features and enhancements

- Added Job search query label to the session in the Jobs tree. [#2062](https://github.com/zowe/vscode-extension-for-zowe/pull/2064)
- Added feature to copy datasets (pds, sequential, members across pds) with multi-select capabilities. [#1150](https://github.com/zowe/vscode-extension-for-zowe/issues/1550)
- Added Job search label to the Jobs tree. Label will show current search query [2062](https://github.com/zowe/vscode-extension-for-zowe/pull/2064).

### Bug fixes

- Fixed issue where job search queries were not working properly when favorited. [#2122](https://github.com/zowe/vscode-extension-for-zowe/issues/2122)
- Fixed issues where document changes may fail to upload if the environment has a slow filesystem or mainframe connection, or when VS Code exits during an upload operation. [#1948](https://github.com/zowe/vscode-extension-for-zowe/issues/1948)
- Fixed custom credential manager in `~/.zowe/settings/imperative.json` file being overwritten with invalid JSON. [#2187](https://github.com/zowe/vscode-extension-for-zowe/issues/2187)
- Fixed several linter errors throughout the codebase and consolidated linter rules. [#2184](https://github.com/zowe/vscode-extension-for-zowe/issues/2184)

## `2.6.2`

### Bug fixes

- Updated dependencies for security audits.

## `2.6.1`

### Bug fixes

- Removed excess pop-ups when listing/opening USS files, and replaced required pop-ups with status bar items to improve UX. [#2091](https://github.com/zowe/vscode-extension-for-zowe/issues/2091)
- Prevented creation of duplicate session after executing a favorited search query. [#1029](https://github.com/zowe/vscode-extension-for-zowe/issues/1029)
- Resolved an issue where VS Code did not provide all context menu options for a profile node after a multi-select operation. [#2108](https://github.com/zowe/vscode-extension-for-zowe/pull/2108)
- Fixed issue with standardization of old v1 settings in Zowe Explorer during activation. [#1520](https://github.com/zowe/vscode-extension-for-zowe/issues/1520)
- Fixed bug where a JSON error occurs for job nodes when collapsing or expanding with a single click. [#2121](https://github.com/zowe/vscode-extension-for-zowe/issues/2121)
- Fixed possible data loss when file is saved but fails to upload and VS Code does not detect unsaved changes. [#2099](https://github.com/zowe/vscode-extension-for-zowe/issues/2099)

## `2.6.0`

### New features and enhancements

- Added Job search prefix validator [1971](https://github.com/zowe/vscode-extension-for-zowe/issues/1971)
- Added file association for `zowe.config.json` and `zowe.config.user.json` to automatically detect them as JSON with Comments. [#1997](https://github.com/zowe/vscode-extension-for-zowe/issues/1997)
- Added the ability to list all datasets, even those with Imperative Errors. [#235](https://github.com/zowe/vscode-extension-for-zowe/issues/235) & [#2036](https://github.com/zowe/vscode-extension-for-zowe/issues/2036)
- Added favorite job query to jobs view. [#1947](https://github.com/zowe/vscode-extension-for-zowe/issues/1947)
- Added confirmation message for "Submit Job" feature as an option in extension settings (set to "All jobs" by default). [#998](https://github.com/zowe/vscode-extension-for-zowe/issues/998)
- Updated UI/UX method calls to use standalone `Gui` module for better usability and maintainability. [#1967](https://github.com/zowe/vscode-extension-for-zowe/issues/1967)
- Updated error dialog when Zowe config is invalid, with option to "Show Config" within VS Code for diagnostics. [#1986](https://github.com/zowe/vscode-extension-for-zowe/issues/1986)
- Added support for pasting at top-level of USS tree (if filtered), and optimized copy/paste operations to avoid using local paths when possible. [#2041](https://github.com/zowe/vscode-extension-for-zowe/issues/2041)

### Bug fixes

- Updated check for Theia environment to reduce false positives in different environments. [#2079](https://github.com/zowe/vscode-extension-for-zowe/issues/2079)
- Fixed issue where responseTimeout (in Zowe config) was not provided for supported API calls. [#1907](https://github.com/zowe/vscode-extension-for-zowe/issues/1907)
- Fixed issue where "Show Attributes" feature used conflicting colors with light VS Code themes. [#2048](https://github.com/zowe/vscode-extension-for-zowe/issues/2048)
- Fixed settings not persisting in Theia versions >=1.29.0. [#2065](https://github.com/zowe/vscode-extension-for-zowe/pull/2065)
- Removed TSLint (as it is deprecated), and replaced all TSLint rules with their ESLint equivalents. [#2030](https://github.com/zowe/vscode-extension-for-zowe/issues/2030)
- Fixed issue with a success message being returned along with error for Job deletion. [#2075](https://github.com/zowe/vscode-extension-for-zowe/issues/2075)
- Removed extra files from the VSIX bundle to reduce download size by 64%. [#2042](https://github.com/zowe/vscode-extension-for-zowe/pull/2042)
- Surfaced any errors from a dataset Recall/Migrate operation. [#2032](https://github.com/zowe/vscode-extension-for-zowe/issues/2032)
- Re-implemented regular dataset API call if the dataSetsMatching does not exist. [#2084](https://github.com/zowe/vscode-extension-for-zowe/issues/2084)

## `2.5.0`

### New features and enhancements

- Added ability to filter jobs by status. Improved Job filtering User experience. [#1925](https://github.com/zowe/vscode-extension-for-zowe/issues/1925)
- Added option to view PDS member attributes, and updated formatting for attributes webview. [#1577](https://github.com/zowe/vscode-extension-for-zowe/issues/1577)
- Streamlined attribute viewing options into one feature - "Show Attributes".
- Added multiple select copy/paste feature on uss view [#1549](https://github.com/zowe/vscode-extension-for-zowe/issues/1549)
- Added multiple select for hide session [#1555](https://github.com/zowe/vscode-extension-for-zowe/issues/1555)

### Bug fixes

- Fixed missing localization for certain VScode error/info/warning messages. [#1722](https://github.com/zowe/vscode-extension-for-zowe/issues/1722)
- Fixed "Allocate Like" error that prevented proper execution. [#1973](https://github.com/zowe/vscode-extension-for-zowe/issues/1973)
- Fixed de-sync issue between Data Set and Favorites panels when adding or deleting datasets/members that were favorited. [#1488](https://github.com/zowe/vscode-extension-for-zowe/issues/1488)
- Added logging in places where errors were being caught and ignored.
- Fixed issue where parent in Jobs list closes after single/multiple job deletion. [#1676](https://github.com/zowe/vscode-extension-for-zowe/issues/1676)

## `2.4.1`

### Bug fixes

- Bugfix: Added validation check while creating, renaming and using allocate alike feature for datasets [#1849](https://github.com/zowe/vscode-extension-for-zowe/issues/1849)
- Fixed login/logout errors from Team config file watcher. [#1924](https://github.com/zowe/vscode-extension-for-zowe/issues/1924)
- Fixed the loading of previously saved profiles in the tree views.
- Fixed default zosmf profile being added to tree view when no previous sessions have been added. [#1992](https://github.com/zowe/vscode-extension-for-zowe/issues/1992)
- Fixed the `Secure Credentials Enabled` setting to update the `~/.zowe/settings/imperative.json` file upon change of the setting without overwriting preexisting data in the file.
- Fixed errors encountered from not having Zowe CLI installed by creating the `~/.zowe/settings/imperative.json` file during activation if it doesn't already exist. This file is for Zowe Explorer to know the Security Credential Manager used for secure profile information and removes the Zowe CLI installation prerequisite. [#1850](https://github.com/zowe/vscode-extension-for-zowe/issues/1850)
- Fixed Zowe Explorer failing to activate in environment with empty workspace. [#1994](https://github.com/zowe/vscode-extension-for-zowe/issues/1994)

## `2.4.0`

### New features and enhancements

- Added check for existing team configuration file in location during create, prompting user to continue with the create action. [#1923](https://github.com/zowe/vscode-extension-for-zowe/issues/1923)
- Added a solution to allow Zowe Explorer extensions with a dependency on Zowe Explorer to work as web extension without Zowe Explorer functionality in vscode.dev. [#1953](https://github.com/zowe/vscode-extension-for-zowe/issues/1953)
- Added a new setting `Secure Credentials Enabled`, default value is selected for security and will have to be unselected to allow creation of team configuration files without default secure arrays to support environments that don't have access to Zowe CLI's Secure Credential Management.

### Bug fixes

- Fixed activation and Refresh Extension issues in web based editors, ie. Theia. [#1807](https://github.com/zowe/vscode-extension-for-zowe/issues/1807)
- Fix refresh job & spool file pull from mainframe doesn't update job status [#1936](https://github.com/zowe/vscode-extension-for-zowe/pull/1936)
- Fix for serial saving of data sets and files to avoid conflict error. [#1868](https://github.com/zowe/vscode-extension-for-zowe/issues/1868)

## `2.3.0`

### New features and enhancements

- Added option to edit team configuration file via the + button for easy access. [#1896](https://github.com/zowe/vscode-extension-for-zowe/issues/1896)
- Added multiple selection to manage context menu of Datasets, USS, and Jobs views. [#1428](https://github.com/zowe/vscode-extension-for-zowe/issues/1428)
- Added Spool file attribute information to a hover over the Spool file's name. [#1832](https://github.com/zowe/vscode-extension-for-zowe/issues/1832)
- Added support for CLI home directory environment variable in Team Config file watcher, and support watching Team Config files named zowe.config.json and zowe.config.user.json at both locations. [#1913](https://github.com/zowe/vscode-extension-for-zowe/issues/1913)
- Update to Job's View Spool file label to display PROCSTEP if available, if PROCSTEP isn't available the label will display the Spool file's record count. [#1889](https://github.com/zowe/vscode-extension-for-zowe/issues/1889) [#1832](https://github.com/zowe/vscode-extension-for-zowe/issues/1832)

### Bug fixes

- Fixed extension being slow to load large team config files. [#1911](https://github.com/zowe/vscode-extension-for-zowe/issues/1911)
- Fixed issue with cached profile information after updates to profiles. [#1915](https://github.com/zowe/vscode-extension-for-zowe/issues/1915)
- Fixed issue with saving credentials to v1 profile's yaml file when un-secure and save is selected after credential prompting. [#1886](https://github.com/zowe/vscode-extension-for-zowe/issues/1886)
- Fixed issue with outdated cached information after Update Credentials. [#1858](https://github.com/zowe/vscode-extension-for-zowe/issues/1858)
- Fixed issue with support for ZOWE_CLI_HOME environment variable. [#1747](https://github.com/zowe/vscode-extension-for-zowe/issues/1747)

## `2.2.1`

- Bugfix: Fixed activation failure when error reading team configuration file. [#1876](https://github.com/zowe/vscode-extension-for-zowe/issues/1876)
- Bugfix: Fixed Profile IO errors by refactoring use of Imperative's CliProfileManager. [#1851](https://github.com/zowe/vscode-extension-for-zowe/issues/1851)
- Bugfix: Fixed runtime error found in initForZowe call used by extenders. [#1872](https://github.com/zowe/vscode-extension-for-zowe/issues/1872)
- Bugfix: Added error notification for users when OS case sensitivitiy is not set up to avoid issues found with USS files in single directory of same name but different case. [#1484](https://github.com/zowe/vscode-extension-for-zowe/issues/1484)
- Bugfix: Added file watcher for team configuration files to fix v2 profile update issues experienced during creation, updating, and deletion of global or project level configuration files in VS Code. [#1760](https://github.com/zowe/vscode-extension-for-zowe/issues/1760)
- Bugfix: Updated dependencies for improved security. [#1878](https://github.com/zowe/vscode-extension-for-zowe/pull/1878)

## `2.2.0`

- Optimized saving of files on DS/USS when utilizing autosave or experiencing slow upload speeds.
- Updates to use new Zowe Explorer APIs `ZoweVsCodeExtension.updateCredentials` for credential prompting and `ProfilesCache.updateProfilesArrays` for profiles that don't store credentials locally in profile file.

## `2.1.0`

- Added: `Pull from Mainframe` option added for JES spool files. [#1837](https://github.com/zowe/vscode-extension-for-zowe/pull/1837)
- Added: Updated Licenses. [#1841](https://github.com/zowe/vscode-extension-for-zowe/issues/1841)
- Bugfix: Updated imports to use the imperative instance provided by the CLI package. [#1842](https://github.com/zowe/vscode-extension-for-zowe/issues/1842)
- Bugfix: Fixed unwanted requests made by tree node when closing folder. [#754](https://github.com/zowe/vscode-extension-for-zowe/issues/754)
- Bugfix: Fix for credentials not being updated after the invalid credentials error is displayed. [#1799](https://github.com/zowe/vscode-extension-for-zowe/issues/1799)
- Bugfix: Fixed hyperlink for Job submitted when profile is not already in JOBS view. [#1751](https://github.com/zowe/vscode-extension-for-zowe/issues/1751)
- Bugfix: Fixed keybindings for `Refresh Zowe Explorer` to not override default VSC keybinding. See [README.md](https://github.com/zowe/vscode-extension-for-zowe/blob/main/packages/zowe-explorer/README.md#keyboard-shortcuts) for new keybindings. [#1826](https://github.com/zowe/vscode-extension-for-zowe/issues/1826)
- Bugfix: Fixed `Update Profile` issue for missing non-secure credentials. [#1804](https://github.com/zowe/vscode-extension-for-zowe/issues/1804)
- Bugfix: Fixed errors when operation cancelled during credential prompt. [#1827](https://github.com/zowe/vscode-extension-for-zowe/issues/1827)
- Bugfix: Login and Logout operations no longer require a restart of Zowe Explorer or VSC. [#1750](https://github.com/zowe/vscode-extension-for-zowe/issues/1750)
- Bugfix: Fix for Login token always being stored in plain text. [#1840](https://github.com/zowe/vscode-extension-for-zowe/issues/1840)
- Bugfix: Fixed Theia tests. [#1665](https://github.com/zowe/vscode-extension-for-zowe/issues/1665)

## `2.0.3`

- Bugfix: Fixed Quick-key Delete in USS and Jobs trees. [#1821](https://github.com/zowe/vscode-extension-for-zowe/pull/1821)
- Bugfix: Fixed issue with Zowe Explorer crashing during initialization due to Zowe config file errors. [#1822](https://github.com/zowe/vscode-extension-for-zowe/pull/1822)
- Bugfix: Fixed issue where Spool files failed to open when credentials were not stored in a profile. [#1823](https://github.com/zowe/vscode-extension-for-zowe/pull/1823)
- Bugfix: Fixed extra space in the Invalid Credentials dialog, at profile validation profilename. [#1824](https://github.com/zowe/vscode-extension-for-zowe/pull/1824)
- Bugfix: Updated dependencies for improved security. [#1819](https://github.com/zowe/vscode-extension-for-zowe/pull/1819)

## `2.0.2`

- Bugfix: Fixed USS search filter fails on credential-less profiles. [#1811](https://github.com/zowe/vscode-extension-for-zowe/pull/1811)
- Bugfix: Fixed Zowe Explorer recognizing environment variable ZOWE_CLI_HOME. [#1803](https://github.com/zowe/vscode-extension-for-zowe/pull/1803)
- Bugfix: Fixed Zowe Explorer prompting for TSO Account number when saved in config file's TSO profile. [#1801](https://github.com/zowe/vscode-extension-for-zowe/pull/1801)

## `2.0.1`

- BugFix: Improved logging information to help diagnose Team Profile issues. [#1776](https://github.com/zowe/vscode-extension-for-zowe/pull/1776)
- BugFix: Fixed adding profiles to the tree view on Theia. [#1774](https://github.com/zowe/vscode-extension-for-zowe/issues/1774)
- BugFix: Updated Log4js version to resolve initialization problem on Eclipse Che. [#1692](https://github.com/zowe/vscode-extension-for-zowe/issues/1692)
- BugFix: Fixed dataset upload issue by trimming labels. [#1789](https://github.com/zowe/vscode-extension-for-zowe/issues/1789)
- BugFix: Fixed duplicate jobs appearing in the jobs view upon making an owner/prefix filter search for extenders. [#1780](https://github.com/zowe/vscode-extension-for-zowe/pull/1780)
- BugFix: Fixed error displayed when opening a job file for extenders. [#1701](https://github.com/zowe/vscode-extension-for-zowe/pull/1701)

## `2.0.0`

- Major: Introduced Team Profiles and more. See the prerelease items (if any) below for more details.

## 2.0.0-next.202204202000

- Updated Imperative to gather information from the corresponding base profile. [#1757](https://github.com/zowe/vscode-extension-for-zowe/pull/1757)
- Fixed issue when first Team Config profile management file is created. [#1754](https://github.com/zowe/vscode-extension-for-zowe/pull/1754)
- Fixed `Failed to find property user` on load or refresh. [#1757](https://github.com/zowe/vscode-extension-for-zowe/pull/1757)
- Fixed getting credentials from the wrong base profile. [#1757](https://github.com/zowe/vscode-extension-for-zowe/pull/1757)
- Fixed writing tokens to the wrong base profile. [#1757](https://github.com/zowe/vscode-extension-for-zowe/pull/1757)
- Fixed Windows not being able to share Tokens between CLI and ZE. [#1757](https://github.com/zowe/vscode-extension-for-zowe/pull/1757)
- Fixed Login info written to global file if proifle name is the same as project level profile. [#1761](https://github.com/zowe/vscode-extension-for-zowe/pull/1761)

## 2.0.0-next.202204180940

- Refactored the PRofilesCache to reduce maintenance efforts going forward. [#1715](https://github.com/zowe/vscode-extension-for-zowe/issues/1715)
- Updated CLI to consume security related fixes and more. [#1740](https://github.com/zowe/vscode-extension-for-zowe/pull/1740)
- Added differentiation between project and global level profiles. [#1727](https://github.com/zowe/vscode-extension-for-zowe/issues/1727)
- Removed the Secure Credential setting. [#1739](https://github.com/zowe/vscode-extension-for-zowe/issues/1739), [#722](https://github.com/zowe/vscode-extension-for-zowe/issues/722), [#820](https://github.com/zowe/vscode-extension-for-zowe/issues/820), and [#1223](https://github.com/zowe/vscode-extension-for-zowe/issues/1223)
- Synchronized the ZE preferred Security service with the CLI. [#1736](https://github.com/zowe/vscode-extension-for-zowe/issues/1736)
- Fixed APIML token not working between clients (ZE and CLI). [#1713](https://github.com/zowe/vscode-extension-for-zowe/issues/1713)

## 2.0.0-next.202204081040

- Fixed TSO commands in when using teamConfig. [#1731](https://github.com/zowe/vscode-extension-for-zowe/pull/1731)
- Fixed `Zowe Explorer: Refresh Zowe Explorer` command palette option. [1735](https://github.com/zowe/vscode-extension-for-zowe/pull/1735)

## 2.0.0-next.202204041200

- Added Secure Credential support, allowing users to update credentials using GUI. [#1699](https://github.com/zowe/vscode-extension-for-zowe/pull/1693)
- Update Zowe Explorer 2.0 settings migration. [1714](https://github.com/zowe/vscode-extension-for-zowe/pull/1714)
- Update Zowe Explorer SSO logout check for extenders. [#1711](https://github.com/zowe/vscode-extension-for-zowe/pull/1711)
- Update Zowe SDK dependency. [#1699](https://github.com/zowe/vscode-extension-for-zowe/pull/1693)
- Updated dependencies for improved security. [#1702](https://github.com/zowe/vscode-extension-for-zowe/pull/1702)

## `v2.0.0-next.202202281000`

- Update Zowe CLI SDK to version 7.0.0-next.202202242016.
- Fixed the bug that overwrites like-named profiles in a nested config.

## `v2.0.0-next.202202221200`

- Added extender's type info to config schema during config file creation and removed Zowe CLI installation dependency. [#1629](https://github.com/zowe/vscode-extension-for-zowe/pull/1629)
- Added support for Login and Logout using the config file. [#1637](https://github.com/zowe/vscode-extension-for-zowe/pull/1637)
- Added capability to refresh Zowe Explorer updating the Views to reflect different profile handling to include the config file. [#1650](https://github.com/zowe/vscode-extension-for-zowe/pull/1650)
- Updated Zowe SDK dependency. [#1624](https://github.com/zowe/vscode-extension-for-zowe/pull/1624)

## `1.22.0`

- Added: Extensible Login and Logout capabilities for Zowe extenders to utilize for token based authentication. [#1606](https://github.com/zowe/vscode-extension-for-zowe/pull/1606) and [#1255](https://github.com/zowe/vscode-extension-for-zowe/issues/1255).
- Added: Eclipse Public License file. Users can view the license file in the root directory of the Zowe Explorer repository [#1626](https://github.com/zowe/vscode-extension-for-zowe/pull/1626).
- Updated: Supported Node.js version was changed to v12 or higher. We no longer support running the product on earlier versions (10.x and earlier) of Node.js [#1640](https://github.com/zowe/vscode-extension-for-zowe/pull/1640).
- Updated: Security updates for `copy-props`, `nanoid`, and `markdown-it` dependencies were changed to improve security alerting [#1638](https://github.com/zowe/vscode-extension-for-zowe/pull/1638), [#1636](https://github.com/zowe/vscode-extension-for-zowe/pull/1636), and [#1649](https://github.com/zowe/vscode-extension-for-zowe/pull/1649).
- Updated: A work around was developed to help developers debug Zowe Explorer VS Code extension on Theia. For more information, see **Work around for debugging in Theia** [#1576](https://github.com/zowe/vscode-extension-for-zowe/pull/1576).
- Fixed: The Zowe Explorer deployment script was updated to use vsce (Visual Studio Code Extension Manager) version 1.103.1 to help ensure that it is compatible with Node v12 [#1608](https://github.com/zowe/vscode-extension-for-zowe/pull/1608).
- Fixed: Fixed the Theia input box issue that caused entered values to be validated incorrectly [#1580](https://github.com/zowe/vscode-extension-for-zowe/pull/1580).

## `1.21.0`

- Add a progress bar for the simultaneous deletion of multiple jobs [#1583](https://github.com/zowe/vscode-extension-for-zowe/pull/1583). Thanks @uzuko01
- Added the note about the deprecation of the associate profile feature to the Associate Profile section of Zowe Docs and to the Zowe Explorer Readme [#1575](https://github.com/zowe/vscode-extension-for-zowe/pull/1575). Thanks @IgorCATech
- Changed the `DataSet uploaded successfully` message type. Now messages are shown in the status bar instead of the notification pop-up [#1542](https://github.com/zowe/vscode-extension-for-zowe/pull/1542). Thanks @anokhikastiaIBM
- Updated dependencies for improved security [#1591](https://github.com/zowe/vscode-extension-for-zowe/pull/1591) and [#1601](https://github.com/zowe/vscode-extension-for-zowe/pull/1601). Thanks @lauren-li
- Updated Theia tests to use the latest Theia version [#1566](https://github.com/zowe/vscode-extension-for-zowe/pull/1566). Thanks @JillieBeanSim
- Fixed the issue that caused JCL errors in the JOBS tree to be displayed as `undefined:undefined(undefined)` [#1584](https://github.com/zowe/vscode-extension-for-zowe/pull/1584). Thanks @roman-kupriyanov
- Fixed the Theia input box issue that caused entered values to be incorrectly validated [#1580](https://github.com/zowe/vscode-extension-for-zowe/pull/1580). Thanks @JillieBeanSim
- Fixed the issue that caused the removal of unsaved credentials of a profile in the Jobs tree after deleting a job. Now when you delete a job from the Jobs tree with a profile that does not have the stored credentials, the profile keeps the cached credentials [#1524](https://github.com/zowe/vscode-extension-for-zowe/pull/1524). Thanks @nickImbirev

## `1.20.0`

- Added a Github action bot that automates the issue triage [#1530](https://github.com/zowe/vscode-extension-for-zowe/pull/1530). Thanks @crawr
- Updated the @zowe/cli version to 6.33.3 to fix the SSH2 audit failure [#1522](https://github.com/zowe/vscode-extension-for-zowe/pull/1522). Thanks @JillieBeanSim
- Updated the Jobs Issue Stop and Issue Modify commands so that they can be consumed by Extenders with the `issueMvsCommand` API [#1508](https://github.com/zowe/vscode-extension-for-zowe/pull/1508). Thanks @JillieBeanSim
- Use Visual Studio Code's standard confirmation prompt for the Data Sets, USS, and Job trees when clicking on a Favorited profile that does not exist [#1506](https://github.com/zowe/vscode-extension-for-zowe/pull/1506). Thanks @JillieBeanSim
- Updated the deletion prompt for the USS and Jobs trees [#1505](https://github.com/zowe/vscode-extension-for-zowe/pull/1505). Thanks @JillieBeanSim
- Updated the placeholder text in the `Add Profile` entry field [#1490](https://github.com/zowe/vscode-extension-for-zowe/pull/1490). Thanks @anokhikastiaIBM
- Fixed the Not Found issue that resulted from attempts to delete a member whose parent data set was already deleted using multi-delete [#1525](https://github.com/zowe/vscode-extension-for-zowe/pull/1525). Thanks @JillieBeanSim

## `1.19.0`

- Added a check to ensure that a base profile exists before running the function that combines base and service profiles [#1500](https://github.com/zowe/vscode-extension-for-zowe/pull/1500). Thanks @lauren-li
- Added Imperative logger access for extenders [#1433](https://github.com/zowe/vscode-extension-for-zowe/pull/1433). Thanks @katelynienaber
- Added documentation for Imperative logger for extenders [#1467](https://github.com/zowe/vscode-extension-for-zowe/pull/1467). Thanks @katelynienaber
- Implemented separate console windows for TSO and MVS commands [#1478](https://github.com/zowe/vscode-extension-for-zowe/pull/1478). Thanks @katelynienaber
- Fixed the bug that caused the check credentials pop-up to disappear too quickly [#1486](https://github.com/zowe/vscode-extension-for-zowe/pull/1486). Thanks @JillieBeanSim
- Fixed the bug that kept the command text box while escaping the process of entering a TSO command. Now the command text box does not pop up if you cancel entering a TSO command [#1479](https://github.com/zowe/vscode-extension-for-zowe/pull/1479). Thanks @katelynienaber
- Fixed the bug that caused issues with deleting data set members in Ecplipse Theia or Che [#1487](https://github.com/zowe/vscode-extension-for-zowe/pull/1478). Thanks @phaumer
- Fixed the bug that caused the deletion of selected data sets while removing a single data set member by using the right-click action. [#1483](https://github.com/zowe/vscode-extension-for-zowe/pull/1483). Thanks @JillieBeanSim

## `1.18.0`

- Added the ability to register custom profile types in `ProfilesCache` for extenders [#1419](https://github.com/zowe/vscode-extension-for-zowe/pull/1419). Thanks @phaumer
- Added the ability to pass account and other information from tso profile [#1378](https://github.com/zowe/vscode-extension-for-zowe/pull/1378). Thanks @fswarbrick
- Added profiles cache to extenders [#1390](https://github.com/zowe/vscode-extension-for-zowe/pull/1390). Thanks @phaumer
- Status icons now reset when refreshing the explorer views [#1404](https://github.com/zowe/vscode-extension-for-zowe/pull/1404). Thanks @lauren-li
- Fixed the issue that prevented the expected error message `No valid value for z/OS URL. Operation Cancelled` from being displayed while escaping the host text box during the creation or update of a profile [#1426](https://github.com/zowe/vscode-extension-for-zowe/pull/1426). Thanks @JillieBeanSim
- Fixed the issue that invoked profile validation before updating a profile. Now a profile is validated only after the update [#1415](https://github.com/zowe/vscode-extension-for-zowe/pull/1415). Thanks @JillieBeanSim
- Fixed the issue of Zowe profiles encoding value when opening a USS file in the text editor [#1400](https://github.com/zowe/vscode-extension-for-zowe/pull/1400). Thanks @JillieBeanSim

## `1.17.0`

- Added the feature that automatically includes a missing profile in the Jobs view when submitting a job [#1386](https://github.com/zowe/vscode-extension-for-zowe/pull/1386). Thanks @nickImbirev
- Added the extender documentation for KeytarApi for Secure Credential Store [#1384](https://github.com/zowe/vscode-extension-for-zowe/pull/1384). Thanks @JillieBeanSim
- Added a new setting that enables you to hide Zowe Explorer's temporary downloads folder from a workspace [#1373](https://github.com/zowe/vscode-extension-for-zowe/pull/1373). Thanks @crawr
- Added the command to refresh a particular job and get the latest information and content for its spool files [#1363](https://github.com/zowe/vscode-extension-for-zowe/pull/1363). Thanks @nickImbirev
- Added the function that enables you to delete multiple datasets and data set members [#1323](https://github.com/zowe/vscode-extension-for-zowe/pull/1323). Thanks @katelynienaber
- Added the feature that enables you to use multiple VS Code windows for files opened via Zowe Explorer [#1347](https://github.com/zowe/vscode-extension-for-zowe/pull/1347). Thanks @JillieBeanSim
- Added the command to refresh USS directory file names without the entire tree collapsing [#1369](https://github.com/zowe/vscode-extension-for-zowe/pull/1369). Thanks @rudyflores
- Removed non-functioning code from invalid credentials for Theia [#1371](https://github.com/zowe/vscode-extension-for-zowe/pull/1371). Thanks @lauren-li
- Fixed the issue with USS Search and Update Profile errors for profiles without credentials [#1391](https://github.com/zowe/vscode-extension-for-zowe/pull/1391). Thanks @lauren-li

## `1.16.0`

- Added the refresh data set member names option. You can now retrieve a new list of members from the mainframe [#1343](https://github.com/zowe/vscode-extension-for-zowe/pull/1343). Thanks @rudyflores
- Added the best practice documentation for error handling [#1335](https://github.com/zowe/vscode-extension-for-zowe/pull/1335). Thanks @katelynienaber
- Added the developer guide for adding commands to core Zowe Explorer menus [#1332](https://github.com/zowe/vscode-extension-for-zowe/pull/1332). Thanks @lauren-li
- Standardized context group names [#1340](https://github.com/zowe/vscode-extension-for-zowe/pull/1340). Thanks @lauren-li
- Fixed the error message that popped up when accessing a profile from Favorites [#1344](https://github.com/zowe/vscode-extension-for-zowe/pull/1344). Thanks @rudyflores
- Fixed the issue that prevented the Allocate Like feature from working correctly [#1322](https://github.com/zowe/vscode-extension-for-zowe/pull/1322). Thanks @katelynienaber

## `1.15.1`

- Fixed the issue that required the vscode module to be imported in the API package [#1318](https://github.com/zowe/vscode-extension-for-zowe/pull/1318). Thanks @JillieBeanSim

## `1.15.0`

- Added the secure credentials support for Extenders API [#1306](https://github.com/zowe/vscode-extension-for-zowe/pull/1306). Thanks @JillieBeanSim
- Improved Zowe Explorer extenders. Zowe Explorer extenders can now utilize Extender API to have profile folder and meta file created upon initialization [#1282](https://github.com/zowe/vscode-extension-for-zowe/pull/1282). Thanks @JillieBeanSim
- Improved the Command Palette by adding "Zowe Explorer:" before all commands that are related to the extension. Removed some commands from the palette that caused issues [#1308](https://github.com/zowe/vscode-extension-for-zowe/pull/1308). Thanks @lauren-li
- Updated Theia Tests. Now you need to have Zowe CLI 6.31.0 and the latest .vsix file in the `theia/plugins` folder to run Theia tests [#1268](https://github.com/zowe/vscode-extension-for-zowe/pull/1268). Thanks @deepali-hub
- Fixed the issue that prevented the `issue STOP command` function from executing correctly [#1304](https://github.com/zowe/vscode-extension-for-zowe/pull/1304). Thanks
  @nickImbirev
- Fixed the issue that caused the Add Profile icon to disappear [#1307](https://github.com/zowe/vscode-extension-for-zowe/pull/1307). Thanks @lauren-li
- Fixed the vulnerability in NPM Audit [#1309](https://github.com/zowe/vscode-extension-for-zowe/pull/1309). Thanks @JillieBeanSim
- Fixed the issue that doubled the occurrence of the port prompt [#1298](https://github.com/zowe/vscode-extension-for-zowe/pull/1298). Thanks @katelynienaber
- Fixed the issue that triggered the `Delete Job` command even outside Zowe Explorer views [#1310](https://github.com/zowe/vscode-extension-for-zowe/pull/1310). @crawr
- Fixed the trailing slash issue that caused issues with USS search [#1313](https://github.com/zowe/vscode-extension-for-zowe/pull/1313). Thanks @katelynienaber

## `1.14.0`

- Added the Issue TSO Commands feature [#1245](https://github.com/zowe/vscode-extension-for-zowe/pull/1245). Thanks @JillieBeanSim
- Fixed the issue that caused the USS tree to collapse after renaming a folder [#1259](https://github.com/zowe/vscode-extension-for-zowe/pull/1259). Thanks @lauren-li
- Fixed the issue that prevented jobs with an octothorpe (#) in the name from opening [#1253](https://github.com/zowe/vscode-extension-for-zowe/issues/1253). Thanks @katelynienaber

## `1.13.1`

- Updated the dialog text for issuing MVS commands. Now the text of the function is `Zowe: Issue MVS Command` [#1230](https://github.com/zowe/vscode-extension-for-zowe/pull/1230). Thanks @JillieBeanSim
- Added the prompt for credentials when issuing MVS commands, using the right click action, against profiles with missing credentials [#1231](https://github.com/zowe/vscode-extension-for-zowe/pull/1231). Thanks @JillieBeanSim
- Added the Prerequisites section to the Zowe Explorer Extension for FTP ReadMe [#1246](https://github.com/zowe/vscode-extension-for-zowe/pull/1246). Thanks @lauren-li
- Added Open VSX to the deployment pipeline [#1240](https://github.com/zowe/vscode-extension-for-zowe/pull/1240). Thanks @zFernand0

## `1.13.0`

- Added the monorepo landing Readme that contains the high-level overview of the repository folders such as `packages` folder, instructions on how to contribute to the project and links to Medium articles providing additional useful information about Zowe Explorer and Zowe [#1199](https://github.com/zowe/vscode-extension-for-zowe/pull/1199). Thanks @IgorCATech
- Fixed the issue that prevented the list of recently opened files from being displayed upon request. You can access a list of recently opened files by pressing the Ctrl+Alt+R (Windows) or Command+Option+R (Mac) key combination [#1208](https://github.com/zowe/vscode-extension-for-zowe/pull/#1208). Thanks @jellypuno
- Fixed the issue that prevented file picker from functioning. The file picker feature lets you filter your datasets in the tree by pressing the Ctrl+Alt+P (Windows) or Command+Option+P (Mac) key combination [#992](https://github.com/zowe/vscode-extension-for-zowe/issues/992). Thanks @katelynienaber
- Fixed the issue that caused the content from a previously filtered USS directory instead of the currently filtered USS directory to be served [#1134](https://github.com/zowe/vscode-extension-for-zowe/issues/1134). Thanks @lauren-li
- Added the previously selected `RejectUnauthorized` value to the placeholder text of the entry field while updating an existing profile. In addition, the value is highlighted and shown at the top of the selection list [#1218](https://github.com/zowe/vscode-extension-for-zowe/pull/1218). Thanks @JillieBeanSim
- Added the pre-filled and pre-selected filename of the copied member to the entry field while performing the paste member action [#1183](https://github.com/zowe/vscode-extension-for-zowe/pull/1183). Thanks @JillieBeanSim
- Added the multiple deletion of jobs feature [#1128](https://github.com/zowe/vscode-extension-for-zowe/pull/1128). Thanks @crawr
- Improved error handling for the data set copy/paste member, migrate, and recall functions [#1219](https://github.com/zowe/vscode-extension-for-zowe/pull/1219). Thanks @tiantn

## `1.12.1`

- Fixed the issue that prevented edited profile base paths from being saved [#989](https://github.com/zowe/vscode-extension-for-zowe/issues/989). Thanks @katelynienaber
- Fixed the issue that prevented Zowe Explorer from storing empty values for optional profile fields, such as `user`, `password`, `timeout`, and `encoding`. This is done to be consistent with the way Zowe CLI stores profile information when creating and editing profiles [#1016](https://github.com/zowe/vscode-extension-for-zowe/issues/1016). Thanks @katelynienaber
- Fixed the issue that caused repeated credential prompting if a user refused to authenticate [#1147](https://github.com/zowe/vscode-extension-for-zowe/issues/1147). Thanks @katelynienaber
- Fixed the issue that caused removed favorite profiles to be favorited again in subsequent IDE sessions [#1144](https://github.com/zowe/vscode-extension-for-zowe/issues/1144). Thanks @lauren-li
- Fixed the issue that prevented updated credential prompting from occurring when a profile was marked “invalid” [#1095](https://github.com/zowe/vscode-extension-for-zowe/issues/1095). Thanks @katelynienaber

## `1.12.0`

- Added the ability to edit data set attributes before allocation [#1031](https://github.com/zowe/vscode-extension-for-zowe/issues/1031). Thanks @katelynienaber
- Allowed filtering of member names from the Data Sets search bar [#868](https://github.com/zowe/vscode-extension-for-zowe/issues/868). Thanks @JillieBeanSim
- Reorganized the context menus and streamlined the visible icons [#1052](https://github.com/zowe/vscode-extension-for-zowe/issues/1052). Thanks @katelynienaber
- Fixed the messaging displayed when handling inactive profiles and when updating profiles [#1065](https://github.com/zowe/vscode-extension-for-zowe/issues/1065) [#1096](https://github.com/zowe/vscode-extension-for-zowe/issues/1096). Thanks @jellypuno
- Fixed the issue causing tree restructure when renaming a USS file or directory [#757](https://github.com/zowe/vscode-extension-for-zowe/issues/757). Thanks @katelynienaber
- Fixed the issue preventing issuing of commands when using profiles with tokens [#1051](https://github.com/zowe/vscode-extension-for-zowe/issues/1051). Thanks @crawr
- Refactored refresh functions. Thanks @lauren-li @JillieBeanSim
- Updated FTP and API Readme documentation. Thanks @phaumer
- Added regression tests for profiles in Theia. Thanks @deepali-hub

## `1.11.1`

- Updated Keytar and Jest dev deps for Node 14. Thanks @t1m0thyj

## `1.11.0`

- Added login and logout functions for base profiles. You can now log in to API Mediation Layer and generate a token for your base profile. [#914](https://github.com/zowe/vscode-extension-for-zowe/issues/914). Thanks @crawr
- Fixed the empty profile folders in Favorites issue. [#1026](https://github.com/zowe/vscode-extension-for-zowe/issues/1026). Thanks @lauren-li
- Fixed the initialization error that occurred when base profiles were used while being logged out from API ML. [1063](https://github.com/zowe/vscode-extension-for-zowe/issues/1063). Thanks @jellypuno
- Fixed the issue preventing the tree refresh function from updating extender profiles. [1078](https://github.com/zowe/vscode-extension-for-zowe/issues/1078). Thanks @lauren-li
- Fixed the issue causing jobs retrieval failure when using profiles with tokens. [1088](https://github.com/zowe/vscode-extension-for-zowe/issues/1088). Thanks @jellypuno

## `1.10.1`

- Updated arguments to keep the order of precedence consistent between service and base profile. [#1055](https://github.com/zowe/vscode-extension-for-zowe/issues/1055). Thanks @JillieBeanSim

## `1.10.0`

- Added Base Profile support. [#1037](https://github.com/zowe/vscode-extension-for-zowe/issues/1037). Thanks @katelynienaber, @jellypuno, @JillieBeanSim, @lauren-li, @crawr, @phaumer

## `1.9.0`

- Added the Allocate Like feature. [#904](https://github.com/zowe/vscode-extension-for-zowe/issues/904). Thanks @katelynienaber
- Added the ability to disable/enable profile validation. [#922](https://github.com/zowe/vscode-extension-for-zowe/issues/922). Thanks @JillieBeanSim
- Added the ability to access other profiles during profile validation. [#953](https://github.com/zowe/vscode-extension-for-zowe/issues/953). Thanks @JillieBeanSim
- Grouped Favorites by profile for Datasets, USS, and Jobs. [#168](https://github.com/zowe/vscode-extension-for-zowe/issues/168). Thanks @lauren-li
- Fixed USS renaming issues. [#911](https://github.com/zowe/vscode-extension-for-zowe/issues/911). Thanks @katelynienaber and @lauren-li
- Fixed the deletion of datasets issue. [#963](https://github.com/zowe/vscode-extension-for-zowe/issues/963). Thanks @katelynienaber
- Once entered, datasets and members are displayed in uppercase. [#962](https://github.com/zowe/vscode-extension-for-zowe/issues/962). Thanks @AndrewTwydell and @Pranay154
- Removed errors in Favorites items caused by profiles that are created by other extensions. [#968](https://github.com/zowe/vscode-extension-for-zowe/issues/968). Thanks @lauren-li
- Updated the environment check for Theia compatibility. [#1009](https://github.com/zowe/vscode-extension-for-zowe/issues/1009). Thanks @lauren-li

## `1.8.0`

- Webpack working with localization and logging. Thanks @lauren-li
- Allow extenders to load their saved profile sessions upon their activation. Thanks @lauren-li
- Provide a re-validation for invalid profiles automatically. Thanks @JillieBeanSim
- Bug fix related to saving USS files. Thanks @JillieBeanSim.
- Bug fix related to the deletion of datasets. Thanks @katelynienaber

## `1.7.1`

- Fixed USS save operation. Thanks @JillieBeanSim
- Added validation information message. Thanks @JillieBeanSim
- Restructured Readme. Thanks @IgorCATech

## `1.7.0`

- Disallow multiple profiles with same name but different capitalizations. Thanks @katelynienaber
- Improvements for Optional Credentials. Thanks @crawr @jellypuno
- Reorganize Data Sets context menu. Thanks @katelynienaber
- Adding star icon for favorites. Thanks @katelynienaber
- Profile Validation. Thanks @jellypuno
- Updating Credentials via Check Credentials. Thanks @JillieBeanSim
- Favorites get loaded and opened into new files. Thanks @phaumer
- Improve messaging of confirmation dialogues. Thanks @crawr
- Enable editing of filters. Thanks @katelynienaber
- Update Codecov settings. Thanks @jellypuno
- Handle encoding value from z/OSMF Profiles. Thanks @dkelosky
- Enable editing of ASCII files in USS. Thanks @Colin-Stone
- Refactor unit test and add more integration tests. Thanks @katelynienaber

## `1.6.0`

- Create connections with any registered profile type. Thanks @JillieBeanSim
- Streamline first profile creation. Thanks @crawr
- Add recall options for migrated datasets. Thanks @Pranay154
- Fix persistent data after recall functionality. Thanks @katelynienaber
- Fix deleting and editing connection not considering other profile types. Thanks @phaumer
- Fix multiple prompts when escaping/canceling editing session. Thanks @jellypuno
- Fix failure to load optional secure fields from profiles. Thanks @tjohnsonBCM
- Fixed issue when manually editing/deleting associated profiles. Thanks @Colin-Stone
- Refactor unit tests. Thanks @stepanzharychevbroadcom, @katelynienaber

## `1.5.2`

- Fix undefined profile error message. Thanks @JillieBeanSim

## `1.5.1`

- Fix failure to load optional secure fields from profiles. Thanks @tjohnsonBCM
- Fix pressing Escape does not abort Edit profile dialogue. Thanks @jellypuno
- Fix editing of Credentials when setting them to spaces. Thanks @jellypuno
- Fix deletion of profiles not considering all extensibility use cases. Thanks @phaumer

## `1.5.0`

- Fixes for saving of Datasets from Favourites section. Thanks @stepanzharychevbroadcom
- Management of Theia specific merge conflict resolution. Thanks @Alexandru-Dumitru
- Add to recall when PS File opened. Thanks @katelynienaber
- Provide edit support for Profile credentials. Thanks @jellypuno
- Support for profile deletion. Thanks @crawr
- Addressed USS file merge conflict triggering issue. Thanks @Alexandru-Dumitru
- Provide refresh all method for Zowe Explorer - Extenders. Thanks @phaumer
- Extender guidelines and documentation. Thanks @Colin-Stone
- Provision of profile association links to support extenders of Zowe Explorer. Thanks @Colin-Stone
- Creation of an extender API for extenders of Zowe Explorer. Thanks @Colin-Stone
- Management of VSAM files within Dataset explorer. Thanks @Colin-Stone
- VSCode context now based on Regular expression for flexibility. Thanks @Colin-Stone
- Vsix file deployment via Theia pipeline. Thanks @crawr
- Reduction in size of extension.ts file. Thanks @katelynienaber
- ContextValue of undefined error addressed for new members. Thanks @katelynienaber
- Fixed when Pull from mainframe didn't work on USS Files. Thanks @stepanzharychevbroadcom
- Fixed Bug submitting JCL from Command Palette. Thanks @stepanzharychevbroadcom
- Refactoring of testing for accuracy and maintainability. Thanks @stepanzharychevbroadcom

## `1.4.1`

- Fix for USS files not saving correctly. Thanks @phaumer
- Icon update for migrated files only. Thanks @Colin-Stone

## `1.4.0`

- Added support for large datasets and PDS members. Thanks @jellypuno
- Fixed inconsistent behavior when renaming USS file and directories. Thanks @stepanzharychevbroadcom
- Fixed deleting a USS file. Thanks @Colin-Stone
- Fixed profiles not automatically updating values when changed externally. Thanks @jellypuno
- Fixed load error when file names had special characters. Thanks @jellypuno
- Fixed load os USS file list. Thanks @jellypuno
- Improved user experience of USS file navigation #461. Thanks @stepanzharychevbroadcom
- Fixed tab name when renaming dataset. Thanks @stepanzharychevbroadcom
- Improved performance when renaming datasets and members. Thanks @CForrest97
- Added prompting of credentials if previous credentials where entered incorrectly. Thanks @jellypuno
- Added support for VSCode Quick Open shortcut. Thanks @katelynienaber
- Added support for VSCode Open Recent Files shortcut. Thanks @katelynienaber
- Fixed USS Favorites not being remembered. Thanks @Colin-Stone
- Setup automated regression testing on a Theia environment. Thanks @crawr
- Fixed copying dataset on temporary folder #635. Thanks @Colin-Stone
- Made dataset terminology more consistent. Thanks @stepanzharychevbroadcom
- Fixed uploading files to USS. Thanks @stepanzharychevbroadcom
- Fixed searching/filtering data. Thanks @Colin-Stone
- Refactored code to include interfaces and abstract classes. Thanks @Colin-Stone
- Refactored icon retrieval process. Thanks @stepanzharychevbroadcom
- Updated Zowe Explorer video. Thanks @IgorCATech
- Revised pipeline to use shared libraries. Thanks @zFernand0

## `1.3.1`

- Updated Zowe Icon. Thanks @stepanzharychevbroadcom
- Address VSC tree expand behavior changes. Thanks @phaumer
- Refresh all action includes profiles. Thanks @jellypuno
- Consistent handling of renaming USS files. Thanks @stepanzharychevbroadcom
- Renaming datasets should update open tab. Thanks @stepanzharychevbroadcom
- USS delete function reinstated. Thanks @Colin-Stone
- Issue with uploadBinaryFile API not being correctly redirected. Thanks @Colin-Stone
- OnSave Upload trigger correction for USSFile . Thanks Alexandru-Dumitru

## `1.3.0`

- Dependency on ~/.zowe folder existing removed. Thanks @tjohnsonBCM
- Label changes for specific dataset functionality. Thanks @CForrest97
- Zowe Explorer to incorporate @zowe CLI implementation. Thanks @zFernand0
- Profiles manage other profile types apart from zosmf. Thanks @Colin-Stone
- Exploit imperative bundled keytar for secure credentials when standalone. Thanks @Colin-Stone

## `1.2.4`

- Fix to Credentials initialization to wait on promise. Thanks @Colin-Stone

## `1.2.3`

- Secure credentials backwards compatibility. Thanks @tjohnsonBCM

## `1.2.2`

- Fix requirement of ~/.zowe folder. Thanks @phaumer

## `1.2.1`

- Fix for automatic release of VSIX. Thanks @awharn
- Fixed creating data sets causes tree to lose expand behavior issue. Thanks @katelynienaber
- Fixed issue with undefined node. Thanks @Colin-Stone

## `1.2.0`

- Support CLI plugin extensibility. Thanks @phaumer
- Fixed Issue for filters after creating dataset. Thanks @phaumer
- Managing text/binary download choice. Thanks @stepanzharychevbroadcom
- Addressed 'Uploading zip file (binary)' silent failures. Thanks @stepanzharychevbroadcom
- Consistency updates for context menu. Thanks @sladyn98
- Automatically use Changelog contents in pipeline as release description. Thanks @awharn
- Provision of warning message after two failed login attempts. Thanks @jellypuno
- Consistency, added filter tip to convey ability to add multiple filters entries. Thanks @katelynienaber
- Tree view refresh when dataset member added or deleted. Thanks @katelynienaber
- Code improvement - Centralized error handling. Thanks @crawr
- Integration Script updates. Thanks @zFernand0
- Keytar (Secure credentials) compatibility support. Thanks @Colin-Stone
- Improved usability of MVS Command feature including 'Recall' function. Thanks @Colin-Stone
- Fixed issue where Job folder did not auto-expand. Thanks @Colin-Stone
- Use Progress indicator wrapper around longer running list functions. Thanks @Colin-Stone

## `1.1.0`

- Updates to Readme to include links to Theia Readme. Thanks @IgorCATech
- Fix for incorrect profile name in some favorites. Thanks @lauren-li
- Update dataset filters on dataset creation. Thanks @katelynienaber
- Include VSIX in Github release. Thanks @zFernand0
- Fix dataset delete fails silently bug. Thanks @Colin-Stone
- Fix to handle "Show Dataset Attributes" in Favorites. Thanks @katelynienaber
- Enhancements to profile creation. Thanks @jellypuno
- Theia specific QuickPick modifications. Thanks @phaumer
- Update incorrect profile message. Thanks @lauren-li
- Fix Copy and paste dataset menu duplication. Thanks @lauren-li

## `1.0.1`

- Remove duplicate commands #376. Thanks @lauren-li
- Update localization for v1.0.0 #374. Thanks @lauren-li
- Update keywords #383. @zFernand0
- Update package json files #391. @zFernand0
- Fixed adding sessions in Theia #382. Thanks @phaumer
- Add validation for undefined username and password + more cosmetic fix #378. Thanks @jellypuno
- Update incorrect profile message #387. Thanks @lauren-li

## `1.0.0`

- VSCode centric Connection settings. Thanks @crawr, @jellypuno
  - Credential prompting in profiles and favorite . Thanks @crawr, @jellypuno
- Dataset and Dataset member copy and renaming function. Thanks @CForrest97
- Theia support including documentation.
- Save improvements implementing improved Safe Save functionality as the default behavior. Thanks Alexandru-Dumitru
- Reliability and Resilience updates:
  - for default profiles
  - for deleting a dataset in use
  - testing improvements and coverage
  - rationalizing deliverables
  - performance improvements

## 0.29.0

- Provide ability to rename datasets. Thanks @CForrest97
- Fix URL parsing. @MarkAckert
- Fixed `AppSettings` error message. @jellypuno

## 0.28.0

- Provide ability to add new profiles in explorer. Thanks @crawr, @jellypuno
- Recognize migrated dataset context. Thanks @Colin-Stone
- Fix dataset delete fails silently bug. Thanks @Colin-Stone

## 0.27.0

- Name change to Zowe Explorer
- Enhancements to the History recall 'QuickPick' dialogs. Thanks @Colin-Stone
- Favorites are now sorted. Thanks @Colin-Stone

## 0.26.1

- Fix vulnerabilities related to brightside-core

## 0.26.0

- Added Persistence for profiles selection. Thanks @Colin-Stone
- Performance enhancements for Profile loading operations. Thanks @Colin-Stone
- Filter rewording. Thanks @Colin-Stone

## 0.25.0

- Add Edit to context menu for MVS and USS Tree. Thanks to Rodney-Wilson
- Restructured all search and filters dialogs to incorporate a recall/history function. Thanks @Colin-Stone
- Added Search Favorite for USS Favorites. Thanks @Colin-Stone
- Added Job and Search Favorite for Jobs. Thanks @Colin-Stone
- Provided support for specifying jobs by job id. Thanks @Colin-Stone
- Fixed issue with submitting datasets job link. Thanks @Colin-Stone
- Fixed label for Jobs Refresh All. Thanks @Colin-Stone
- Minor icon improvement to distinguish Favorites from LPAR's. Thanks @Colin-Stone
- Support copy path Thanks @lauren-li
- Progress Bar animation on opening large files. Thanks to Rodney-Wilson

## 0.24.1

- Fixed issue when saving USS files

## 0.24.0

- Updated Localization Documentation and Added Update Dictionary Script. Thanks to @evannwu20
- Show stepname or procstep alongside spool name. Thanks @crshnburn
- Add command to issue TSO command. Thanks @crshnburn
- Added icons for files and folders. Thanks to @Colin-Stone

## 0.23.2

- Fixed issue when saving datasets in Windows

## 0.23.1

- Refined dataset suffix solution by restricting to explicit names only

## 0.23.0

- Add support for localization. Thanks to @evannwu20
- Correctly determine if file is binary for saving. Thanks @crshnburn
- Fix Default profile error message with friendlier version. Thanks @lauren-li
- Context menu grouping for MVS and USS. Thanks @lauren-li
- Preference to Specify Temp Folder. Thanks to @adambattenburg
- Store local version of dataset with a suffix if appropriate to enable syntax highlighting. Thanks to @Colin-Stone

## 0.22.0

- Add ability to create directories or files on the root node. Thanks to @kristinochka
- Add ability to upload files through regular OS browse dialog on regular nodes and favorites. Thanks to @kristinochka
- Add USS File Refresh and USS Safe Save. Thanks to @adambattenburg
- Honor the file tag (binary or ascii) if not specified. Thanks to @Colin-Stone

## 0.21.0

- Added the Upload member to datasets. Thanks Kristina Mayo
- Addressed same file issue with Favorites in USS explorer. Thanks to Rodney-Wilson and Lauren-Li
- USS Favorites. Ensure file deletion synchronisation. Thanks to Rodney-Wilson and Lauren-Li

## 0.20.0

- Combined Spool files with Jobs in Jobs view. Thanks Colin Stone

## 0.19.1

- Fix error when files exist in the profiles folder (such as `.DS_Store` which is automatically generated on macOS)

## 0.19.0

- Added the rename USS files. Thanks Kristina Mayo

## 0.18.0

- Added the ability to submit JCL from physical sequential data sets

## 0.17.0

- Add Favorites to USS explorer. Thanks to Rodney-Wilson and Lauren-Li
- Add ability to obtain the raw JCL from a job on spool and resubmit. Thanks @crshnburn

## 0.16.3

- Fix behavior when the user cancels "quick pick" dialogs, including selecting profiles and deleting data sets.

## 0.16.2

- Add the stderr of the getDefaultProfile or getAllProfiles process to display in the error message to the user

## 0.16.1

- Attempt to fix an issue where saving data sets ceases to work without any error message

## 0.16.0

- Add the ability to display data set attributes by right clicking on a data set
- Add the ability to save all spool content by clicking a download icon next to the job. Thanks @crshnburn

## 0.15.1

- Add a delete session menu item for sessions in the jobs view. Thanks @crshnburn
- Prevent the delete menu item for USS files and directories appearing on the context menu for sessions. Thanks @crshnburn
- Fixed an issue where adding a profile to the USS explorer incorrectly referenced data sets

## 0.15.0

- The extension is now compatible with installations which use a secure credential management plugin for profiles in Zowe CLI

## 0.14.0

- All zowe views now part of single Zowe view container. Thanks Colin Stone

## 0.13.0

- Added the ability to list and view spool of z/OS Jobs. Thanks @crshnburn

## 0.12.0

- Added GIFs to README for USS use cases. Thanks Colin Stone
- Added the ability to toggle binary mode or text mode on USS files. Thanks @crshnburn

## 0.11.0

- Create and delete functionality for USS Files and directories added as menu items.

## 0.10.4

- Add additional log messages

## 0.10.3

- Use path.sep rather than "/".

## 0.10.2

- VSCode-USS-extension-for-zowe fixed general USS file name error. Thanks Colin Stone

## 0.10.1

- VSCode-USS-extension-for-zowe merged in. Thanks Colin Stone

## 0.9.1

- Fix documentation links in Readme. Thanks Brandon Jenkins

## 0.9.0

- Display an informational message when no data set patterns are found. Thanks @crshnburn

## 0.8.4

- Fixed an issue where the submit JCL function was looking for user profiles in the wrong directory

## 0.8.3

- Fixed an issue where labels did not correctly display the name of the Zowe CLI profile

## 0.8.2

- Fixed for compatibility with the current version of the Zowe CLI. If you are having issues retrieving user name or password using this extension, please update your zowe CLI to the latest available version, recreate your profiles, and update this extension. That should solve any issues you are having.

## 0.8.0

- Introduced capability to submit jobs from the editor. Thanks @crshnburn

## 0.7.0

- Updated for compatibility with Zowe CLI >=2.0.0. You must now have plain text profiles and Zowe CLI 2.0.0 or greater to use this extension. If you have previously created profiles, please update or recreate them with Zowe CLI.
- Log files now go to `~/.vscode/extensions/zowe.vscode-extension-for-zowe-x.x.x/logs`

## 0.6.5

- Fixed issue with platform-specific folder separator, added progress bar when saving

## 0.6.4

- Make favorites persistent after upgrading the extension

## 0.6.3

- Updates to README

## 0.6.2

- Updates to README

## 0.6.1

- Updates to README

## 0.5.0

- Initial release<|MERGE_RESOLUTION|>--- conflicted
+++ resolved
@@ -6,18 +6,20 @@
 
 ### New features and enhancements
 
-<<<<<<< HEAD
 - Removal of v1 profile support. [#2072](https://github.com/zowe/vscode-extension-for-zowe/issues/2072)
 - Removal of support for Zowe Explorer APIs that have been removed. Check the [list](https://github.com/zowe/vscode-extension-for-zowe/tree/next/docs/early-access/v3/Extenders.md) of APIs that were removed.
 - Added support for Local Storage settings for persistent settings in Zowe Explorer [#2208](https://github.com/zowe/vscode-extension-for-zowe/issues/2208)
-=======
-- Added "Cancel Job" feature for job nodes in Jobs tree view. [#2251](https://github.com/zowe/vscode-extension-for-zowe/issues/2251)
->>>>>>> 20ae8222
 
 ### Bug fixes
 
 - Fixed issue where the "Disable Validation for Profile" context menu option did not update to "Enable Validation for Profile" after use. [#1897](https://github.com/zowe/vscode-extension-for-zowe/issues/1897)
 - Removed "/" characters in `path.join()` calls [#2172](https://github.com/zowe/vscode-extension-for-zowe/issues/2172)
+
+## `2.9.0` IN PROGRESS
+
+### New Features and Enhancements
+
+- Added "Cancel Job" feature for job nodes in Jobs tree view. [#2251](https://github.com/zowe/vscode-extension-for-zowe/issues/2251)
 
 ## `2.8.1`
 
