# Change Log

All notable changes to the "vscode-extension-for-zowe" extension will be documented in this file.

## TBD Release

### New features and enhancements

- Added a new Zowe Explorer setting, `zowe.logger`, with a default setting of `INFO`.
- Added an output channel, `Zowe Explorer`, for logging within VS Code's Output view. The log level is set by the new Zowe Explorer setting, `zowe.logger`.
- Opening a dialog for Upload or Download of files will now open at the project level directory or the user's home directory if no project is opened. [#2203](https://github.com/zowe/vscode-extension-for-zowe/issues/2203)
- Updated linter rules and addressed linter errors throughout the codebase. [#2184](https://github.com/zowe/vscode-extension-for-zowe/issues/2184)
- Added a new setting `zowe.files.logsFolder.path` that can be used to override Zowe Explorer logs folder if default location is read-only. [#2186](https://github.com/zowe/vscode-extension-for-zowe/issues/2186)
- Spool files will now refresh if the file is open in the editor and clicked again in the tree view. [#1952](https://github.com/zowe/vscode-extension-for-zowe/issues/1952)
- Added a new context menu option to allow users to download Job Spool content in binary format. [#2060](https://github.com/zowe/vscode-extension-for-zowe/issues/2060)

### Bug fixes

- Fixed issue with silent failures when uploading members into a data set. [#2167](https://github.com/zowe/vscode-extension-for-zowe/issues/2167)
- Added back fix that was accidentally removed between updates: Resolved an issue where VSCode did not provide all context menu options for a profile node after a multi-select operation. [#2108](https://github.com/zowe/vscode-extension-for-zowe/pull/2108)
- Fixed issue where "Paste" option is shown for a multi-select operation in the "Data Sets" pane.
- Fixed z/OSMF profiles issue with Data Sets and Jobs with special characters in the names. [#2175](https://github.com/zowe/vscode-extension-for-zowe/issues/2175)
- Fixed redundant text in error messages that included the same error details twice.
<<<<<<< HEAD
- Fixed issue where refreshing views collapsed the respective trees. [#2215](https://github.com/zowe/vscode-extension-for-zowe/issues/2215)
=======
- Fixed issue where a spool file would open a duplicate tab when clicked between updates. [#1952](https://github.com/zowe/vscode-extension-for-zowe/issues/1952)
- Fixed issue where a job search query would not expand the session node after it has been filtered.
>>>>>>> f855e643
- Fixed error message when no data sets found that match pattern.
- Fixed secure credential storage not possible to enable in Theia.

## `2.7.0`

### New features and enhancements

- Added Job search query label to the session in the Jobs tree. [#2062](https://github.com/zowe/vscode-extension-for-zowe/pull/2064)
- Added feature to copy datasets (pds, sequential, members across pds) with multi-select capabilities. [#1150](https://github.com/zowe/vscode-extension-for-zowe/issues/1550)

### Bug fixes

- Fixed issue where job search queries were not working properly when favorited. [#2122](https://github.com/zowe/vscode-extension-for-zowe/issues/2122)
- Fixed issues where document changes may fail to upload if the environment has a slow filesystem or mainframe connection, or when VS Code exits during an upload operation. [#1948](https://github.com/zowe/vscode-extension-for-zowe/issues/1948)
- Fixed custom credential manager in `~/.zowe/settings/imperative.json` file being overwritten with invalid JSON. [#2187](https://github.com/zowe/vscode-extension-for-zowe/issues/2187)
- Fixed several linter errors throughout the codebase and consolidated linter rules. [#2184](https://github.com/zowe/vscode-extension-for-zowe/issues/2184)

## `2.6.2`

### Bug fixes

- Updated dependencies for security audits.

## `2.6.1`

### Bug fixes

- Removed excess pop-ups when listing/opening USS files, and replaced required pop-ups with status bar items to improve UX. [#2091](https://github.com/zowe/vscode-extension-for-zowe/issues/2091)
- Prevented creation of duplicate session after executing a favorited search query. [#1029](https://github.com/zowe/vscode-extension-for-zowe/issues/1029)
- Resolved an issue where VS Code did not provide all context menu options for a profile node after a multi-select operation. [#2108](https://github.com/zowe/vscode-extension-for-zowe/pull/2108)
- Fixed issue with standardization of old v1 settings in Zowe Explorer during activation. [#1520](https://github.com/zowe/vscode-extension-for-zowe/issues/1520)
- Fixed bug where a JSON error occurs for job nodes when collapsing or expanding with a single click. [#2121](https://github.com/zowe/vscode-extension-for-zowe/issues/2121)
- Fixed possible data loss when file is saved but fails to upload and VS Code does not detect unsaved changes. [#2099](https://github.com/zowe/vscode-extension-for-zowe/issues/2099)

## `2.6.0`

### New features and enhancements

- Added Job search prefix validator [1971](https://github.com/zowe/vscode-extension-for-zowe/issues/1971)
- Added file association for `zowe.config.json` and `zowe.config.user.json` to automatically detect them as JSON with Comments. [#1997](https://github.com/zowe/vscode-extension-for-zowe/issues/1997)
- Added the ability to list all datasets, even those with Imperative Errors. [#235](https://github.com/zowe/vscode-extension-for-zowe/issues/235) & [#2036](https://github.com/zowe/vscode-extension-for-zowe/issues/2036)
- Added favorite job query to jobs view. [#1947](https://github.com/zowe/vscode-extension-for-zowe/issues/1947)
- Added confirmation message for "Submit Job" feature as an option in extension settings (set to "All jobs" by default). [#998](https://github.com/zowe/vscode-extension-for-zowe/issues/998)
- Updated UI/UX method calls to use standalone `Gui` module for better usability and maintainability. [#1967](https://github.com/zowe/vscode-extension-for-zowe/issues/1967)
- Updated error dialog when Zowe config is invalid, with option to "Show Config" within VS Code for diagnostics. [#1986](https://github.com/zowe/vscode-extension-for-zowe/issues/1986)
- Added support for pasting at top-level of USS tree (if filtered), and optimized copy/paste operations to avoid using local paths when possible. [#2041](https://github.com/zowe/vscode-extension-for-zowe/issues/2041)

### Bug fixes

- Updated check for Theia environment to reduce false positives in different environments. [#2079](https://github.com/zowe/vscode-extension-for-zowe/issues/2079)
- Fixed issue where responseTimeout (in Zowe config) was not provided for supported API calls. [#1907](https://github.com/zowe/vscode-extension-for-zowe/issues/1907)
- Fixed issue where "Show Attributes" feature used conflicting colors with light VS Code themes. [#2048](https://github.com/zowe/vscode-extension-for-zowe/issues/2048)
- Fixed settings not persisting in Theia versions >=1.29.0. [#2065](https://github.com/zowe/vscode-extension-for-zowe/pull/2065)
- Removed TSLint (as it is deprecated), and replaced all TSLint rules with their ESLint equivalents. [#2030](https://github.com/zowe/vscode-extension-for-zowe/issues/2030)
- Fixed issue with a success message being returned along with error for Job deletion. [#2075](https://github.com/zowe/vscode-extension-for-zowe/issues/2075)
- Removed extra files from the VSIX bundle to reduce download size by 64%. [#2042](https://github.com/zowe/vscode-extension-for-zowe/pull/2042)
- Surfaced any errors from a dataset Recall/Migrate operation. [#2032](https://github.com/zowe/vscode-extension-for-zowe/issues/2032)
- Re-implemented regular dataset API call if the dataSetsMatching does not exist. [#2084](https://github.com/zowe/vscode-extension-for-zowe/issues/2084)

## `2.5.0`

### New features and enhancements

- Added ability to filter jobs by status. Improved Job filtering User experience. [#1925](https://github.com/zowe/vscode-extension-for-zowe/issues/1925)
- Added option to view PDS member attributes, and updated formatting for attributes webview. [#1577](https://github.com/zowe/vscode-extension-for-zowe/issues/1577)
- Streamlined attribute viewing options into one feature - "Show Attributes".
- Added multiple select copy/paste feature on uss view [#1549](https://github.com/zowe/vscode-extension-for-zowe/issues/1549)
- Added multiple select for hide session [#1555](https://github.com/zowe/vscode-extension-for-zowe/issues/1555)

### Bug fixes

- Fixed missing localization for certain VScode error/info/warning messages. [#1722](https://github.com/zowe/vscode-extension-for-zowe/issues/1722)
- Fixed "Allocate Like" error that prevented proper execution. [#1973](https://github.com/zowe/vscode-extension-for-zowe/issues/1973)
- Fixed de-sync issue between Data Set and Favorites panels when adding or deleting datasets/members that were favorited. [#1488](https://github.com/zowe/vscode-extension-for-zowe/issues/1488)
- Added logging in places where errors were being caught and ignored.
- Fixed issue where parent in Jobs list closes after single/multiple job deletion. [#1676](https://github.com/zowe/vscode-extension-for-zowe/issues/1676)

## `2.4.1`

### Bug fixes

- Bugfix: Added validation check while creating, renaming and using allocate alike feature for datasets [#1849](https://github.com/zowe/vscode-extension-for-zowe/issues/1849)
- Fixed login/logout errors from Team config file watcher. [#1924](https://github.com/zowe/vscode-extension-for-zowe/issues/1924)
- Fixed the loading of previously saved profiles in the tree views.
- Fixed default zosmf profile being added to tree view when no previous sessions have been added. [#1992](https://github.com/zowe/vscode-extension-for-zowe/issues/1992)
- Fixed the `Secure Credentials Enabled` setting to update the `~/.zowe/settings/imperative.json` file upon change of the setting without overwriting preexisting data in the file.
- Fixed errors encountered from not having Zowe CLI installed by creating the `~/.zowe/settings/imperative.json` file during activation if it doesn't already exist. This file is for Zowe Explorer to know the Security Credential Manager used for secure profile information and removes the Zowe CLI installation prerequisite. [#1850](https://github.com/zowe/vscode-extension-for-zowe/issues/1850)
- Fixed Zowe Explorer failing to activate in environment with empty workspace. [#1994](https://github.com/zowe/vscode-extension-for-zowe/issues/1994)

## `2.4.0`

### New features and enhancements

- Added check for existing team configuration file in location during create, prompting user to continue with the create action. [#1923](https://github.com/zowe/vscode-extension-for-zowe/issues/1923)
- Added a solution to allow Zowe Explorer extensions with a dependency on Zowe Explorer to work as web extension without Zowe Explorer functionality in vscode.dev. [#1953](https://github.com/zowe/vscode-extension-for-zowe/issues/1953)
- Added a new setting `Secure Credentials Enabled`, default value is selected for security and will have to be unselected to allow creation of team configuration files without default secure arrays to support environments that don't have access to Zowe CLI's Secure Credential Management.

### Bug fixes

- Fixed activation and Refresh Extension issues in web based editors, ie. Theia. [#1807](https://github.com/zowe/vscode-extension-for-zowe/issues/1807)
- Fix refresh job & spool file pull from mainframe doesn't update job status [#1936](https://github.com/zowe/vscode-extension-for-zowe/pull/1936)
- Fix for serial saving of data sets and files to avoid conflict error. [#1868](https://github.com/zowe/vscode-extension-for-zowe/issues/1868)

## `2.3.0`

### New features and enhancements

- Added option to edit team configuration file via the + button for easy access. [#1896](https://github.com/zowe/vscode-extension-for-zowe/issues/1896)
- Added multiple selection to manage context menu of Datasets, USS, and Jobs views. [#1428](https://github.com/zowe/vscode-extension-for-zowe/issues/1428)
- Added Spool file attribute information to a hover over the Spool file's name. [#1832](https://github.com/zowe/vscode-extension-for-zowe/issues/1832)
- Added support for CLI home directory environment variable in Team Config file watcher, and support watching Team Config files named zowe.config.json and zowe.config.user.json at both locations. [#1913](https://github.com/zowe/vscode-extension-for-zowe/issues/1913)
- Update to Job's View Spool file label to display PROCSTEP if available, if PROCSTEP isn't available the label will display the Spool file's record count. [#1889](https://github.com/zowe/vscode-extension-for-zowe/issues/1889) [#1832](https://github.com/zowe/vscode-extension-for-zowe/issues/1832)

### Bug fixes

- Fixed extension being slow to load large team config files. [#1911](https://github.com/zowe/vscode-extension-for-zowe/issues/1911)
- Fixed issue with cached profile information after updates to profiles. [#1915](https://github.com/zowe/vscode-extension-for-zowe/issues/1915)
- Fixed issue with saving credentials to v1 profile's yaml file when un-secure and save is selected after credential prompting. [#1886](https://github.com/zowe/vscode-extension-for-zowe/issues/1886)
- Fixed issue with outdated cached information after Update Credentials. [#1858](https://github.com/zowe/vscode-extension-for-zowe/issues/1858)
- Fixed issue with support for ZOWE_CLI_HOME environment variable. [#1747](https://github.com/zowe/vscode-extension-for-zowe/issues/1747)

## `2.2.1`

- Bugfix: Fixed activation failure when error reading team configuration file. [#1876](https://github.com/zowe/vscode-extension-for-zowe/issues/1876)
- Bugfix: Fixed Profile IO errors by refactoring use of Imperative's CliProfileManager. [#1851](https://github.com/zowe/vscode-extension-for-zowe/issues/1851)
- Bugfix: Fixed runtime error found in initForZowe call used by extenders. [#1872](https://github.com/zowe/vscode-extension-for-zowe/issues/1872)
- Bugfix: Added error notification for users when OS case sensitivitiy is not set up to avoid issues found with USS files in single directory of same name but different case. [#1484](https://github.com/zowe/vscode-extension-for-zowe/issues/1484)
- Bugfix: Added file watcher for team configuration files to fix v2 profile update issues experienced during creation, updating, and deletion of global or project level configuration files in VS Code. [#1760](https://github.com/zowe/vscode-extension-for-zowe/issues/1760)
- Bugfix: Updated dependencies for improved security. [#1878](https://github.com/zowe/vscode-extension-for-zowe/pull/1878)

## `2.2.0`

- Optimized saving of files on DS/USS when utilizing autosave or experiencing slow upload speeds.
- Updates to use new Zowe Explorer APIs `ZoweVsCodeExtension.updateCredentials` for credential prompting and `ProfilesCache.updateProfilesArrays` for profiles that don't store credentials locally in profile file.

## `2.1.0`

- Added: `Pull from Mainframe` option added for JES spool files. [#1837](https://github.com/zowe/vscode-extension-for-zowe/pull/1837)
- Added: Updated Licenses. [#1841](https://github.com/zowe/vscode-extension-for-zowe/issues/1841)
- Bugfix: Updated imports to use the imperative instance provided by the CLI package. [#1842](https://github.com/zowe/vscode-extension-for-zowe/issues/1842)
- Bugfix: Fixed unwanted requests made by tree node when closing folder. [#754](https://github.com/zowe/vscode-extension-for-zowe/issues/754)
- Bugfix: Fix for credentials not being updated after the invalid credentials error is displayed. [#1799](https://github.com/zowe/vscode-extension-for-zowe/issues/1799)
- Bugfix: Fixed hyperlink for Job submitted when profile is not already in JOBS view. [#1751](https://github.com/zowe/vscode-extension-for-zowe/issues/1751)
- Bugfix: Fixed keybindings for `Refresh Zowe Explorer` to not override default VSC keybinding. See [README.md](https://github.com/zowe/vscode-extension-for-zowe/blob/main/packages/zowe-explorer/README.md#keyboard-shortcuts) for new keybindings. [#1826](https://github.com/zowe/vscode-extension-for-zowe/issues/1826)
- Bugfix: Fixed `Update Profile` issue for missing non-secure credentials. [#1804](https://github.com/zowe/vscode-extension-for-zowe/issues/1804)
- Bugfix: Fixed errors when operation cancelled during credential prompt. [#1827](https://github.com/zowe/vscode-extension-for-zowe/issues/1827)
- Bugfix: Login and Logout operations no longer require a restart of Zowe Explorer or VSC. [#1750](https://github.com/zowe/vscode-extension-for-zowe/issues/1750)
- Bugfix: Fix for Login token always being stored in plain text. [#1840](https://github.com/zowe/vscode-extension-for-zowe/issues/1840)
- Bugfix: Fixed Theia tests. [#1665](https://github.com/zowe/vscode-extension-for-zowe/issues/1665)

## `2.0.3`

- Bugfix: Fixed Quick-key Delete in USS and Jobs trees. [#1821](https://github.com/zowe/vscode-extension-for-zowe/pull/1821)
- Bugfix: Fixed issue with Zowe Explorer crashing during initialization due to Zowe config file errors. [#1822](https://github.com/zowe/vscode-extension-for-zowe/pull/1822)
- Bugfix: Fixed issue where Spool files failed to open when credentials were not stored in a profile. [#1823](https://github.com/zowe/vscode-extension-for-zowe/pull/1823)
- Bugfix: Fixed extra space in the Invalid Credentials dialog, at profile validation profilename. [#1824](https://github.com/zowe/vscode-extension-for-zowe/pull/1824)
- Bugfix: Updated dependencies for improved security. [#1819](https://github.com/zowe/vscode-extension-for-zowe/pull/1819)

## `2.0.2`

- Bugfix: Fixed USS search filter fails on credential-less profiles. [#1811](https://github.com/zowe/vscode-extension-for-zowe/pull/1811)
- Bugfix: Fixed Zowe Explorer recognizing environment variable ZOWE_CLI_HOME. [#1803](https://github.com/zowe/vscode-extension-for-zowe/pull/1803)
- Bugfix: Fixed Zowe Explorer prompting for TSO Account number when saved in config file's TSO profile. [#1801](https://github.com/zowe/vscode-extension-for-zowe/pull/1801)

## `2.0.1`

- BugFix: Improved logging information to help diagnose Team Profile issues. [#1776](https://github.com/zowe/vscode-extension-for-zowe/pull/1776)
- BugFix: Fixed adding profiles to the tree view on Theia. [#1774](https://github.com/zowe/vscode-extension-for-zowe/issues/1774)
- BugFix: Updated Log4js version to resolve initialization problem on Eclipse Che. [#1692](https://github.com/zowe/vscode-extension-for-zowe/issues/1692)
- BugFix: Fixed dataset upload issue by trimming labels. [#1789](https://github.com/zowe/vscode-extension-for-zowe/issues/1789)
- BugFix: Fixed duplicate jobs appearing in the jobs view upon making an owner/prefix filter search for extenders. [#1780](https://github.com/zowe/vscode-extension-for-zowe/pull/1780)
- BugFix: Fixed error displayed when opening a job file for extenders. [#1701](https://github.com/zowe/vscode-extension-for-zowe/pull/1701)

## `2.0.0`

- Major: Introduced Team Profiles and more. See the prerelease items (if any) below for more details.

## 2.0.0-next.202204202000

- Updated Imperative to gather information from the corresponding base profile. [#1757](https://github.com/zowe/vscode-extension-for-zowe/pull/1757)
- Fixed issue when first Team Config profile management file is created. [#1754](https://github.com/zowe/vscode-extension-for-zowe/pull/1754)
- Fixed `Failed to find property user` on load or refresh. [#1757](https://github.com/zowe/vscode-extension-for-zowe/pull/1757)
- Fixed getting credentials from the wrong base profile. [#1757](https://github.com/zowe/vscode-extension-for-zowe/pull/1757)
- Fixed writing tokens to the wrong base profile. [#1757](https://github.com/zowe/vscode-extension-for-zowe/pull/1757)
- Fixed Windows not being able to share Tokens between CLI and ZE. [#1757](https://github.com/zowe/vscode-extension-for-zowe/pull/1757)
- Fixed Login info written to global file if proifle name is the same as project level profile. [#1761](https://github.com/zowe/vscode-extension-for-zowe/pull/1761)

## 2.0.0-next.202204180940

- Refactored the PRofilesCache to reduce maintenance efforts going forward. [#1715](https://github.com/zowe/vscode-extension-for-zowe/issues/1715)
- Updated CLI to consume security related fixes and more. [#1740](https://github.com/zowe/vscode-extension-for-zowe/pull/1740)
- Added differentiation between project and global level profiles. [#1727](https://github.com/zowe/vscode-extension-for-zowe/issues/1727)
- Removed the Secure Credential setting. [#1739](https://github.com/zowe/vscode-extension-for-zowe/issues/1739), [#722](https://github.com/zowe/vscode-extension-for-zowe/issues/722), [#820](https://github.com/zowe/vscode-extension-for-zowe/issues/820), and [#1223](https://github.com/zowe/vscode-extension-for-zowe/issues/1223)
- Synchronized the ZE preferred Security service with the CLI. [#1736](https://github.com/zowe/vscode-extension-for-zowe/issues/1736)
- Fixed APIML token not working between clients (ZE and CLI). [#1713](https://github.com/zowe/vscode-extension-for-zowe/issues/1713)

## 2.0.0-next.202204081040

- Fixed TSO commands in when using teamConfig. [#1731](https://github.com/zowe/vscode-extension-for-zowe/pull/1731)
- Fixed `Zowe Explorer: Refresh Zowe Explorer` command palette option. [1735](https://github.com/zowe/vscode-extension-for-zowe/pull/1735)

## 2.0.0-next.202204041200

- Added Secure Credential support, allowing users to update credentials using GUI. [#1699](https://github.com/zowe/vscode-extension-for-zowe/pull/1693)
- Update Zowe Explorer 2.0 settings migration. [1714](https://github.com/zowe/vscode-extension-for-zowe/pull/1714)
- Update Zowe Explorer SSO logout check for extenders. [#1711](https://github.com/zowe/vscode-extension-for-zowe/pull/1711)
- Update Zowe SDK dependency. [#1699](https://github.com/zowe/vscode-extension-for-zowe/pull/1693)
- Updated dependencies for improved security. [#1702](https://github.com/zowe/vscode-extension-for-zowe/pull/1702)

## `v2.0.0-next.202202281000`

- Update Zowe CLI SDK to version 7.0.0-next.202202242016.
- Fixed the bug that overwrites like-named profiles in a nested config.

## `v2.0.0-next.202202221200`

- Added extender's type info to config schema during config file creation and removed Zowe CLI installation dependency. [#1629](https://github.com/zowe/vscode-extension-for-zowe/pull/1629)
- Added support for Login and Logout using the config file. [#1637](https://github.com/zowe/vscode-extension-for-zowe/pull/1637)
- Added capability to refresh Zowe Explorer updating the Views to reflect different profile handling to include the config file. [#1650](https://github.com/zowe/vscode-extension-for-zowe/pull/1650)
- Updated Zowe SDK dependency. [#1624](https://github.com/zowe/vscode-extension-for-zowe/pull/1624)

## `1.22.0`

- Added: Extensible Login and Logout capabilities for Zowe extenders to utilize for token based authentication. [#1606](https://github.com/zowe/vscode-extension-for-zowe/pull/1606) and [#1255](https://github.com/zowe/vscode-extension-for-zowe/issues/1255).
- Added: Eclipse Public License file. Users can view the license file in the root directory of the Zowe Explorer repository [#1626](https://github.com/zowe/vscode-extension-for-zowe/pull/1626).
- Updated: Supported Node.js version was changed to v12 or higher. We no longer support running the product on earlier versions (10.x and earlier) of Node.js [#1640](https://github.com/zowe/vscode-extension-for-zowe/pull/1640).
- Updated: Security updates for `copy-props`, `nanoid`, and `markdown-it` dependencies were changed to improve security alerting [#1638](https://github.com/zowe/vscode-extension-for-zowe/pull/1638), [#1636](https://github.com/zowe/vscode-extension-for-zowe/pull/1636), and [#1649](https://github.com/zowe/vscode-extension-for-zowe/pull/1649).
- Updated: A work around was developed to help developers debug Zowe Explorer VS Code extension on Theia. For more information, see **Work around for debugging in Theia** [#1576](https://github.com/zowe/vscode-extension-for-zowe/pull/1576).
- Fixed: The Zowe Explorer deployment script was updated to use vsce (Visual Studio Code Extension Manager) version 1.103.1 to help ensure that it is compatible with Node v12 [#1608](https://github.com/zowe/vscode-extension-for-zowe/pull/1608).
- Fixed: Fixed the Theia input box issue that caused entered values to be validated incorrectly [#1580](https://github.com/zowe/vscode-extension-for-zowe/pull/1580).

## `1.21.0`

- Add a progress bar for the simultaneous deletion of multiple jobs [#1583](https://github.com/zowe/vscode-extension-for-zowe/pull/1583). Thanks @uzuko01
- Added the note about the deprecation of the associate profile feature to the Associate Profile section of Zowe Docs and to the Zowe Explorer Readme [#1575](https://github.com/zowe/vscode-extension-for-zowe/pull/1575). Thanks @IgorCATech
- Changed the `DataSet uploaded successfully` message type. Now messages are shown in the status bar instead of the notification pop-up [#1542](https://github.com/zowe/vscode-extension-for-zowe/pull/1542). Thanks @anokhikastiaIBM
- Updated dependencies for improved security [#1591](https://github.com/zowe/vscode-extension-for-zowe/pull/1591) and [#1601](https://github.com/zowe/vscode-extension-for-zowe/pull/1601). Thanks @lauren-li
- Updated Theia tests to use the latest Theia version [#1566](https://github.com/zowe/vscode-extension-for-zowe/pull/1566). Thanks @JillieBeanSim
- Fixed the issue that caused JCL errors in the JOBS tree to be displayed as `undefined:undefined(undefined)` [#1584](https://github.com/zowe/vscode-extension-for-zowe/pull/1584). Thanks @roman-kupriyanov
- Fixed the Theia input box issue that caused entered values to be incorrectly validated [#1580](https://github.com/zowe/vscode-extension-for-zowe/pull/1580). Thanks @JillieBeanSim
- Fixed the issue that caused the removal of unsaved credentials of a profile in the Jobs tree after deleting a job. Now when you delete a job from the Jobs tree with a profile that does not have the stored credentials, the profile keeps the cached credentials [#1524](https://github.com/zowe/vscode-extension-for-zowe/pull/1524). Thanks @nickImbirev

## `1.20.0`

- Added a Github action bot that automates the issue triage [#1530](https://github.com/zowe/vscode-extension-for-zowe/pull/1530). Thanks @crawr
- Updated the @zowe/cli version to 6.33.3 to fix the SSH2 audit failure [#1522](https://github.com/zowe/vscode-extension-for-zowe/pull/1522). Thanks @JillieBeanSim
- Updated the Jobs Issue Stop and Issue Modify commands so that they can be consumed by Extenders with the `issueMvsCommand` API [#1508](https://github.com/zowe/vscode-extension-for-zowe/pull/1508). Thanks @JillieBeanSim
- Use Visual Studio Code's standard confirmation prompt for the Data Sets, USS, and Job trees when clicking on a Favorited profile that does not exist [#1506](https://github.com/zowe/vscode-extension-for-zowe/pull/1506). Thanks @JillieBeanSim
- Updated the deletion prompt for the USS and Jobs trees [#1505](https://github.com/zowe/vscode-extension-for-zowe/pull/1505). Thanks @JillieBeanSim
- Updated the placeholder text in the `Add Profile` entry field [#1490](https://github.com/zowe/vscode-extension-for-zowe/pull/1490). Thanks @anokhikastiaIBM
- Fixed the Not Found issue that resulted from attempts to delete a member whose parent data set was already deleted using multi-delete [#1525](https://github.com/zowe/vscode-extension-for-zowe/pull/1525). Thanks @JillieBeanSim

## `1.19.0`

- Added a check to ensure that a base profile exists before running the function that combines base and service profiles [#1500](https://github.com/zowe/vscode-extension-for-zowe/pull/1500). Thanks @lauren-li
- Added Imperative logger access for extenders [#1433](https://github.com/zowe/vscode-extension-for-zowe/pull/1433). Thanks @katelynienaber
- Added documentation for Imperative logger for extenders [#1467](https://github.com/zowe/vscode-extension-for-zowe/pull/1467). Thanks @katelynienaber
- Implemented separate console windows for TSO and MVS commands [#1478](https://github.com/zowe/vscode-extension-for-zowe/pull/1478). Thanks @katelynienaber
- Fixed the bug that caused the check credentials pop-up to disappear too quickly [#1486](https://github.com/zowe/vscode-extension-for-zowe/pull/1486). Thanks @JillieBeanSim
- Fixed the bug that kept the command text box while escaping the process of entering a TSO command. Now the command text box does not pop up if you cancel entering a TSO command [#1479](https://github.com/zowe/vscode-extension-for-zowe/pull/1479). Thanks @katelynienaber
- Fixed the bug that caused issues with deleting data set members in Ecplipse Theia or Che [#1487](https://github.com/zowe/vscode-extension-for-zowe/pull/1478). Thanks @phaumer
- Fixed the bug that caused the deletion of selected data sets while removing a single data set member by using the right-click action. [#1483](https://github.com/zowe/vscode-extension-for-zowe/pull/1483). Thanks @JillieBeanSim

## `1.18.0`

- Added the ability to register custom profile types in `ProfilesCache` for extenders [#1419](https://github.com/zowe/vscode-extension-for-zowe/pull/1419). Thanks @phaumer
- Added the ability to pass account and other information from tso profile [#1378](https://github.com/zowe/vscode-extension-for-zowe/pull/1378). Thanks @fswarbrick
- Added profiles cache to extenders [#1390](https://github.com/zowe/vscode-extension-for-zowe/pull/1390). Thanks @phaumer
- Status icons now reset when refreshing the explorer views [#1404](https://github.com/zowe/vscode-extension-for-zowe/pull/1404). Thanks @lauren-li
- Fixed the issue that prevented the expected error message `No valid value for z/OS URL. Operation Cancelled` from being displayed while escaping the host text box during the creation or update of a profile [#1426](https://github.com/zowe/vscode-extension-for-zowe/pull/1426). Thanks @JillieBeanSim
- Fixed the issue that invoked profile validation before updating a profile. Now a profile is validated only after the update [#1415](https://github.com/zowe/vscode-extension-for-zowe/pull/1415). Thanks @JillieBeanSim
- Fixed the issue of Zowe profiles encoding value when opening a USS file in the text editor [#1400](https://github.com/zowe/vscode-extension-for-zowe/pull/1400). Thanks @JillieBeanSim

## `1.17.0`

- Added the feature that automatically includes a missing profile in the Jobs view when submitting a job [#1386](https://github.com/zowe/vscode-extension-for-zowe/pull/1386). Thanks @nickImbirev
- Added the extender documentation for KeytarApi for Secure Credential Store [#1384](https://github.com/zowe/vscode-extension-for-zowe/pull/1384). Thanks @JillieBeanSim
- Added a new setting that enables you to hide Zowe Explorer's temporary downloads folder from a workspace [#1373](https://github.com/zowe/vscode-extension-for-zowe/pull/1373). Thanks @crawr
- Added the command to refresh a particular job and get the latest information and content for its spool files [#1363](https://github.com/zowe/vscode-extension-for-zowe/pull/1363). Thanks @nickImbirev
- Added the function that enables you to delete multiple datasets and data set members [#1323](https://github.com/zowe/vscode-extension-for-zowe/pull/1323). Thanks @katelynienaber
- Added the feature that enables you to use multiple VS Code windows for files opened via Zowe Explorer [#1347](https://github.com/zowe/vscode-extension-for-zowe/pull/1347). Thanks @JillieBeanSim
- Added the command to refresh USS directory file names without the entire tree collapsing [#1369](https://github.com/zowe/vscode-extension-for-zowe/pull/1369). Thanks @rudyflores
- Removed non-functioning code from invalid credentials for Theia [#1371](https://github.com/zowe/vscode-extension-for-zowe/pull/1371). Thanks @lauren-li
- Fixed the issue with USS Search and Update Profile errors for profiles without credentials [#1391](https://github.com/zowe/vscode-extension-for-zowe/pull/1391). Thanks @lauren-li

## `1.16.0`

- Added the refresh data set member names option. You can now retrieve a new list of members from the mainframe [#1343](https://github.com/zowe/vscode-extension-for-zowe/pull/1343). Thanks @rudyflores
- Added the best practice documentation for error handling [#1335](https://github.com/zowe/vscode-extension-for-zowe/pull/1335). Thanks @katelynienaber
- Added the developer guide for adding commands to core Zowe Explorer menus [#1332](https://github.com/zowe/vscode-extension-for-zowe/pull/1332). Thanks @lauren-li
- Standardized context group names [#1340](https://github.com/zowe/vscode-extension-for-zowe/pull/1340). Thanks @lauren-li
- Fixed the error message that popped up when accessing a profile from Favorites [#1344](https://github.com/zowe/vscode-extension-for-zowe/pull/1344). Thanks @rudyflores
- Fixed the issue that prevented the Allocate Like feature from working correctly [#1322](https://github.com/zowe/vscode-extension-for-zowe/pull/1322). Thanks @katelynienaber

## `1.15.1`

- Fixed the issue that required the vscode module to be imported in the API package [#1318](https://github.com/zowe/vscode-extension-for-zowe/pull/1318). Thanks @JillieBeanSim

## `1.15.0`

- Added the secure credentials support for Extenders API [#1306](https://github.com/zowe/vscode-extension-for-zowe/pull/1306). Thanks @JillieBeanSim
- Improved Zowe Explorer extenders. Zowe Explorer extenders can now utilize Extender API to have profile folder and meta file created upon initialization [#1282](https://github.com/zowe/vscode-extension-for-zowe/pull/1282). Thanks @JillieBeanSim
- Improved the Command Palette by adding "Zowe Explorer:" before all commands that are related to the extension. Removed some commands from the palette that caused issues [#1308](https://github.com/zowe/vscode-extension-for-zowe/pull/1308). Thanks @lauren-li
- Updated Theia Tests. Now you need to have Zowe CLI 6.31.0 and the latest .vsix file in the `theia/plugins` folder to run Theia tests [#1268](https://github.com/zowe/vscode-extension-for-zowe/pull/1268). Thanks @deepali-hub
- Fixed the issue that prevented the `issue STOP command` function from executing correctly [#1304](https://github.com/zowe/vscode-extension-for-zowe/pull/1304). Thanks
  @nickImbirev
- Fixed the issue that caused the Add Profile icon to disappear [#1307](https://github.com/zowe/vscode-extension-for-zowe/pull/1307). Thanks @lauren-li
- Fixed the vulnerability in NPM Audit [#1309](https://github.com/zowe/vscode-extension-for-zowe/pull/1309). Thanks @JillieBeanSim
- Fixed the issue that doubled the occurrence of the port prompt [#1298](https://github.com/zowe/vscode-extension-for-zowe/pull/1298). Thanks @katelynienaber
- Fixed the issue that triggered the `Delete Job` command even outside Zowe Explorer views [#1310](https://github.com/zowe/vscode-extension-for-zowe/pull/1310). @crawr
- Fixed the trailing slash issue that caused issues with USS search [#1313](https://github.com/zowe/vscode-extension-for-zowe/pull/1313). Thanks @katelynienaber

## `1.14.0`

- Added the Issue TSO Commands feature [#1245](https://github.com/zowe/vscode-extension-for-zowe/pull/1245). Thanks @JillieBeanSim
- Fixed the issue that caused the USS tree to collapse after renaming a folder [#1259](https://github.com/zowe/vscode-extension-for-zowe/pull/1259). Thanks @lauren-li
- Fixed the issue that prevented jobs with an octothorpe (#) in the name from opening [#1253](https://github.com/zowe/vscode-extension-for-zowe/issues/1253). Thanks @katelynienaber

## `1.13.1`

- Updated the dialog text for issuing MVS commands. Now the text of the function is `Zowe: Issue MVS Command` [#1230](https://github.com/zowe/vscode-extension-for-zowe/pull/1230). Thanks @JillieBeanSim
- Added the prompt for credentials when issuing MVS commands, using the right click action, against profiles with missing credentials [#1231](https://github.com/zowe/vscode-extension-for-zowe/pull/1231). Thanks @JillieBeanSim
- Added the Prerequisites section to the Zowe Explorer Extension for FTP ReadMe [#1246](https://github.com/zowe/vscode-extension-for-zowe/pull/1246). Thanks @lauren-li
- Added Open VSX to the deployment pipeline [#1240](https://github.com/zowe/vscode-extension-for-zowe/pull/1240). Thanks @zFernand0

## `1.13.0`

- Added the monorepo landing Readme that contains the high-level overview of the repository folders such as `packages` folder, instructions on how to contribute to the project and links to Medium articles providing additional useful information about Zowe Explorer and Zowe [#1199](https://github.com/zowe/vscode-extension-for-zowe/pull/1199). Thanks @IgorCATech
- Fixed the issue that prevented the list of recently opened files from being displayed upon request. You can access a list of recently opened files by pressing the Ctrl+Alt+R (Windows) or Command+Option+R (Mac) key combination [#1208](https://github.com/zowe/vscode-extension-for-zowe/pull/#1208). Thanks @jellypuno
- Fixed the issue that prevented file picker from functioning. The file picker feature lets you filter your datasets in the tree by pressing the Ctrl+Alt+P (Windows) or Command+Option+P (Mac) key combination [#992](https://github.com/zowe/vscode-extension-for-zowe/issues/992). Thanks @katelynienaber
- Fixed the issue that caused the content from a previously filtered USS directory instead of the currently filtered USS directory to be served [#1134](https://github.com/zowe/vscode-extension-for-zowe/issues/1134). Thanks @lauren-li
- Added the previously selected `RejectUnauthorized` value to the placeholder text of the entry field while updating an existing profile. In addition, the value is highlighted and shown at the top of the selection list [#1218](https://github.com/zowe/vscode-extension-for-zowe/pull/1218). Thanks @JillieBeanSim
- Added the pre-filled and pre-selected filename of the copied member to the entry field while performing the paste member action [#1183](https://github.com/zowe/vscode-extension-for-zowe/pull/1183). Thanks @JillieBeanSim
- Added the multiple deletion of jobs feature [#1128](https://github.com/zowe/vscode-extension-for-zowe/pull/1128). Thanks @crawr
- Improved error handling for the data set copy/paste member, migrate, and recall functions [#1219](https://github.com/zowe/vscode-extension-for-zowe/pull/1219). Thanks @tiantn

## `1.12.1`

- Fixed the issue that prevented edited profile base paths from being saved [#989](https://github.com/zowe/vscode-extension-for-zowe/issues/989). Thanks @katelynienaber
- Fixed the issue that prevented Zowe Explorer from storing empty values for optional profile fields, such as `user`, `password`, `timeout`, and `encoding`. This is done to be consistent with the way Zowe CLI stores profile information when creating and editing profiles [#1016](https://github.com/zowe/vscode-extension-for-zowe/issues/1016). Thanks @katelynienaber
- Fixed the issue that caused repeated credential prompting if a user refused to authenticate [#1147](https://github.com/zowe/vscode-extension-for-zowe/issues/1147). Thanks @katelynienaber
- Fixed the issue that caused removed favorite profiles to be favorited again in subsequent IDE sessions [#1144](https://github.com/zowe/vscode-extension-for-zowe/issues/1144). Thanks @lauren-li
- Fixed the issue that prevented updated credential prompting from occurring when a profile was marked “invalid” [#1095](https://github.com/zowe/vscode-extension-for-zowe/issues/1095). Thanks @katelynienaber

## `1.12.0`

- Added the ability to edit data set attributes before allocation [#1031](https://github.com/zowe/vscode-extension-for-zowe/issues/1031). Thanks @katelynienaber
- Allowed filtering of member names from the Data Sets search bar [#868](https://github.com/zowe/vscode-extension-for-zowe/issues/868). Thanks @JillieBeanSim
- Reorganized the context menus and streamlined the visible icons [#1052](https://github.com/zowe/vscode-extension-for-zowe/issues/1052). Thanks @katelynienaber
- Fixed the messaging displayed when handling inactive profiles and when updating profiles [#1065](https://github.com/zowe/vscode-extension-for-zowe/issues/1065) [#1096](https://github.com/zowe/vscode-extension-for-zowe/issues/1096). Thanks @jellypuno
- Fixed the issue causing tree restructure when renaming a USS file or directory [#757](https://github.com/zowe/vscode-extension-for-zowe/issues/757). Thanks @katelynienaber
- Fixed the issue preventing issuing of commands when using profiles with tokens [#1051](https://github.com/zowe/vscode-extension-for-zowe/issues/1051). Thanks @crawr
- Refactored refresh functions. Thanks @lauren-li @JillieBeanSim
- Updated FTP and API Readme documentation. Thanks @phaumer
- Added regression tests for profiles in Theia. Thanks @deepali-hub

## `1.11.1`

- Updated Keytar and Jest dev deps for Node 14. Thanks @t1m0thyj

## `1.11.0`

- Added login and logout functions for base profiles. You can now log in to API Mediation Layer and generate a token for your base profile. [#914](https://github.com/zowe/vscode-extension-for-zowe/issues/914). Thanks @crawr
- Fixed the empty profile folders in Favorites issue. [#1026](https://github.com/zowe/vscode-extension-for-zowe/issues/1026). Thanks @lauren-li
- Fixed the initialization error that occurred when base profiles were used while being logged out from API ML. [1063](https://github.com/zowe/vscode-extension-for-zowe/issues/1063). Thanks @jellypuno
- Fixed the issue preventing the tree refresh function from updating extender profiles. [1078](https://github.com/zowe/vscode-extension-for-zowe/issues/1078). Thanks @lauren-li
- Fixed the issue causing jobs retrieval failure when using profiles with tokens. [1088](https://github.com/zowe/vscode-extension-for-zowe/issues/1088). Thanks @jellypuno

## `1.10.1`

- Updated arguments to keep the order of precedence consistent between service and base profile. [#1055](https://github.com/zowe/vscode-extension-for-zowe/issues/1055). Thanks @JillieBeanSim

## `1.10.0`

- Added Base Profile support. [#1037](https://github.com/zowe/vscode-extension-for-zowe/issues/1037). Thanks @katelynienaber, @jellypuno, @JillieBeanSim, @lauren-li, @crawr, @phaumer

## `1.9.0`

- Added the Allocate Like feature. [#904](https://github.com/zowe/vscode-extension-for-zowe/issues/904). Thanks @katelynienaber
- Added the ability to disable/enable profile validation. [#922](https://github.com/zowe/vscode-extension-for-zowe/issues/922). Thanks @JillieBeanSim
- Added the ability to access other profiles during profile validation. [#953](https://github.com/zowe/vscode-extension-for-zowe/issues/953). Thanks @JillieBeanSim
- Grouped Favorites by profile for Datasets, USS, and Jobs. [#168](https://github.com/zowe/vscode-extension-for-zowe/issues/168). Thanks @lauren-li
- Fixed USS renaming issues. [#911](https://github.com/zowe/vscode-extension-for-zowe/issues/911). Thanks @katelynienaber and @lauren-li
- Fixed the deletion of datasets issue. [#963](https://github.com/zowe/vscode-extension-for-zowe/issues/963). Thanks @katelynienaber
- Once entered, datasets and members are displayed in uppercase. [#962](https://github.com/zowe/vscode-extension-for-zowe/issues/962). Thanks @AndrewTwydell and @Pranay154
- Removed errors in Favorites items caused by profiles that are created by other extensions. [#968](https://github.com/zowe/vscode-extension-for-zowe/issues/968). Thanks @lauren-li
- Updated the environment check for Theia compatibility. [#1009](https://github.com/zowe/vscode-extension-for-zowe/issues/1009). Thanks @lauren-li

## `1.8.0`

- Webpack working with localization and logging. Thanks @lauren-li
- Allow extenders to load their saved profile sessions upon their activation. Thanks @lauren-li
- Provide a re-validation for invalid profiles automatically. Thanks @JillieBeanSim
- Bug fix related to saving USS files. Thanks @JillieBeanSim.
- Bug fix related to the deletion of datasets. Thanks @katelynienaber

## `1.7.1`

- Fixed USS save operation. Thanks @JillieBeanSim
- Added validation information message. Thanks @JillieBeanSim
- Restructured Readme. Thanks @IgorCATech

## `1.7.0`

- Disallow multiple profiles with same name but different capitalizations. Thanks @katelynienaber
- Improvements for Optional Credentials. Thanks @crawr @jellypuno
- Reorganize Data Sets context menu. Thanks @katelynienaber
- Adding star icon for favorites. Thanks @katelynienaber
- Profile Validation. Thanks @jellypuno
- Updating Credentials via Check Credentials. Thanks @JillieBeanSim
- Favorites get loaded and opened into new files. Thanks @phaumer
- Improve messaging of confirmation dialogues. Thanks @crawr
- Enable editing of filters. Thanks @katelynienaber
- Update Codecov settings. Thanks @jellypuno
- Handle encoding value from z/OSMF Profiles. Thanks @dkelosky
- Enable editing of ASCII files in USS. Thanks @Colin-Stone
- Refactor unit test and add more integration tests. Thanks @katelynienaber

## `1.6.0`

- Create connections with any registered profile type. Thanks @JillieBeanSim
- Streamline first profile creation. Thanks @crawr
- Add recall options for migrated datasets. Thanks @Pranay154
- Fix persistent data after recall functionality. Thanks @katelynienaber
- Fix deleting and editing connection not considering other profile types. Thanks @phaumer
- Fix multiple prompts when escaping/canceling editing session. Thanks @jellypuno
- Fix failure to load optional secure fields from profiles. Thanks @tjohnsonBCM
- Fixed issue when manually editing/deleting associated profiles. Thanks @Colin-Stone
- Refactor unit tests. Thanks @stepanzharychevbroadcom, @katelynienaber

## `1.5.2`

- Fix undefined profile error message. Thanks @JillieBeanSim

## `1.5.1`

- Fix failure to load optional secure fields from profiles. Thanks @tjohnsonBCM
- Fix pressing Escape does not abort Edit profile dialogue. Thanks @jellypuno
- Fix editing of Credentials when setting them to spaces. Thanks @jellypuno
- Fix deletion of profiles not considering all extensibility use cases. Thanks @phaumer

## `1.5.0`

- Fixes for saving of Datasets from Favourites section. Thanks @stepanzharychevbroadcom
- Management of Theia specific merge conflict resolution. Thanks @Alexandru-Dumitru
- Add to recall when PS File opened. Thanks @katelynienaber
- Provide edit support for Profile credentials. Thanks @jellypuno
- Support for profile deletion. Thanks @crawr
- Addressed USS file merge conflict triggering issue. Thanks @Alexandru-Dumitru
- Provide refresh all method for Zowe Explorer - Extenders. Thanks @phaumer
- Extender guidelines and documentation. Thanks @Colin-Stone
- Provision of profile association links to support extenders of Zowe Explorer. Thanks @Colin-Stone
- Creation of an extender API for extenders of Zowe Explorer. Thanks @Colin-Stone
- Management of VSAM files within Dataset explorer. Thanks @Colin-Stone
- VSCode context now based on Regular expression for flexibility. Thanks @Colin-Stone
- Vsix file deployment via Theia pipeline. Thanks @crawr
- Reduction in size of extension.ts file. Thanks @katelynienaber
- ContextValue of undefined error addressed for new members. Thanks @katelynienaber
- Fixed when Pull from mainframe didn't work on USS Files. Thanks @stepanzharychevbroadcom
- Fixed Bug submitting JCL from Command Palette. Thanks @stepanzharychevbroadcom
- Refactoring of testing for accuracy and maintainability. Thanks @stepanzharychevbroadcom

## `1.4.1`

- Fix for USS files not saving correctly. Thanks @phaumer
- Icon update for migrated files only. Thanks @Colin-Stone

## `1.4.0`

- Added support for large datasets and PDS members. Thanks @jellypuno
- Fixed inconsistent behavior when renaming USS file and directories. Thanks @stepanzharychevbroadcom
- Fixed deleting a USS file. Thanks @Colin-Stone
- Fixed profiles not automatically updating values when changed externally. Thanks @jellypuno
- Fixed load error when file names had special characters. Thanks @jellypuno
- Fixed load os USS file list. Thanks @jellypuno
- Improved user experience of USS file navigation #461. Thanks @stepanzharychevbroadcom
- Fixed tab name when renaming dataset. Thanks @stepanzharychevbroadcom
- Improved performance when renaming datasets and members. Thanks @CForrest97
- Added prompting of credentials if previous credentials where entered incorrectly. Thanks @jellypuno
- Added support for VSCode Quick Open shortcut. Thanks @katelynienaber
- Added support for VSCode Open Recent Files shortcut. Thanks @katelynienaber
- Fixed USS Favorites not being remembered. Thanks @Colin-Stone
- Setup automated regression testing on a Theia environment. Thanks @crawr
- Fixed copying dataset on temporary folder #635. Thanks @Colin-Stone
- Made dataset terminology more consistent. Thanks @stepanzharychevbroadcom
- Fixed uploading files to USS. Thanks @stepanzharychevbroadcom
- Fixed searching/filtering data. Thanks @Colin-Stone
- Refactored code to include interfaces and abstract classes. Thanks @Colin-Stone
- Refactored icon retrieval process. Thanks @stepanzharychevbroadcom
- Updated Zowe Explorer video. Thanks @IgorCATech
- Revised pipeline to use shared libraries. Thanks @zFernand0

## `1.3.1`

- Updated Zowe Icon. Thanks @stepanzharychevbroadcom
- Address VSC tree expand behavior changes. Thanks @phaumer
- Refresh all action includes profiles. Thanks @jellypuno
- Consistent handling of renaming USS files. Thanks @stepanzharychevbroadcom
- Renaming datasets should update open tab. Thanks @stepanzharychevbroadcom
- USS delete function reinstated. Thanks @Colin-Stone
- Issue with uploadBinaryFile API not being correctly redirected. Thanks @Colin-Stone
- OnSave Upload trigger correction for USSFile . Thanks Alexandru-Dumitru

## `1.3.0`

- Dependency on ~/.zowe folder existing removed. Thanks @tjohnsonBCM
- Label changes for specific dataset functionality. Thanks @CForrest97
- Zowe Explorer to incorporate @zowe CLI implementation. Thanks @zFernand0
- Profiles manage other profile types apart from zosmf. Thanks @Colin-Stone
- Exploit imperative bundled keytar for secure credentials when standalone. Thanks @Colin-Stone

## `1.2.4`

- Fix to Credentials initialization to wait on promise. Thanks @Colin-Stone

## `1.2.3`

- Secure credentials backwards compatibility. Thanks @tjohnsonBCM

## `1.2.2`

- Fix requirement of ~/.zowe folder. Thanks @phaumer

## `1.2.1`

- Fix for automatic release of VSIX. Thanks @awharn
- Fixed creating data sets causes tree to lose expand behavior issue. Thanks @katelynienaber
- Fixed issue with undefined node. Thanks @Colin-Stone

## `1.2.0`

- Support CLI plugin extensibility. Thanks @phaumer
- Fixed Issue for filters after creating dataset. Thanks @phaumer
- Managing text/binary download choice. Thanks @stepanzharychevbroadcom
- Addressed 'Uploading zip file (binary)' silent failures. Thanks @stepanzharychevbroadcom
- Consistency updates for context menu. Thanks @sladyn98
- Automatically use Changelog contents in pipeline as release description. Thanks @awharn
- Provision of warning message after two failed login attempts. Thanks @jellypuno
- Consistency, added filter tip to convey ability to add multiple filters entries. Thanks @katelynienaber
- Tree view refresh when dataset member added or deleted. Thanks @katelynienaber
- Code improvement - Centralized error handling. Thanks @crawr
- Integration Script updates. Thanks @zFernand0
- Keytar (Secure credentials) compatibility support. Thanks @Colin-Stone
- Improved usability of MVS Command feature including 'Recall' function. Thanks @Colin-Stone
- Fixed issue where Job folder did not auto-expand. Thanks @Colin-Stone
- Use Progress indicator wrapper around longer running list functions. Thanks @Colin-Stone

## `1.1.0`

- Updates to Readme to include links to Theia Readme. Thanks @IgorCATech
- Fix for incorrect profile name in some favorites. Thanks @lauren-li
- Update dataset filters on dataset creation. Thanks @katelynienaber
- Include VSIX in Github release. Thanks @zFernand0
- Fix dataset delete fails silently bug. Thanks @Colin-Stone
- Fix to handle "Show Dataset Attributes" in Favorites. Thanks @katelynienaber
- Enhancements to profile creation. Thanks @jellypuno
- Theia specific QuickPick modifications. Thanks @phaumer
- Update incorrect profile message. Thanks @lauren-li
- Fix Copy and paste dataset menu duplication. Thanks @lauren-li

## `1.0.1`

- Remove duplicate commands #376. Thanks @lauren-li
- Update localization for v1.0.0 #374. Thanks @lauren-li
- Update keywords #383. @zFernand0
- Update package json files #391. @zFernand0
- Fixed adding sessions in Theia #382. Thanks @phaumer
- Add validation for undefined username and password + more cosmetic fix #378. Thanks @jellypuno
- Update incorrect profile message #387. Thanks @lauren-li

## `1.0.0`

- VSCode centric Connection settings. Thanks @crawr, @jellypuno
  - Credential prompting in profiles and favorite . Thanks @crawr, @jellypuno
- Dataset and Dataset member copy and renaming function. Thanks @CForrest97
- Theia support including documentation.
- Save improvements implementing improved Safe Save functionality as the default behavior. Thanks Alexandru-Dumitru
- Reliability and Resilience updates:
  - for default profiles
  - for deleting a dataset in use
  - testing improvements and coverage
  - rationalizing deliverables
  - performance improvements

## 0.29.0

- Provide ability to rename datasets. Thanks @CForrest97
- Fix URL parsing. @MarkAckert
- Fixed `AppSettings` error message. @jellypuno

## 0.28.0

- Provide ability to add new profiles in explorer. Thanks @crawr, @jellypuno
- Recognize migrated dataset context. Thanks @Colin-Stone
- Fix dataset delete fails silently bug. Thanks @Colin-Stone

## 0.27.0

- Name change to Zowe Explorer
- Enhancements to the History recall 'QuickPick' dialogs. Thanks @Colin-Stone
- Favorites are now sorted. Thanks @Colin-Stone

## 0.26.1

- Fix vulnerabilities related to brightside-core

## 0.26.0

- Added Persistence for profiles selection. Thanks @Colin-Stone
- Performance enhancements for Profile loading operations. Thanks @Colin-Stone
- Filter rewording. Thanks @Colin-Stone

## 0.25.0

- Add Edit to context menu for MVS and USS Tree. Thanks to Rodney-Wilson
- Restructured all search and filters dialogs to incorporate a recall/history function. Thanks @Colin-Stone
- Added Search Favorite for USS Favorites. Thanks @Colin-Stone
- Added Job and Search Favorite for Jobs. Thanks @Colin-Stone
- Provided support for specifying jobs by job id. Thanks @Colin-Stone
- Fixed issue with submitting datasets job link. Thanks @Colin-Stone
- Fixed label for Jobs Refresh All. Thanks @Colin-Stone
- Minor icon improvement to distinguish Favorites from LPAR's. Thanks @Colin-Stone
- Support copy path Thanks @lauren-li
- Progress Bar animation on opening large files. Thanks to Rodney-Wilson

## 0.24.1

- Fixed issue when saving USS files

## 0.24.0

- Updated Localization Documentation and Added Update Dictionary Script. Thanks to @evannwu20
- Show stepname or procstep alongside spool name. Thanks @crshnburn
- Add command to issue TSO command. Thanks @crshnburn
- Added icons for files and folders. Thanks to @Colin-Stone

## 0.23.2

- Fixed issue when saving datasets in Windows

## 0.23.1

- Refined dataset suffix solution by restricting to explicit names only

## 0.23.0

- Add support for localization. Thanks to @evannwu20
- Correctly determine if file is binary for saving. Thanks @crshnburn
- Fix Default profile error message with friendlier version. Thanks @lauren-li
- Context menu grouping for MVS and USS. Thanks @lauren-li
- Preference to Specify Temp Folder. Thanks to @adambattenburg
- Store local version of dataset with a suffix if appropriate to enable syntax highlighting. Thanks to @Colin-Stone

## 0.22.0

- Add ability to create directories or files on the root node. Thanks to @kristinochka
- Add ability to upload files through regular OS browse dialog on regular nodes and favorites. Thanks to @kristinochka
- Add USS File Refresh and USS Safe Save. Thanks to @adambattenburg
- Honor the file tag (binary or ascii) if not specified. Thanks to @Colin-Stone

## 0.21.0

- Added the Upload member to datasets. Thanks Kristina Mayo
- Addressed same file issue with Favorites in USS explorer. Thanks to Rodney-Wilson and Lauren-Li
- USS Favorites. Ensure file deletion synchronisation. Thanks to Rodney-Wilson and Lauren-Li

## 0.20.0

- Combined Spool files with Jobs in Jobs view. Thanks Colin Stone

## 0.19.1

- Fix error when files exist in the profiles folder (such as `.DS_Store` which is automatically generated on macOS)

## 0.19.0

- Added the rename USS files. Thanks Kristina Mayo

## 0.18.0

- Added the ability to submit JCL from physical sequential data sets

## 0.17.0

- Add Favorites to USS explorer. Thanks to Rodney-Wilson and Lauren-Li
- Add ability to obtain the raw JCL from a job on spool and resubmit. Thanks @crshnburn

## 0.16.3

- Fix behavior when the user cancels "quick pick" dialogs, including selecting profiles and deleting data sets.

## 0.16.2

- Add the stderr of the getDefaultProfile or getAllProfiles process to display in the error message to the user

## 0.16.1

- Attempt to fix an issue where saving data sets ceases to work without any error message

## 0.16.0

- Add the ability to display data set attributes by right clicking on a data set
- Add the ability to save all spool content by clicking a download icon next to the job. Thanks @crshnburn

## 0.15.1

- Add a delete session menu item for sessions in the jobs view. Thanks @crshnburn
- Prevent the delete menu item for USS files and directories appearing on the context menu for sessions. Thanks @crshnburn
- Fixed an issue where adding a profile to the USS explorer incorrectly referenced data sets

## 0.15.0

- The extension is now compatible with installations which use a secure credential management plugin for profiles in Zowe CLI

## 0.14.0

- All zowe views now part of single Zowe view container. Thanks Colin Stone

## 0.13.0

- Added the ability to list and view spool of z/OS Jobs. Thanks @crshnburn

## 0.12.0

- Added GIFs to README for USS use cases. Thanks Colin Stone
- Added the ability to toggle binary mode or text mode on USS files. Thanks @crshnburn

## 0.11.0

- Create and delete functionality for USS Files and directories added as menu items.

## 0.10.4

- Add additional log messages

## 0.10.3

- Use path.sep rather than "/".

## 0.10.2

- VSCode-USS-extension-for-zowe fixed general USS file name error. Thanks Colin Stone

## 0.10.1

- VSCode-USS-extension-for-zowe merged in. Thanks Colin Stone

## 0.9.1

- Fix documentation links in Readme. Thanks Brandon Jenkins

## 0.9.0

- Display an informational message when no data set patterns are found. Thanks @crshnburn

## 0.8.4

- Fixed an issue where the submit JCL function was looking for user profiles in the wrong directory

## 0.8.3

- Fixed an issue where labels did not correctly display the name of the Zowe CLI profile

## 0.8.2

- Fixed for compatibility with the current version of the Zowe CLI. If you are having issues retrieving user name or password using this extension, please update your zowe CLI to the latest available version, recreate your profiles, and update this extension. That should solve any issues you are having.

## 0.8.0

- Introduced capability to submit jobs from the editor. Thanks @crshnburn

## 0.7.0

- Updated for compatibility with Zowe CLI >=2.0.0. You must now have plain text profiles and Zowe CLI 2.0.0 or greater to use this extension. If you have previously created profiles, please update or recreate them with Zowe CLI.
- Log files now go to `~/.vscode/extensions/zowe.vscode-extension-for-zowe-x.x.x/logs`

## 0.6.5

- Fixed issue with platform-specific folder separator, added progress bar when saving

## 0.6.4

- Make favorites persistent after upgrading the extension

## 0.6.3

- Updates to README

## 0.6.2

- Updates to README

## 0.6.1

- Updates to README

## 0.5.0

- Initial release<|MERGE_RESOLUTION|>--- conflicted
+++ resolved
@@ -21,12 +21,9 @@
 - Fixed issue where "Paste" option is shown for a multi-select operation in the "Data Sets" pane.
 - Fixed z/OSMF profiles issue with Data Sets and Jobs with special characters in the names. [#2175](https://github.com/zowe/vscode-extension-for-zowe/issues/2175)
 - Fixed redundant text in error messages that included the same error details twice.
-<<<<<<< HEAD
-- Fixed issue where refreshing views collapsed the respective trees. [#2215](https://github.com/zowe/vscode-extension-for-zowe/issues/2215)
-=======
 - Fixed issue where a spool file would open a duplicate tab when clicked between updates. [#1952](https://github.com/zowe/vscode-extension-for-zowe/issues/1952)
 - Fixed issue where a job search query would not expand the session node after it has been filtered.
->>>>>>> f855e643
+- Fixed issue where refreshing views collapsed the respective trees. [#2215](https://github.com/zowe/vscode-extension-for-zowe/issues/2215)
 - Fixed error message when no data sets found that match pattern.
 - Fixed secure credential storage not possible to enable in Theia.
 
