# Change Log

All notable changes to the "vscode-extension-for-zowe" extension will be documented in this file.

## TBD Release

### New features and enhancements

<<<<<<< HEAD
- Added feature copy datasets ( pds, sequential, members across pds) with multi select capabilities. [#1150](https://github.com/zowe/vscode-extension-for-zowe/issues/1550)
=======
- Added Job search label to the Jobs tree. Label will show current search query [2062](https://github.com/zowe/vscode-extension-for-zowe/pull/2064).
>>>>>>> 963e6c79

### Bug fixes

## `2.6.0`

### New features and enhancements

- Added Job search prefix validator [1971](https://github.com/zowe/vscode-extension-for-zowe/issues/1971)
- Added file association for `zowe.config.json` and `zowe.config.user.json` to automatically detect them as JSON with Comments. [#1997](https://github.com/zowe/vscode-extension-for-zowe/issues/1997)
- Added the ability to list all datasets, even those with Imperative Errors. [#235](https://github.com/zowe/vscode-extension-for-zowe/issues/235) & [#2036](https://github.com/zowe/vscode-extension-for-zowe/issues/2036)
- Added favorite job query to jobs view. [#1947](https://github.com/zowe/vscode-extension-for-zowe/issues/1947)
- Added confirmation message for "Submit Job" feature as an option in extension settings (set to "All jobs" by default). [#998](https://github.com/zowe/vscode-extension-for-zowe/issues/998)
- Updated UI/UX method calls to use standalone `Gui` module for better usability and maintainability. [#1967](https://github.com/zowe/vscode-extension-for-zowe/issues/1967)
- Updated error dialog when Zowe config is invalid, with option to "Show Config" within VS Code for diagnostics. [#1986](https://github.com/zowe/vscode-extension-for-zowe/issues/1986)

### Bug fixes

- Updated check for Theia environment to reduce false positives in different environments. [#2079](https://github.com/zowe/vscode-extension-for-zowe/issues/2079)
- Fixed issue where responseTimeout (in Zowe config) was not provided for supported API calls. [#1907](https://github.com/zowe/vscode-extension-for-zowe/issues/1907)
- Fixed issue where "Show Attributes" feature used conflicting colors with light VS Code themes. [#2048](https://github.com/zowe/vscode-extension-for-zowe/issues/2048)
- Fixed settings not persisting in Theia versions >=1.29.0. [#2065](https://github.com/zowe/vscode-extension-for-zowe/pull/2065)
- Removed TSLint (as it is deprecated), and replaced all TSLint rules with their ESLint equivalents. [#2030](https://github.com/zowe/vscode-extension-for-zowe/issues/2030)
- Fixed issue with a success message being returned along with error for Job deletion. [#2075](https://github.com/zowe/vscode-extension-for-zowe/issues/2075)
- Removed extra files from the VSIX bundle to reduce download size by 64%. [#2042](https://github.com/zowe/vscode-extension-for-zowe/pull/2042)
- Surfaced any errors from a dataset Recall/Migrate operation. [#2032](https://github.com/zowe/vscode-extension-for-zowe/issues/2032)
- Re-implemented regular dataset API call if the dataSetsMatching does not exist. [#2084](https://github.com/zowe/vscode-extension-for-zowe/issues/2084)

## `2.5.0`

### New features and enhancements

- Added ability to filter jobs by status. Improved Job filtering User experience. [#1925](https://github.com/zowe/vscode-extension-for-zowe/issues/1925)
- Added option to view PDS member attributes, and updated formatting for attributes webview. [#1577](https://github.com/zowe/vscode-extension-for-zowe/issues/1577)
- Streamlined attribute viewing options into one feature - "Show Attributes".
- Added multiple select copy/paste feature on uss view [#1549](https://github.com/zowe/vscode-extension-for-zowe/issues/1549)
- Added multiple select for hide session [#1555](https://github.com/zowe/vscode-extension-for-zowe/issues/1555)

### Bug fixes

- Fixed missing localization for certain VScode error/info/warning messages. [#1722](https://github.com/zowe/vscode-extension-for-zowe/issues/1722)
- Fixed "Allocate Like" error that prevented proper execution. [#1973](https://github.com/zowe/vscode-extension-for-zowe/issues/1973)
- Fixed de-sync issue between Data Set and Favorites panels when adding or deleting datasets/members that were favorited. [#1488](https://github.com/zowe/vscode-extension-for-zowe/issues/1488)
- Added logging in places where errors were being caught and ignored.
- Fixed issue where parent in Jobs list closes after single/multiple job deletion. [#1676](https://github.com/zowe/vscode-extension-for-zowe/issues/1676)

## `2.4.1`

### Bug fixes

- Bugfix: Added validation check while creating, renaming and using allocate alike feature for datasets [#1849](https://github.com/zowe/vscode-extension-for-zowe/issues/1849)
- Fixed login/logout errors from Team config file watcher. [#1924](https://github.com/zowe/vscode-extension-for-zowe/issues/1924)
- Fixed the loading of previously saved profiles in the tree views.
- Fixed default zosmf profile being added to tree view when no previous sessions have been added. [#1992](https://github.com/zowe/vscode-extension-for-zowe/issues/1992)
- Fixed the `Secure Credentials Enabled` setting to update the `~/.zowe/settings/imperative.json` file upon change of the setting without overwriting preexisting data in the file.
- Fixed errors encountered from not having Zowe CLI installed by creating the `~/.zowe/settings/imperative.json` file during activation if it doesn't already exist. This file is for Zowe Explorer to know the Security Credential Manager used for secure profile information and removes the Zowe CLI installation prerequisite. [#1850](https://github.com/zowe/vscode-extension-for-zowe/issues/1850)
- Fixed Zowe Explorer failing to activate in environment with empty workspace. [#1994](https://github.com/zowe/vscode-extension-for-zowe/issues/1994)

## `2.4.0`

### New features and enhancements

- Added check for existing team configuration file in location during create, prompting user to continue with the create action. [#1923](https://github.com/zowe/vscode-extension-for-zowe/issues/1923)
- Added a solution to allow Zowe Explorer extensions with a dependency on Zowe Explorer to work as web extension without Zowe Explorer functionality in vscode.dev. [#1953](https://github.com/zowe/vscode-extension-for-zowe/issues/1953)
- Added a new setting `Secure Credentials Enabled`, default value is selected for security and will have to be unselected to allow creation of team configuration files without default secure arrays to support environments that don't have access to Zowe CLI's Secure Credential Management.

### Bug fixes

- Fixed activation and Refresh Extension issues in web based editors, ie. Theia. [#1807](https://github.com/zowe/vscode-extension-for-zowe/issues/1807)
- Fix refresh job & spool file pull from mainframe doesn't update job status [#1936](https://github.com/zowe/vscode-extension-for-zowe/pull/1936)
- Fix for serial saving of data sets and files to avoid conflict error. [#1868](https://github.com/zowe/vscode-extension-for-zowe/issues/1868)

## `2.3.0`

### New features and enhancements

- Added option to edit team configuration file via the + button for easy access. [#1896](https://github.com/zowe/vscode-extension-for-zowe/issues/1896)
- Added multiple selection to manage context menu of Datasets, USS, and Jobs views. [#1428](https://github.com/zowe/vscode-extension-for-zowe/issues/1428)
- Added Spool file attribute information to a hover over the Spool file's name. [#1832](https://github.com/zowe/vscode-extension-for-zowe/issues/1832)
- Added support for CLI home directory environment variable in Team Config file watcher, and support watching Team Config files named zowe.config.json and zowe.config.user.json at both locations. [#1913](https://github.com/zowe/vscode-extension-for-zowe/issues/1913)
- Update to Job's View Spool file label to display PROCSTEP if available, if PROCSTEP isn't available the label will display the Spool file's record count. [#1889](https://github.com/zowe/vscode-extension-for-zowe/issues/1889) [#1832](https://github.com/zowe/vscode-extension-for-zowe/issues/1832)

### Bug fixes

- Fixed extension being slow to load large team config files. [#1911](https://github.com/zowe/vscode-extension-for-zowe/issues/1911)
- Fixed issue with cached profile information after updates to profiles. [#1915](https://github.com/zowe/vscode-extension-for-zowe/issues/1915)
- Fixed issue with saving credentials to v1 profile's yaml file when un-secure and save is selected after credential prompting. [#1886](https://github.com/zowe/vscode-extension-for-zowe/issues/1886)
- Fixed issue with outdated cached information after Update Credentials. [#1858](https://github.com/zowe/vscode-extension-for-zowe/issues/1858)
- Fixed issue with support for ZOWE_CLI_HOME environment variable. [#1747](https://github.com/zowe/vscode-extension-for-zowe/issues/1747)

## `2.2.1`

- Bugfix: Fixed activation failure when error reading team configuration file. [#1876](https://github.com/zowe/vscode-extension-for-zowe/issues/1876)
- Bugfix: Fixed Profile IO errors by refactoring use of Imperative's CliProfileManager. [#1851](https://github.com/zowe/vscode-extension-for-zowe/issues/1851)
- Bugfix: Fixed runtime error found in initForZowe call used by extenders. [#1872](https://github.com/zowe/vscode-extension-for-zowe/issues/1872)
- Bugfix: Added error notification for users when OS case sensitivitiy is not set up to avoid issues found with USS files in single directory of same name but different case. [#1484](https://github.com/zowe/vscode-extension-for-zowe/issues/1484)
- Bugfix: Added file watcher for team configuration files to fix v2 profile update issues experienced during creation, updating, and deletion of global or project level configuration files in VS Code. [#1760](https://github.com/zowe/vscode-extension-for-zowe/issues/1760)
- Bugfix: Updated dependencies for improved security. [#1878](https://github.com/zowe/vscode-extension-for-zowe/pull/1878)

## `2.2.0`

- Optimized saving of files on DS/USS when utilizing autosave or experiencing slow upload speeds.
- Updates to use new Zowe Explorer APIs `ZoweVsCodeExtension.updateCredentials` for credential prompting and `ProfilesCache.updateProfilesArrays` for profiles that don't store credentials locally in profile file.

## `2.1.0`

- Added: `Pull from Mainframe` option added for JES spool files. [#1837](https://github.com/zowe/vscode-extension-for-zowe/pull/1837)
- Added: Updated Licenses. [#1841](https://github.com/zowe/vscode-extension-for-zowe/issues/1841)
- Bugfix: Updated imports to use the imperative instance provided by the CLI package. [#1842](https://github.com/zowe/vscode-extension-for-zowe/issues/1842)
- Bugfix: Fixed unwanted requests made by tree node when closing folder. [#754](https://github.com/zowe/vscode-extension-for-zowe/issues/754)
- Bugfix: Fix for credentials not being updated after the invalid credentials error is displayed. [#1799](https://github.com/zowe/vscode-extension-for-zowe/issues/1799)
- Bugfix: Fixed hyperlink for Job submitted when profile is not already in JOBS view. [#1751](https://github.com/zowe/vscode-extension-for-zowe/issues/1751)
- Bugfix: Fixed keybindings for `Refresh Zowe Explorer` to not override default VSC keybinding. See [README.md](https://github.com/zowe/vscode-extension-for-zowe/blob/main/packages/zowe-explorer/README.md#keyboard-shortcuts) for new keybindings. [#1826](https://github.com/zowe/vscode-extension-for-zowe/issues/1826)
- Bugfix: Fixed `Update Profile` issue for missing non-secure credentials. [#1804](https://github.com/zowe/vscode-extension-for-zowe/issues/1804)
- Bugfix: Fixed errors when operation cancelled during credential prompt. [#1827](https://github.com/zowe/vscode-extension-for-zowe/issues/1827)
- Bugfix: Login and Logout operations no longer require a restart of Zowe Explorer or VSC. [#1750](https://github.com/zowe/vscode-extension-for-zowe/issues/1750)
- Bugfix: Fix for Login token always being stored in plain text. [#1840](https://github.com/zowe/vscode-extension-for-zowe/issues/1840)
- Bugfix: Fixed Theia tests. [#1665](https://github.com/zowe/vscode-extension-for-zowe/issues/1665)

## `2.0.3`

- Bugfix: Fixed Quick-key Delete in USS and Jobs trees. [#1821](https://github.com/zowe/vscode-extension-for-zowe/pull/1821)
- Bugfix: Fixed issue with Zowe Explorer crashing during initialization due to Zowe config file errors. [#1822](https://github.com/zowe/vscode-extension-for-zowe/pull/1822)
- Bugfix: Fixed issue where Spool files failed to open when credentials were not stored in a profile. [#1823](https://github.com/zowe/vscode-extension-for-zowe/pull/1823)
- Bugfix: Fixed extra space in the Invalid Credentials dialog, at profile validation profilename. [#1824](https://github.com/zowe/vscode-extension-for-zowe/pull/1824)
- Bugfix: Updated dependencies for improved security. [#1819](https://github.com/zowe/vscode-extension-for-zowe/pull/1819)

## `2.0.2`

- Bugfix: Fixed USS search filter fails on credential-less profiles. [#1811](https://github.com/zowe/vscode-extension-for-zowe/pull/1811)
- Bugfix: Fixed Zowe Explorer recognizing environment variable ZOWE_CLI_HOME. [#1803](https://github.com/zowe/vscode-extension-for-zowe/pull/1803)
- Bugfix: Fixed Zowe Explorer prompting for TSO Account number when saved in config file's TSO profile. [#1801](https://github.com/zowe/vscode-extension-for-zowe/pull/1801)

## `2.0.1`

- BugFix: Improved logging information to help diagnose Team Profile issues. [#1776](https://github.com/zowe/vscode-extension-for-zowe/pull/1776)
- BugFix: Fixed adding profiles to the tree view on Theia. [#1774](https://github.com/zowe/vscode-extension-for-zowe/issues/1774)
- BugFix: Updated Log4js version to resolve initialization problem on Eclipse Che. [#1692](https://github.com/zowe/vscode-extension-for-zowe/issues/1692)
- BugFix: Fixed dataset upload issue by trimming labels. [#1789](https://github.com/zowe/vscode-extension-for-zowe/issues/1789)
- BugFix: Fixed duplicate jobs appearing in the jobs view upon making an owner/prefix filter search for extenders. [#1780](https://github.com/zowe/vscode-extension-for-zowe/pull/1780)
- BugFix: Fixed error displayed when opening a job file for extenders. [#1701](https://github.com/zowe/vscode-extension-for-zowe/pull/1701)

## `2.0.0`

- Major: Introduced Team Profiles and more. See the prerelease items (if any) below for more details.

## 2.0.0-next.202204202000

- Updated Imperative to gather information from the corresponding base profile. [#1757](https://github.com/zowe/vscode-extension-for-zowe/pull/1757)
- Fixed issue when first Team Config profile management file is created. [#1754](https://github.com/zowe/vscode-extension-for-zowe/pull/1754)
- Fixed `Failed to find property user` on load or refresh. [#1757](https://github.com/zowe/vscode-extension-for-zowe/pull/1757)
- Fixed getting credentials from the wrong base profile. [#1757](https://github.com/zowe/vscode-extension-for-zowe/pull/1757)
- Fixed writing tokens to the wrong base profile. [#1757](https://github.com/zowe/vscode-extension-for-zowe/pull/1757)
- Fixed Windows not being able to share Tokens between CLI and ZE. [#1757](https://github.com/zowe/vscode-extension-for-zowe/pull/1757)
- Fixed Login info written to global file if proifle name is the same as project level profile. [#1761](https://github.com/zowe/vscode-extension-for-zowe/pull/1761)

## 2.0.0-next.202204180940

- Refactored the PRofilesCache to reduce maintenance efforts going forward. [#1715](https://github.com/zowe/vscode-extension-for-zowe/issues/1715)
- Updated CLI to consume security related fixes and more. [#1740](https://github.com/zowe/vscode-extension-for-zowe/pull/1740)
- Added differentiation between project and global level profiles. [#1727](https://github.com/zowe/vscode-extension-for-zowe/issues/1727)
- Removed the Secure Credential setting. [#1739](https://github.com/zowe/vscode-extension-for-zowe/issues/1739), [#722](https://github.com/zowe/vscode-extension-for-zowe/issues/722), [#820](https://github.com/zowe/vscode-extension-for-zowe/issues/820), and [#1223](https://github.com/zowe/vscode-extension-for-zowe/issues/1223)
- Synchronized the ZE preferred Security service with the CLI. [#1736](https://github.com/zowe/vscode-extension-for-zowe/issues/1736)
- Fixed APIML token not working between clients (ZE and CLI). [#1713](https://github.com/zowe/vscode-extension-for-zowe/issues/1713)

## 2.0.0-next.202204081040

- Fixed TSO commands in when using teamConfig. [#1731](https://github.com/zowe/vscode-extension-for-zowe/pull/1731)
- Fixed `Zowe Explorer: Refresh Zowe Explorer` command palette option. [1735](https://github.com/zowe/vscode-extension-for-zowe/pull/1735)

## 2.0.0-next.202204041200

- Added Secure Credential support, allowing users to update credentials using GUI. [#1699](https://github.com/zowe/vscode-extension-for-zowe/pull/1693)
- Update Zowe Explorer 2.0 settings migration. [1714](https://github.com/zowe/vscode-extension-for-zowe/pull/1714)
- Update Zowe Explorer SSO logout check for extenders. [#1711](https://github.com/zowe/vscode-extension-for-zowe/pull/1711)
- Update Zowe SDK dependency. [#1699](https://github.com/zowe/vscode-extension-for-zowe/pull/1693)
- Updated dependencies for improved security. [#1702](https://github.com/zowe/vscode-extension-for-zowe/pull/1702)

## `v2.0.0-next.202202281000`

- Update Zowe CLI SDK to version 7.0.0-next.202202242016.
- Fixed the bug that overwrites like-named profiles in a nested config.

## `v2.0.0-next.202202221200`

- Added extender's type info to config schema during config file creation and removed Zowe CLI installation dependency. [#1629](https://github.com/zowe/vscode-extension-for-zowe/pull/1629)
- Added support for Login and Logout using the config file. [#1637](https://github.com/zowe/vscode-extension-for-zowe/pull/1637)
- Added capability to refresh Zowe Explorer updating the Views to reflect different profile handling to include the config file. [#1650](https://github.com/zowe/vscode-extension-for-zowe/pull/1650)
- Updated Zowe SDK dependency. [#1624](https://github.com/zowe/vscode-extension-for-zowe/pull/1624)

## `1.22.0`

- Added: Extensible Login and Logout capabilities for Zowe extenders to utilize for token based authentication. [#1606](https://github.com/zowe/vscode-extension-for-zowe/pull/1606) and [#1255](https://github.com/zowe/vscode-extension-for-zowe/issues/1255).
- Added: Eclipse Public License file. Users can view the license file in the root directory of the Zowe Explorer repository [#1626](https://github.com/zowe/vscode-extension-for-zowe/pull/1626).
- Updated: Supported Node.js version was changed to v12 or higher. We no longer support running the product on earlier versions (10.x and earlier) of Node.js [#1640](https://github.com/zowe/vscode-extension-for-zowe/pull/1640).
- Updated: Security updates for `copy-props`, `nanoid`, and `markdown-it` dependencies were changed to improve security alerting [#1638](https://github.com/zowe/vscode-extension-for-zowe/pull/1638), [#1636](https://github.com/zowe/vscode-extension-for-zowe/pull/1636), and [#1649](https://github.com/zowe/vscode-extension-for-zowe/pull/1649).
- Updated: A work around was developed to help developers debug Zowe Explorer VS Code extension on Theia. For more information, see **Work around for debugging in Theia** [#1576](https://github.com/zowe/vscode-extension-for-zowe/pull/1576).
- Fixed: The Zowe Explorer deployment script was updated to use vsce (Visual Studio Code Extension Manager) version 1.103.1 to help ensure that it is compatible with Node v12 [#1608](https://github.com/zowe/vscode-extension-for-zowe/pull/1608).
- Fixed: Fixed the Theia input box issue that caused entered values to be validated incorrectly [#1580](https://github.com/zowe/vscode-extension-for-zowe/pull/1580).

## `1.21.0`

- Add a progress bar for the simultaneous deletion of multiple jobs [#1583](https://github.com/zowe/vscode-extension-for-zowe/pull/1583). Thanks @uzuko01
- Added the note about the deprecation of the associate profile feature to the Associate Profile section of Zowe Docs and to the Zowe Explorer Readme [#1575](https://github.com/zowe/vscode-extension-for-zowe/pull/1575). Thanks @IgorCATech
- Changed the `DataSet uploaded successfully` message type. Now messages are shown in the status bar instead of the notification pop-up [#1542](https://github.com/zowe/vscode-extension-for-zowe/pull/1542). Thanks @anokhikastiaIBM
- Updated dependencies for improved security [#1591](https://github.com/zowe/vscode-extension-for-zowe/pull/1591) and [#1601](https://github.com/zowe/vscode-extension-for-zowe/pull/1601). Thanks @lauren-li
- Updated Theia tests to use the latest Theia version [#1566](https://github.com/zowe/vscode-extension-for-zowe/pull/1566). Thanks @JillieBeanSim
- Fixed the issue that caused JCL errors in the JOBS tree to be displayed as `undefined:undefined(undefined)` [#1584](https://github.com/zowe/vscode-extension-for-zowe/pull/1584). Thanks @roman-kupriyanov
- Fixed the Theia input box issue that caused entered values to be incorrectly validated [#1580](https://github.com/zowe/vscode-extension-for-zowe/pull/1580). Thanks @JillieBeanSim
- Fixed the issue that caused the removal of unsaved credentials of a profile in the Jobs tree after deleting a job. Now when you delete a job from the Jobs tree with a profile that does not have the stored credentials, the profile keeps the cached credentials [#1524](https://github.com/zowe/vscode-extension-for-zowe/pull/1524). Thanks @nickImbirev

## `1.20.0`

- Added a Github action bot that automates the issue triage [#1530](https://github.com/zowe/vscode-extension-for-zowe/pull/1530). Thanks @crawr
- Updated the @zowe/cli version to 6.33.3 to fix the SSH2 audit failure [#1522](https://github.com/zowe/vscode-extension-for-zowe/pull/1522). Thanks @JillieBeanSim
- Updated the Jobs Issue Stop and Issue Modify commands so that they can be consumed by Extenders with the `issueMvsCommand` API [#1508](https://github.com/zowe/vscode-extension-for-zowe/pull/1508). Thanks @JillieBeanSim
- Use Visual Studio Code's standard confirmation prompt for the Data Sets, USS, and Job trees when clicking on a Favorited profile that does not exist [#1506](https://github.com/zowe/vscode-extension-for-zowe/pull/1506). Thanks @JillieBeanSim
- Updated the deletion prompt for the USS and Jobs trees [#1505](https://github.com/zowe/vscode-extension-for-zowe/pull/1505). Thanks @JillieBeanSim
- Updated the placeholder text in the `Add Profile` entry field [#1490](https://github.com/zowe/vscode-extension-for-zowe/pull/1490). Thanks @anokhikastiaIBM
- Fixed the Not Found issue that resulted from attempts to delete a member whose parent data set was already deleted using multi-delete [#1525](https://github.com/zowe/vscode-extension-for-zowe/pull/1525). Thanks @JillieBeanSim

## `1.19.0`

- Added a check to ensure that a base profile exists before running the function that combines base and service profiles [#1500](https://github.com/zowe/vscode-extension-for-zowe/pull/1500). Thanks @lauren-li
- Added Imperative logger access for extenders [#1433](https://github.com/zowe/vscode-extension-for-zowe/pull/1433). Thanks @katelynienaber
- Added documentation for Imperative logger for extenders [#1467](https://github.com/zowe/vscode-extension-for-zowe/pull/1467). Thanks @katelynienaber
- Implemented separate console windows for TSO and MVS commands [#1478](https://github.com/zowe/vscode-extension-for-zowe/pull/1478). Thanks @katelynienaber
- Fixed the bug that caused the check credentials pop-up to disappear too quickly [#1486](https://github.com/zowe/vscode-extension-for-zowe/pull/1486). Thanks @JillieBeanSim
- Fixed the bug that kept the command text box while escaping the process of entering a TSO command. Now the command text box does not pop up if you cancel entering a TSO command [#1479](https://github.com/zowe/vscode-extension-for-zowe/pull/1479). Thanks @katelynienaber
- Fixed the bug that caused issues with deleting data set members in Ecplipse Theia or Che [#1487](https://github.com/zowe/vscode-extension-for-zowe/pull/1478). Thanks @phaumer
- Fixed the bug that caused the deletion of selected data sets while removing a single data set member by using the right-click action. [#1483](https://github.com/zowe/vscode-extension-for-zowe/pull/1483). Thanks @JillieBeanSim

## `1.18.0`

- Added the ability to register custom profile types in `ProfilesCache` for extenders [#1419](https://github.com/zowe/vscode-extension-for-zowe/pull/1419). Thanks @phaumer
- Added the ability to pass account and other information from tso profile [#1378](https://github.com/zowe/vscode-extension-for-zowe/pull/1378). Thanks @fswarbrick
- Added profiles cache to extenders [#1390](https://github.com/zowe/vscode-extension-for-zowe/pull/1390). Thanks @phaumer
- Status icons now reset when refreshing the explorer views [#1404](https://github.com/zowe/vscode-extension-for-zowe/pull/1404). Thanks @lauren-li
- Fixed the issue that prevented the expected error message `No valid value for z/OS URL. Operation Cancelled` from being displayed while escaping the host text box during the creation or update of a profile [#1426](https://github.com/zowe/vscode-extension-for-zowe/pull/1426). Thanks @JillieBeanSim
- Fixed the issue that invoked profile validation before updating a profile. Now a profile is validated only after the update [#1415](https://github.com/zowe/vscode-extension-for-zowe/pull/1415). Thanks @JillieBeanSim
- Fixed the issue of Zowe profiles encoding value when opening a USS file in the text editor [#1400](https://github.com/zowe/vscode-extension-for-zowe/pull/1400). Thanks @JillieBeanSim

## `1.17.0`

- Added the feature that automatically includes a missing profile in the Jobs view when submitting a job [#1386](https://github.com/zowe/vscode-extension-for-zowe/pull/1386). Thanks @nickImbirev
- Added the extender documentation for KeytarApi for Secure Credential Store [#1384](https://github.com/zowe/vscode-extension-for-zowe/pull/1384). Thanks @JillieBeanSim
- Added a new setting that enables you to hide Zowe Explorer's temporary downloads folder from a workspace [#1373](https://github.com/zowe/vscode-extension-for-zowe/pull/1373). Thanks @crawr
- Added the command to refresh a particular job and get the latest information and content for its spool files [#1363](https://github.com/zowe/vscode-extension-for-zowe/pull/1363). Thanks @nickImbirev
- Added the function that enables you to delete multiple datasets and data set members [#1323](https://github.com/zowe/vscode-extension-for-zowe/pull/1323). Thanks @katelynienaber
- Added the feature that enables you to use multiple VS Code windows for files opened via Zowe Explorer [#1347](https://github.com/zowe/vscode-extension-for-zowe/pull/1347). Thanks @JillieBeanSim
- Added the command to refresh USS directory file names without the entire tree collapsing [#1369](https://github.com/zowe/vscode-extension-for-zowe/pull/1369). Thanks @rudyflores
- Removed non-functioning code from invalid credentials for Theia [#1371](https://github.com/zowe/vscode-extension-for-zowe/pull/1371). Thanks @lauren-li
- Fixed the issue with USS Search and Update Profile errors for profiles without credentials [#1391](https://github.com/zowe/vscode-extension-for-zowe/pull/1391). Thanks @lauren-li

## `1.16.0`

- Added the refresh data set member names option. You can now retrieve a new list of members from the mainframe [#1343](https://github.com/zowe/vscode-extension-for-zowe/pull/1343). Thanks @rudyflores
- Added the best practice documentation for error handling [#1335](https://github.com/zowe/vscode-extension-for-zowe/pull/1335). Thanks @katelynienaber
- Added the developer guide for adding commands to core Zowe Explorer menus [#1332](https://github.com/zowe/vscode-extension-for-zowe/pull/1332). Thanks @lauren-li
- Standardized context group names [#1340](https://github.com/zowe/vscode-extension-for-zowe/pull/1340). Thanks @lauren-li
- Fixed the error message that popped up when accessing a profile from Favorites [#1344](https://github.com/zowe/vscode-extension-for-zowe/pull/1344). Thanks @rudyflores
- Fixed the issue that prevented the Allocate Like feature from working correctly [#1322](https://github.com/zowe/vscode-extension-for-zowe/pull/1322). Thanks @katelynienaber

## `1.15.1`

- Fixed the issue that required the vscode module to be imported in the API package [#1318](https://github.com/zowe/vscode-extension-for-zowe/pull/1318). Thanks @JillieBeanSim

## `1.15.0`

- Added the secure credentials support for Extenders API [#1306](https://github.com/zowe/vscode-extension-for-zowe/pull/1306). Thanks @JillieBeanSim
- Improved Zowe Explorer extenders. Zowe Explorer extenders can now utilize Extender API to have profile folder and meta file created upon initialization [#1282](https://github.com/zowe/vscode-extension-for-zowe/pull/1282). Thanks @JillieBeanSim
- Improved the Command Palette by adding "Zowe Explorer:" before all commands that are related to the extension. Removed some commands from the palette that caused issues [#1308](https://github.com/zowe/vscode-extension-for-zowe/pull/1308). Thanks @lauren-li
- Updated Theia Tests. Now you need to have Zowe CLI 6.31.0 and the latest .vsix file in the `theia/plugins` folder to run Theia tests [#1268](https://github.com/zowe/vscode-extension-for-zowe/pull/1268). Thanks @deepali-hub
- Fixed the issue that prevented the `issue STOP command` function from executing correctly [#1304](https://github.com/zowe/vscode-extension-for-zowe/pull/1304). Thanks
  @nickImbirev
- Fixed the issue that caused the Add Profile icon to disappear [#1307](https://github.com/zowe/vscode-extension-for-zowe/pull/1307). Thanks @lauren-li
- Fixed the vulnerability in NPM Audit [#1309](https://github.com/zowe/vscode-extension-for-zowe/pull/1309). Thanks @JillieBeanSim
- Fixed the issue that doubled the occurrence of the port prompt [#1298](https://github.com/zowe/vscode-extension-for-zowe/pull/1298). Thanks @katelynienaber
- Fixed the issue that triggered the `Delete Job` command even outside Zowe Explorer views [#1310](https://github.com/zowe/vscode-extension-for-zowe/pull/1310). @crawr
- Fixed the trailing slash issue that caused issues with USS search [#1313](https://github.com/zowe/vscode-extension-for-zowe/pull/1313). Thanks @katelynienaber

## `1.14.0`

- Added the Issue TSO Commands feature [#1245](https://github.com/zowe/vscode-extension-for-zowe/pull/1245). Thanks @JillieBeanSim
- Fixed the issue that caused the USS tree to collapse after renaming a folder [#1259](https://github.com/zowe/vscode-extension-for-zowe/pull/1259). Thanks @lauren-li
- Fixed the issue that prevented jobs with an octothorpe (#) in the name from opening [#1253](https://github.com/zowe/vscode-extension-for-zowe/issues/1253). Thanks @katelynienaber

## `1.13.1`

- Updated the dialog text for issuing MVS commands. Now the text of the function is `Zowe: Issue MVS Command` [#1230](https://github.com/zowe/vscode-extension-for-zowe/pull/1230). Thanks @JillieBeanSim
- Added the prompt for credentials when issuing MVS commands, using the right click action, against profiles with missing credentials [#1231](https://github.com/zowe/vscode-extension-for-zowe/pull/1231). Thanks @JillieBeanSim
- Added the Prerequisites section to the Zowe Explorer Extension for FTP ReadMe [#1246](https://github.com/zowe/vscode-extension-for-zowe/pull/1246). Thanks @lauren-li
- Added Open VSX to the deployment pipeline [#1240](https://github.com/zowe/vscode-extension-for-zowe/pull/1240). Thanks @zFernand0

## `1.13.0`

- Added the monorepo landing Readme that contains the high-level overview of the repository folders such as `packages` folder, instructions on how to contribute to the project and links to Medium articles providing additional useful information about Zowe Explorer and Zowe [#1199](https://github.com/zowe/vscode-extension-for-zowe/pull/1199). Thanks @IgorCATech
- Fixed the issue that prevented the list of recently opened files from being displayed upon request. You can access a list of recently opened files by pressing the Ctrl+Alt+R (Windows) or Command+Option+R (Mac) key combination [#1208](https://github.com/zowe/vscode-extension-for-zowe/pull/#1208). Thanks @jellypuno
- Fixed the issue that prevented file picker from functioning. The file picker feature lets you filter your datasets in the tree by pressing the Ctrl+Alt+P (Windows) or Command+Option+P (Mac) key combination [#992](https://github.com/zowe/vscode-extension-for-zowe/issues/992). Thanks @katelynienaber
- Fixed the issue that caused the content from a previously filtered USS directory instead of the currently filtered USS directory to be served [#1134](https://github.com/zowe/vscode-extension-for-zowe/issues/1134). Thanks @lauren-li
- Added the previously selected `RejectUnauthorized` value to the placeholder text of the entry field while updating an existing profile. In addition, the value is highlighted and shown at the top of the selection list [#1218](https://github.com/zowe/vscode-extension-for-zowe/pull/1218). Thanks @JillieBeanSim
- Added the pre-filled and pre-selected filename of the copied member to the entry field while performing the paste member action [#1183](https://github.com/zowe/vscode-extension-for-zowe/pull/1183). Thanks @JillieBeanSim
- Added the multiple deletion of jobs feature [#1128](https://github.com/zowe/vscode-extension-for-zowe/pull/1128). Thanks @crawr
- Improved error handling for the data set copy/paste member, migrate, and recall functions [#1219](https://github.com/zowe/vscode-extension-for-zowe/pull/1219). Thanks @tiantn

## `1.12.1`

- Fixed the issue that prevented edited profile base paths from being saved [#989](https://github.com/zowe/vscode-extension-for-zowe/issues/989). Thanks @katelynienaber
- Fixed the issue that prevented Zowe Explorer from storing empty values for optional profile fields, such as `user`, `password`, `timeout`, and `encoding`. This is done to be consistent with the way Zowe CLI stores profile information when creating and editing profiles [#1016](https://github.com/zowe/vscode-extension-for-zowe/issues/1016). Thanks @katelynienaber
- Fixed the issue that caused repeated credential prompting if a user refused to authenticate [#1147](https://github.com/zowe/vscode-extension-for-zowe/issues/1147). Thanks @katelynienaber
- Fixed the issue that caused removed favorite profiles to be favorited again in subsequent IDE sessions [#1144](https://github.com/zowe/vscode-extension-for-zowe/issues/1144). Thanks @lauren-li
- Fixed the issue that prevented updated credential prompting from occurring when a profile was marked “invalid” [#1095](https://github.com/zowe/vscode-extension-for-zowe/issues/1095). Thanks @katelynienaber

## `1.12.0`

- Added the ability to edit data set attributes before allocation [#1031](https://github.com/zowe/vscode-extension-for-zowe/issues/1031). Thanks @katelynienaber
- Allowed filtering of member names from the Data Sets search bar [#868](https://github.com/zowe/vscode-extension-for-zowe/issues/868). Thanks @JillieBeanSim
- Reorganized the context menus and streamlined the visible icons [#1052](https://github.com/zowe/vscode-extension-for-zowe/issues/1052). Thanks @katelynienaber
- Fixed the messaging displayed when handling inactive profiles and when updating profiles [#1065](https://github.com/zowe/vscode-extension-for-zowe/issues/1065) [#1096](https://github.com/zowe/vscode-extension-for-zowe/issues/1096). Thanks @jellypuno
- Fixed the issue causing tree restructure when renaming a USS file or directory [#757](https://github.com/zowe/vscode-extension-for-zowe/issues/757). Thanks @katelynienaber
- Fixed the issue preventing issuing of commands when using profiles with tokens [#1051](https://github.com/zowe/vscode-extension-for-zowe/issues/1051). Thanks @crawr
- Refactored refresh functions. Thanks @lauren-li @JillieBeanSim
- Updated FTP and API Readme documentation. Thanks @phaumer
- Added regression tests for profiles in Theia. Thanks @deepali-hub

## `1.11.1`

- Updated Keytar and Jest dev deps for Node 14. Thanks @t1m0thyj

## `1.11.0`

- Added login and logout functions for base profiles. You can now log in to API Mediation Layer and generate a token for your base profile. [#914](https://github.com/zowe/vscode-extension-for-zowe/issues/914). Thanks @crawr
- Fixed the empty profile folders in Favorites issue. [#1026](https://github.com/zowe/vscode-extension-for-zowe/issues/1026). Thanks @lauren-li
- Fixed the initialization error that occurred when base profiles were used while being logged out from API ML. [1063](https://github.com/zowe/vscode-extension-for-zowe/issues/1063). Thanks @jellypuno
- Fixed the issue preventing the tree refresh function from updating extender profiles. [1078](https://github.com/zowe/vscode-extension-for-zowe/issues/1078). Thanks @lauren-li
- Fixed the issue causing jobs retrieval failure when using profiles with tokens. [1088](https://github.com/zowe/vscode-extension-for-zowe/issues/1088). Thanks @jellypuno

## `1.10.1`

- Updated arguments to keep the order of precedence consistent between service and base profile. [#1055](https://github.com/zowe/vscode-extension-for-zowe/issues/1055). Thanks @JillieBeanSim

## `1.10.0`

- Added Base Profile support. [#1037](https://github.com/zowe/vscode-extension-for-zowe/issues/1037). Thanks @katelynienaber, @jellypuno, @JillieBeanSim, @lauren-li, @crawr, @phaumer

## `1.9.0`

- Added the Allocate Like feature. [#904](https://github.com/zowe/vscode-extension-for-zowe/issues/904). Thanks @katelynienaber
- Added the ability to disable/enable profile validation. [#922](https://github.com/zowe/vscode-extension-for-zowe/issues/922). Thanks @JillieBeanSim
- Added the ability to access other profiles during profile validation. [#953](https://github.com/zowe/vscode-extension-for-zowe/issues/953). Thanks @JillieBeanSim
- Grouped Favorites by profile for Datasets, USS, and Jobs. [#168](https://github.com/zowe/vscode-extension-for-zowe/issues/168). Thanks @lauren-li
- Fixed USS renaming issues. [#911](https://github.com/zowe/vscode-extension-for-zowe/issues/911). Thanks @katelynienaber and @lauren-li
- Fixed the deletion of datasets issue. [#963](https://github.com/zowe/vscode-extension-for-zowe/issues/963). Thanks @katelynienaber
- Once entered, datasets and members are displayed in uppercase. [#962](https://github.com/zowe/vscode-extension-for-zowe/issues/962). Thanks @AndrewTwydell and @Pranay154
- Removed errors in Favorites items caused by profiles that are created by other extensions. [#968](https://github.com/zowe/vscode-extension-for-zowe/issues/968). Thanks @lauren-li
- Updated the environment check for Theia compatibility. [#1009](https://github.com/zowe/vscode-extension-for-zowe/issues/1009). Thanks @lauren-li

## `1.8.0`

- Webpack working with localization and logging. Thanks @lauren-li
- Allow extenders to load their saved profile sessions upon their activation. Thanks @lauren-li
- Provide a re-validation for invalid profiles automatically. Thanks @JillieBeanSim
- Bug fix related to saving USS files. Thanks @JillieBeanSim.
- Bug fix related to the deletion of datasets. Thanks @katelynienaber

## `1.7.1`

- Fixed USS save operation. Thanks @JillieBeanSim
- Added validation information message. Thanks @JillieBeanSim
- Restructured Readme. Thanks @IgorCATech

## `1.7.0`

- Disallow multiple profiles with same name but different capitalizations. Thanks @katelynienaber
- Improvements for Optional Credentials. Thanks @crawr @jellypuno
- Reorganize Data Sets context menu. Thanks @katelynienaber
- Adding star icon for favorites. Thanks @katelynienaber
- Profile Validation. Thanks @jellypuno
- Updating Credentials via Check Credentials. Thanks @JillieBeanSim
- Favorites get loaded and opened into new files. Thanks @phaumer
- Improve messaging of confirmation dialogues. Thanks @crawr
- Enable editing of filters. Thanks @katelynienaber
- Update Codecov settings. Thanks @jellypuno
- Handle encoding value from z/OSMF Profiles. Thanks @dkelosky
- Enable editing of ASCII files in USS. Thanks @Colin-Stone
- Refactor unit test and add more integration tests. Thanks @katelynienaber

## `1.6.0`

- Create connections with any registered profile type. Thanks @JillieBeanSim
- Streamline first profile creation. Thanks @crawr
- Add recall options for migrated datasets. Thanks @Pranay154
- Fix persistent data after recall functionality. Thanks @katelynienaber
- Fix deleting and editing connection not considering other profile types. Thanks @phaumer
- Fix multiple prompts when escaping/canceling editing session. Thanks @jellypuno
- Fix failure to load optional secure fields from profiles. Thanks @tjohnsonBCM
- Fixed issue when manually editing/deleting associated profiles. Thanks @Colin-Stone
- Refactor unit tests. Thanks @stepanzharychevbroadcom, @katelynienaber

## `1.5.2`

- Fix undefined profile error message. Thanks @JillieBeanSim

## `1.5.1`

- Fix failure to load optional secure fields from profiles. Thanks @tjohnsonBCM
- Fix pressing Escape does not abort Edit profile dialogue. Thanks @jellypuno
- Fix editing of Credentials when setting them to spaces. Thanks @jellypuno
- Fix deletion of profiles not considering all extensibility use cases. Thanks @phaumer

## `1.5.0`

- Fixes for saving of Datasets from Favourites section. Thanks @stepanzharychevbroadcom
- Management of Theia specific merge conflict resolution. Thanks @Alexandru-Dumitru
- Add to recall when PS File opened. Thanks @katelynienaber
- Provide edit support for Profile credentials. Thanks @jellypuno
- Support for profile deletion. Thanks @crawr
- Addressed USS file merge conflict triggering issue. Thanks @Alexandru-Dumitru
- Provide refresh all method for Zowe Explorer - Extenders. Thanks @phaumer
- Extender guidelines and documentation. Thanks @Colin-Stone
- Provision of profile association links to support extenders of Zowe Explorer. Thanks @Colin-Stone
- Creation of an extender API for extenders of Zowe Explorer. Thanks @Colin-Stone
- Management of VSAM files within Dataset explorer. Thanks @Colin-Stone
- VSCode context now based on Regular expression for flexibility. Thanks @Colin-Stone
- Vsix file deployment via Theia pipeline. Thanks @crawr
- Reduction in size of extension.ts file. Thanks @katelynienaber
- ContextValue of undefined error addressed for new members. Thanks @katelynienaber
- Fixed when Pull from mainframe didn't work on USS Files. Thanks @stepanzharychevbroadcom
- Fixed Bug submitting JCL from Command Palette. Thanks @stepanzharychevbroadcom
- Refactoring of testing for accuracy and maintainability. Thanks @stepanzharychevbroadcom

## `1.4.1`

- Fix for USS files not saving correctly. Thanks @phaumer
- Icon update for migrated files only. Thanks @Colin-Stone

## `1.4.0`

- Added support for large datasets and PDS members. Thanks @jellypuno
- Fixed inconsistent behavior when renaming USS file and directories. Thanks @stepanzharychevbroadcom
- Fixed deleting a USS file. Thanks @Colin-Stone
- Fixed profiles not automatically updating values when changed externally. Thanks @jellypuno
- Fixed load error when file names had special characters. Thanks @jellypuno
- Fixed load os USS file list. Thanks @jellypuno
- Improved user experience of USS file navigation #461. Thanks @stepanzharychevbroadcom
- Fixed tab name when renaming dataset. Thanks @stepanzharychevbroadcom
- Improved performance when renaming datasets and members. Thanks @CForrest97
- Added prompting of credentials if previous credentials where entered incorrectly. Thanks @jellypuno
- Added support for VSCode Quick Open shortcut. Thanks @katelynienaber
- Added support for VSCode Open Recent Files shortcut. Thanks @katelynienaber
- Fixed USS Favorites not being remembered. Thanks @Colin-Stone
- Setup automated regression testing on a Theia environment. Thanks @crawr
- Fixed copying dataset on temporary folder #635. Thanks @Colin-Stone
- Made dataset terminology more consistent. Thanks @stepanzharychevbroadcom
- Fixed uploading files to USS. Thanks @stepanzharychevbroadcom
- Fixed searching/filtering data. Thanks @Colin-Stone
- Refactored code to include interfaces and abstract classes. Thanks @Colin-Stone
- Refactored icon retrieval process. Thanks @stepanzharychevbroadcom
- Updated Zowe Explorer video. Thanks @IgorCATech
- Revised pipeline to use shared libraries. Thanks @zFernand0

## `1.3.1`

- Updated Zowe Icon. Thanks @stepanzharychevbroadcom
- Address VSC tree expand behavior changes. Thanks @phaumer
- Refresh all action includes profiles. Thanks @jellypuno
- Consistent handling of renaming USS files. Thanks @stepanzharychevbroadcom
- Renaming datasets should update open tab. Thanks @stepanzharychevbroadcom
- USS delete function reinstated. Thanks @Colin-Stone
- Issue with uploadBinaryFile API not being correctly redirected. Thanks @Colin-Stone
- OnSave Upload trigger correction for USSFile . Thanks Alexandru-Dumitru

## `1.3.0`

- Dependency on ~/.zowe folder existing removed. Thanks @tjohnsonBCM
- Label changes for specific dataset functionality. Thanks @CForrest97
- Zowe Explorer to incorporate @zowe CLI implementation. Thanks @zFernand0
- Profiles manage other profile types apart from zosmf. Thanks @Colin-Stone
- Exploit imperative bundled keytar for secure credentials when standalone. Thanks @Colin-Stone

## `1.2.4`

- Fix to Credentials initialization to wait on promise. Thanks @Colin-Stone

## `1.2.3`

- Secure credentials backwards compatibility. Thanks @tjohnsonBCM

## `1.2.2`

- Fix requirement of ~/.zowe folder. Thanks @phaumer

## `1.2.1`

- Fix for automatic release of VSIX. Thanks @awharn
- Fixed creating data sets causes tree to lose expand behavior issue. Thanks @katelynienaber
- Fixed issue with undefined node. Thanks @Colin-Stone

## `1.2.0`

- Support CLI plugin extensibility. Thanks @phaumer
- Fixed Issue for filters after creating dataset. Thanks @phaumer
- Managing text/binary download choice. Thanks @stepanzharychevbroadcom
- Addressed 'Uploading zip file (binary)' silent failures. Thanks @stepanzharychevbroadcom
- Consistency updates for context menu. Thanks @sladyn98
- Automatically use Changelog contents in pipeline as release description. Thanks @awharn
- Provision of warning message after two failed login attempts. Thanks @jellypuno
- Consistency, added filter tip to convey ability to add multiple filters entries. Thanks @katelynienaber
- Tree view refresh when dataset member added or deleted. Thanks @katelynienaber
- Code improvement - Centralized error handling. Thanks @crawr
- Integration Script updates. Thanks @zFernand0
- Keytar (Secure credentials) compatibility support. Thanks @Colin-Stone
- Improved usability of MVS Command feature including 'Recall' function. Thanks @Colin-Stone
- Fixed issue where Job folder did not auto-expand. Thanks @Colin-Stone
- Use Progress indicator wrapper around longer running list functions. Thanks @Colin-Stone

## `1.1.0`

- Updates to Readme to include links to Theia Readme. Thanks @IgorCATech
- Fix for incorrect profile name in some favorites. Thanks @lauren-li
- Update dataset filters on dataset creation. Thanks @katelynienaber
- Include VSIX in Github release. Thanks @zFernand0
- Fix dataset delete fails silently bug. Thanks @Colin-Stone
- Fix to handle "Show Dataset Attributes" in Favorites. Thanks @katelynienaber
- Enhancements to profile creation. Thanks @jellypuno
- Theia specific QuickPick modifications. Thanks @phaumer
- Update incorrect profile message. Thanks @lauren-li
- Fix Copy and paste dataset menu duplication. Thanks @lauren-li

## `1.0.1`

- Remove duplicate commands #376. Thanks @lauren-li
- Update localization for v1.0.0 #374. Thanks @lauren-li
- Update keywords #383. @zFernand0
- Update package json files #391. @zFernand0
- Fixed adding sessions in Theia #382. Thanks @phaumer
- Add validation for undefined username and password + more cosmetic fix #378. Thanks @jellypuno
- Update incorrect profile message #387. Thanks @lauren-li

## `1.0.0`

- VSCode centric Connection settings. Thanks @crawr, @jellypuno
  - Credential prompting in profiles and favorite . Thanks @crawr, @jellypuno
- Dataset and Dataset member copy and renaming function. Thanks @CForrest97
- Theia support including documentation.
- Save improvements implementing improved Safe Save functionality as the default behavior. Thanks Alexandru-Dumitru
- Reliability and Resilience updates:
  - for default profiles
  - for deleting a dataset in use
  - testing improvements and coverage
  - rationalizing deliverables
  - performance improvements

## 0.29.0

- Provide ability to rename datasets. Thanks @CForrest97
- Fix URL parsing. @MarkAckert
- Fixed `AppSettings` error message. @jellypuno

## 0.28.0

- Provide ability to add new profiles in explorer. Thanks @crawr, @jellypuno
- Recognize migrated dataset context. Thanks @Colin-Stone
- Fix dataset delete fails silently bug. Thanks @Colin-Stone

## 0.27.0

- Name change to Zowe Explorer
- Enhancements to the History recall 'QuickPick' dialogs. Thanks @Colin-Stone
- Favorites are now sorted. Thanks @Colin-Stone

## 0.26.1

- Fix vulnerabilities related to brightside-core

## 0.26.0

- Added Persistence for profiles selection. Thanks @Colin-Stone
- Performance enhancements for Profile loading operations. Thanks @Colin-Stone
- Filter rewording. Thanks @Colin-Stone

## 0.25.0

- Add Edit to context menu for MVS and USS Tree. Thanks to Rodney-Wilson
- Restructured all search and filters dialogs to incorporate a recall/history function. Thanks @Colin-Stone
- Added Search Favorite for USS Favorites. Thanks @Colin-Stone
- Added Job and Search Favorite for Jobs. Thanks @Colin-Stone
- Provided support for specifying jobs by job id. Thanks @Colin-Stone
- Fixed issue with submitting datasets job link. Thanks @Colin-Stone
- Fixed label for Jobs Refresh All. Thanks @Colin-Stone
- Minor icon improvement to distinguish Favorites from LPAR's. Thanks @Colin-Stone
- Support copy path Thanks @lauren-li
- Progress Bar animation on opening large files. Thanks to Rodney-Wilson

## 0.24.1

- Fixed issue when saving USS files

## 0.24.0

- Updated Localization Documentation and Added Update Dictionary Script. Thanks to @evannwu20
- Show stepname or procstep alongside spool name. Thanks @crshnburn
- Add command to issue TSO command. Thanks @crshnburn
- Added icons for files and folders. Thanks to @Colin-Stone

## 0.23.2

- Fixed issue when saving datasets in Windows

## 0.23.1

- Refined dataset suffix solution by restricting to explicit names only

## 0.23.0

- Add support for localization. Thanks to @evannwu20
- Correctly determine if file is binary for saving. Thanks @crshnburn
- Fix Default profile error message with friendlier version. Thanks @lauren-li
- Context menu grouping for MVS and USS. Thanks @lauren-li
- Preference to Specify Temp Folder. Thanks to @adambattenburg
- Store local version of dataset with a suffix if appropriate to enable syntax highlighting. Thanks to @Colin-Stone

## 0.22.0

- Add ability to create directories or files on the root node. Thanks to @kristinochka
- Add ability to upload files through regular OS browse dialog on regular nodes and favorites. Thanks to @kristinochka
- Add USS File Refresh and USS Safe Save. Thanks to @adambattenburg
- Honor the file tag (binary or ascii) if not specified. Thanks to @Colin-Stone

## 0.21.0

- Added the Upload member to datasets. Thanks Kristina Mayo
- Addressed same file issue with Favorites in USS explorer. Thanks to Rodney-Wilson and Lauren-Li
- USS Favorites. Ensure file deletion synchronisation. Thanks to Rodney-Wilson and Lauren-Li

## 0.20.0

- Combined Spool files with Jobs in Jobs view. Thanks Colin Stone

## 0.19.1

- Fix error when files exist in the profiles folder (such as `.DS_Store` which is automatically generated on macOS)

## 0.19.0

- Added the rename USS files. Thanks Kristina Mayo

## 0.18.0

- Added the ability to submit JCL from physical sequential data sets

## 0.17.0

- Add Favorites to USS explorer. Thanks to Rodney-Wilson and Lauren-Li
- Add ability to obtain the raw JCL from a job on spool and resubmit. Thanks @crshnburn

## 0.16.3

- Fix behavior when the user cancels "quick pick" dialogs, including selecting profiles and deleting data sets.

## 0.16.2

- Add the stderr of the getDefaultProfile or getAllProfiles process to display in the error message to the user

## 0.16.1

- Attempt to fix an issue where saving data sets ceases to work without any error message

## 0.16.0

- Add the ability to display data set attributes by right clicking on a data set
- Add the ability to save all spool content by clicking a download icon next to the job. Thanks @crshnburn

## 0.15.1

- Add a delete session menu item for sessions in the jobs view. Thanks @crshnburn
- Prevent the delete menu item for USS files and directories appearing on the context menu for sessions. Thanks @crshnburn
- Fixed an issue where adding a profile to the USS explorer incorrectly referenced data sets

## 0.15.0

- The extension is now compatible with installations which use a secure credential management plugin for profiles in Zowe CLI

## 0.14.0

- All zowe views now part of single Zowe view container. Thanks Colin Stone

## 0.13.0

- Added the ability to list and view spool of z/OS Jobs. Thanks @crshnburn

## 0.12.0

- Added GIFs to README for USS use cases. Thanks Colin Stone
- Added the ability to toggle binary mode or text mode on USS files. Thanks @crshnburn

## 0.11.0

- Create and delete functionality for USS Files and directories added as menu items.

## 0.10.4

- Add additional log messages

## 0.10.3

- Use path.sep rather than "/".

## 0.10.2

- VSCode-USS-extension-for-zowe fixed general USS file name error. Thanks Colin Stone

## 0.10.1

- VSCode-USS-extension-for-zowe merged in. Thanks Colin Stone

## 0.9.1

- Fix documentation links in Readme. Thanks Brandon Jenkins

## 0.9.0

- Display an informational message when no data set patterns are found. Thanks @crshnburn

## 0.8.4

- Fixed an issue where the submit JCL function was looking for user profiles in the wrong directory

## 0.8.3

- Fixed an issue where labels did not correctly display the name of the Zowe CLI profile

## 0.8.2

- Fixed for compatibility with the current version of the Zowe CLI. If you are having issues retrieving user name or password using this extension, please update your zowe CLI to the latest available version, recreate your profiles, and update this extension. That should solve any issues you are having.

## 0.8.0

- Introduced capability to submit jobs from the editor. Thanks @crshnburn

## 0.7.0

- Updated for compatibility with Zowe CLI >=2.0.0. You must now have plain text profiles and Zowe CLI 2.0.0 or greater to use this extension. If you have previously created profiles, please update or recreate them with Zowe CLI.
- Log files now go to `~/.vscode/extensions/zowe.vscode-extension-for-zowe-x.x.x/logs`

## 0.6.5

- Fixed issue with platform-specific folder separator, added progress bar when saving

## 0.6.4

- Make favorites persistent after upgrading the extension

## 0.6.3

- Updates to README

## 0.6.2

- Updates to README

## 0.6.1

- Updates to README

## 0.5.0

- Initial release<|MERGE_RESOLUTION|>--- conflicted
+++ resolved
@@ -6,11 +6,8 @@
 
 ### New features and enhancements
 
-<<<<<<< HEAD
+- Added Job search label to the Jobs tree. Label will show current search query [#2062](https://github.com/zowe/vscode-extension-for-zowe/pull/2064).
 - Added feature copy datasets ( pds, sequential, members across pds) with multi select capabilities. [#1150](https://github.com/zowe/vscode-extension-for-zowe/issues/1550)
-=======
-- Added Job search label to the Jobs tree. Label will show current search query [2062](https://github.com/zowe/vscode-extension-for-zowe/pull/2064).
->>>>>>> 963e6c79
 
 ### Bug fixes
 
