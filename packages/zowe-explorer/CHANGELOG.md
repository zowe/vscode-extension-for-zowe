# Change Log

All notable changes to the "vscode-extension-for-zowe" extension will be documented in this file.

## TBD Release

### New features and enhancements

### Bug fixes

<<<<<<< HEAD
- Fixed issue where job session nodes were not adding new job nodes when refreshed. [#2370](https://github.com/zowe/vscode-extension-for-zowe/issues/2370)
=======
- Added jobs not found message when no results are returned from filter [#2362](https://github.com/zowe/vscode-extension-for-zowe/issues/2362)
>>>>>>> ba1648d7

## `2.9.1`

### Bug fixes

- Optimized fetching and caching of child nodes across the primary tree views (Data Sets, Unix System Services, Jobs). [#2347](https://github.com/zowe/vscode-extension-for-zowe/issues/2347)
- Fixed issue where profiles with authentication tokens were breaking functionality for direct-to-service profiles after user interaction. [#2330](https://github.com/zowe/vscode-extension-for-zowe/issues/2330)
- Fixed profile watcher for browser based environments. [#2211](https://github.com/zowe/vscode-extension-for-zowe/issues/2211)
- Updated dependencies for security audits.

## `2.9.0`

### New features and enhancements

- Added option to save unique data set attributes as a template after allocation for future use. [#1425](https://github.com/zowe/vscode-extension-for-zowe/issues/1425)
- Added "Cancel Job" feature for job nodes in Jobs tree view. [#2251](https://github.com/zowe/vscode-extension-for-zowe/issues/2251)
- Enhanced ID generation for parent tree nodes to ensure uniqueness.
- Added support for custom credential manager extensions in Zowe Explorer [#2212](https://github.com/zowe/vscode-extension-for-zowe/issues/2212)

### Bug fixes

- Fixed issue where the "Disable Validation for Profile" context menu option did not update to "Enable Validation for Profile" after use. [#1897](https://github.com/zowe/vscode-extension-for-zowe/issues/1897)
- Fixed parameters passed to `path.join()` calls [#2172](https://github.com/zowe/vscode-extension-for-zowe/issues/2172)
- Fixed issue handling job files with the same DD names across different steps. [#2279](https://github.com/zowe/vscode-extension-for-zowe/issues/2279)
- Fixed issue handling job files with unnamed steps. [#2315](https://github.com/zowe/vscode-extension-for-zowe/issues/2315)
- Fixed issue with Windows path when uploading a file to a data set. [#2323](https://github.com/zowe/vscode-extension-for-zowe/issues/2323)
- Fixed an issue where the mismatch etag error returned was not triggering the diff editor, resulting in possible loss of data due to the issue. [#2277](https://github.com/zowe/vscode-extension-for-zowe/issues/2277)
- Fixed issue where refreshing views collapsed the respective trees. [#2215](https://github.com/zowe/vscode-extension-for-zowe/issues/2215)
- Fixed an issue where user would not get prompted when authentication error is thrown. [#2334](https://github.com/zowe/vscode-extension-for-zowe/issues/2334)

## `2.8.2`

### Bug fixes

- Fixed `zowe.settings.version` being added to settings.json in workspaces. [#2312](https://github.com/zowe/vscode-extension-for-zowe/issues/2312)

## `2.8.1`

### Bug fixes

- Fixed an issue with updating imperative.json file's Credential Manager value. [#2289](https://github.com/zowe/vscode-extension-for-zowe/issues/2289)
- Fixed an issue with "Zowe Explorer: Poll Content in Active Editor" keybind interfering with debug capabilities in VScode. The keybind to poll JES Spool file content will require the spool file to be active in the text editor. [#2285](https://github.com/zowe/vscode-extension-for-zowe/issues/2285)
- Updated linter rules and addressed linter errors. [#2291](https://github.com/zowe/vscode-extension-for-zowe/issues/2291)
- Fixed an issue with `zowe.settings.version` setting being updated with incorrect type. [#2166](https://github.com/zowe/vscode-extension-for-zowe/issues/2166)
- Updated dependencies for security audits.

## `2.8.0`

### New features and enhancements

- Added a new Zowe Explorer setting, `zowe.logger`, with a default setting of `INFO`.
- Added an output channel, `Zowe Explorer`, for logging within VS Code's Output view. The log level is set by the new Zowe Explorer setting, `zowe.logger`.
- Added a new setting `zowe.files.logsFolder.path` that can be used to override Zowe Explorer logs folder if default location is read-only. [#2186](https://github.com/zowe/vscode-extension-for-zowe/issues/2186)
- Opening a dialog for Upload or Download of files will now open at the project level directory or the user's home directory if no project is opened. [#2203](https://github.com/zowe/vscode-extension-for-zowe/issues/2203)
- Updated linter rules and addressed linter errors. [#2184](https://github.com/zowe/vscode-extension-for-zowe/issues/2184)
- Added polling options for JES Spool files. Spool files can be polled manually by clicking on the spool file name or automatic polling can be set with `Start Polling` option in context menu. [#1952](https://github.com/zowe/vscode-extension-for-zowe/issues/1952)
- Added the JOBS context menu option to download all spool files in binary format. [#2060](https://github.com/zowe/vscode-extension-for-zowe/issues/2060)
- Added two new options to download a single spool file from a Job in plain text or in binary format. [#2060](https://github.com/zowe/vscode-extension-for-zowe/issues/2060)
- Added the option for secure credential storage to be enable in Theia environment.

### Bug fixes

- Fixed issue with silent failures when uploading members into a data set. [#2167](https://github.com/zowe/vscode-extension-for-zowe/issues/2167)
- Fixed an issue where VSCode did not provide all context menu options for a profile node after a multi-select operation. [#2108](https://github.com/zowe/vscode-extension-for-zowe/pull/2108)
- Fixed an issue where the "Paste" option is shown for a multi-select operation in the "Data Sets" view.
- Fixed a z/OSMF issue for Data Sets and Jobs with special characters in the names. [#2175](https://github.com/zowe/vscode-extension-for-zowe/issues/2175)
- Fixed redundant text in error messages that included the same error details twice.
- Fixed issue where a spool file would open a duplicate tab when clicked between updates. [#1952](https://github.com/zowe/vscode-extension-for-zowe/issues/1952)
- Fixed issue where a job search query would not expand the session node after it has been filtered.
- Fixed error message when no data sets found that match pattern.
- Fixed secure credential storage not possible to enable in Theia.

## `2.7.0`

### New features and enhancements

- Added Job search query label to the session in the Jobs tree. [#2062](https://github.com/zowe/vscode-extension-for-zowe/pull/2064)
- Added feature to copy datasets (pds, sequential, members across pds) with multi-select capabilities. [#1150](https://github.com/zowe/vscode-extension-for-zowe/issues/1550)

### Bug fixes

- Fixed issue where job search queries were not working properly when favorited. [#2122](https://github.com/zowe/vscode-extension-for-zowe/issues/2122)
- Fixed issues where document changes may fail to upload if the environment has a slow filesystem or mainframe connection, or when VS Code exits during an upload operation. [#1948](https://github.com/zowe/vscode-extension-for-zowe/issues/1948)
- Fixed custom credential manager in `~/.zowe/settings/imperative.json` file being overwritten with invalid JSON. [#2187](https://github.com/zowe/vscode-extension-for-zowe/issues/2187)
- Fixed several linter errors throughout the codebase and consolidated linter rules. [#2184](https://github.com/zowe/vscode-extension-for-zowe/issues/2184)

## `2.6.2`

### Bug fixes

- Updated dependencies for security audits.

## `2.6.1`

### Bug fixes

- Removed excess pop-ups when listing/opening USS files, and replaced required pop-ups with status bar items to improve UX. [#2091](https://github.com/zowe/vscode-extension-for-zowe/issues/2091)
- Prevented creation of duplicate session after executing a favorited search query. [#1029](https://github.com/zowe/vscode-extension-for-zowe/issues/1029)
- Resolved an issue where VS Code did not provide all context menu options for a profile node after a multi-select operation. [#2108](https://github.com/zowe/vscode-extension-for-zowe/pull/2108)
- Fixed issue with standardization of old v1 settings in Zowe Explorer during activation. [#1520](https://github.com/zowe/vscode-extension-for-zowe/issues/1520)
- Fixed bug where a JSON error occurs for job nodes when collapsing or expanding with a single click. [#2121](https://github.com/zowe/vscode-extension-for-zowe/issues/2121)
- Fixed possible data loss when file is saved but fails to upload and VS Code does not detect unsaved changes. [#2099](https://github.com/zowe/vscode-extension-for-zowe/issues/2099)

## `2.6.0`

### New features and enhancements

- Added Job search prefix validator [1971](https://github.com/zowe/vscode-extension-for-zowe/issues/1971)
- Added file association for `zowe.config.json` and `zowe.config.user.json` to automatically detect them as JSON with Comments. [#1997](https://github.com/zowe/vscode-extension-for-zowe/issues/1997)
- Added the ability to list all datasets, even those with Imperative Errors. [#235](https://github.com/zowe/vscode-extension-for-zowe/issues/235) & [#2036](https://github.com/zowe/vscode-extension-for-zowe/issues/2036)
- Added favorite job query to jobs view. [#1947](https://github.com/zowe/vscode-extension-for-zowe/issues/1947)
- Added confirmation message for "Submit Job" feature as an option in extension settings (set to "All jobs" by default). [#998](https://github.com/zowe/vscode-extension-for-zowe/issues/998)
- Updated UI/UX method calls to use standalone `Gui` module for better usability and maintainability. [#1967](https://github.com/zowe/vscode-extension-for-zowe/issues/1967)
- Updated error dialog when Zowe config is invalid, with option to "Show Config" within VS Code for diagnostics. [#1986](https://github.com/zowe/vscode-extension-for-zowe/issues/1986)
- Added support for pasting at top-level of USS tree (if filtered), and optimized copy/paste operations to avoid using local paths when possible. [#2041](https://github.com/zowe/vscode-extension-for-zowe/issues/2041)

### Bug fixes

- Updated check for Theia environment to reduce false positives in different environments. [#2079](https://github.com/zowe/vscode-extension-for-zowe/issues/2079)
- Fixed issue where responseTimeout (in Zowe config) was not provided for supported API calls. [#1907](https://github.com/zowe/vscode-extension-for-zowe/issues/1907)
- Fixed issue where "Show Attributes" feature used conflicting colors with light VS Code themes. [#2048](https://github.com/zowe/vscode-extension-for-zowe/issues/2048)
- Fixed settings not persisting in Theia versions >=1.29.0. [#2065](https://github.com/zowe/vscode-extension-for-zowe/pull/2065)
- Removed TSLint (as it is deprecated), and replaced all TSLint rules with their ESLint equivalents. [#2030](https://github.com/zowe/vscode-extension-for-zowe/issues/2030)
- Fixed issue with a success message being returned along with error for Job deletion. [#2075](https://github.com/zowe/vscode-extension-for-zowe/issues/2075)
- Removed extra files from the VSIX bundle to reduce download size by 64%. [#2042](https://github.com/zowe/vscode-extension-for-zowe/pull/2042)
- Surfaced any errors from a dataset Recall/Migrate operation. [#2032](https://github.com/zowe/vscode-extension-for-zowe/issues/2032)
- Re-implemented regular dataset API call if the dataSetsMatching does not exist. [#2084](https://github.com/zowe/vscode-extension-for-zowe/issues/2084)

## `2.5.0`

### New features and enhancements

- Added ability to filter jobs by status. Improved Job filtering User experience. [#1925](https://github.com/zowe/vscode-extension-for-zowe/issues/1925)
- Added option to view PDS member attributes, and updated formatting for attributes webview. [#1577](https://github.com/zowe/vscode-extension-for-zowe/issues/1577)
- Streamlined attribute viewing options into one feature - "Show Attributes".
- Added multiple select copy/paste feature on uss view [#1549](https://github.com/zowe/vscode-extension-for-zowe/issues/1549)
- Added multiple select for hide session [#1555](https://github.com/zowe/vscode-extension-for-zowe/issues/1555)

### Bug fixes

- Fixed missing localization for certain VScode error/info/warning messages. [#1722](https://github.com/zowe/vscode-extension-for-zowe/issues/1722)
- Fixed "Allocate Like" error that prevented proper execution. [#1973](https://github.com/zowe/vscode-extension-for-zowe/issues/1973)
- Fixed de-sync issue between Data Set and Favorites panels when adding or deleting datasets/members that were favorited. [#1488](https://github.com/zowe/vscode-extension-for-zowe/issues/1488)
- Added logging in places where errors were being caught and ignored.
- Fixed issue where parent in Jobs list closes after single/multiple job deletion. [#1676](https://github.com/zowe/vscode-extension-for-zowe/issues/1676)

## `2.4.1`

### Bug fixes

- Bugfix: Added validation check while creating, renaming and using allocate alike feature for datasets [#1849](https://github.com/zowe/vscode-extension-for-zowe/issues/1849)
- Fixed login/logout errors from Team config file watcher. [#1924](https://github.com/zowe/vscode-extension-for-zowe/issues/1924)
- Fixed the loading of previously saved profiles in the tree views.
- Fixed default zosmf profile being added to tree view when no previous sessions have been added. [#1992](https://github.com/zowe/vscode-extension-for-zowe/issues/1992)
- Fixed the `Secure Credentials Enabled` setting to update the `~/.zowe/settings/imperative.json` file upon change of the setting without overwriting preexisting data in the file.
- Fixed errors encountered from not having Zowe CLI installed by creating the `~/.zowe/settings/imperative.json` file during activation if it doesn't already exist. This file is for Zowe Explorer to know the Security Credential Manager used for secure profile information and removes the Zowe CLI installation prerequisite. [#1850](https://github.com/zowe/vscode-extension-for-zowe/issues/1850)
- Fixed Zowe Explorer failing to activate in environment with empty workspace. [#1994](https://github.com/zowe/vscode-extension-for-zowe/issues/1994)

## `2.4.0`

### New features and enhancements

- Added check for existing team configuration file in location during create, prompting user to continue with the create action. [#1923](https://github.com/zowe/vscode-extension-for-zowe/issues/1923)
- Added a solution to allow Zowe Explorer extensions with a dependency on Zowe Explorer to work as web extension without Zowe Explorer functionality in vscode.dev. [#1953](https://github.com/zowe/vscode-extension-for-zowe/issues/1953)
- Added a new setting `Secure Credentials Enabled`, default value is selected for security and will have to be unselected to allow creation of team configuration files without default secure arrays to support environments that don't have access to Zowe CLI's Secure Credential Management.

### Bug fixes

- Fixed activation and Refresh Extension issues in web based editors, ie. Theia. [#1807](https://github.com/zowe/vscode-extension-for-zowe/issues/1807)
- Fix refresh job & spool file pull from mainframe doesn't update job status [#1936](https://github.com/zowe/vscode-extension-for-zowe/pull/1936)
- Fix for serial saving of data sets and files to avoid conflict error. [#1868](https://github.com/zowe/vscode-extension-for-zowe/issues/1868)

## `2.3.0`

### New features and enhancements

- Added option to edit team configuration file via the + button for easy access. [#1896](https://github.com/zowe/vscode-extension-for-zowe/issues/1896)
- Added multiple selection to manage context menu of Datasets, USS, and Jobs views. [#1428](https://github.com/zowe/vscode-extension-for-zowe/issues/1428)
- Added Spool file attribute information to a hover over the Spool file's name. [#1832](https://github.com/zowe/vscode-extension-for-zowe/issues/1832)
- Added support for CLI home directory environment variable in Team Config file watcher, and support watching Team Config files named zowe.config.json and zowe.config.user.json at both locations. [#1913](https://github.com/zowe/vscode-extension-for-zowe/issues/1913)
- Update to Job's View Spool file label to display PROCSTEP if available, if PROCSTEP isn't available the label will display the Spool file's record count. [#1889](https://github.com/zowe/vscode-extension-for-zowe/issues/1889) [#1832](https://github.com/zowe/vscode-extension-for-zowe/issues/1832)

### Bug fixes

- Fixed extension being slow to load large team config files. [#1911](https://github.com/zowe/vscode-extension-for-zowe/issues/1911)
- Fixed issue with cached profile information after updates to profiles. [#1915](https://github.com/zowe/vscode-extension-for-zowe/issues/1915)
- Fixed issue with saving credentials to v1 profile's yaml file when un-secure and save is selected after credential prompting. [#1886](https://github.com/zowe/vscode-extension-for-zowe/issues/1886)
- Fixed issue with outdated cached information after Update Credentials. [#1858](https://github.com/zowe/vscode-extension-for-zowe/issues/1858)
- Fixed issue with support for ZOWE_CLI_HOME environment variable. [#1747](https://github.com/zowe/vscode-extension-for-zowe/issues/1747)

## `2.2.1`

- Bugfix: Fixed activation failure when error reading team configuration file. [#1876](https://github.com/zowe/vscode-extension-for-zowe/issues/1876)
- Bugfix: Fixed Profile IO errors by refactoring use of Imperative's CliProfileManager. [#1851](https://github.com/zowe/vscode-extension-for-zowe/issues/1851)
- Bugfix: Fixed runtime error found in initForZowe call used by extenders. [#1872](https://github.com/zowe/vscode-extension-for-zowe/issues/1872)
- Bugfix: Added error notification for users when OS case sensitivitiy is not set up to avoid issues found with USS files in single directory of same name but different case. [#1484](https://github.com/zowe/vscode-extension-for-zowe/issues/1484)
- Bugfix: Added file watcher for team configuration files to fix v2 profile update issues experienced during creation, updating, and deletion of global or project level configuration files in VS Code. [#1760](https://github.com/zowe/vscode-extension-for-zowe/issues/1760)
- Bugfix: Updated dependencies for improved security. [#1878](https://github.com/zowe/vscode-extension-for-zowe/pull/1878)

## `2.2.0`

- Optimized saving of files on DS/USS when utilizing autosave or experiencing slow upload speeds.
- Updates to use new Zowe Explorer APIs `ZoweVsCodeExtension.updateCredentials` for credential prompting and `ProfilesCache.updateProfilesArrays` for profiles that don't store credentials locally in profile file.

## `2.1.0`

- Added: `Pull from Mainframe` option added for JES spool files. [#1837](https://github.com/zowe/vscode-extension-for-zowe/pull/1837)
- Added: Updated Licenses. [#1841](https://github.com/zowe/vscode-extension-for-zowe/issues/1841)
- Bugfix: Updated imports to use the imperative instance provided by the CLI package. [#1842](https://github.com/zowe/vscode-extension-for-zowe/issues/1842)
- Bugfix: Fixed unwanted requests made by tree node when closing folder. [#754](https://github.com/zowe/vscode-extension-for-zowe/issues/754)
- Bugfix: Fix for credentials not being updated after the invalid credentials error is displayed. [#1799](https://github.com/zowe/vscode-extension-for-zowe/issues/1799)
- Bugfix: Fixed hyperlink for Job submitted when profile is not already in JOBS view. [#1751](https://github.com/zowe/vscode-extension-for-zowe/issues/1751)
- Bugfix: Fixed keybindings for `Refresh Zowe Explorer` to not override default VSC keybinding. See [README.md](https://github.com/zowe/vscode-extension-for-zowe/blob/main/packages/zowe-explorer/README.md#keyboard-shortcuts) for new keybindings. [#1826](https://github.com/zowe/vscode-extension-for-zowe/issues/1826)
- Bugfix: Fixed `Update Profile` issue for missing non-secure credentials. [#1804](https://github.com/zowe/vscode-extension-for-zowe/issues/1804)
- Bugfix: Fixed errors when operation cancelled during credential prompt. [#1827](https://github.com/zowe/vscode-extension-for-zowe/issues/1827)
- Bugfix: Login and Logout operations no longer require a restart of Zowe Explorer or VSC. [#1750](https://github.com/zowe/vscode-extension-for-zowe/issues/1750)
- Bugfix: Fix for Login token always being stored in plain text. [#1840](https://github.com/zowe/vscode-extension-for-zowe/issues/1840)
- Bugfix: Fixed Theia tests. [#1665](https://github.com/zowe/vscode-extension-for-zowe/issues/1665)

## `2.0.3`

- Bugfix: Fixed Quick-key Delete in USS and Jobs trees. [#1821](https://github.com/zowe/vscode-extension-for-zowe/pull/1821)
- Bugfix: Fixed issue with Zowe Explorer crashing during initialization due to Zowe config file errors. [#1822](https://github.com/zowe/vscode-extension-for-zowe/pull/1822)
- Bugfix: Fixed issue where Spool files failed to open when credentials were not stored in a profile. [#1823](https://github.com/zowe/vscode-extension-for-zowe/pull/1823)
- Bugfix: Fixed extra space in the Invalid Credentials dialog, at profile validation profilename. [#1824](https://github.com/zowe/vscode-extension-for-zowe/pull/1824)
- Bugfix: Updated dependencies for improved security. [#1819](https://github.com/zowe/vscode-extension-for-zowe/pull/1819)

## `2.0.2`

- Bugfix: Fixed USS search filter fails on credential-less profiles. [#1811](https://github.com/zowe/vscode-extension-for-zowe/pull/1811)
- Bugfix: Fixed Zowe Explorer recognizing environment variable ZOWE_CLI_HOME. [#1803](https://github.com/zowe/vscode-extension-for-zowe/pull/1803)
- Bugfix: Fixed Zowe Explorer prompting for TSO Account number when saved in config file's TSO profile. [#1801](https://github.com/zowe/vscode-extension-for-zowe/pull/1801)

## `2.0.1`

- BugFix: Improved logging information to help diagnose Team Profile issues. [#1776](https://github.com/zowe/vscode-extension-for-zowe/pull/1776)
- BugFix: Fixed adding profiles to the tree view on Theia. [#1774](https://github.com/zowe/vscode-extension-for-zowe/issues/1774)
- BugFix: Updated Log4js version to resolve initialization problem on Eclipse Che. [#1692](https://github.com/zowe/vscode-extension-for-zowe/issues/1692)
- BugFix: Fixed dataset upload issue by trimming labels. [#1789](https://github.com/zowe/vscode-extension-for-zowe/issues/1789)
- BugFix: Fixed duplicate jobs appearing in the jobs view upon making an owner/prefix filter search for extenders. [#1780](https://github.com/zowe/vscode-extension-for-zowe/pull/1780)
- BugFix: Fixed error displayed when opening a job file for extenders. [#1701](https://github.com/zowe/vscode-extension-for-zowe/pull/1701)

## `2.0.0`

- Major: Introduced Team Profiles and more. See the prerelease items (if any) below for more details.

## 2.0.0-next.202204202000

- Updated Imperative to gather information from the corresponding base profile. [#1757](https://github.com/zowe/vscode-extension-for-zowe/pull/1757)
- Fixed issue when first Team Config profile management file is created. [#1754](https://github.com/zowe/vscode-extension-for-zowe/pull/1754)
- Fixed `Failed to find property user` on load or refresh. [#1757](https://github.com/zowe/vscode-extension-for-zowe/pull/1757)
- Fixed getting credentials from the wrong base profile. [#1757](https://github.com/zowe/vscode-extension-for-zowe/pull/1757)
- Fixed writing tokens to the wrong base profile. [#1757](https://github.com/zowe/vscode-extension-for-zowe/pull/1757)
- Fixed Windows not being able to share Tokens between CLI and ZE. [#1757](https://github.com/zowe/vscode-extension-for-zowe/pull/1757)
- Fixed Login info written to global file if proifle name is the same as project level profile. [#1761](https://github.com/zowe/vscode-extension-for-zowe/pull/1761)

## 2.0.0-next.202204180940

- Refactored the PRofilesCache to reduce maintenance efforts going forward. [#1715](https://github.com/zowe/vscode-extension-for-zowe/issues/1715)
- Updated CLI to consume security related fixes and more. [#1740](https://github.com/zowe/vscode-extension-for-zowe/pull/1740)
- Added differentiation between project and global level profiles. [#1727](https://github.com/zowe/vscode-extension-for-zowe/issues/1727)
- Removed the Secure Credential setting. [#1739](https://github.com/zowe/vscode-extension-for-zowe/issues/1739), [#722](https://github.com/zowe/vscode-extension-for-zowe/issues/722), [#820](https://github.com/zowe/vscode-extension-for-zowe/issues/820), and [#1223](https://github.com/zowe/vscode-extension-for-zowe/issues/1223)
- Synchronized the ZE preferred Security service with the CLI. [#1736](https://github.com/zowe/vscode-extension-for-zowe/issues/1736)
- Fixed APIML token not working between clients (ZE and CLI). [#1713](https://github.com/zowe/vscode-extension-for-zowe/issues/1713)

## 2.0.0-next.202204081040

- Fixed TSO commands in when using teamConfig. [#1731](https://github.com/zowe/vscode-extension-for-zowe/pull/1731)
- Fixed `Zowe Explorer: Refresh Zowe Explorer` command palette option. [1735](https://github.com/zowe/vscode-extension-for-zowe/pull/1735)

## 2.0.0-next.202204041200

- Added Secure Credential support, allowing users to update credentials using GUI. [#1699](https://github.com/zowe/vscode-extension-for-zowe/pull/1693)
- Update Zowe Explorer 2.0 settings migration. [1714](https://github.com/zowe/vscode-extension-for-zowe/pull/1714)
- Update Zowe Explorer SSO logout check for extenders. [#1711](https://github.com/zowe/vscode-extension-for-zowe/pull/1711)
- Update Zowe SDK dependency. [#1699](https://github.com/zowe/vscode-extension-for-zowe/pull/1693)
- Updated dependencies for improved security. [#1702](https://github.com/zowe/vscode-extension-for-zowe/pull/1702)

## `v2.0.0-next.202202281000`

- Update Zowe CLI SDK to version 7.0.0-next.202202242016.
- Fixed the bug that overwrites like-named profiles in a nested config.

## `v2.0.0-next.202202221200`

- Added extender's type info to config schema during config file creation and removed Zowe CLI installation dependency. [#1629](https://github.com/zowe/vscode-extension-for-zowe/pull/1629)
- Added support for Login and Logout using the config file. [#1637](https://github.com/zowe/vscode-extension-for-zowe/pull/1637)
- Added capability to refresh Zowe Explorer updating the Views to reflect different profile handling to include the config file. [#1650](https://github.com/zowe/vscode-extension-for-zowe/pull/1650)
- Updated Zowe SDK dependency. [#1624](https://github.com/zowe/vscode-extension-for-zowe/pull/1624)

## `1.22.0`

- Added: Extensible Login and Logout capabilities for Zowe extenders to utilize for token based authentication. [#1606](https://github.com/zowe/vscode-extension-for-zowe/pull/1606) and [#1255](https://github.com/zowe/vscode-extension-for-zowe/issues/1255).
- Added: Eclipse Public License file. Users can view the license file in the root directory of the Zowe Explorer repository [#1626](https://github.com/zowe/vscode-extension-for-zowe/pull/1626).
- Updated: Supported Node.js version was changed to v12 or higher. We no longer support running the product on earlier versions (10.x and earlier) of Node.js [#1640](https://github.com/zowe/vscode-extension-for-zowe/pull/1640).
- Updated: Security updates for `copy-props`, `nanoid`, and `markdown-it` dependencies were changed to improve security alerting [#1638](https://github.com/zowe/vscode-extension-for-zowe/pull/1638), [#1636](https://github.com/zowe/vscode-extension-for-zowe/pull/1636), and [#1649](https://github.com/zowe/vscode-extension-for-zowe/pull/1649).
- Updated: A work around was developed to help developers debug Zowe Explorer VS Code extension on Theia. For more information, see **Work around for debugging in Theia** [#1576](https://github.com/zowe/vscode-extension-for-zowe/pull/1576).
- Fixed: The Zowe Explorer deployment script was updated to use vsce (Visual Studio Code Extension Manager) version 1.103.1 to help ensure that it is compatible with Node v12 [#1608](https://github.com/zowe/vscode-extension-for-zowe/pull/1608).
- Fixed: Fixed the Theia input box issue that caused entered values to be validated incorrectly [#1580](https://github.com/zowe/vscode-extension-for-zowe/pull/1580).

## `1.21.0`

- Add a progress bar for the simultaneous deletion of multiple jobs [#1583](https://github.com/zowe/vscode-extension-for-zowe/pull/1583). Thanks @uzuko01
- Added the note about the deprecation of the associate profile feature to the Associate Profile section of Zowe Docs and to the Zowe Explorer Readme [#1575](https://github.com/zowe/vscode-extension-for-zowe/pull/1575). Thanks @IgorCATech
- Changed the `DataSet uploaded successfully` message type. Now messages are shown in the status bar instead of the notification pop-up [#1542](https://github.com/zowe/vscode-extension-for-zowe/pull/1542). Thanks @anokhikastiaIBM
- Updated dependencies for improved security [#1591](https://github.com/zowe/vscode-extension-for-zowe/pull/1591) and [#1601](https://github.com/zowe/vscode-extension-for-zowe/pull/1601). Thanks @lauren-li
- Updated Theia tests to use the latest Theia version [#1566](https://github.com/zowe/vscode-extension-for-zowe/pull/1566). Thanks @JillieBeanSim
- Fixed the issue that caused JCL errors in the JOBS tree to be displayed as `undefined:undefined(undefined)` [#1584](https://github.com/zowe/vscode-extension-for-zowe/pull/1584). Thanks @roman-kupriyanov
- Fixed the Theia input box issue that caused entered values to be incorrectly validated [#1580](https://github.com/zowe/vscode-extension-for-zowe/pull/1580). Thanks @JillieBeanSim
- Fixed the issue that caused the removal of unsaved credentials of a profile in the Jobs tree after deleting a job. Now when you delete a job from the Jobs tree with a profile that does not have the stored credentials, the profile keeps the cached credentials [#1524](https://github.com/zowe/vscode-extension-for-zowe/pull/1524). Thanks @nickImbirev

## `1.20.0`

- Added a Github action bot that automates the issue triage [#1530](https://github.com/zowe/vscode-extension-for-zowe/pull/1530). Thanks @crawr
- Updated the @zowe/cli version to 6.33.3 to fix the SSH2 audit failure [#1522](https://github.com/zowe/vscode-extension-for-zowe/pull/1522). Thanks @JillieBeanSim
- Updated the Jobs Issue Stop and Issue Modify commands so that they can be consumed by Extenders with the `issueMvsCommand` API [#1508](https://github.com/zowe/vscode-extension-for-zowe/pull/1508). Thanks @JillieBeanSim
- Use Visual Studio Code's standard confirmation prompt for the Data Sets, USS, and Job trees when clicking on a Favorited profile that does not exist [#1506](https://github.com/zowe/vscode-extension-for-zowe/pull/1506). Thanks @JillieBeanSim
- Updated the deletion prompt for the USS and Jobs trees [#1505](https://github.com/zowe/vscode-extension-for-zowe/pull/1505). Thanks @JillieBeanSim
- Updated the placeholder text in the `Add Profile` entry field [#1490](https://github.com/zowe/vscode-extension-for-zowe/pull/1490). Thanks @anokhikastiaIBM
- Fixed the Not Found issue that resulted from attempts to delete a member whose parent data set was already deleted using multi-delete [#1525](https://github.com/zowe/vscode-extension-for-zowe/pull/1525). Thanks @JillieBeanSim

## `1.19.0`

- Added a check to ensure that a base profile exists before running the function that combines base and service profiles [#1500](https://github.com/zowe/vscode-extension-for-zowe/pull/1500). Thanks @lauren-li
- Added Imperative logger access for extenders [#1433](https://github.com/zowe/vscode-extension-for-zowe/pull/1433). Thanks @katelynienaber
- Added documentation for Imperative logger for extenders [#1467](https://github.com/zowe/vscode-extension-for-zowe/pull/1467). Thanks @katelynienaber
- Implemented separate console windows for TSO and MVS commands [#1478](https://github.com/zowe/vscode-extension-for-zowe/pull/1478). Thanks @katelynienaber
- Fixed the bug that caused the check credentials pop-up to disappear too quickly [#1486](https://github.com/zowe/vscode-extension-for-zowe/pull/1486). Thanks @JillieBeanSim
- Fixed the bug that kept the command text box while escaping the process of entering a TSO command. Now the command text box does not pop up if you cancel entering a TSO command [#1479](https://github.com/zowe/vscode-extension-for-zowe/pull/1479). Thanks @katelynienaber
- Fixed the bug that caused issues with deleting data set members in Ecplipse Theia or Che [#1487](https://github.com/zowe/vscode-extension-for-zowe/pull/1478). Thanks @phaumer
- Fixed the bug that caused the deletion of selected data sets while removing a single data set member by using the right-click action. [#1483](https://github.com/zowe/vscode-extension-for-zowe/pull/1483). Thanks @JillieBeanSim

## `1.18.0`

- Added the ability to register custom profile types in `ProfilesCache` for extenders [#1419](https://github.com/zowe/vscode-extension-for-zowe/pull/1419). Thanks @phaumer
- Added the ability to pass account and other information from tso profile [#1378](https://github.com/zowe/vscode-extension-for-zowe/pull/1378). Thanks @fswarbrick
- Added profiles cache to extenders [#1390](https://github.com/zowe/vscode-extension-for-zowe/pull/1390). Thanks @phaumer
- Status icons now reset when refreshing the explorer views [#1404](https://github.com/zowe/vscode-extension-for-zowe/pull/1404). Thanks @lauren-li
- Fixed the issue that prevented the expected error message `No valid value for z/OS URL. Operation Cancelled` from being displayed while escaping the host text box during the creation or update of a profile [#1426](https://github.com/zowe/vscode-extension-for-zowe/pull/1426). Thanks @JillieBeanSim
- Fixed the issue that invoked profile validation before updating a profile. Now a profile is validated only after the update [#1415](https://github.com/zowe/vscode-extension-for-zowe/pull/1415). Thanks @JillieBeanSim
- Fixed the issue of Zowe profiles encoding value when opening a USS file in the text editor [#1400](https://github.com/zowe/vscode-extension-for-zowe/pull/1400). Thanks @JillieBeanSim

## `1.17.0`

- Added the feature that automatically includes a missing profile in the Jobs view when submitting a job [#1386](https://github.com/zowe/vscode-extension-for-zowe/pull/1386). Thanks @nickImbirev
- Added the extender documentation for KeytarApi for Secure Credential Store [#1384](https://github.com/zowe/vscode-extension-for-zowe/pull/1384). Thanks @JillieBeanSim
- Added a new setting that enables you to hide Zowe Explorer's temporary downloads folder from a workspace [#1373](https://github.com/zowe/vscode-extension-for-zowe/pull/1373). Thanks @crawr
- Added the command to refresh a particular job and get the latest information and content for its spool files [#1363](https://github.com/zowe/vscode-extension-for-zowe/pull/1363). Thanks @nickImbirev
- Added the function that enables you to delete multiple datasets and data set members [#1323](https://github.com/zowe/vscode-extension-for-zowe/pull/1323). Thanks @katelynienaber
- Added the feature that enables you to use multiple VS Code windows for files opened via Zowe Explorer [#1347](https://github.com/zowe/vscode-extension-for-zowe/pull/1347). Thanks @JillieBeanSim
- Added the command to refresh USS directory file names without the entire tree collapsing [#1369](https://github.com/zowe/vscode-extension-for-zowe/pull/1369). Thanks @rudyflores
- Removed non-functioning code from invalid credentials for Theia [#1371](https://github.com/zowe/vscode-extension-for-zowe/pull/1371). Thanks @lauren-li
- Fixed the issue with USS Search and Update Profile errors for profiles without credentials [#1391](https://github.com/zowe/vscode-extension-for-zowe/pull/1391). Thanks @lauren-li

## `1.16.0`

- Added the refresh data set member names option. You can now retrieve a new list of members from the mainframe [#1343](https://github.com/zowe/vscode-extension-for-zowe/pull/1343). Thanks @rudyflores
- Added the best practice documentation for error handling [#1335](https://github.com/zowe/vscode-extension-for-zowe/pull/1335). Thanks @katelynienaber
- Added the developer guide for adding commands to core Zowe Explorer menus [#1332](https://github.com/zowe/vscode-extension-for-zowe/pull/1332). Thanks @lauren-li
- Standardized context group names [#1340](https://github.com/zowe/vscode-extension-for-zowe/pull/1340). Thanks @lauren-li
- Fixed the error message that popped up when accessing a profile from Favorites [#1344](https://github.com/zowe/vscode-extension-for-zowe/pull/1344). Thanks @rudyflores
- Fixed the issue that prevented the Allocate Like feature from working correctly [#1322](https://github.com/zowe/vscode-extension-for-zowe/pull/1322). Thanks @katelynienaber

## `1.15.1`

- Fixed the issue that required the vscode module to be imported in the API package [#1318](https://github.com/zowe/vscode-extension-for-zowe/pull/1318). Thanks @JillieBeanSim

## `1.15.0`

- Added the secure credentials support for Extenders API [#1306](https://github.com/zowe/vscode-extension-for-zowe/pull/1306). Thanks @JillieBeanSim
- Improved Zowe Explorer extenders. Zowe Explorer extenders can now utilize Extender API to have profile folder and meta file created upon initialization [#1282](https://github.com/zowe/vscode-extension-for-zowe/pull/1282). Thanks @JillieBeanSim
- Improved the Command Palette by adding "Zowe Explorer:" before all commands that are related to the extension. Removed some commands from the palette that caused issues [#1308](https://github.com/zowe/vscode-extension-for-zowe/pull/1308). Thanks @lauren-li
- Updated Theia Tests. Now you need to have Zowe CLI 6.31.0 and the latest .vsix file in the `theia/plugins` folder to run Theia tests [#1268](https://github.com/zowe/vscode-extension-for-zowe/pull/1268). Thanks @deepali-hub
- Fixed the issue that prevented the `issue STOP command` function from executing correctly [#1304](https://github.com/zowe/vscode-extension-for-zowe/pull/1304). Thanks
  @nickImbirev
- Fixed the issue that caused the Add Profile icon to disappear [#1307](https://github.com/zowe/vscode-extension-for-zowe/pull/1307). Thanks @lauren-li
- Fixed the vulnerability in NPM Audit [#1309](https://github.com/zowe/vscode-extension-for-zowe/pull/1309). Thanks @JillieBeanSim
- Fixed the issue that doubled the occurrence of the port prompt [#1298](https://github.com/zowe/vscode-extension-for-zowe/pull/1298). Thanks @katelynienaber
- Fixed the issue that triggered the `Delete Job` command even outside Zowe Explorer views [#1310](https://github.com/zowe/vscode-extension-for-zowe/pull/1310). @crawr
- Fixed the trailing slash issue that caused issues with USS search [#1313](https://github.com/zowe/vscode-extension-for-zowe/pull/1313). Thanks @katelynienaber

## `1.14.0`

- Added the Issue TSO Commands feature [#1245](https://github.com/zowe/vscode-extension-for-zowe/pull/1245). Thanks @JillieBeanSim
- Fixed the issue that caused the USS tree to collapse after renaming a folder [#1259](https://github.com/zowe/vscode-extension-for-zowe/pull/1259). Thanks @lauren-li
- Fixed the issue that prevented jobs with an octothorpe (#) in the name from opening [#1253](https://github.com/zowe/vscode-extension-for-zowe/issues/1253). Thanks @katelynienaber

## `1.13.1`

- Updated the dialog text for issuing MVS commands. Now the text of the function is `Zowe: Issue MVS Command` [#1230](https://github.com/zowe/vscode-extension-for-zowe/pull/1230). Thanks @JillieBeanSim
- Added the prompt for credentials when issuing MVS commands, using the right click action, against profiles with missing credentials [#1231](https://github.com/zowe/vscode-extension-for-zowe/pull/1231). Thanks @JillieBeanSim
- Added the Prerequisites section to the Zowe Explorer Extension for FTP ReadMe [#1246](https://github.com/zowe/vscode-extension-for-zowe/pull/1246). Thanks @lauren-li
- Added Open VSX to the deployment pipeline [#1240](https://github.com/zowe/vscode-extension-for-zowe/pull/1240). Thanks @zFernand0

## `1.13.0`

- Added the monorepo landing Readme that contains the high-level overview of the repository folders such as `packages` folder, instructions on how to contribute to the project and links to Medium articles providing additional useful information about Zowe Explorer and Zowe [#1199](https://github.com/zowe/vscode-extension-for-zowe/pull/1199). Thanks @IgorCATech
- Fixed the issue that prevented the list of recently opened files from being displayed upon request. You can access a list of recently opened files by pressing the Ctrl+Alt+R (Windows) or Command+Option+R (Mac) key combination [#1208](https://github.com/zowe/vscode-extension-for-zowe/pull/#1208). Thanks @jellypuno
- Fixed the issue that prevented file picker from functioning. The file picker feature lets you filter your datasets in the tree by pressing the Ctrl+Alt+P (Windows) or Command+Option+P (Mac) key combination [#992](https://github.com/zowe/vscode-extension-for-zowe/issues/992). Thanks @katelynienaber
- Fixed the issue that caused the content from a previously filtered USS directory instead of the currently filtered USS directory to be served [#1134](https://github.com/zowe/vscode-extension-for-zowe/issues/1134). Thanks @lauren-li
- Added the previously selected `RejectUnauthorized` value to the placeholder text of the entry field while updating an existing profile. In addition, the value is highlighted and shown at the top of the selection list [#1218](https://github.com/zowe/vscode-extension-for-zowe/pull/1218). Thanks @JillieBeanSim
- Added the pre-filled and pre-selected filename of the copied member to the entry field while performing the paste member action [#1183](https://github.com/zowe/vscode-extension-for-zowe/pull/1183). Thanks @JillieBeanSim
- Added the multiple deletion of jobs feature [#1128](https://github.com/zowe/vscode-extension-for-zowe/pull/1128). Thanks @crawr
- Improved error handling for the data set copy/paste member, migrate, and recall functions [#1219](https://github.com/zowe/vscode-extension-for-zowe/pull/1219). Thanks @tiantn

## `1.12.1`

- Fixed the issue that prevented edited profile base paths from being saved [#989](https://github.com/zowe/vscode-extension-for-zowe/issues/989). Thanks @katelynienaber
- Fixed the issue that prevented Zowe Explorer from storing empty values for optional profile fields, such as `user`, `password`, `timeout`, and `encoding`. This is done to be consistent with the way Zowe CLI stores profile information when creating and editing profiles [#1016](https://github.com/zowe/vscode-extension-for-zowe/issues/1016). Thanks @katelynienaber
- Fixed the issue that caused repeated credential prompting if a user refused to authenticate [#1147](https://github.com/zowe/vscode-extension-for-zowe/issues/1147). Thanks @katelynienaber
- Fixed the issue that caused removed favorite profiles to be favorited again in subsequent IDE sessions [#1144](https://github.com/zowe/vscode-extension-for-zowe/issues/1144). Thanks @lauren-li
- Fixed the issue that prevented updated credential prompting from occurring when a profile was marked “invalid” [#1095](https://github.com/zowe/vscode-extension-for-zowe/issues/1095). Thanks @katelynienaber

## `1.12.0`

- Added the ability to edit data set attributes before allocation [#1031](https://github.com/zowe/vscode-extension-for-zowe/issues/1031). Thanks @katelynienaber
- Allowed filtering of member names from the Data Sets search bar [#868](https://github.com/zowe/vscode-extension-for-zowe/issues/868). Thanks @JillieBeanSim
- Reorganized the context menus and streamlined the visible icons [#1052](https://github.com/zowe/vscode-extension-for-zowe/issues/1052). Thanks @katelynienaber
- Fixed the messaging displayed when handling inactive profiles and when updating profiles [#1065](https://github.com/zowe/vscode-extension-for-zowe/issues/1065) [#1096](https://github.com/zowe/vscode-extension-for-zowe/issues/1096). Thanks @jellypuno
- Fixed the issue causing tree restructure when renaming a USS file or directory [#757](https://github.com/zowe/vscode-extension-for-zowe/issues/757). Thanks @katelynienaber
- Fixed the issue preventing issuing of commands when using profiles with tokens [#1051](https://github.com/zowe/vscode-extension-for-zowe/issues/1051). Thanks @crawr
- Refactored refresh functions. Thanks @lauren-li @JillieBeanSim
- Updated FTP and API Readme documentation. Thanks @phaumer
- Added regression tests for profiles in Theia. Thanks @deepali-hub

## `1.11.1`

- Updated Keytar and Jest dev deps for Node 14. Thanks @t1m0thyj

## `1.11.0`

- Added login and logout functions for base profiles. You can now log in to API Mediation Layer and generate a token for your base profile. [#914](https://github.com/zowe/vscode-extension-for-zowe/issues/914). Thanks @crawr
- Fixed the empty profile folders in Favorites issue. [#1026](https://github.com/zowe/vscode-extension-for-zowe/issues/1026). Thanks @lauren-li
- Fixed the initialization error that occurred when base profiles were used while being logged out from API ML. [1063](https://github.com/zowe/vscode-extension-for-zowe/issues/1063). Thanks @jellypuno
- Fixed the issue preventing the tree refresh function from updating extender profiles. [1078](https://github.com/zowe/vscode-extension-for-zowe/issues/1078). Thanks @lauren-li
- Fixed the issue causing jobs retrieval failure when using profiles with tokens. [1088](https://github.com/zowe/vscode-extension-for-zowe/issues/1088). Thanks @jellypuno

## `1.10.1`

- Updated arguments to keep the order of precedence consistent between service and base profile. [#1055](https://github.com/zowe/vscode-extension-for-zowe/issues/1055). Thanks @JillieBeanSim

## `1.10.0`

- Added Base Profile support. [#1037](https://github.com/zowe/vscode-extension-for-zowe/issues/1037). Thanks @katelynienaber, @jellypuno, @JillieBeanSim, @lauren-li, @crawr, @phaumer

## `1.9.0`

- Added the Allocate Like feature. [#904](https://github.com/zowe/vscode-extension-for-zowe/issues/904). Thanks @katelynienaber
- Added the ability to disable/enable profile validation. [#922](https://github.com/zowe/vscode-extension-for-zowe/issues/922). Thanks @JillieBeanSim
- Added the ability to access other profiles during profile validation. [#953](https://github.com/zowe/vscode-extension-for-zowe/issues/953). Thanks @JillieBeanSim
- Grouped Favorites by profile for Datasets, USS, and Jobs. [#168](https://github.com/zowe/vscode-extension-for-zowe/issues/168). Thanks @lauren-li
- Fixed USS renaming issues. [#911](https://github.com/zowe/vscode-extension-for-zowe/issues/911). Thanks @katelynienaber and @lauren-li
- Fixed the deletion of datasets issue. [#963](https://github.com/zowe/vscode-extension-for-zowe/issues/963). Thanks @katelynienaber
- Once entered, datasets and members are displayed in uppercase. [#962](https://github.com/zowe/vscode-extension-for-zowe/issues/962). Thanks @AndrewTwydell and @Pranay154
- Removed errors in Favorites items caused by profiles that are created by other extensions. [#968](https://github.com/zowe/vscode-extension-for-zowe/issues/968). Thanks @lauren-li
- Updated the environment check for Theia compatibility. [#1009](https://github.com/zowe/vscode-extension-for-zowe/issues/1009). Thanks @lauren-li

## `1.8.0`

- Webpack working with localization and logging. Thanks @lauren-li
- Allow extenders to load their saved profile sessions upon their activation. Thanks @lauren-li
- Provide a re-validation for invalid profiles automatically. Thanks @JillieBeanSim
- Bug fix related to saving USS files. Thanks @JillieBeanSim.
- Bug fix related to the deletion of datasets. Thanks @katelynienaber

## `1.7.1`

- Fixed USS save operation. Thanks @JillieBeanSim
- Added validation information message. Thanks @JillieBeanSim
- Restructured Readme. Thanks @IgorCATech

## `1.7.0`

- Disallow multiple profiles with same name but different capitalizations. Thanks @katelynienaber
- Improvements for Optional Credentials. Thanks @crawr @jellypuno
- Reorganize Data Sets context menu. Thanks @katelynienaber
- Adding star icon for favorites. Thanks @katelynienaber
- Profile Validation. Thanks @jellypuno
- Updating Credentials via Check Credentials. Thanks @JillieBeanSim
- Favorites get loaded and opened into new files. Thanks @phaumer
- Improve messaging of confirmation dialogues. Thanks @crawr
- Enable editing of filters. Thanks @katelynienaber
- Update Codecov settings. Thanks @jellypuno
- Handle encoding value from z/OSMF Profiles. Thanks @dkelosky
- Enable editing of ASCII files in USS. Thanks @Colin-Stone
- Refactor unit test and add more integration tests. Thanks @katelynienaber

## `1.6.0`

- Create connections with any registered profile type. Thanks @JillieBeanSim
- Streamline first profile creation. Thanks @crawr
- Add recall options for migrated datasets. Thanks @Pranay154
- Fix persistent data after recall functionality. Thanks @katelynienaber
- Fix deleting and editing connection not considering other profile types. Thanks @phaumer
- Fix multiple prompts when escaping/canceling editing session. Thanks @jellypuno
- Fix failure to load optional secure fields from profiles. Thanks @tjohnsonBCM
- Fixed issue when manually editing/deleting associated profiles. Thanks @Colin-Stone
- Refactor unit tests. Thanks @stepanzharychevbroadcom, @katelynienaber

## `1.5.2`

- Fix undefined profile error message. Thanks @JillieBeanSim

## `1.5.1`

- Fix failure to load optional secure fields from profiles. Thanks @tjohnsonBCM
- Fix pressing Escape does not abort Edit profile dialogue. Thanks @jellypuno
- Fix editing of Credentials when setting them to spaces. Thanks @jellypuno
- Fix deletion of profiles not considering all extensibility use cases. Thanks @phaumer

## `1.5.0`

- Fixes for saving of Datasets from Favourites section. Thanks @stepanzharychevbroadcom
- Management of Theia specific merge conflict resolution. Thanks @Alexandru-Dumitru
- Add to recall when PS File opened. Thanks @katelynienaber
- Provide edit support for Profile credentials. Thanks @jellypuno
- Support for profile deletion. Thanks @crawr
- Addressed USS file merge conflict triggering issue. Thanks @Alexandru-Dumitru
- Provide refresh all method for Zowe Explorer - Extenders. Thanks @phaumer
- Extender guidelines and documentation. Thanks @Colin-Stone
- Provision of profile association links to support extenders of Zowe Explorer. Thanks @Colin-Stone
- Creation of an extender API for extenders of Zowe Explorer. Thanks @Colin-Stone
- Management of VSAM files within Dataset explorer. Thanks @Colin-Stone
- VSCode context now based on Regular expression for flexibility. Thanks @Colin-Stone
- Vsix file deployment via Theia pipeline. Thanks @crawr
- Reduction in size of extension.ts file. Thanks @katelynienaber
- ContextValue of undefined error addressed for new members. Thanks @katelynienaber
- Fixed when Pull from mainframe didn't work on USS Files. Thanks @stepanzharychevbroadcom
- Fixed Bug submitting JCL from Command Palette. Thanks @stepanzharychevbroadcom
- Refactoring of testing for accuracy and maintainability. Thanks @stepanzharychevbroadcom

## `1.4.1`

- Fix for USS files not saving correctly. Thanks @phaumer
- Icon update for migrated files only. Thanks @Colin-Stone

## `1.4.0`

- Added support for large datasets and PDS members. Thanks @jellypuno
- Fixed inconsistent behavior when renaming USS file and directories. Thanks @stepanzharychevbroadcom
- Fixed deleting a USS file. Thanks @Colin-Stone
- Fixed profiles not automatically updating values when changed externally. Thanks @jellypuno
- Fixed load error when file names had special characters. Thanks @jellypuno
- Fixed load os USS file list. Thanks @jellypuno
- Improved user experience of USS file navigation #461. Thanks @stepanzharychevbroadcom
- Fixed tab name when renaming dataset. Thanks @stepanzharychevbroadcom
- Improved performance when renaming datasets and members. Thanks @CForrest97
- Added prompting of credentials if previous credentials where entered incorrectly. Thanks @jellypuno
- Added support for VSCode Quick Open shortcut. Thanks @katelynienaber
- Added support for VSCode Open Recent Files shortcut. Thanks @katelynienaber
- Fixed USS Favorites not being remembered. Thanks @Colin-Stone
- Setup automated regression testing on a Theia environment. Thanks @crawr
- Fixed copying dataset on temporary folder #635. Thanks @Colin-Stone
- Made dataset terminology more consistent. Thanks @stepanzharychevbroadcom
- Fixed uploading files to USS. Thanks @stepanzharychevbroadcom
- Fixed searching/filtering data. Thanks @Colin-Stone
- Refactored code to include interfaces and abstract classes. Thanks @Colin-Stone
- Refactored icon retrieval process. Thanks @stepanzharychevbroadcom
- Updated Zowe Explorer video. Thanks @IgorCATech
- Revised pipeline to use shared libraries. Thanks @zFernand0

## `1.3.1`

- Updated Zowe Icon. Thanks @stepanzharychevbroadcom
- Address VSC tree expand behavior changes. Thanks @phaumer
- Refresh all action includes profiles. Thanks @jellypuno
- Consistent handling of renaming USS files. Thanks @stepanzharychevbroadcom
- Renaming datasets should update open tab. Thanks @stepanzharychevbroadcom
- USS delete function reinstated. Thanks @Colin-Stone
- Issue with uploadBinaryFile API not being correctly redirected. Thanks @Colin-Stone
- OnSave Upload trigger correction for USSFile . Thanks Alexandru-Dumitru

## `1.3.0`

- Dependency on ~/.zowe folder existing removed. Thanks @tjohnsonBCM
- Label changes for specific dataset functionality. Thanks @CForrest97
- Zowe Explorer to incorporate @zowe CLI implementation. Thanks @zFernand0
- Profiles manage other profile types apart from zosmf. Thanks @Colin-Stone
- Exploit imperative bundled keytar for secure credentials when standalone. Thanks @Colin-Stone

## `1.2.4`

- Fix to Credentials initialization to wait on promise. Thanks @Colin-Stone

## `1.2.3`

- Secure credentials backwards compatibility. Thanks @tjohnsonBCM

## `1.2.2`

- Fix requirement of ~/.zowe folder. Thanks @phaumer

## `1.2.1`

- Fix for automatic release of VSIX. Thanks @awharn
- Fixed creating data sets causes tree to lose expand behavior issue. Thanks @katelynienaber
- Fixed issue with undefined node. Thanks @Colin-Stone

## `1.2.0`

- Support CLI plugin extensibility. Thanks @phaumer
- Fixed Issue for filters after creating dataset. Thanks @phaumer
- Managing text/binary download choice. Thanks @stepanzharychevbroadcom
- Addressed 'Uploading zip file (binary)' silent failures. Thanks @stepanzharychevbroadcom
- Consistency updates for context menu. Thanks @sladyn98
- Automatically use Changelog contents in pipeline as release description. Thanks @awharn
- Provision of warning message after two failed login attempts. Thanks @jellypuno
- Consistency, added filter tip to convey ability to add multiple filters entries. Thanks @katelynienaber
- Tree view refresh when dataset member added or deleted. Thanks @katelynienaber
- Code improvement - Centralized error handling. Thanks @crawr
- Integration Script updates. Thanks @zFernand0
- Keytar (Secure credentials) compatibility support. Thanks @Colin-Stone
- Improved usability of MVS Command feature including 'Recall' function. Thanks @Colin-Stone
- Fixed issue where Job folder did not auto-expand. Thanks @Colin-Stone
- Use Progress indicator wrapper around longer running list functions. Thanks @Colin-Stone

## `1.1.0`

- Updates to Readme to include links to Theia Readme. Thanks @IgorCATech
- Fix for incorrect profile name in some favorites. Thanks @lauren-li
- Update dataset filters on dataset creation. Thanks @katelynienaber
- Include VSIX in Github release. Thanks @zFernand0
- Fix dataset delete fails silently bug. Thanks @Colin-Stone
- Fix to handle "Show Dataset Attributes" in Favorites. Thanks @katelynienaber
- Enhancements to profile creation. Thanks @jellypuno
- Theia specific QuickPick modifications. Thanks @phaumer
- Update incorrect profile message. Thanks @lauren-li
- Fix Copy and paste dataset menu duplication. Thanks @lauren-li

## `1.0.1`

- Remove duplicate commands #376. Thanks @lauren-li
- Update localization for v1.0.0 #374. Thanks @lauren-li
- Update keywords #383. @zFernand0
- Update package json files #391. @zFernand0
- Fixed adding sessions in Theia #382. Thanks @phaumer
- Add validation for undefined username and password + more cosmetic fix #378. Thanks @jellypuno
- Update incorrect profile message #387. Thanks @lauren-li

## `1.0.0`

- VSCode centric Connection settings. Thanks @crawr, @jellypuno
  - Credential prompting in profiles and favorite . Thanks @crawr, @jellypuno
- Dataset and Dataset member copy and renaming function. Thanks @CForrest97
- Theia support including documentation.
- Save improvements implementing improved Safe Save functionality as the default behavior. Thanks Alexandru-Dumitru
- Reliability and Resilience updates:
  - for default profiles
  - for deleting a dataset in use
  - testing improvements and coverage
  - rationalizing deliverables
  - performance improvements

## 0.29.0

- Provide ability to rename datasets. Thanks @CForrest97
- Fix URL parsing. @MarkAckert
- Fixed `AppSettings` error message. @jellypuno

## 0.28.0

- Provide ability to add new profiles in explorer. Thanks @crawr, @jellypuno
- Recognize migrated dataset context. Thanks @Colin-Stone
- Fix dataset delete fails silently bug. Thanks @Colin-Stone

## 0.27.0

- Name change to Zowe Explorer
- Enhancements to the History recall 'QuickPick' dialogs. Thanks @Colin-Stone
- Favorites are now sorted. Thanks @Colin-Stone

## 0.26.1

- Fix vulnerabilities related to brightside-core

## 0.26.0

- Added Persistence for profiles selection. Thanks @Colin-Stone
- Performance enhancements for Profile loading operations. Thanks @Colin-Stone
- Filter rewording. Thanks @Colin-Stone

## 0.25.0

- Add Edit to context menu for MVS and USS Tree. Thanks to Rodney-Wilson
- Restructured all search and filters dialogs to incorporate a recall/history function. Thanks @Colin-Stone
- Added Search Favorite for USS Favorites. Thanks @Colin-Stone
- Added Job and Search Favorite for Jobs. Thanks @Colin-Stone
- Provided support for specifying jobs by job id. Thanks @Colin-Stone
- Fixed issue with submitting datasets job link. Thanks @Colin-Stone
- Fixed label for Jobs Refresh All. Thanks @Colin-Stone
- Minor icon improvement to distinguish Favorites from LPAR's. Thanks @Colin-Stone
- Support copy path Thanks @lauren-li
- Progress Bar animation on opening large files. Thanks to Rodney-Wilson

## 0.24.1

- Fixed issue when saving USS files

## 0.24.0

- Updated Localization Documentation and Added Update Dictionary Script. Thanks to @evannwu20
- Show stepname or procstep alongside spool name. Thanks @crshnburn
- Add command to issue TSO command. Thanks @crshnburn
- Added icons for files and folders. Thanks to @Colin-Stone

## 0.23.2

- Fixed issue when saving datasets in Windows

## 0.23.1

- Refined dataset suffix solution by restricting to explicit names only

## 0.23.0

- Add support for localization. Thanks to @evannwu20
- Correctly determine if file is binary for saving. Thanks @crshnburn
- Fix Default profile error message with friendlier version. Thanks @lauren-li
- Context menu grouping for MVS and USS. Thanks @lauren-li
- Preference to Specify Temp Folder. Thanks to @adambattenburg
- Store local version of dataset with a suffix if appropriate to enable syntax highlighting. Thanks to @Colin-Stone

## 0.22.0

- Add ability to create directories or files on the root node. Thanks to @kristinochka
- Add ability to upload files through regular OS browse dialog on regular nodes and favorites. Thanks to @kristinochka
- Add USS File Refresh and USS Safe Save. Thanks to @adambattenburg
- Honor the file tag (binary or ascii) if not specified. Thanks to @Colin-Stone

## 0.21.0

- Added the Upload member to datasets. Thanks Kristina Mayo
- Addressed same file issue with Favorites in USS explorer. Thanks to Rodney-Wilson and Lauren-Li
- USS Favorites. Ensure file deletion synchronisation. Thanks to Rodney-Wilson and Lauren-Li

## 0.20.0

- Combined Spool files with Jobs in Jobs view. Thanks Colin Stone

## 0.19.1

- Fix error when files exist in the profiles folder (such as `.DS_Store` which is automatically generated on macOS)

## 0.19.0

- Added the rename USS files. Thanks Kristina Mayo

## 0.18.0

- Added the ability to submit JCL from physical sequential data sets

## 0.17.0

- Add Favorites to USS explorer. Thanks to Rodney-Wilson and Lauren-Li
- Add ability to obtain the raw JCL from a job on spool and resubmit. Thanks @crshnburn

## 0.16.3

- Fix behavior when the user cancels "quick pick" dialogs, including selecting profiles and deleting data sets.

## 0.16.2

- Add the stderr of the getDefaultProfile or getAllProfiles process to display in the error message to the user

## 0.16.1

- Attempt to fix an issue where saving data sets ceases to work without any error message

## 0.16.0

- Add the ability to display data set attributes by right clicking on a data set
- Add the ability to save all spool content by clicking a download icon next to the job. Thanks @crshnburn

## 0.15.1

- Add a delete session menu item for sessions in the jobs view. Thanks @crshnburn
- Prevent the delete menu item for USS files and directories appearing on the context menu for sessions. Thanks @crshnburn
- Fixed an issue where adding a profile to the USS explorer incorrectly referenced data sets

## 0.15.0

- The extension is now compatible with installations which use a secure credential management plugin for profiles in Zowe CLI

## 0.14.0

- All zowe views now part of single Zowe view container. Thanks Colin Stone

## 0.13.0

- Added the ability to list and view spool of z/OS Jobs. Thanks @crshnburn

## 0.12.0

- Added GIFs to README for USS use cases. Thanks Colin Stone
- Added the ability to toggle binary mode or text mode on USS files. Thanks @crshnburn

## 0.11.0

- Create and delete functionality for USS Files and directories added as menu items.

## 0.10.4

- Add additional log messages

## 0.10.3

- Use path.sep rather than "/".

## 0.10.2

- VSCode-USS-extension-for-zowe fixed general USS file name error. Thanks Colin Stone

## 0.10.1

- VSCode-USS-extension-for-zowe merged in. Thanks Colin Stone

## 0.9.1

- Fix documentation links in Readme. Thanks Brandon Jenkins

## 0.9.0

- Display an informational message when no data set patterns are found. Thanks @crshnburn

## 0.8.4

- Fixed an issue where the submit JCL function was looking for user profiles in the wrong directory

## 0.8.3

- Fixed an issue where labels did not correctly display the name of the Zowe CLI profile

## 0.8.2

- Fixed for compatibility with the current version of the Zowe CLI. If you are having issues retrieving user name or password using this extension, please update your zowe CLI to the latest available version, recreate your profiles, and update this extension. That should solve any issues you are having.

## 0.8.0

- Introduced capability to submit jobs from the editor. Thanks @crshnburn

## 0.7.0

- Updated for compatibility with Zowe CLI >=2.0.0. You must now have plain text profiles and Zowe CLI 2.0.0 or greater to use this extension. If you have previously created profiles, please update or recreate them with Zowe CLI.
- Log files now go to `~/.vscode/extensions/zowe.vscode-extension-for-zowe-x.x.x/logs`

## 0.6.5

- Fixed issue with platform-specific folder separator, added progress bar when saving

## 0.6.4

- Make favorites persistent after upgrading the extension

## 0.6.3

- Updates to README

## 0.6.2

- Updates to README

## 0.6.1

- Updates to README

## 0.5.0

- Initial release<|MERGE_RESOLUTION|>--- conflicted
+++ resolved
@@ -8,11 +8,8 @@
 
 ### Bug fixes
 
-<<<<<<< HEAD
+- Added jobs not found message when no results are returned from filter. [#2362](https://github.com/zowe/vscode-extension-for-zowe/issues/2362)
 - Fixed issue where job session nodes were not adding new job nodes when refreshed. [#2370](https://github.com/zowe/vscode-extension-for-zowe/issues/2370)
-=======
-- Added jobs not found message when no results are returned from filter [#2362](https://github.com/zowe/vscode-extension-for-zowe/issues/2362)
->>>>>>> ba1648d7
 
 ## `2.9.1`
 
