--- conflicted
+++ resolved
@@ -2,14 +2,13 @@
 
 All notable changes to the "vscode-extension-for-zowe" extension will be documented in this file.
 
-<<<<<<< HEAD
 ## `v2.0.0-next.202202`
 
 - Added extender's type info to config schema during config file creation and removed Zowe CLI installation dependency. [#1629](https://github.com/zowe/vscode-extension-for-zowe/pull/1629)
 - Added support for Login and Logout using the config file. [#1637](https://github.com/zowe/vscode-extension-for-zowe/pull/1637)
 - Added capability to refresh Zowe Explorer updating the Views to reflect different profile handling to include the config file. [#1650](https://github.com/zowe/vscode-extension-for-zowe/pull/1650)
 - Updated Zowe SDK dependency. [#1624](https://github.com/zowe/vscode-extension-for-zowe/pull/1624)
-=======
+
 ## `1.22.0`
 
 - Added: Extensible Login and Logout capabilities for Zowe extenders to utilize for token based authentication. [#1606](https://github.com/zowe/vscode-extension-for-zowe/pull/1606) and [#1255](https://github.com/zowe/vscode-extension-for-zowe/issues/1255).
@@ -19,7 +18,6 @@
 - Updated: A work around was developed to help developers debug Zowe Explorer VS Code extension on Theia. For more information, see **Work around for debugging in Theia** [#1576](https://github.com/zowe/vscode-extension-for-zowe/pull/1576).
 - Fixed: The Zowe Explorer deployment script was updated to use vsce (Visual Studio Code Extension Manager) version 1.103.1 to help ensure that it is compatible with Node v12 [#1608](https://github.com/zowe/vscode-extension-for-zowe/pull/1608).
 - Fixed: Fixed the Theia input box issue that caused entered values to be validated incorrectly [#1580](https://github.com/zowe/vscode-extension-for-zowe/pull/1580).
->>>>>>> 4b587787
 
 ## `1.21.0`
 
