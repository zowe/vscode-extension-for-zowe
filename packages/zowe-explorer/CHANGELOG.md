# Change Log

All notable changes to the "vscode-extension-for-zowe" extension will be documented in this file.

## TBD Release

### New features and enhancements

<<<<<<< HEAD
- Added new data set creation template for partitioned data set extended. [#2600](https://github.com/zowe/vscode-extension-for-zowe/issues/2600)
=======
- Added "Open with Encoding" feature to open data sets and USS files in a non-standard codepage. [#2435](https://github.com/zowe/vscode-extension-for-zowe/issues/2435)
>>>>>>> f796e0f4

### Bug fixes

- Fixed the allocate-like functionality by removing the inclusion of DS item in the filter history. [#2620](https://github.com/zowe/vscode-extension-for-zowe/issues/2620)
- Fixed issue with `Submit JCL` losing focus on JCL being submitted, causing the wrong job submission. [#2616](https://github.com/zowe/vscode-extension-for-zowe/issues/2616)
- Fixed issue where USS file tag could get overwritten when changes to file are uploaded. [#2576](https://github.com/zowe/vscode-extension-for-zowe/issues/2576)
- Fixed failure to refresh token value after user logs in to authentication. [#2638](https://github.com/zowe/vscode-extension-for-zowe/issues/2638)

## `2.13.0`

### New features and enhancements

- Added support for hiding a Zowe profile across all trees [#2567](https://github.com/zowe/vscode-extension-for-zowe/issues/2567)
- Added support for enabling/disabling validation for a Zowe profile across all trees [#2570](https://github.com/zowe/vscode-extension-for-zowe/issues/2570)
- Added Display confirmation dialog when submitting local JCL. [#2061](https://github.com/zowe/vscode-extension-for-zowe/issues/2061)
- Added support for adding a Zowe profile across all trees [#2603](https://github.com/zowe/vscode-extension-for-zowe/issues/2603)
- Added "Filter Jobs" feature in Jobs tree view: accessible via filter icon or right-clicking on session node. [#2599](https://github.com/zowe/vscode-extension-for-zowe/issues/2599)
- Added z/OS System Name (SMFID) to Zowe Explorer Jobs View. [#2629](https://github.com/zowe/vscode-extension-for-zowe/issues/2629)
- PROC and PROCLIB datasets are recognized as JCL files for syntax highlighting [#2614](https://github.com/zowe/vscode-extension-for-zowe/issues/2614)

### Bug fixes

- Fixed dataset allocation issue when secondary space (or other numeric values that did not exists in the dataset-template) where specified [#2591](https://github.com/zowe/vscode-extension-for-zowe/issues/2591)
- Fixed issue where an opened USS file or data set could not be saved once a user changes their search pattern in the Side Bar. [#2597](https://github.com/zowe/vscode-extension-for-zowe/issues/2597)

## `2.12.2`

### Bug fixes

- Fixed issue where etag was not updated for USS files after conflict is detected and user selects Overwrite option.

## `2.12.1`

### Bug fixes

- Fix issue with certain actions displaying profiles that are not registered with the tree that is providing the action. [#2534](https://github.com/zowe/vscode-extension-for-zowe/issues/2534)
- Update when the option to submit local file as JCL will be displayed in context menus. [#2541](https://github.com/zowe/vscode-extension-for-zowe/issues/2541)
- Solved issue with a conflicting keybinding for `Edit History`, changed keybinding to `Ctrl`+`Alt`+`y` for Windows and `⌘ Cmd`+`⌥ Opt`+`y` for macOS. [#2543](https://github.com/zowe/vscode-extension-for-zowe/issues/2543)
- Removed duplicate context menu items displayed in USS view that now exist within the `Manage Profile` option.[#2547](https://github.com/zowe/vscode-extension-for-zowe/issues/2547)
- Fixed issue where sort PDS feature applied the date description to members without a valid date [#2552](https://github.com/zowe/vscode-extension-for-zowe/issues/2552)
- Fixed VSC Compare function, not working with Favorites from Zowe Explorer. [#2549](https://github.com/zowe/vscode-extension-for-zowe/pull/2549)
- Fixed issue where setting `zowe.security.checkForCustomCredentialManagers` appeared in all scopes instead of just the user scope [#2555](https://github.com/zowe/vscode-extension-for-zowe/issues/2555)

## `2.12.0`

### New features and enhancements

- Introduce a new user interface for managing profiles via right-click action "Manage Profile".
- Added new edit feature on `Edit Attributes` view for changing file tags on USS. [#2113](https://github.com/zowe/vscode-extension-for-zowe/issues/2113)
- Added new API {ZE Extender MetaData} to allow extenders to have the metadata of registered extenders to aid in team configuration file creation from a view that isn't Zowe Explorer's. [#2394](https://github.com/zowe/vscode-extension-for-zowe/issues/2394)
- Added ability to install extension from VS Code marketplace if custom credential manager extension is missing after defining it on `imperative.json`. [#2381](https://github.com/zowe/vscode-extension-for-zowe/issues/2381)
- Added new right-click action for `Submit as JCL` for local files in the VS Code file explorer as well as files opened in the VS Code text editor. [#2475](https://github.com/zowe/vscode-extension-for-zowe/issues/2475)
- Added "Sort PDS members" feature in Data Sets tree view: accessible via sort icon on session node, or by right-clicking a PDS or session. [#2420](https://github.com/zowe/vscode-extension-for-zowe/issues/2420)
- Added "Filter PDS members" feature in Data Sets tree view: accessible via filter icon on session node, or by right-clicking a PDS or session. [#2420](https://github.com/zowe/vscode-extension-for-zowe/issues/2420)
- Added descriptions to data set nodes if filtering and/or sorting is enabled (where applicable).
- Added webview for editing persistent items on Zowe Explorer. [#2488](https://github.com/zowe/vscode-extension-for-zowe/issues/2488)

### Bug fixes

- Fixed submitting local JCL using command pallet option `Zowe Explorer: Submit as JCL` by adding a check for chosen profile returned to continue the action. [#1625](https://github.com/zowe/vscode-extension-for-zowe/issues/1625)
- Fixed conflict resolution being skipped if local and remote file have different contents but are the same size. [#2496](https://github.com/zowe/vscode-extension-for-zowe/issues/2496)
- Fixed issue with token based auth for unsecure profiles in Zowe Explorer. [#2518](https://github.com/zowe/vscode-extension-for-zowe/issues/2518)

## `2.11.2`

### Bug fixes

- Update Zowe Explorer API dependency to pick up latest fixes for Zowe Secrets. [#2512](https://github.com/zowe/vscode-extension-for-zowe/issues/2512)

## `2.11.1`

### Bug fixes

- Fixed issue where USS nodes were not removed from tree during deletion. [#2479](https://github.com/zowe/vscode-extension-for-zowe/issues/2479)
- Fixed issue where new USS nodes from a paste operation were not shown in tree until refreshed. [#2479](https://github.com/zowe/vscode-extension-for-zowe/issues/2479)
- Fixed issue where the "Delete Job" action showed a successful deletion message, even if the API returned an error.
- USS directories, PDS nodes, job nodes and session nodes now update with their respective "collapsed icon" when collapsed.
- Fixed bug where the list of datasets from a filter search was not re-sorted after a new data set was created in Zowe Explorer. [#2473](https://github.com/zowe/vscode-extension-for-zowe/issues/2473)

## `2.11.0`

### New features and enhancements

- Allow deleting migrated datasets [#2447](https://github.com/zowe/vscode-extension-for-zowe/issues/2447)

### Bug fixes

- Fixed issue with favorited Job filter search. [#2440](https://github.com/zowe/vscode-extension-for-zowe/issues/2440)
- Remove the 'Show Attributes' context menu action for migrated datasets. [#2033](https://github.com/zowe/vscode-extension-for-zowe/issues/2033)
- Fixed issue with endless credential prompt loop when logging out. [#2262](https://github.com/zowe/vscode-extension-for-zowe/issues/2262)
- Bump `@zowe/secrets-for-zowe-sdk` to 7.18.4 to handle install errors gracefully and to allow running without MSVC redistributables.
- Fixed issue where data set content does not always appear as soon as the editor is opened. [#2427](https://github.com/zowe/vscode-extension-for-zowe/issues/2427)
- Adjust scope of "Security: Secure Credentials Enabled" setting to `machine-overridable` so it appears again in certain cloud IDEs.
- Fixed issue where disabling "Automatic Profile Validation" caused the search prompts to stop appearing for all tree views. [#2454](https://github.com/zowe/vscode-extension-for-zowe/issues/2454)

## `2.10.0`

### New features and enhancements

- Added call to callback if defined by extenders when a change to the team config profile is made. [#2385](https://github.com/zowe/vscode-extension-for-zowe/issues/2385)
- Replaced `keytar` dependency with `keyring` module from [`@zowe/secrets-for-zowe-sdk`](https://github.com/zowe/zowe-cli/tree/master/packages/secrets). [#2358](https://github.com/zowe/vscode-extension-for-zowe/issues/2358) [#2348](https://github.com/zowe/vscode-extension-for-zowe/issues/2348)
- Added "Edit Attributes" option for USS files and folders. [#2254](https://github.com/zowe/vscode-extension-for-zowe/issues/2254)

### Bug fixes

- Fix the USS refresh icon (replacing "download" with "refresh")
- Fix error for Theia check when token authentication returns 401. [#2407](https://github.com/zowe/vscode-extension-for-zowe/issues/2407)

## `2.9.2`

### Bug fixes

- Added jobs not found message when no results are returned from filter [#2362](https://github.com/zowe/vscode-extension-for-zowe/issues/2362)
- Fixed loop when user selects Cancel on the Check Credentials message. [#2262](https://github.com/zowe/vscode-extension-for-zowe/issues/2262)
- Fixed issue where job session nodes were not adding new job nodes when refreshed. [#2370](https://github.com/zowe/vscode-extension-for-zowe/issues/2370)
- Fixed error when listing data set members that include control characters in the name.

## `2.9.1`

### Bug fixes

- Optimized fetching and caching of child nodes across the primary tree views (Data Sets, Unix System Services, Jobs). [#2347](https://github.com/zowe/vscode-extension-for-zowe/issues/2347)
- Fixed issue where profiles with authentication tokens were breaking functionality for direct-to-service profiles after user interaction. [#2330](https://github.com/zowe/vscode-extension-for-zowe/issues/2330)
- Fixed profile watcher for browser based environments. [#2211](https://github.com/zowe/vscode-extension-for-zowe/issues/2211)
- Updated dependencies for security audits.

## `2.9.0`

### New features and enhancements

- Added option to save unique data set attributes as a template after allocation for future use. [#1425](https://github.com/zowe/vscode-extension-for-zowe/issues/1425)
- Added "Cancel Job" feature for job nodes in Jobs tree view. [#2251](https://github.com/zowe/vscode-extension-for-zowe/issues/2251)
- Enhanced ID generation for parent tree nodes to ensure uniqueness.
- Added support for custom credential manager extensions in Zowe Explorer [#2212](https://github.com/zowe/vscode-extension-for-zowe/issues/2212)

### Bug fixes

- Fixed issue where the "Disable Validation for Profile" context menu option did not update to "Enable Validation for Profile" after use. [#1897](https://github.com/zowe/vscode-extension-for-zowe/issues/1897)
- Fixed parameters passed to `path.join()` calls [#2172](https://github.com/zowe/vscode-extension-for-zowe/issues/2172)
- Fixed issue handling job files with the same DD names across different steps. [#2279](https://github.com/zowe/vscode-extension-for-zowe/issues/2279)
- Fixed issue handling job files with unnamed steps. [#2315](https://github.com/zowe/vscode-extension-for-zowe/issues/2315)
- Fixed issue with Windows path when uploading a file to a data set. [#2323](https://github.com/zowe/vscode-extension-for-zowe/issues/2323)
- Fixed an issue where the mismatch etag error returned was not triggering the diff editor, resulting in possible loss of data due to the issue. [#2277](https://github.com/zowe/vscode-extension-for-zowe/issues/2277)
- Fixed issue where refreshing views collapsed the respective trees. [#2215](https://github.com/zowe/vscode-extension-for-zowe/issues/2215)
- Fixed an issue where user would not get prompted when authentication error is thrown. [#2334](https://github.com/zowe/vscode-extension-for-zowe/issues/2334)
- Fixed issue where profiles with authentication tokens were breaking functionality for direct-to-service profiles after user interaction. [#2111](https://github.com/zowe/vscode-extension-for-zowe/issues/2111)

## `2.8.2`

### Bug fixes

- Fixed `zowe.settings.version` being added to settings.json in workspaces. [#2312](https://github.com/zowe/vscode-extension-for-zowe/issues/2312)

## `2.8.1`

### Bug fixes

- Fixed an issue with updating imperative.json file's Credential Manager value. [#2289](https://github.com/zowe/vscode-extension-for-zowe/issues/2289)
- Fixed an issue with "Zowe Explorer: Poll Content in Active Editor" keybind interfering with debug capabilities in VScode. The keybind to poll JES Spool file content will require the spool file to be active in the text editor. [#2285](https://github.com/zowe/vscode-extension-for-zowe/issues/2285)
- Updated linter rules and addressed linter errors. [#2291](https://github.com/zowe/vscode-extension-for-zowe/issues/2291)
- Fixed an issue with `zowe.settings.version` setting being updated with incorrect type. [#2166](https://github.com/zowe/vscode-extension-for-zowe/issues/2166)
- Updated dependencies for security audits.

## `2.8.0`

### New features and enhancements

- Added a new Zowe Explorer setting, `zowe.logger`, with a default setting of `INFO`.
- Added an output channel, `Zowe Explorer`, for logging within VS Code's Output view. The log level is set by the new Zowe Explorer setting, `zowe.logger`.
- Added a new setting `zowe.files.logsFolder.path` that can be used to override Zowe Explorer logs folder if default location is read-only. [#2186](https://github.com/zowe/vscode-extension-for-zowe/issues/2186)
- Opening a dialog for Upload or Download of files will now open at the project level directory or the user's home directory if no project is opened. [#2203](https://github.com/zowe/vscode-extension-for-zowe/issues/2203)
- Updated linter rules and addressed linter errors. [#2184](https://github.com/zowe/vscode-extension-for-zowe/issues/2184)
- Added polling options for JES Spool files. Spool files can be polled manually by clicking on the spool file name or automatic polling can be set with `Start Polling` option in context menu. [#1952](https://github.com/zowe/vscode-extension-for-zowe/issues/1952)
- Added the JOBS context menu option to download all spool files in binary format. [#2060](https://github.com/zowe/vscode-extension-for-zowe/issues/2060)
- Added two new options to download a single spool file from a Job in plain text or in binary format. [#2060](https://github.com/zowe/vscode-extension-for-zowe/issues/2060)
- Added the option for secure credential storage to be enable in Theia environment.

### Bug fixes

- Fixed issue with silent failures when uploading members into a data set. [#2167](https://github.com/zowe/vscode-extension-for-zowe/issues/2167)
- Fixed an issue where VSCode did not provide all context menu options for a profile node after a multi-select operation. [#2108](https://github.com/zowe/vscode-extension-for-zowe/pull/2108)
- Fixed an issue where the "Paste" option is shown for a multi-select operation in the "Data Sets" view.
- Fixed a z/OSMF issue for Data Sets and Jobs with special characters in the names. [#2175](https://github.com/zowe/vscode-extension-for-zowe/issues/2175)
- Fixed redundant text in error messages that included the same error details twice.
- Fixed issue where a spool file would open a duplicate tab when clicked between updates. [#1952](https://github.com/zowe/vscode-extension-for-zowe/issues/1952)
- Fixed issue where a job search query would not expand the session node after it has been filtered.
- Fixed error message when no data sets found that match pattern.
- Fixed secure credential storage not possible to enable in Theia.

## `2.7.0`

### New features and enhancements

- Added Job search query label to the session in the Jobs tree. [#2062](https://github.com/zowe/vscode-extension-for-zowe/pull/2064)
- Added feature to copy datasets (pds, sequential, members across pds) with multi-select capabilities. [#1150](https://github.com/zowe/vscode-extension-for-zowe/issues/1550)

### Bug fixes

- Fixed issue where job search queries were not working properly when favorited. [#2122](https://github.com/zowe/vscode-extension-for-zowe/issues/2122)
- Fixed issues where document changes may fail to upload if the environment has a slow filesystem or mainframe connection, or when VS Code exits during an upload operation. [#1948](https://github.com/zowe/vscode-extension-for-zowe/issues/1948)
- Fixed custom credential manager in `~/.zowe/settings/imperative.json` file being overwritten with invalid JSON. [#2187](https://github.com/zowe/vscode-extension-for-zowe/issues/2187)
- Fixed several linter errors throughout the codebase and consolidated linter rules. [#2184](https://github.com/zowe/vscode-extension-for-zowe/issues/2184)

## `2.6.2`

### Bug fixes

- Updated dependencies for security audits.

## `2.6.1`

### Bug fixes

- Removed excess pop-ups when listing/opening USS files, and replaced required pop-ups with status bar items to improve UX. [#2091](https://github.com/zowe/vscode-extension-for-zowe/issues/2091)
- Prevented creation of duplicate session after executing a favorited search query. [#1029](https://github.com/zowe/vscode-extension-for-zowe/issues/1029)
- Resolved an issue where VS Code did not provide all context menu options for a profile node after a multi-select operation. [#2108](https://github.com/zowe/vscode-extension-for-zowe/pull/2108)
- Fixed issue with standardization of old v1 settings in Zowe Explorer during activation. [#1520](https://github.com/zowe/vscode-extension-for-zowe/issues/1520)
- Fixed bug where a JSON error occurs for job nodes when collapsing or expanding with a single click. [#2121](https://github.com/zowe/vscode-extension-for-zowe/issues/2121)
- Fixed possible data loss when file is saved but fails to upload and VS Code does not detect unsaved changes. [#2099](https://github.com/zowe/vscode-extension-for-zowe/issues/2099)

## `2.6.0`

### New features and enhancements

- Added Job search prefix validator [1971](https://github.com/zowe/vscode-extension-for-zowe/issues/1971)
- Added file association for `zowe.config.json` and `zowe.config.user.json` to automatically detect them as JSON with Comments. [#1997](https://github.com/zowe/vscode-extension-for-zowe/issues/1997)
- Added the ability to list all datasets, even those with Imperative Errors. [#235](https://github.com/zowe/vscode-extension-for-zowe/issues/235) & [#2036](https://github.com/zowe/vscode-extension-for-zowe/issues/2036)
- Added favorite job query to jobs view. [#1947](https://github.com/zowe/vscode-extension-for-zowe/issues/1947)
- Added confirmation message for "Submit Job" feature as an option in extension settings (set to "All jobs" by default). [#998](https://github.com/zowe/vscode-extension-for-zowe/issues/998)
- Updated UI/UX method calls to use standalone `Gui` module for better usability and maintainability. [#1967](https://github.com/zowe/vscode-extension-for-zowe/issues/1967)
- Updated error dialog when Zowe config is invalid, with option to "Show Config" within VS Code for diagnostics. [#1986](https://github.com/zowe/vscode-extension-for-zowe/issues/1986)
- Added support for pasting at top-level of USS tree (if filtered), and optimized copy/paste operations to avoid using local paths when possible. [#2041](https://github.com/zowe/vscode-extension-for-zowe/issues/2041)

### Bug fixes

- Updated check for Theia environment to reduce false positives in different environments. [#2079](https://github.com/zowe/vscode-extension-for-zowe/issues/2079)
- Fixed issue where responseTimeout (in Zowe config) was not provided for supported API calls. [#1907](https://github.com/zowe/vscode-extension-for-zowe/issues/1907)
- Fixed issue where "Show Attributes" feature used conflicting colors with light VS Code themes. [#2048](https://github.com/zowe/vscode-extension-for-zowe/issues/2048)
- Fixed settings not persisting in Theia versions >=1.29.0. [#2065](https://github.com/zowe/vscode-extension-for-zowe/pull/2065)
- Removed TSLint (as it is deprecated), and replaced all TSLint rules with their ESLint equivalents. [#2030](https://github.com/zowe/vscode-extension-for-zowe/issues/2030)
- Fixed issue with a success message being returned along with error for Job deletion. [#2075](https://github.com/zowe/vscode-extension-for-zowe/issues/2075)
- Removed extra files from the VSIX bundle to reduce download size by 64%. [#2042](https://github.com/zowe/vscode-extension-for-zowe/pull/2042)
- Surfaced any errors from a dataset Recall/Migrate operation. [#2032](https://github.com/zowe/vscode-extension-for-zowe/issues/2032)
- Re-implemented regular dataset API call if the dataSetsMatching does not exist. [#2084](https://github.com/zowe/vscode-extension-for-zowe/issues/2084)

## `2.5.0`

### New features and enhancements

- Added ability to filter jobs by status. Improved Job filtering User experience. [#1925](https://github.com/zowe/vscode-extension-for-zowe/issues/1925)
- Added option to view PDS member attributes, and updated formatting for attributes webview. [#1577](https://github.com/zowe/vscode-extension-for-zowe/issues/1577)
- Streamlined attribute viewing options into one feature - "Show Attributes".
- Added multiple select copy/paste feature on uss view [#1549](https://github.com/zowe/vscode-extension-for-zowe/issues/1549)
- Added multiple select for hide session [#1555](https://github.com/zowe/vscode-extension-for-zowe/issues/1555)

### Bug fixes

- Fixed missing localization for certain VScode error/info/warning messages. [#1722](https://github.com/zowe/vscode-extension-for-zowe/issues/1722)
- Fixed "Allocate Like" error that prevented proper execution. [#1973](https://github.com/zowe/vscode-extension-for-zowe/issues/1973)
- Fixed de-sync issue between Data Set and Favorites panels when adding or deleting datasets/members that were favorited. [#1488](https://github.com/zowe/vscode-extension-for-zowe/issues/1488)
- Added logging in places where errors were being caught and ignored.
- Fixed issue where parent in Jobs list closes after single/multiple job deletion. [#1676](https://github.com/zowe/vscode-extension-for-zowe/issues/1676)

## `2.4.1`

### Bug fixes

- Bugfix: Added validation check while creating, renaming and using allocate alike feature for datasets [#1849](https://github.com/zowe/vscode-extension-for-zowe/issues/1849)
- Fixed login/logout errors from Team config file watcher. [#1924](https://github.com/zowe/vscode-extension-for-zowe/issues/1924)
- Fixed the loading of previously saved profiles in the tree views.
- Fixed default zosmf profile being added to tree view when no previous sessions have been added. [#1992](https://github.com/zowe/vscode-extension-for-zowe/issues/1992)
- Fixed the `Secure Credentials Enabled` setting to update the `~/.zowe/settings/imperative.json` file upon change of the setting without overwriting preexisting data in the file.
- Fixed errors encountered from not having Zowe CLI installed by creating the `~/.zowe/settings/imperative.json` file during activation if it doesn't already exist. This file is for Zowe Explorer to know the Security Credential Manager used for secure profile information and removes the Zowe CLI installation prerequisite. [#1850](https://github.com/zowe/vscode-extension-for-zowe/issues/1850)
- Fixed Zowe Explorer failing to activate in environment with empty workspace. [#1994](https://github.com/zowe/vscode-extension-for-zowe/issues/1994)

## `2.4.0`

### New features and enhancements

- Added check for existing team configuration file in location during create, prompting user to continue with the create action. [#1923](https://github.com/zowe/vscode-extension-for-zowe/issues/1923)
- Added a solution to allow Zowe Explorer extensions with a dependency on Zowe Explorer to work as web extension without Zowe Explorer functionality in vscode.dev. [#1953](https://github.com/zowe/vscode-extension-for-zowe/issues/1953)
- Added a new setting `Secure Credentials Enabled`, default value is selected for security and will have to be unselected to allow creation of team configuration files without default secure arrays to support environments that don't have access to Zowe CLI's Secure Credential Management.

### Bug fixes

- Fixed activation and Refresh Extension issues in web based editors, ie. Theia. [#1807](https://github.com/zowe/vscode-extension-for-zowe/issues/1807)
- Fix refresh job & spool file pull from mainframe doesn't update job status [#1936](https://github.com/zowe/vscode-extension-for-zowe/pull/1936)
- Fix for serial saving of data sets and files to avoid conflict error. [#1868](https://github.com/zowe/vscode-extension-for-zowe/issues/1868)

## `2.3.0`

### New features and enhancements

- Added option to edit team configuration file via the + button for easy access. [#1896](https://github.com/zowe/vscode-extension-for-zowe/issues/1896)
- Added multiple selection to manage context menu of Datasets, USS, and Jobs views. [#1428](https://github.com/zowe/vscode-extension-for-zowe/issues/1428)
- Added Spool file attribute information to a hover over the Spool file's name. [#1832](https://github.com/zowe/vscode-extension-for-zowe/issues/1832)
- Added support for CLI home directory environment variable in Team Config file watcher, and support watching Team Config files named zowe.config.json and zowe.config.user.json at both locations. [#1913](https://github.com/zowe/vscode-extension-for-zowe/issues/1913)
- Update to Job's View Spool file label to display PROCSTEP if available, if PROCSTEP isn't available the label will display the Spool file's record count. [#1889](https://github.com/zowe/vscode-extension-for-zowe/issues/1889) [#1832](https://github.com/zowe/vscode-extension-for-zowe/issues/1832)

### Bug fixes

- Fixed extension being slow to load large team config files. [#1911](https://github.com/zowe/vscode-extension-for-zowe/issues/1911)
- Fixed issue with cached profile information after updates to profiles. [#1915](https://github.com/zowe/vscode-extension-for-zowe/issues/1915)
- Fixed issue with saving credentials to v1 profile's yaml file when un-secure and save is selected after credential prompting. [#1886](https://github.com/zowe/vscode-extension-for-zowe/issues/1886)
- Fixed issue with outdated cached information after Update Credentials. [#1858](https://github.com/zowe/vscode-extension-for-zowe/issues/1858)
- Fixed issue with support for ZOWE_CLI_HOME environment variable. [#1747](https://github.com/zowe/vscode-extension-for-zowe/issues/1747)

## `2.2.1`

- Bugfix: Fixed activation failure when error reading team configuration file. [#1876](https://github.com/zowe/vscode-extension-for-zowe/issues/1876)
- Bugfix: Fixed Profile IO errors by refactoring use of Imperative's CliProfileManager. [#1851](https://github.com/zowe/vscode-extension-for-zowe/issues/1851)
- Bugfix: Fixed runtime error found in initForZowe call used by extenders. [#1872](https://github.com/zowe/vscode-extension-for-zowe/issues/1872)
- Bugfix: Added error notification for users when OS case sensitivitiy is not set up to avoid issues found with USS files in single directory of same name but different case. [#1484](https://github.com/zowe/vscode-extension-for-zowe/issues/1484)
- Bugfix: Added file watcher for team configuration files to fix v2 profile update issues experienced during creation, updating, and deletion of global or project level configuration files in VS Code. [#1760](https://github.com/zowe/vscode-extension-for-zowe/issues/1760)
- Bugfix: Updated dependencies for improved security. [#1878](https://github.com/zowe/vscode-extension-for-zowe/pull/1878)

## `2.2.0`

- Optimized saving of files on DS/USS when utilizing autosave or experiencing slow upload speeds.
- Updates to use new Zowe Explorer APIs `ZoweVsCodeExtension.updateCredentials` for credential prompting and `ProfilesCache.updateProfilesArrays` for profiles that don't store credentials locally in profile file.

## `2.1.0`

- Added: `Pull from Mainframe` option added for JES spool files. [#1837](https://github.com/zowe/vscode-extension-for-zowe/pull/1837)
- Added: Updated Licenses. [#1841](https://github.com/zowe/vscode-extension-for-zowe/issues/1841)
- Bugfix: Updated imports to use the imperative instance provided by the CLI package. [#1842](https://github.com/zowe/vscode-extension-for-zowe/issues/1842)
- Bugfix: Fixed unwanted requests made by tree node when closing folder. [#754](https://github.com/zowe/vscode-extension-for-zowe/issues/754)
- Bugfix: Fix for credentials not being updated after the invalid credentials error is displayed. [#1799](https://github.com/zowe/vscode-extension-for-zowe/issues/1799)
- Bugfix: Fixed hyperlink for Job submitted when profile is not already in JOBS view. [#1751](https://github.com/zowe/vscode-extension-for-zowe/issues/1751)
- Bugfix: Fixed keybindings for `Refresh Zowe Explorer` to not override default VSC keybinding. See [README.md](https://github.com/zowe/vscode-extension-for-zowe/blob/main/packages/zowe-explorer/README.md#keyboard-shortcuts) for new keybindings. [#1826](https://github.com/zowe/vscode-extension-for-zowe/issues/1826)
- Bugfix: Fixed `Update Profile` issue for missing non-secure credentials. [#1804](https://github.com/zowe/vscode-extension-for-zowe/issues/1804)
- Bugfix: Fixed errors when operation cancelled during credential prompt. [#1827](https://github.com/zowe/vscode-extension-for-zowe/issues/1827)
- Bugfix: Login and Logout operations no longer require a restart of Zowe Explorer or VSC. [#1750](https://github.com/zowe/vscode-extension-for-zowe/issues/1750)
- Bugfix: Fix for Login token always being stored in plain text. [#1840](https://github.com/zowe/vscode-extension-for-zowe/issues/1840)
- Bugfix: Fixed Theia tests. [#1665](https://github.com/zowe/vscode-extension-for-zowe/issues/1665)

## `2.0.3`

- Bugfix: Fixed Quick-key Delete in USS and Jobs trees. [#1821](https://github.com/zowe/vscode-extension-for-zowe/pull/1821)
- Bugfix: Fixed issue with Zowe Explorer crashing during initialization due to Zowe config file errors. [#1822](https://github.com/zowe/vscode-extension-for-zowe/pull/1822)
- Bugfix: Fixed issue where Spool files failed to open when credentials were not stored in a profile. [#1823](https://github.com/zowe/vscode-extension-for-zowe/pull/1823)
- Bugfix: Fixed extra space in the Invalid Credentials dialog, at profile validation profilename. [#1824](https://github.com/zowe/vscode-extension-for-zowe/pull/1824)
- Bugfix: Updated dependencies for improved security. [#1819](https://github.com/zowe/vscode-extension-for-zowe/pull/1819)

## `2.0.2`

- Bugfix: Fixed USS search filter fails on credential-less profiles. [#1811](https://github.com/zowe/vscode-extension-for-zowe/pull/1811)
- Bugfix: Fixed Zowe Explorer recognizing environment variable ZOWE_CLI_HOME. [#1803](https://github.com/zowe/vscode-extension-for-zowe/pull/1803)
- Bugfix: Fixed Zowe Explorer prompting for TSO Account number when saved in config file's TSO profile. [#1801](https://github.com/zowe/vscode-extension-for-zowe/pull/1801)

## `2.0.1`

- BugFix: Improved logging information to help diagnose Team Profile issues. [#1776](https://github.com/zowe/vscode-extension-for-zowe/pull/1776)
- BugFix: Fixed adding profiles to the tree view on Theia. [#1774](https://github.com/zowe/vscode-extension-for-zowe/issues/1774)
- BugFix: Updated Log4js version to resolve initialization problem on Eclipse Che. [#1692](https://github.com/zowe/vscode-extension-for-zowe/issues/1692)
- BugFix: Fixed dataset upload issue by trimming labels. [#1789](https://github.com/zowe/vscode-extension-for-zowe/issues/1789)
- BugFix: Fixed duplicate jobs appearing in the jobs view upon making an owner/prefix filter search for extenders. [#1780](https://github.com/zowe/vscode-extension-for-zowe/pull/1780)
- BugFix: Fixed error displayed when opening a job file for extenders. [#1701](https://github.com/zowe/vscode-extension-for-zowe/pull/1701)

## `2.0.0`

- Major: Introduced Team Profiles and more. See the prerelease items (if any) below for more details.

## 2.0.0-next.202204202000

- Updated Imperative to gather information from the corresponding base profile. [#1757](https://github.com/zowe/vscode-extension-for-zowe/pull/1757)
- Fixed issue when first Team Config profile management file is created. [#1754](https://github.com/zowe/vscode-extension-for-zowe/pull/1754)
- Fixed `Failed to find property user` on load or refresh. [#1757](https://github.com/zowe/vscode-extension-for-zowe/pull/1757)
- Fixed getting credentials from the wrong base profile. [#1757](https://github.com/zowe/vscode-extension-for-zowe/pull/1757)
- Fixed writing tokens to the wrong base profile. [#1757](https://github.com/zowe/vscode-extension-for-zowe/pull/1757)
- Fixed Windows not being able to share Tokens between CLI and ZE. [#1757](https://github.com/zowe/vscode-extension-for-zowe/pull/1757)
- Fixed Login info written to global file if proifle name is the same as project level profile. [#1761](https://github.com/zowe/vscode-extension-for-zowe/pull/1761)

## 2.0.0-next.202204180940

- Refactored the PRofilesCache to reduce maintenance efforts going forward. [#1715](https://github.com/zowe/vscode-extension-for-zowe/issues/1715)
- Updated CLI to consume security related fixes and more. [#1740](https://github.com/zowe/vscode-extension-for-zowe/pull/1740)
- Added differentiation between project and global level profiles. [#1727](https://github.com/zowe/vscode-extension-for-zowe/issues/1727)
- Removed the Secure Credential setting. [#1739](https://github.com/zowe/vscode-extension-for-zowe/issues/1739), [#722](https://github.com/zowe/vscode-extension-for-zowe/issues/722), [#820](https://github.com/zowe/vscode-extension-for-zowe/issues/820), and [#1223](https://github.com/zowe/vscode-extension-for-zowe/issues/1223)
- Synchronized the ZE preferred Security service with the CLI. [#1736](https://github.com/zowe/vscode-extension-for-zowe/issues/1736)
- Fixed APIML token not working between clients (ZE and CLI). [#1713](https://github.com/zowe/vscode-extension-for-zowe/issues/1713)

## 2.0.0-next.202204081040

- Fixed TSO commands in when using teamConfig. [#1731](https://github.com/zowe/vscode-extension-for-zowe/pull/1731)
- Fixed `Zowe Explorer: Refresh Zowe Explorer` command palette option. [1735](https://github.com/zowe/vscode-extension-for-zowe/pull/1735)

## 2.0.0-next.202204041200

- Added Secure Credential support, allowing users to update credentials using GUI. [#1699](https://github.com/zowe/vscode-extension-for-zowe/pull/1693)
- Update Zowe Explorer 2.0 settings migration. [1714](https://github.com/zowe/vscode-extension-for-zowe/pull/1714)
- Update Zowe Explorer SSO logout check for extenders. [#1711](https://github.com/zowe/vscode-extension-for-zowe/pull/1711)
- Update Zowe SDK dependency. [#1699](https://github.com/zowe/vscode-extension-for-zowe/pull/1693)
- Updated dependencies for improved security. [#1702](https://github.com/zowe/vscode-extension-for-zowe/pull/1702)

## `v2.0.0-next.202202281000`

- Update Zowe CLI SDK to version 7.0.0-next.202202242016.
- Fixed the bug that overwrites like-named profiles in a nested config.

## `v2.0.0-next.202202221200`

- Added extender's type info to config schema during config file creation and removed Zowe CLI installation dependency. [#1629](https://github.com/zowe/vscode-extension-for-zowe/pull/1629)
- Added support for Login and Logout using the config file. [#1637](https://github.com/zowe/vscode-extension-for-zowe/pull/1637)
- Added capability to refresh Zowe Explorer updating the Views to reflect different profile handling to include the config file. [#1650](https://github.com/zowe/vscode-extension-for-zowe/pull/1650)
- Updated Zowe SDK dependency. [#1624](https://github.com/zowe/vscode-extension-for-zowe/pull/1624)

## `1.22.0`

- Added: Extensible Login and Logout capabilities for Zowe extenders to utilize for token based authentication. [#1606](https://github.com/zowe/vscode-extension-for-zowe/pull/1606) and [#1255](https://github.com/zowe/vscode-extension-for-zowe/issues/1255).
- Added: Eclipse Public License file. Users can view the license file in the root directory of the Zowe Explorer repository [#1626](https://github.com/zowe/vscode-extension-for-zowe/pull/1626).
- Updated: Supported Node.js version was changed to v12 or higher. We no longer support running the product on earlier versions (10.x and earlier) of Node.js [#1640](https://github.com/zowe/vscode-extension-for-zowe/pull/1640).
- Updated: Security updates for `copy-props`, `nanoid`, and `markdown-it` dependencies were changed to improve security alerting [#1638](https://github.com/zowe/vscode-extension-for-zowe/pull/1638), [#1636](https://github.com/zowe/vscode-extension-for-zowe/pull/1636), and [#1649](https://github.com/zowe/vscode-extension-for-zowe/pull/1649).
- Updated: A work around was developed to help developers debug Zowe Explorer VS Code extension on Theia. For more information, see **Work around for debugging in Theia** [#1576](https://github.com/zowe/vscode-extension-for-zowe/pull/1576).
- Fixed: The Zowe Explorer deployment script was updated to use vsce (Visual Studio Code Extension Manager) version 1.103.1 to help ensure that it is compatible with Node v12 [#1608](https://github.com/zowe/vscode-extension-for-zowe/pull/1608).
- Fixed: Fixed the Theia input box issue that caused entered values to be validated incorrectly [#1580](https://github.com/zowe/vscode-extension-for-zowe/pull/1580).

## `1.21.0`

- Add a progress bar for the simultaneous deletion of multiple jobs [#1583](https://github.com/zowe/vscode-extension-for-zowe/pull/1583). Thanks @uzuko01
- Added the note about the deprecation of the associate profile feature to the Associate Profile section of Zowe Docs and to the Zowe Explorer Readme [#1575](https://github.com/zowe/vscode-extension-for-zowe/pull/1575). Thanks @IgorCATech
- Changed the `DataSet uploaded successfully` message type. Now messages are shown in the status bar instead of the notification pop-up [#1542](https://github.com/zowe/vscode-extension-for-zowe/pull/1542). Thanks @anokhikastiaIBM
- Updated dependencies for improved security [#1591](https://github.com/zowe/vscode-extension-for-zowe/pull/1591) and [#1601](https://github.com/zowe/vscode-extension-for-zowe/pull/1601). Thanks @lauren-li
- Updated Theia tests to use the latest Theia version [#1566](https://github.com/zowe/vscode-extension-for-zowe/pull/1566). Thanks @JillieBeanSim
- Fixed the issue that caused JCL errors in the JOBS tree to be displayed as `undefined:undefined(undefined)` [#1584](https://github.com/zowe/vscode-extension-for-zowe/pull/1584). Thanks @roman-kupriyanov
- Fixed the Theia input box issue that caused entered values to be incorrectly validated [#1580](https://github.com/zowe/vscode-extension-for-zowe/pull/1580). Thanks @JillieBeanSim
- Fixed the issue that caused the removal of unsaved credentials of a profile in the Jobs tree after deleting a job. Now when you delete a job from the Jobs tree with a profile that does not have the stored credentials, the profile keeps the cached credentials [#1524](https://github.com/zowe/vscode-extension-for-zowe/pull/1524). Thanks @nickImbirev

## `1.20.0`

- Added a Github action bot that automates the issue triage [#1530](https://github.com/zowe/vscode-extension-for-zowe/pull/1530). Thanks @crawr
- Updated the @zowe/cli version to 6.33.3 to fix the SSH2 audit failure [#1522](https://github.com/zowe/vscode-extension-for-zowe/pull/1522). Thanks @JillieBeanSim
- Updated the Jobs Issue Stop and Issue Modify commands so that they can be consumed by Extenders with the `issueMvsCommand` API [#1508](https://github.com/zowe/vscode-extension-for-zowe/pull/1508). Thanks @JillieBeanSim
- Use Visual Studio Code's standard confirmation prompt for the Data Sets, USS, and Job trees when clicking on a Favorited profile that does not exist [#1506](https://github.com/zowe/vscode-extension-for-zowe/pull/1506). Thanks @JillieBeanSim
- Updated the deletion prompt for the USS and Jobs trees [#1505](https://github.com/zowe/vscode-extension-for-zowe/pull/1505). Thanks @JillieBeanSim
- Updated the placeholder text in the `Add Profile` entry field [#1490](https://github.com/zowe/vscode-extension-for-zowe/pull/1490). Thanks @anokhikastiaIBM
- Fixed the Not Found issue that resulted from attempts to delete a member whose parent data set was already deleted using multi-delete [#1525](https://github.com/zowe/vscode-extension-for-zowe/pull/1525). Thanks @JillieBeanSim

## `1.19.0`

- Added a check to ensure that a base profile exists before running the function that combines base and service profiles [#1500](https://github.com/zowe/vscode-extension-for-zowe/pull/1500). Thanks @lauren-li
- Added Imperative logger access for extenders [#1433](https://github.com/zowe/vscode-extension-for-zowe/pull/1433). Thanks @katelynienaber
- Added documentation for Imperative logger for extenders [#1467](https://github.com/zowe/vscode-extension-for-zowe/pull/1467). Thanks @katelynienaber
- Implemented separate console windows for TSO and MVS commands [#1478](https://github.com/zowe/vscode-extension-for-zowe/pull/1478). Thanks @katelynienaber
- Fixed the bug that caused the check credentials pop-up to disappear too quickly [#1486](https://github.com/zowe/vscode-extension-for-zowe/pull/1486). Thanks @JillieBeanSim
- Fixed the bug that kept the command text box while escaping the process of entering a TSO command. Now the command text box does not pop up if you cancel entering a TSO command [#1479](https://github.com/zowe/vscode-extension-for-zowe/pull/1479). Thanks @katelynienaber
- Fixed the bug that caused issues with deleting data set members in Ecplipse Theia or Che [#1487](https://github.com/zowe/vscode-extension-for-zowe/pull/1478). Thanks @phaumer
- Fixed the bug that caused the deletion of selected data sets while removing a single data set member by using the right-click action. [#1483](https://github.com/zowe/vscode-extension-for-zowe/pull/1483). Thanks @JillieBeanSim

## `1.18.0`

- Added the ability to register custom profile types in `ProfilesCache` for extenders [#1419](https://github.com/zowe/vscode-extension-for-zowe/pull/1419). Thanks @phaumer
- Added the ability to pass account and other information from tso profile [#1378](https://github.com/zowe/vscode-extension-for-zowe/pull/1378). Thanks @fswarbrick
- Added profiles cache to extenders [#1390](https://github.com/zowe/vscode-extension-for-zowe/pull/1390). Thanks @phaumer
- Status icons now reset when refreshing the explorer views [#1404](https://github.com/zowe/vscode-extension-for-zowe/pull/1404). Thanks @lauren-li
- Fixed the issue that prevented the expected error message `No valid value for z/OS URL. Operation Cancelled` from being displayed while escaping the host text box during the creation or update of a profile [#1426](https://github.com/zowe/vscode-extension-for-zowe/pull/1426). Thanks @JillieBeanSim
- Fixed the issue that invoked profile validation before updating a profile. Now a profile is validated only after the update [#1415](https://github.com/zowe/vscode-extension-for-zowe/pull/1415). Thanks @JillieBeanSim
- Fixed the issue of Zowe profiles encoding value when opening a USS file in the text editor [#1400](https://github.com/zowe/vscode-extension-for-zowe/pull/1400). Thanks @JillieBeanSim

## `1.17.0`

- Added the feature that automatically includes a missing profile in the Jobs view when submitting a job [#1386](https://github.com/zowe/vscode-extension-for-zowe/pull/1386). Thanks @nickImbirev
- Added the extender documentation for KeytarApi for Secure Credential Store [#1384](https://github.com/zowe/vscode-extension-for-zowe/pull/1384). Thanks @JillieBeanSim
- Added a new setting that enables you to hide Zowe Explorer's temporary downloads folder from a workspace [#1373](https://github.com/zowe/vscode-extension-for-zowe/pull/1373). Thanks @crawr
- Added the command to refresh a particular job and get the latest information and content for its spool files [#1363](https://github.com/zowe/vscode-extension-for-zowe/pull/1363). Thanks @nickImbirev
- Added the function that enables you to delete multiple datasets and data set members [#1323](https://github.com/zowe/vscode-extension-for-zowe/pull/1323). Thanks @katelynienaber
- Added the feature that enables you to use multiple VS Code windows for files opened via Zowe Explorer [#1347](https://github.com/zowe/vscode-extension-for-zowe/pull/1347). Thanks @JillieBeanSim
- Added the command to refresh USS directory file names without the entire tree collapsing [#1369](https://github.com/zowe/vscode-extension-for-zowe/pull/1369). Thanks @rudyflores
- Removed non-functioning code from invalid credentials for Theia [#1371](https://github.com/zowe/vscode-extension-for-zowe/pull/1371). Thanks @lauren-li
- Fixed the issue with USS Search and Update Profile errors for profiles without credentials [#1391](https://github.com/zowe/vscode-extension-for-zowe/pull/1391). Thanks @lauren-li

## `1.16.0`

- Added the refresh data set member names option. You can now retrieve a new list of members from the mainframe [#1343](https://github.com/zowe/vscode-extension-for-zowe/pull/1343). Thanks @rudyflores
- Added the best practice documentation for error handling [#1335](https://github.com/zowe/vscode-extension-for-zowe/pull/1335). Thanks @katelynienaber
- Added the developer guide for adding commands to core Zowe Explorer menus [#1332](https://github.com/zowe/vscode-extension-for-zowe/pull/1332). Thanks @lauren-li
- Standardized context group names [#1340](https://github.com/zowe/vscode-extension-for-zowe/pull/1340). Thanks @lauren-li
- Fixed the error message that popped up when accessing a profile from Favorites [#1344](https://github.com/zowe/vscode-extension-for-zowe/pull/1344). Thanks @rudyflores
- Fixed the issue that prevented the Allocate Like feature from working correctly [#1322](https://github.com/zowe/vscode-extension-for-zowe/pull/1322). Thanks @katelynienaber

## `1.15.1`

- Fixed the issue that required the vscode module to be imported in the API package [#1318](https://github.com/zowe/vscode-extension-for-zowe/pull/1318). Thanks @JillieBeanSim

## `1.15.0`

- Added the secure credentials support for Extenders API [#1306](https://github.com/zowe/vscode-extension-for-zowe/pull/1306). Thanks @JillieBeanSim
- Improved Zowe Explorer extenders. Zowe Explorer extenders can now utilize Extender API to have profile folder and meta file created upon initialization [#1282](https://github.com/zowe/vscode-extension-for-zowe/pull/1282). Thanks @JillieBeanSim
- Improved the Command Palette by adding "Zowe Explorer:" before all commands that are related to the extension. Removed some commands from the palette that caused issues [#1308](https://github.com/zowe/vscode-extension-for-zowe/pull/1308). Thanks @lauren-li
- Updated Theia Tests. Now you need to have Zowe CLI 6.31.0 and the latest .vsix file in the `theia/plugins` folder to run Theia tests [#1268](https://github.com/zowe/vscode-extension-for-zowe/pull/1268). Thanks @deepali-hub
- Fixed the issue that prevented the `issue STOP command` function from executing correctly [#1304](https://github.com/zowe/vscode-extension-for-zowe/pull/1304). Thanks
  @nickImbirev
- Fixed the issue that caused the Add Profile icon to disappear [#1307](https://github.com/zowe/vscode-extension-for-zowe/pull/1307). Thanks @lauren-li
- Fixed the vulnerability in NPM Audit [#1309](https://github.com/zowe/vscode-extension-for-zowe/pull/1309). Thanks @JillieBeanSim
- Fixed the issue that doubled the occurrence of the port prompt [#1298](https://github.com/zowe/vscode-extension-for-zowe/pull/1298). Thanks @katelynienaber
- Fixed the issue that triggered the `Delete Job` command even outside Zowe Explorer views [#1310](https://github.com/zowe/vscode-extension-for-zowe/pull/1310). @crawr
- Fixed the trailing slash issue that caused issues with USS search [#1313](https://github.com/zowe/vscode-extension-for-zowe/pull/1313). Thanks @katelynienaber

## `1.14.0`

- Added the Issue TSO Commands feature [#1245](https://github.com/zowe/vscode-extension-for-zowe/pull/1245). Thanks @JillieBeanSim
- Fixed the issue that caused the USS tree to collapse after renaming a folder [#1259](https://github.com/zowe/vscode-extension-for-zowe/pull/1259). Thanks @lauren-li
- Fixed the issue that prevented jobs with an octothorpe (#) in the name from opening [#1253](https://github.com/zowe/vscode-extension-for-zowe/issues/1253). Thanks @katelynienaber

## `1.13.1`

- Updated the dialog text for issuing MVS commands. Now the text of the function is `Zowe: Issue MVS Command` [#1230](https://github.com/zowe/vscode-extension-for-zowe/pull/1230). Thanks @JillieBeanSim
- Added the prompt for credentials when issuing MVS commands, using the right click action, against profiles with missing credentials [#1231](https://github.com/zowe/vscode-extension-for-zowe/pull/1231). Thanks @JillieBeanSim
- Added the Prerequisites section to the Zowe Explorer Extension for FTP ReadMe [#1246](https://github.com/zowe/vscode-extension-for-zowe/pull/1246). Thanks @lauren-li
- Added Open VSX to the deployment pipeline [#1240](https://github.com/zowe/vscode-extension-for-zowe/pull/1240). Thanks @zFernand0

## `1.13.0`

- Added the monorepo landing Readme that contains the high-level overview of the repository folders such as `packages` folder, instructions on how to contribute to the project and links to Medium articles providing additional useful information about Zowe Explorer and Zowe [#1199](https://github.com/zowe/vscode-extension-for-zowe/pull/1199). Thanks @IgorCATech
- Fixed the issue that prevented the list of recently opened files from being displayed upon request. You can access a list of recently opened files by pressing the Ctrl+Alt+R (Windows) or Command+Option+R (Mac) key combination [#1208](https://github.com/zowe/vscode-extension-for-zowe/pull/#1208). Thanks @jellypuno
- Fixed the issue that prevented file picker from functioning. The file picker feature lets you filter your datasets in the tree by pressing the Ctrl+Alt+P (Windows) or Command+Option+P (Mac) key combination [#992](https://github.com/zowe/vscode-extension-for-zowe/issues/992). Thanks @katelynienaber
- Fixed the issue that caused the content from a previously filtered USS directory instead of the currently filtered USS directory to be served [#1134](https://github.com/zowe/vscode-extension-for-zowe/issues/1134). Thanks @lauren-li
- Added the previously selected `RejectUnauthorized` value to the placeholder text of the entry field while updating an existing profile. In addition, the value is highlighted and shown at the top of the selection list [#1218](https://github.com/zowe/vscode-extension-for-zowe/pull/1218). Thanks @JillieBeanSim
- Added the pre-filled and pre-selected filename of the copied member to the entry field while performing the paste member action [#1183](https://github.com/zowe/vscode-extension-for-zowe/pull/1183). Thanks @JillieBeanSim
- Added the multiple deletion of jobs feature [#1128](https://github.com/zowe/vscode-extension-for-zowe/pull/1128). Thanks @crawr
- Improved error handling for the data set copy/paste member, migrate, and recall functions [#1219](https://github.com/zowe/vscode-extension-for-zowe/pull/1219). Thanks @tiantn

## `1.12.1`

- Fixed the issue that prevented edited profile base paths from being saved [#989](https://github.com/zowe/vscode-extension-for-zowe/issues/989). Thanks @katelynienaber
- Fixed the issue that prevented Zowe Explorer from storing empty values for optional profile fields, such as `user`, `password`, `timeout`, and `encoding`. This is done to be consistent with the way Zowe CLI stores profile information when creating and editing profiles [#1016](https://github.com/zowe/vscode-extension-for-zowe/issues/1016). Thanks @katelynienaber
- Fixed the issue that caused repeated credential prompting if a user refused to authenticate [#1147](https://github.com/zowe/vscode-extension-for-zowe/issues/1147). Thanks @katelynienaber
- Fixed the issue that caused removed favorite profiles to be favorited again in subsequent IDE sessions [#1144](https://github.com/zowe/vscode-extension-for-zowe/issues/1144). Thanks @lauren-li
- Fixed the issue that prevented updated credential prompting from occurring when a profile was marked “invalid” [#1095](https://github.com/zowe/vscode-extension-for-zowe/issues/1095). Thanks @katelynienaber

## `1.12.0`

- Added the ability to edit data set attributes before allocation [#1031](https://github.com/zowe/vscode-extension-for-zowe/issues/1031). Thanks @katelynienaber
- Allowed filtering of member names from the Data Sets search bar [#868](https://github.com/zowe/vscode-extension-for-zowe/issues/868). Thanks @JillieBeanSim
- Reorganized the context menus and streamlined the visible icons [#1052](https://github.com/zowe/vscode-extension-for-zowe/issues/1052). Thanks @katelynienaber
- Fixed the messaging displayed when handling inactive profiles and when updating profiles [#1065](https://github.com/zowe/vscode-extension-for-zowe/issues/1065) [#1096](https://github.com/zowe/vscode-extension-for-zowe/issues/1096). Thanks @jellypuno
- Fixed the issue causing tree restructure when renaming a USS file or directory [#757](https://github.com/zowe/vscode-extension-for-zowe/issues/757). Thanks @katelynienaber
- Fixed the issue preventing issuing of commands when using profiles with tokens [#1051](https://github.com/zowe/vscode-extension-for-zowe/issues/1051). Thanks @crawr
- Refactored refresh functions. Thanks @lauren-li @JillieBeanSim
- Updated FTP and API Readme documentation. Thanks @phaumer
- Added regression tests for profiles in Theia. Thanks @deepali-hub

## `1.11.1`

- Updated Keytar and Jest dev deps for Node 14. Thanks @t1m0thyj

## `1.11.0`

- Added login and logout functions for base profiles. You can now log in to API Mediation Layer and generate a token for your base profile. [#914](https://github.com/zowe/vscode-extension-for-zowe/issues/914). Thanks @crawr
- Fixed the empty profile folders in Favorites issue. [#1026](https://github.com/zowe/vscode-extension-for-zowe/issues/1026). Thanks @lauren-li
- Fixed the initialization error that occurred when base profiles were used while being logged out from API ML. [1063](https://github.com/zowe/vscode-extension-for-zowe/issues/1063). Thanks @jellypuno
- Fixed the issue preventing the tree refresh function from updating extender profiles. [1078](https://github.com/zowe/vscode-extension-for-zowe/issues/1078). Thanks @lauren-li
- Fixed the issue causing jobs retrieval failure when using profiles with tokens. [1088](https://github.com/zowe/vscode-extension-for-zowe/issues/1088). Thanks @jellypuno

## `1.10.1`

- Updated arguments to keep the order of precedence consistent between service and base profile. [#1055](https://github.com/zowe/vscode-extension-for-zowe/issues/1055). Thanks @JillieBeanSim

## `1.10.0`

- Added Base Profile support. [#1037](https://github.com/zowe/vscode-extension-for-zowe/issues/1037). Thanks @katelynienaber, @jellypuno, @JillieBeanSim, @lauren-li, @crawr, @phaumer

## `1.9.0`

- Added the Allocate Like feature. [#904](https://github.com/zowe/vscode-extension-for-zowe/issues/904). Thanks @katelynienaber
- Added the ability to disable/enable profile validation. [#922](https://github.com/zowe/vscode-extension-for-zowe/issues/922). Thanks @JillieBeanSim
- Added the ability to access other profiles during profile validation. [#953](https://github.com/zowe/vscode-extension-for-zowe/issues/953). Thanks @JillieBeanSim
- Grouped Favorites by profile for Datasets, USS, and Jobs. [#168](https://github.com/zowe/vscode-extension-for-zowe/issues/168). Thanks @lauren-li
- Fixed USS renaming issues. [#911](https://github.com/zowe/vscode-extension-for-zowe/issues/911). Thanks @katelynienaber and @lauren-li
- Fixed the deletion of datasets issue. [#963](https://github.com/zowe/vscode-extension-for-zowe/issues/963). Thanks @katelynienaber
- Once entered, datasets and members are displayed in uppercase. [#962](https://github.com/zowe/vscode-extension-for-zowe/issues/962). Thanks @AndrewTwydell and @Pranay154
- Removed errors in Favorites items caused by profiles that are created by other extensions. [#968](https://github.com/zowe/vscode-extension-for-zowe/issues/968). Thanks @lauren-li
- Updated the environment check for Theia compatibility. [#1009](https://github.com/zowe/vscode-extension-for-zowe/issues/1009). Thanks @lauren-li

## `1.8.0`

- Webpack working with localization and logging. Thanks @lauren-li
- Allow extenders to load their saved profile sessions upon their activation. Thanks @lauren-li
- Provide a re-validation for invalid profiles automatically. Thanks @JillieBeanSim
- Bug fix related to saving USS files. Thanks @JillieBeanSim.
- Bug fix related to the deletion of datasets. Thanks @katelynienaber

## `1.7.1`

- Fixed USS save operation. Thanks @JillieBeanSim
- Added validation information message. Thanks @JillieBeanSim
- Restructured Readme. Thanks @IgorCATech

## `1.7.0`

- Disallow multiple profiles with same name but different capitalizations. Thanks @katelynienaber
- Improvements for Optional Credentials. Thanks @crawr @jellypuno
- Reorganize Data Sets context menu. Thanks @katelynienaber
- Adding star icon for favorites. Thanks @katelynienaber
- Profile Validation. Thanks @jellypuno
- Updating Credentials via Check Credentials. Thanks @JillieBeanSim
- Favorites get loaded and opened into new files. Thanks @phaumer
- Improve messaging of confirmation dialogues. Thanks @crawr
- Enable editing of filters. Thanks @katelynienaber
- Update Codecov settings. Thanks @jellypuno
- Handle encoding value from z/OSMF Profiles. Thanks @dkelosky
- Enable editing of ASCII files in USS. Thanks @Colin-Stone
- Refactor unit test and add more integration tests. Thanks @katelynienaber

## `1.6.0`

- Create connections with any registered profile type. Thanks @JillieBeanSim
- Streamline first profile creation. Thanks @crawr
- Add recall options for migrated datasets. Thanks @Pranay154
- Fix persistent data after recall functionality. Thanks @katelynienaber
- Fix deleting and editing connection not considering other profile types. Thanks @phaumer
- Fix multiple prompts when escaping/canceling editing session. Thanks @jellypuno
- Fix failure to load optional secure fields from profiles. Thanks @tjohnsonBCM
- Fixed issue when manually editing/deleting associated profiles. Thanks @Colin-Stone
- Refactor unit tests. Thanks @stepanzharychevbroadcom, @katelynienaber

## `1.5.2`

- Fix undefined profile error message. Thanks @JillieBeanSim

## `1.5.1`

- Fix failure to load optional secure fields from profiles. Thanks @tjohnsonBCM
- Fix pressing Escape does not abort Edit profile dialogue. Thanks @jellypuno
- Fix editing of Credentials when setting them to spaces. Thanks @jellypuno
- Fix deletion of profiles not considering all extensibility use cases. Thanks @phaumer

## `1.5.0`

- Fixes for saving of Datasets from Favourites section. Thanks @stepanzharychevbroadcom
- Management of Theia specific merge conflict resolution. Thanks @Alexandru-Dumitru
- Add to recall when PS File opened. Thanks @katelynienaber
- Provide edit support for Profile credentials. Thanks @jellypuno
- Support for profile deletion. Thanks @crawr
- Addressed USS file merge conflict triggering issue. Thanks @Alexandru-Dumitru
- Provide refresh all method for Zowe Explorer - Extenders. Thanks @phaumer
- Extender guidelines and documentation. Thanks @Colin-Stone
- Provision of profile association links to support extenders of Zowe Explorer. Thanks @Colin-Stone
- Creation of an extender API for extenders of Zowe Explorer. Thanks @Colin-Stone
- Management of VSAM files within Dataset explorer. Thanks @Colin-Stone
- VSCode context now based on Regular expression for flexibility. Thanks @Colin-Stone
- Vsix file deployment via Theia pipeline. Thanks @crawr
- Reduction in size of extension.ts file. Thanks @katelynienaber
- ContextValue of undefined error addressed for new members. Thanks @katelynienaber
- Fixed when Pull from mainframe didn't work on USS Files. Thanks @stepanzharychevbroadcom
- Fixed Bug submitting JCL from Command Palette. Thanks @stepanzharychevbroadcom
- Refactoring of testing for accuracy and maintainability. Thanks @stepanzharychevbroadcom

## `1.4.1`

- Fix for USS files not saving correctly. Thanks @phaumer
- Icon update for migrated files only. Thanks @Colin-Stone

## `1.4.0`

- Added support for large datasets and PDS members. Thanks @jellypuno
- Fixed inconsistent behavior when renaming USS file and directories. Thanks @stepanzharychevbroadcom
- Fixed deleting a USS file. Thanks @Colin-Stone
- Fixed profiles not automatically updating values when changed externally. Thanks @jellypuno
- Fixed load error when file names had special characters. Thanks @jellypuno
- Fixed load os USS file list. Thanks @jellypuno
- Improved user experience of USS file navigation #461. Thanks @stepanzharychevbroadcom
- Fixed tab name when renaming dataset. Thanks @stepanzharychevbroadcom
- Improved performance when renaming datasets and members. Thanks @CForrest97
- Added prompting of credentials if previous credentials where entered incorrectly. Thanks @jellypuno
- Added support for VSCode Quick Open shortcut. Thanks @katelynienaber
- Added support for VSCode Open Recent Files shortcut. Thanks @katelynienaber
- Fixed USS Favorites not being remembered. Thanks @Colin-Stone
- Setup automated regression testing on a Theia environment. Thanks @crawr
- Fixed copying dataset on temporary folder #635. Thanks @Colin-Stone
- Made dataset terminology more consistent. Thanks @stepanzharychevbroadcom
- Fixed uploading files to USS. Thanks @stepanzharychevbroadcom
- Fixed searching/filtering data. Thanks @Colin-Stone
- Refactored code to include interfaces and abstract classes. Thanks @Colin-Stone
- Refactored icon retrieval process. Thanks @stepanzharychevbroadcom
- Updated Zowe Explorer video. Thanks @IgorCATech
- Revised pipeline to use shared libraries. Thanks @zFernand0

## `1.3.1`

- Updated Zowe Icon. Thanks @stepanzharychevbroadcom
- Address VSC tree expand behavior changes. Thanks @phaumer
- Refresh all action includes profiles. Thanks @jellypuno
- Consistent handling of renaming USS files. Thanks @stepanzharychevbroadcom
- Renaming datasets should update open tab. Thanks @stepanzharychevbroadcom
- USS delete function reinstated. Thanks @Colin-Stone
- Issue with uploadBinaryFile API not being correctly redirected. Thanks @Colin-Stone
- OnSave Upload trigger correction for USSFile . Thanks Alexandru-Dumitru

## `1.3.0`

- Dependency on ~/.zowe folder existing removed. Thanks @tjohnsonBCM
- Label changes for specific dataset functionality. Thanks @CForrest97
- Zowe Explorer to incorporate @zowe CLI implementation. Thanks @zFernand0
- Profiles manage other profile types apart from zosmf. Thanks @Colin-Stone
- Exploit imperative bundled keytar for secure credentials when standalone. Thanks @Colin-Stone

## `1.2.4`

- Fix to Credentials initialization to wait on promise. Thanks @Colin-Stone

## `1.2.3`

- Secure credentials backwards compatibility. Thanks @tjohnsonBCM

## `1.2.2`

- Fix requirement of ~/.zowe folder. Thanks @phaumer

## `1.2.1`

- Fix for automatic release of VSIX. Thanks @awharn
- Fixed creating data sets causes tree to lose expand behavior issue. Thanks @katelynienaber
- Fixed issue with undefined node. Thanks @Colin-Stone

## `1.2.0`

- Support CLI plugin extensibility. Thanks @phaumer
- Fixed Issue for filters after creating dataset. Thanks @phaumer
- Managing text/binary download choice. Thanks @stepanzharychevbroadcom
- Addressed 'Uploading zip file (binary)' silent failures. Thanks @stepanzharychevbroadcom
- Consistency updates for context menu. Thanks @sladyn98
- Automatically use Changelog contents in pipeline as release description. Thanks @awharn
- Provision of warning message after two failed login attempts. Thanks @jellypuno
- Consistency, added filter tip to convey ability to add multiple filters entries. Thanks @katelynienaber
- Tree view refresh when dataset member added or deleted. Thanks @katelynienaber
- Code improvement - Centralized error handling. Thanks @crawr
- Integration Script updates. Thanks @zFernand0
- Keytar (Secure credentials) compatibility support. Thanks @Colin-Stone
- Improved usability of MVS Command feature including 'Recall' function. Thanks @Colin-Stone
- Fixed issue where Job folder did not auto-expand. Thanks @Colin-Stone
- Use Progress indicator wrapper around longer running list functions. Thanks @Colin-Stone

## `1.1.0`

- Updates to Readme to include links to Theia Readme. Thanks @IgorCATech
- Fix for incorrect profile name in some favorites. Thanks @lauren-li
- Update dataset filters on dataset creation. Thanks @katelynienaber
- Include VSIX in Github release. Thanks @zFernand0
- Fix dataset delete fails silently bug. Thanks @Colin-Stone
- Fix to handle "Show Dataset Attributes" in Favorites. Thanks @katelynienaber
- Enhancements to profile creation. Thanks @jellypuno
- Theia specific QuickPick modifications. Thanks @phaumer
- Update incorrect profile message. Thanks @lauren-li
- Fix Copy and paste dataset menu duplication. Thanks @lauren-li

## `1.0.1`

- Remove duplicate commands #376. Thanks @lauren-li
- Update localization for v1.0.0 #374. Thanks @lauren-li
- Update keywords #383. @zFernand0
- Update package json files #391. @zFernand0
- Fixed adding sessions in Theia #382. Thanks @phaumer
- Add validation for undefined username and password + more cosmetic fix #378. Thanks @jellypuno
- Update incorrect profile message #387. Thanks @lauren-li

## `1.0.0`

- VSCode centric Connection settings. Thanks @crawr, @jellypuno
  - Credential prompting in profiles and favorite . Thanks @crawr, @jellypuno
- Dataset and Dataset member copy and renaming function. Thanks @CForrest97
- Theia support including documentation.
- Save improvements implementing improved Safe Save functionality as the default behavior. Thanks Alexandru-Dumitru
- Reliability and Resilience updates:
  - for default profiles
  - for deleting a dataset in use
  - testing improvements and coverage
  - rationalizing deliverables
  - performance improvements

## 0.29.0

- Provide ability to rename datasets. Thanks @CForrest97
- Fix URL parsing. @MarkAckert
- Fixed `AppSettings` error message. @jellypuno

## 0.28.0

- Provide ability to add new profiles in explorer. Thanks @crawr, @jellypuno
- Recognize migrated dataset context. Thanks @Colin-Stone
- Fix dataset delete fails silently bug. Thanks @Colin-Stone

## 0.27.0

- Name change to Zowe Explorer
- Enhancements to the History recall 'QuickPick' dialogs. Thanks @Colin-Stone
- Favorites are now sorted. Thanks @Colin-Stone

## 0.26.1

- Fix vulnerabilities related to brightside-core

## 0.26.0

- Added Persistence for profiles selection. Thanks @Colin-Stone
- Performance enhancements for Profile loading operations. Thanks @Colin-Stone
- Filter rewording. Thanks @Colin-Stone

## 0.25.0

- Add Edit to context menu for MVS and USS Tree. Thanks to Rodney-Wilson
- Restructured all search and filters dialogs to incorporate a recall/history function. Thanks @Colin-Stone
- Added Search Favorite for USS Favorites. Thanks @Colin-Stone
- Added Job and Search Favorite for Jobs. Thanks @Colin-Stone
- Provided support for specifying jobs by job id. Thanks @Colin-Stone
- Fixed issue with submitting datasets job link. Thanks @Colin-Stone
- Fixed label for Jobs Refresh All. Thanks @Colin-Stone
- Minor icon improvement to distinguish Favorites from LPAR's. Thanks @Colin-Stone
- Support copy path Thanks @lauren-li
- Progress Bar animation on opening large files. Thanks to Rodney-Wilson

## 0.24.1

- Fixed issue when saving USS files

## 0.24.0

- Updated Localization Documentation and Added Update Dictionary Script. Thanks to @evannwu20
- Show stepname or procstep alongside spool name. Thanks @crshnburn
- Add command to issue TSO command. Thanks @crshnburn
- Added icons for files and folders. Thanks to @Colin-Stone

## 0.23.2

- Fixed issue when saving datasets in Windows

## 0.23.1

- Refined dataset suffix solution by restricting to explicit names only

## 0.23.0

- Add support for localization. Thanks to @evannwu20
- Correctly determine if file is binary for saving. Thanks @crshnburn
- Fix Default profile error message with friendlier version. Thanks @lauren-li
- Context menu grouping for MVS and USS. Thanks @lauren-li
- Preference to Specify Temp Folder. Thanks to @adambattenburg
- Store local version of dataset with a suffix if appropriate to enable syntax highlighting. Thanks to @Colin-Stone

## 0.22.0

- Add ability to create directories or files on the root node. Thanks to @kristinochka
- Add ability to upload files through regular OS browse dialog on regular nodes and favorites. Thanks to @kristinochka
- Add USS File Refresh and USS Safe Save. Thanks to @adambattenburg
- Honor the file tag (binary or ascii) if not specified. Thanks to @Colin-Stone

## 0.21.0

- Added the Upload member to datasets. Thanks Kristina Mayo
- Addressed same file issue with Favorites in USS explorer. Thanks to Rodney-Wilson and Lauren-Li
- USS Favorites. Ensure file deletion synchronisation. Thanks to Rodney-Wilson and Lauren-Li

## 0.20.0

- Combined Spool files with Jobs in Jobs view. Thanks Colin Stone

## 0.19.1

- Fix error when files exist in the profiles folder (such as `.DS_Store` which is automatically generated on macOS)

## 0.19.0

- Added the rename USS files. Thanks Kristina Mayo

## 0.18.0

- Added the ability to submit JCL from physical sequential data sets

## 0.17.0

- Add Favorites to USS explorer. Thanks to Rodney-Wilson and Lauren-Li
- Add ability to obtain the raw JCL from a job on spool and resubmit. Thanks @crshnburn

## 0.16.3

- Fix behavior when the user cancels "quick pick" dialogs, including selecting profiles and deleting data sets.

## 0.16.2

- Add the stderr of the getDefaultProfile or getAllProfiles process to display in the error message to the user

## 0.16.1

- Attempt to fix an issue where saving data sets ceases to work without any error message

## 0.16.0

- Add the ability to display data set attributes by right clicking on a data set
- Add the ability to save all spool content by clicking a download icon next to the job. Thanks @crshnburn

## 0.15.1

- Add a delete session menu item for sessions in the jobs view. Thanks @crshnburn
- Prevent the delete menu item for USS files and directories appearing on the context menu for sessions. Thanks @crshnburn
- Fixed an issue where adding a profile to the USS explorer incorrectly referenced data sets

## 0.15.0

- The extension is now compatible with installations which use a secure credential management plugin for profiles in Zowe CLI

## 0.14.0

- All zowe views now part of single Zowe view container. Thanks Colin Stone

## 0.13.0

- Added the ability to list and view spool of z/OS Jobs. Thanks @crshnburn

## 0.12.0

- Added GIFs to README for USS use cases. Thanks Colin Stone
- Added the ability to toggle binary mode or text mode on USS files. Thanks @crshnburn

## 0.11.0

- Create and delete functionality for USS Files and directories added as menu items.

## 0.10.4

- Add additional log messages

## 0.10.3

- Use path.sep rather than "/".

## 0.10.2

- VSCode-USS-extension-for-zowe fixed general USS file name error. Thanks Colin Stone

## 0.10.1

- VSCode-USS-extension-for-zowe merged in. Thanks Colin Stone

## 0.9.1

- Fix documentation links in Readme. Thanks Brandon Jenkins

## 0.9.0

- Display an informational message when no data set patterns are found. Thanks @crshnburn

## 0.8.4

- Fixed an issue where the submit JCL function was looking for user profiles in the wrong directory

## 0.8.3

- Fixed an issue where labels did not correctly display the name of the Zowe CLI profile

## 0.8.2

- Fixed for compatibility with the current version of the Zowe CLI. If you are having issues retrieving user name or password using this extension, please update your zowe CLI to the latest available version, recreate your profiles, and update this extension. That should solve any issues you are having.

## 0.8.0

- Introduced capability to submit jobs from the editor. Thanks @crshnburn

## 0.7.0

- Updated for compatibility with Zowe CLI >=2.0.0. You must now have plain text profiles and Zowe CLI 2.0.0 or greater to use this extension. If you have previously created profiles, please update or recreate them with Zowe CLI.
- Log files now go to `~/.vscode/extensions/zowe.vscode-extension-for-zowe-x.x.x/logs`

## 0.6.5

- Fixed issue with platform-specific folder separator, added progress bar when saving

## 0.6.4

- Make favorites persistent after upgrading the extension

## 0.6.3

- Updates to README

## 0.6.2

- Updates to README

## 0.6.1

- Updates to README

## 0.5.0

- Initial release<|MERGE_RESOLUTION|>--- conflicted
+++ resolved
@@ -6,11 +6,8 @@
 
 ### New features and enhancements
 
-<<<<<<< HEAD
 - Added new data set creation template for partitioned data set extended. [#2600](https://github.com/zowe/vscode-extension-for-zowe/issues/2600)
-=======
 - Added "Open with Encoding" feature to open data sets and USS files in a non-standard codepage. [#2435](https://github.com/zowe/vscode-extension-for-zowe/issues/2435)
->>>>>>> f796e0f4
 
 ### Bug fixes
 
