# Change Log

All notable changes to the "vscode-extension-for-zowe" extension will be documented in this file.

## TBD Release

### New features and enhancements

### Bug fixes

## `2.11.0`

### New features and enhancements

- Allow deleting migrated datasets [#2447](https://github.com/zowe/vscode-extension-for-zowe/issues/2447)

### Bug fixes

- Fixed issue with favorited Job filter search. [#2440](https://github.com/zowe/vscode-extension-for-zowe/issues/2440)
- Remove the 'Show Attributes' context menu action for migrated datasets. [#2033](https://github.com/zowe/vscode-extension-for-zowe/issues/2033)
<<<<<<< HEAD
- Fixed submitting local JCL using command pallet option `Zowe Explorer: Submit JCL` by adding a check for chosen profile returned to continue the action. [#1625](https://github.com/zowe/vscode-extension-for-zowe/issues/1625)
=======
- Fixed issue with endless credential prompt loop when logging out. [#2262](https://github.com/zowe/vscode-extension-for-zowe/issues/2262)
- Bump `@zowe/secrets-for-zowe-sdk` to 7.18.4 to handle install errors gracefully and to allow running without MSVC redistributables.
- Fixed issue where data set content does not always appear as soon as the editor is opened. [#2427](https://github.com/zowe/vscode-extension-for-zowe/issues/2427)
- Adjust scope of "Security: Secure Credentials Enabled" setting to `machine-overridable` so it appears again in certain cloud IDEs.
- Fixed issue where disabling "Automatic Profile Validation" caused the search prompts to stop appearing for all tree views. [#2454](https://github.com/zowe/vscode-extension-for-zowe/issues/2454)
>>>>>>> 427dd02f

## `2.10.0`

### New features and enhancements

- Added call to callback if defined by extenders when a change to the team config profile is made. [#2385](https://github.com/zowe/vscode-extension-for-zowe/issues/2385)
- Replaced `keytar` dependency with `keyring` module from [`@zowe/secrets-for-zowe-sdk`](https://github.com/zowe/zowe-cli/tree/master/packages/secrets). [#2358](https://github.com/zowe/vscode-extension-for-zowe/issues/2358) [#2348](https://github.com/zowe/vscode-extension-for-zowe/issues/2348)
- Added "Edit Attributes" option for USS files and folders. [#2254](https://github.com/zowe/vscode-extension-for-zowe/issues/2254)

### Bug fixes

- Fix the USS refresh icon (replacing "download" with "refresh")
- Fix error for Theia check when token authentication returns 401. [#2407](https://github.com/zowe/vscode-extension-for-zowe/issues/2407)

## `2.9.2`

### Bug fixes

- Added jobs not found message when no results are returned from filter [#2362](https://github.com/zowe/vscode-extension-for-zowe/issues/2362)
- Fixed loop when user selects Cancel on the Check Credentials message. [#2262](https://github.com/zowe/vscode-extension-for-zowe/issues/2262)
- Fixed issue where job session nodes were not adding new job nodes when refreshed. [#2370](https://github.com/zowe/vscode-extension-for-zowe/issues/2370)
- Fixed error when listing data set members that include control characters in the name.

## `2.9.1`

### Bug fixes

- Optimized fetching and caching of child nodes across the primary tree views (Data Sets, Unix System Services, Jobs). [#2347](https://github.com/zowe/vscode-extension-for-zowe/issues/2347)
- Fixed issue where profiles with authentication tokens were breaking functionality for direct-to-service profiles after user interaction. [#2330](https://github.com/zowe/vscode-extension-for-zowe/issues/2330)
- Fixed profile watcher for browser based environments. [#2211](https://github.com/zowe/vscode-extension-for-zowe/issues/2211)
- Updated dependencies for security audits.

## `2.9.0`

### New features and enhancements

- Added option to save unique data set attributes as a template after allocation for future use. [#1425](https://github.com/zowe/vscode-extension-for-zowe/issues/1425)
- Added "Cancel Job" feature for job nodes in Jobs tree view. [#2251](https://github.com/zowe/vscode-extension-for-zowe/issues/2251)
- Enhanced ID generation for parent tree nodes to ensure uniqueness.
- Added support for custom credential manager extensions in Zowe Explorer [#2212](https://github.com/zowe/vscode-extension-for-zowe/issues/2212)

### Bug fixes

- Fixed issue where the "Disable Validation for Profile" context menu option did not update to "Enable Validation for Profile" after use. [#1897](https://github.com/zowe/vscode-extension-for-zowe/issues/1897)
- Fixed parameters passed to `path.join()` calls [#2172](https://github.com/zowe/vscode-extension-for-zowe/issues/2172)
- Fixed issue handling job files with the same DD names across different steps. [#2279](https://github.com/zowe/vscode-extension-for-zowe/issues/2279)
- Fixed issue handling job files with unnamed steps. [#2315](https://github.com/zowe/vscode-extension-for-zowe/issues/2315)
- Fixed issue with Windows path when uploading a file to a data set. [#2323](https://github.com/zowe/vscode-extension-for-zowe/issues/2323)
- Fixed an issue where the mismatch etag error returned was not triggering the diff editor, resulting in possible loss of data due to the issue. [#2277](https://github.com/zowe/vscode-extension-for-zowe/issues/2277)
- Fixed issue where refreshing views collapsed the respective trees. [#2215](https://github.com/zowe/vscode-extension-for-zowe/issues/2215)
- Fixed an issue where user would not get prompted when authentication error is thrown. [#2334](https://github.com/zowe/vscode-extension-for-zowe/issues/2334)
- Fixed issue where profiles with authentication tokens were breaking functionality for direct-to-service profiles after user interaction. [#2111](https://github.com/zowe/vscode-extension-for-zowe/issues/2111)

## `2.8.2`

### Bug fixes

- Fixed `zowe.settings.version` being added to settings.json in workspaces. [#2312](https://github.com/zowe/vscode-extension-for-zowe/issues/2312)

## `2.8.1`

### Bug fixes

- Fixed an issue with updating imperative.json file's Credential Manager value. [#2289](https://github.com/zowe/vscode-extension-for-zowe/issues/2289)
- Fixed an issue with "Zowe Explorer: Poll Content in Active Editor" keybind interfering with debug capabilities in VScode. The keybind to poll JES Spool file content will require the spool file to be active in the text editor. [#2285](https://github.com/zowe/vscode-extension-for-zowe/issues/2285)
- Updated linter rules and addressed linter errors. [#2291](https://github.com/zowe/vscode-extension-for-zowe/issues/2291)
- Fixed an issue with `zowe.settings.version` setting being updated with incorrect type. [#2166](https://github.com/zowe/vscode-extension-for-zowe/issues/2166)
- Updated dependencies for security audits.

## `2.8.0`

### New features and enhancements

- Added a new Zowe Explorer setting, `zowe.logger`, with a default setting of `INFO`.
- Added an output channel, `Zowe Explorer`, for logging within VS Code's Output view. The log level is set by the new Zowe Explorer setting, `zowe.logger`.
- Added a new setting `zowe.files.logsFolder.path` that can be used to override Zowe Explorer logs folder if default location is read-only. [#2186](https://github.com/zowe/vscode-extension-for-zowe/issues/2186)
- Opening a dialog for Upload or Download of files will now open at the project level directory or the user's home directory if no project is opened. [#2203](https://github.com/zowe/vscode-extension-for-zowe/issues/2203)
- Updated linter rules and addressed linter errors. [#2184](https://github.com/zowe/vscode-extension-for-zowe/issues/2184)
- Added polling options for JES Spool files. Spool files can be polled manually by clicking on the spool file name or automatic polling can be set with `Start Polling` option in context menu. [#1952](https://github.com/zowe/vscode-extension-for-zowe/issues/1952)
- Added the JOBS context menu option to download all spool files in binary format. [#2060](https://github.com/zowe/vscode-extension-for-zowe/issues/2060)
- Added two new options to download a single spool file from a Job in plain text or in binary format. [#2060](https://github.com/zowe/vscode-extension-for-zowe/issues/2060)
- Added the option for secure credential storage to be enable in Theia environment.

### Bug fixes

- Fixed issue with silent failures when uploading members into a data set. [#2167](https://github.com/zowe/vscode-extension-for-zowe/issues/2167)
- Fixed an issue where VSCode did not provide all context menu options for a profile node after a multi-select operation. [#2108](https://github.com/zowe/vscode-extension-for-zowe/pull/2108)
- Fixed an issue where the "Paste" option is shown for a multi-select operation in the "Data Sets" view.
- Fixed a z/OSMF issue for Data Sets and Jobs with special characters in the names. [#2175](https://github.com/zowe/vscode-extension-for-zowe/issues/2175)
- Fixed redundant text in error messages that included the same error details twice.
- Fixed issue where a spool file would open a duplicate tab when clicked between updates. [#1952](https://github.com/zowe/vscode-extension-for-zowe/issues/1952)
- Fixed issue where a job search query would not expand the session node after it has been filtered.
- Fixed error message when no data sets found that match pattern.
- Fixed secure credential storage not possible to enable in Theia.

## `2.7.0`

### New features and enhancements

- Added Job search query label to the session in the Jobs tree. [#2062](https://github.com/zowe/vscode-extension-for-zowe/pull/2064)
- Added feature to copy datasets (pds, sequential, members across pds) with multi-select capabilities. [#1150](https://github.com/zowe/vscode-extension-for-zowe/issues/1550)

### Bug fixes

- Fixed issue where job search queries were not working properly when favorited. [#2122](https://github.com/zowe/vscode-extension-for-zowe/issues/2122)
- Fixed issues where document changes may fail to upload if the environment has a slow filesystem or mainframe connection, or when VS Code exits during an upload operation. [#1948](https://github.com/zowe/vscode-extension-for-zowe/issues/1948)
- Fixed custom credential manager in `~/.zowe/settings/imperative.json` file being overwritten with invalid JSON. [#2187](https://github.com/zowe/vscode-extension-for-zowe/issues/2187)
- Fixed several linter errors throughout the codebase and consolidated linter rules. [#2184](https://github.com/zowe/vscode-extension-for-zowe/issues/2184)

## `2.6.2`

### Bug fixes

- Updated dependencies for security audits.

## `2.6.1`

### Bug fixes

- Removed excess pop-ups when listing/opening USS files, and replaced required pop-ups with status bar items to improve UX. [#2091](https://github.com/zowe/vscode-extension-for-zowe/issues/2091)
- Prevented creation of duplicate session after executing a favorited search query. [#1029](https://github.com/zowe/vscode-extension-for-zowe/issues/1029)
- Resolved an issue where VS Code did not provide all context menu options for a profile node after a multi-select operation. [#2108](https://github.com/zowe/vscode-extension-for-zowe/pull/2108)
- Fixed issue with standardization of old v1 settings in Zowe Explorer during activation. [#1520](https://github.com/zowe/vscode-extension-for-zowe/issues/1520)
- Fixed bug where a JSON error occurs for job nodes when collapsing or expanding with a single click. [#2121](https://github.com/zowe/vscode-extension-for-zowe/issues/2121)
- Fixed possible data loss when file is saved but fails to upload and VS Code does not detect unsaved changes. [#2099](https://github.com/zowe/vscode-extension-for-zowe/issues/2099)

## `2.6.0`

### New features and enhancements

- Added Job search prefix validator [1971](https://github.com/zowe/vscode-extension-for-zowe/issues/1971)
- Added file association for `zowe.config.json` and `zowe.config.user.json` to automatically detect them as JSON with Comments. [#1997](https://github.com/zowe/vscode-extension-for-zowe/issues/1997)
- Added the ability to list all datasets, even those with Imperative Errors. [#235](https://github.com/zowe/vscode-extension-for-zowe/issues/235) & [#2036](https://github.com/zowe/vscode-extension-for-zowe/issues/2036)
- Added favorite job query to jobs view. [#1947](https://github.com/zowe/vscode-extension-for-zowe/issues/1947)
- Added confirmation message for "Submit Job" feature as an option in extension settings (set to "All jobs" by default). [#998](https://github.com/zowe/vscode-extension-for-zowe/issues/998)
- Updated UI/UX method calls to use standalone `Gui` module for better usability and maintainability. [#1967](https://github.com/zowe/vscode-extension-for-zowe/issues/1967)
- Updated error dialog when Zowe config is invalid, with option to "Show Config" within VS Code for diagnostics. [#1986](https://github.com/zowe/vscode-extension-for-zowe/issues/1986)
- Added support for pasting at top-level of USS tree (if filtered), and optimized copy/paste operations to avoid using local paths when possible. [#2041](https://github.com/zowe/vscode-extension-for-zowe/issues/2041)

### Bug fixes

- Updated check for Theia environment to reduce false positives in different environments. [#2079](https://github.com/zowe/vscode-extension-for-zowe/issues/2079)
- Fixed issue where responseTimeout (in Zowe config) was not provided for supported API calls. [#1907](https://github.com/zowe/vscode-extension-for-zowe/issues/1907)
- Fixed issue where "Show Attributes" feature used conflicting colors with light VS Code themes. [#2048](https://github.com/zowe/vscode-extension-for-zowe/issues/2048)
- Fixed settings not persisting in Theia versions >=1.29.0. [#2065](https://github.com/zowe/vscode-extension-for-zowe/pull/2065)
- Removed TSLint (as it is deprecated), and replaced all TSLint rules with their ESLint equivalents. [#2030](https://github.com/zowe/vscode-extension-for-zowe/issues/2030)
- Fixed issue with a success message being returned along with error for Job deletion. [#2075](https://github.com/zowe/vscode-extension-for-zowe/issues/2075)
- Removed extra files from the VSIX bundle to reduce download size by 64%. [#2042](https://github.com/zowe/vscode-extension-for-zowe/pull/2042)
- Surfaced any errors from a dataset Recall/Migrate operation. [#2032](https://github.com/zowe/vscode-extension-for-zowe/issues/2032)
- Re-implemented regular dataset API call if the dataSetsMatching does not exist. [#2084](https://github.com/zowe/vscode-extension-for-zowe/issues/2084)

## `2.5.0`

### New features and enhancements

- Added ability to filter jobs by status. Improved Job filtering User experience. [#1925](https://github.com/zowe/vscode-extension-for-zowe/issues/1925)
- Added option to view PDS member attributes, and updated formatting for attributes webview. [#1577](https://github.com/zowe/vscode-extension-for-zowe/issues/1577)
- Streamlined attribute viewing options into one feature - "Show Attributes".
- Added multiple select copy/paste feature on uss view [#1549](https://github.com/zowe/vscode-extension-for-zowe/issues/1549)
- Added multiple select for hide session [#1555](https://github.com/zowe/vscode-extension-for-zowe/issues/1555)

### Bug fixes

- Fixed missing localization for certain VScode error/info/warning messages. [#1722](https://github.com/zowe/vscode-extension-for-zowe/issues/1722)
- Fixed "Allocate Like" error that prevented proper execution. [#1973](https://github.com/zowe/vscode-extension-for-zowe/issues/1973)
- Fixed de-sync issue between Data Set and Favorites panels when adding or deleting datasets/members that were favorited. [#1488](https://github.com/zowe/vscode-extension-for-zowe/issues/1488)
- Added logging in places where errors were being caught and ignored.
- Fixed issue where parent in Jobs list closes after single/multiple job deletion. [#1676](https://github.com/zowe/vscode-extension-for-zowe/issues/1676)

## `2.4.1`

### Bug fixes

- Bugfix: Added validation check while creating, renaming and using allocate alike feature for datasets [#1849](https://github.com/zowe/vscode-extension-for-zowe/issues/1849)
- Fixed login/logout errors from Team config file watcher. [#1924](https://github.com/zowe/vscode-extension-for-zowe/issues/1924)
- Fixed the loading of previously saved profiles in the tree views.
- Fixed default zosmf profile being added to tree view when no previous sessions have been added. [#1992](https://github.com/zowe/vscode-extension-for-zowe/issues/1992)
- Fixed the `Secure Credentials Enabled` setting to update the `~/.zowe/settings/imperative.json` file upon change of the setting without overwriting preexisting data in the file.
- Fixed errors encountered from not having Zowe CLI installed by creating the `~/.zowe/settings/imperative.json` file during activation if it doesn't already exist. This file is for Zowe Explorer to know the Security Credential Manager used for secure profile information and removes the Zowe CLI installation prerequisite. [#1850](https://github.com/zowe/vscode-extension-for-zowe/issues/1850)
- Fixed Zowe Explorer failing to activate in environment with empty workspace. [#1994](https://github.com/zowe/vscode-extension-for-zowe/issues/1994)

## `2.4.0`

### New features and enhancements

- Added check for existing team configuration file in location during create, prompting user to continue with the create action. [#1923](https://github.com/zowe/vscode-extension-for-zowe/issues/1923)
- Added a solution to allow Zowe Explorer extensions with a dependency on Zowe Explorer to work as web extension without Zowe Explorer functionality in vscode.dev. [#1953](https://github.com/zowe/vscode-extension-for-zowe/issues/1953)
- Added a new setting `Secure Credentials Enabled`, default value is selected for security and will have to be unselected to allow creation of team configuration files without default secure arrays to support environments that don't have access to Zowe CLI's Secure Credential Management.

### Bug fixes

- Fixed activation and Refresh Extension issues in web based editors, ie. Theia. [#1807](https://github.com/zowe/vscode-extension-for-zowe/issues/1807)
- Fix refresh job & spool file pull from mainframe doesn't update job status [#1936](https://github.com/zowe/vscode-extension-for-zowe/pull/1936)
- Fix for serial saving of data sets and files to avoid conflict error. [#1868](https://github.com/zowe/vscode-extension-for-zowe/issues/1868)

## `2.3.0`

### New features and enhancements

- Added option to edit team configuration file via the + button for easy access. [#1896](https://github.com/zowe/vscode-extension-for-zowe/issues/1896)
- Added multiple selection to manage context menu of Datasets, USS, and Jobs views. [#1428](https://github.com/zowe/vscode-extension-for-zowe/issues/1428)
- Added Spool file attribute information to a hover over the Spool file's name. [#1832](https://github.com/zowe/vscode-extension-for-zowe/issues/1832)
- Added support for CLI home directory environment variable in Team Config file watcher, and support watching Team Config files named zowe.config.json and zowe.config.user.json at both locations. [#1913](https://github.com/zowe/vscode-extension-for-zowe/issues/1913)
- Update to Job's View Spool file label to display PROCSTEP if available, if PROCSTEP isn't available the label will display the Spool file's record count. [#1889](https://github.com/zowe/vscode-extension-for-zowe/issues/1889) [#1832](https://github.com/zowe/vscode-extension-for-zowe/issues/1832)

### Bug fixes

- Fixed extension being slow to load large team config files. [#1911](https://github.com/zowe/vscode-extension-for-zowe/issues/1911)
- Fixed issue with cached profile information after updates to profiles. [#1915](https://github.com/zowe/vscode-extension-for-zowe/issues/1915)
- Fixed issue with saving credentials to v1 profile's yaml file when un-secure and save is selected after credential prompting. [#1886](https://github.com/zowe/vscode-extension-for-zowe/issues/1886)
- Fixed issue with outdated cached information after Update Credentials. [#1858](https://github.com/zowe/vscode-extension-for-zowe/issues/1858)
- Fixed issue with support for ZOWE_CLI_HOME environment variable. [#1747](https://github.com/zowe/vscode-extension-for-zowe/issues/1747)

## `2.2.1`

- Bugfix: Fixed activation failure when error reading team configuration file. [#1876](https://github.com/zowe/vscode-extension-for-zowe/issues/1876)
- Bugfix: Fixed Profile IO errors by refactoring use of Imperative's CliProfileManager. [#1851](https://github.com/zowe/vscode-extension-for-zowe/issues/1851)
- Bugfix: Fixed runtime error found in initForZowe call used by extenders. [#1872](https://github.com/zowe/vscode-extension-for-zowe/issues/1872)
- Bugfix: Added error notification for users when OS case sensitivitiy is not set up to avoid issues found with USS files in single directory of same name but different case. [#1484](https://github.com/zowe/vscode-extension-for-zowe/issues/1484)
- Bugfix: Added file watcher for team configuration files to fix v2 profile update issues experienced during creation, updating, and deletion of global or project level configuration files in VS Code. [#1760](https://github.com/zowe/vscode-extension-for-zowe/issues/1760)
- Bugfix: Updated dependencies for improved security. [#1878](https://github.com/zowe/vscode-extension-for-zowe/pull/1878)

## `2.2.0`

- Optimized saving of files on DS/USS when utilizing autosave or experiencing slow upload speeds.
- Updates to use new Zowe Explorer APIs `ZoweVsCodeExtension.updateCredentials` for credential prompting and `ProfilesCache.updateProfilesArrays` for profiles that don't store credentials locally in profile file.

## `2.1.0`

- Added: `Pull from Mainframe` option added for JES spool files. [#1837](https://github.com/zowe/vscode-extension-for-zowe/pull/1837)
- Added: Updated Licenses. [#1841](https://github.com/zowe/vscode-extension-for-zowe/issues/1841)
- Bugfix: Updated imports to use the imperative instance provided by the CLI package. [#1842](https://github.com/zowe/vscode-extension-for-zowe/issues/1842)
- Bugfix: Fixed unwanted requests made by tree node when closing folder. [#754](https://github.com/zowe/vscode-extension-for-zowe/issues/754)
- Bugfix: Fix for credentials not being updated after the invalid credentials error is displayed. [#1799](https://github.com/zowe/vscode-extension-for-zowe/issues/1799)
- Bugfix: Fixed hyperlink for Job submitted when profile is not already in JOBS view. [#1751](https://github.com/zowe/vscode-extension-for-zowe/issues/1751)
- Bugfix: Fixed keybindings for `Refresh Zowe Explorer` to not override default VSC keybinding. See [README.md](https://github.com/zowe/vscode-extension-for-zowe/blob/main/packages/zowe-explorer/README.md#keyboard-shortcuts) for new keybindings. [#1826](https://github.com/zowe/vscode-extension-for-zowe/issues/1826)
- Bugfix: Fixed `Update Profile` issue for missing non-secure credentials. [#1804](https://github.com/zowe/vscode-extension-for-zowe/issues/1804)
- Bugfix: Fixed errors when operation cancelled during credential prompt. [#1827](https://github.com/zowe/vscode-extension-for-zowe/issues/1827)
- Bugfix: Login and Logout operations no longer require a restart of Zowe Explorer or VSC. [#1750](https://github.com/zowe/vscode-extension-for-zowe/issues/1750)
- Bugfix: Fix for Login token always being stored in plain text. [#1840](https://github.com/zowe/vscode-extension-for-zowe/issues/1840)
- Bugfix: Fixed Theia tests. [#1665](https://github.com/zowe/vscode-extension-for-zowe/issues/1665)

## `2.0.3`

- Bugfix: Fixed Quick-key Delete in USS and Jobs trees. [#1821](https://github.com/zowe/vscode-extension-for-zowe/pull/1821)
- Bugfix: Fixed issue with Zowe Explorer crashing during initialization due to Zowe config file errors. [#1822](https://github.com/zowe/vscode-extension-for-zowe/pull/1822)
- Bugfix: Fixed issue where Spool files failed to open when credentials were not stored in a profile. [#1823](https://github.com/zowe/vscode-extension-for-zowe/pull/1823)
- Bugfix: Fixed extra space in the Invalid Credentials dialog, at profile validation profilename. [#1824](https://github.com/zowe/vscode-extension-for-zowe/pull/1824)
- Bugfix: Updated dependencies for improved security. [#1819](https://github.com/zowe/vscode-extension-for-zowe/pull/1819)

## `2.0.2`

- Bugfix: Fixed USS search filter fails on credential-less profiles. [#1811](https://github.com/zowe/vscode-extension-for-zowe/pull/1811)
- Bugfix: Fixed Zowe Explorer recognizing environment variable ZOWE_CLI_HOME. [#1803](https://github.com/zowe/vscode-extension-for-zowe/pull/1803)
- Bugfix: Fixed Zowe Explorer prompting for TSO Account number when saved in config file's TSO profile. [#1801](https://github.com/zowe/vscode-extension-for-zowe/pull/1801)

## `2.0.1`

- BugFix: Improved logging information to help diagnose Team Profile issues. [#1776](https://github.com/zowe/vscode-extension-for-zowe/pull/1776)
- BugFix: Fixed adding profiles to the tree view on Theia. [#1774](https://github.com/zowe/vscode-extension-for-zowe/issues/1774)
- BugFix: Updated Log4js version to resolve initialization problem on Eclipse Che. [#1692](https://github.com/zowe/vscode-extension-for-zowe/issues/1692)
- BugFix: Fixed dataset upload issue by trimming labels. [#1789](https://github.com/zowe/vscode-extension-for-zowe/issues/1789)
- BugFix: Fixed duplicate jobs appearing in the jobs view upon making an owner/prefix filter search for extenders. [#1780](https://github.com/zowe/vscode-extension-for-zowe/pull/1780)
- BugFix: Fixed error displayed when opening a job file for extenders. [#1701](https://github.com/zowe/vscode-extension-for-zowe/pull/1701)

## `2.0.0`

- Major: Introduced Team Profiles and more. See the prerelease items (if any) below for more details.

## 2.0.0-next.202204202000

- Updated Imperative to gather information from the corresponding base profile. [#1757](https://github.com/zowe/vscode-extension-for-zowe/pull/1757)
- Fixed issue when first Team Config profile management file is created. [#1754](https://github.com/zowe/vscode-extension-for-zowe/pull/1754)
- Fixed `Failed to find property user` on load or refresh. [#1757](https://github.com/zowe/vscode-extension-for-zowe/pull/1757)
- Fixed getting credentials from the wrong base profile. [#1757](https://github.com/zowe/vscode-extension-for-zowe/pull/1757)
- Fixed writing tokens to the wrong base profile. [#1757](https://github.com/zowe/vscode-extension-for-zowe/pull/1757)
- Fixed Windows not being able to share Tokens between CLI and ZE. [#1757](https://github.com/zowe/vscode-extension-for-zowe/pull/1757)
- Fixed Login info written to global file if proifle name is the same as project level profile. [#1761](https://github.com/zowe/vscode-extension-for-zowe/pull/1761)

## 2.0.0-next.202204180940

- Refactored the PRofilesCache to reduce maintenance efforts going forward. [#1715](https://github.com/zowe/vscode-extension-for-zowe/issues/1715)
- Updated CLI to consume security related fixes and more. [#1740](https://github.com/zowe/vscode-extension-for-zowe/pull/1740)
- Added differentiation between project and global level profiles. [#1727](https://github.com/zowe/vscode-extension-for-zowe/issues/1727)
- Removed the Secure Credential setting. [#1739](https://github.com/zowe/vscode-extension-for-zowe/issues/1739), [#722](https://github.com/zowe/vscode-extension-for-zowe/issues/722), [#820](https://github.com/zowe/vscode-extension-for-zowe/issues/820), and [#1223](https://github.com/zowe/vscode-extension-for-zowe/issues/1223)
- Synchronized the ZE preferred Security service with the CLI. [#1736](https://github.com/zowe/vscode-extension-for-zowe/issues/1736)
- Fixed APIML token not working between clients (ZE and CLI). [#1713](https://github.com/zowe/vscode-extension-for-zowe/issues/1713)

## 2.0.0-next.202204081040

- Fixed TSO commands in when using teamConfig. [#1731](https://github.com/zowe/vscode-extension-for-zowe/pull/1731)
- Fixed `Zowe Explorer: Refresh Zowe Explorer` command palette option. [1735](https://github.com/zowe/vscode-extension-for-zowe/pull/1735)

## 2.0.0-next.202204041200

- Added Secure Credential support, allowing users to update credentials using GUI. [#1699](https://github.com/zowe/vscode-extension-for-zowe/pull/1693)
- Update Zowe Explorer 2.0 settings migration. [1714](https://github.com/zowe/vscode-extension-for-zowe/pull/1714)
- Update Zowe Explorer SSO logout check for extenders. [#1711](https://github.com/zowe/vscode-extension-for-zowe/pull/1711)
- Update Zowe SDK dependency. [#1699](https://github.com/zowe/vscode-extension-for-zowe/pull/1693)
- Updated dependencies for improved security. [#1702](https://github.com/zowe/vscode-extension-for-zowe/pull/1702)

## `v2.0.0-next.202202281000`

- Update Zowe CLI SDK to version 7.0.0-next.202202242016.
- Fixed the bug that overwrites like-named profiles in a nested config.

## `v2.0.0-next.202202221200`

- Added extender's type info to config schema during config file creation and removed Zowe CLI installation dependency. [#1629](https://github.com/zowe/vscode-extension-for-zowe/pull/1629)
- Added support for Login and Logout using the config file. [#1637](https://github.com/zowe/vscode-extension-for-zowe/pull/1637)
- Added capability to refresh Zowe Explorer updating the Views to reflect different profile handling to include the config file. [#1650](https://github.com/zowe/vscode-extension-for-zowe/pull/1650)
- Updated Zowe SDK dependency. [#1624](https://github.com/zowe/vscode-extension-for-zowe/pull/1624)

## `1.22.0`

- Added: Extensible Login and Logout capabilities for Zowe extenders to utilize for token based authentication. [#1606](https://github.com/zowe/vscode-extension-for-zowe/pull/1606) and [#1255](https://github.com/zowe/vscode-extension-for-zowe/issues/1255).
- Added: Eclipse Public License file. Users can view the license file in the root directory of the Zowe Explorer repository [#1626](https://github.com/zowe/vscode-extension-for-zowe/pull/1626).
- Updated: Supported Node.js version was changed to v12 or higher. We no longer support running the product on earlier versions (10.x and earlier) of Node.js [#1640](https://github.com/zowe/vscode-extension-for-zowe/pull/1640).
- Updated: Security updates for `copy-props`, `nanoid`, and `markdown-it` dependencies were changed to improve security alerting [#1638](https://github.com/zowe/vscode-extension-for-zowe/pull/1638), [#1636](https://github.com/zowe/vscode-extension-for-zowe/pull/1636), and [#1649](https://github.com/zowe/vscode-extension-for-zowe/pull/1649).
- Updated: A work around was developed to help developers debug Zowe Explorer VS Code extension on Theia. For more information, see **Work around for debugging in Theia** [#1576](https://github.com/zowe/vscode-extension-for-zowe/pull/1576).
- Fixed: The Zowe Explorer deployment script was updated to use vsce (Visual Studio Code Extension Manager) version 1.103.1 to help ensure that it is compatible with Node v12 [#1608](https://github.com/zowe/vscode-extension-for-zowe/pull/1608).
- Fixed: Fixed the Theia input box issue that caused entered values to be validated incorrectly [#1580](https://github.com/zowe/vscode-extension-for-zowe/pull/1580).

## `1.21.0`

- Add a progress bar for the simultaneous deletion of multiple jobs [#1583](https://github.com/zowe/vscode-extension-for-zowe/pull/1583). Thanks @uzuko01
- Added the note about the deprecation of the associate profile feature to the Associate Profile section of Zowe Docs and to the Zowe Explorer Readme [#1575](https://github.com/zowe/vscode-extension-for-zowe/pull/1575). Thanks @IgorCATech
- Changed the `DataSet uploaded successfully` message type. Now messages are shown in the status bar instead of the notification pop-up [#1542](https://github.com/zowe/vscode-extension-for-zowe/pull/1542). Thanks @anokhikastiaIBM
- Updated dependencies for improved security [#1591](https://github.com/zowe/vscode-extension-for-zowe/pull/1591) and [#1601](https://github.com/zowe/vscode-extension-for-zowe/pull/1601). Thanks @lauren-li
- Updated Theia tests to use the latest Theia version [#1566](https://github.com/zowe/vscode-extension-for-zowe/pull/1566). Thanks @JillieBeanSim
- Fixed the issue that caused JCL errors in the JOBS tree to be displayed as `undefined:undefined(undefined)` [#1584](https://github.com/zowe/vscode-extension-for-zowe/pull/1584). Thanks @roman-kupriyanov
- Fixed the Theia input box issue that caused entered values to be incorrectly validated [#1580](https://github.com/zowe/vscode-extension-for-zowe/pull/1580). Thanks @JillieBeanSim
- Fixed the issue that caused the removal of unsaved credentials of a profile in the Jobs tree after deleting a job. Now when you delete a job from the Jobs tree with a profile that does not have the stored credentials, the profile keeps the cached credentials [#1524](https://github.com/zowe/vscode-extension-for-zowe/pull/1524). Thanks @nickImbirev

## `1.20.0`

- Added a Github action bot that automates the issue triage [#1530](https://github.com/zowe/vscode-extension-for-zowe/pull/1530). Thanks @crawr
- Updated the @zowe/cli version to 6.33.3 to fix the SSH2 audit failure [#1522](https://github.com/zowe/vscode-extension-for-zowe/pull/1522). Thanks @JillieBeanSim
- Updated the Jobs Issue Stop and Issue Modify commands so that they can be consumed by Extenders with the `issueMvsCommand` API [#1508](https://github.com/zowe/vscode-extension-for-zowe/pull/1508). Thanks @JillieBeanSim
- Use Visual Studio Code's standard confirmation prompt for the Data Sets, USS, and Job trees when clicking on a Favorited profile that does not exist [#1506](https://github.com/zowe/vscode-extension-for-zowe/pull/1506). Thanks @JillieBeanSim
- Updated the deletion prompt for the USS and Jobs trees [#1505](https://github.com/zowe/vscode-extension-for-zowe/pull/1505). Thanks @JillieBeanSim
- Updated the placeholder text in the `Add Profile` entry field [#1490](https://github.com/zowe/vscode-extension-for-zowe/pull/1490). Thanks @anokhikastiaIBM
- Fixed the Not Found issue that resulted from attempts to delete a member whose parent data set was already deleted using multi-delete [#1525](https://github.com/zowe/vscode-extension-for-zowe/pull/1525). Thanks @JillieBeanSim

## `1.19.0`

- Added a check to ensure that a base profile exists before running the function that combines base and service profiles [#1500](https://github.com/zowe/vscode-extension-for-zowe/pull/1500). Thanks @lauren-li
- Added Imperative logger access for extenders [#1433](https://github.com/zowe/vscode-extension-for-zowe/pull/1433). Thanks @katelynienaber
- Added documentation for Imperative logger for extenders [#1467](https://github.com/zowe/vscode-extension-for-zowe/pull/1467). Thanks @katelynienaber
- Implemented separate console windows for TSO and MVS commands [#1478](https://github.com/zowe/vscode-extension-for-zowe/pull/1478). Thanks @katelynienaber
- Fixed the bug that caused the check credentials pop-up to disappear too quickly [#1486](https://github.com/zowe/vscode-extension-for-zowe/pull/1486). Thanks @JillieBeanSim
- Fixed the bug that kept the command text box while escaping the process of entering a TSO command. Now the command text box does not pop up if you cancel entering a TSO command [#1479](https://github.com/zowe/vscode-extension-for-zowe/pull/1479). Thanks @katelynienaber
- Fixed the bug that caused issues with deleting data set members in Ecplipse Theia or Che [#1487](https://github.com/zowe/vscode-extension-for-zowe/pull/1478). Thanks @phaumer
- Fixed the bug that caused the deletion of selected data sets while removing a single data set member by using the right-click action. [#1483](https://github.com/zowe/vscode-extension-for-zowe/pull/1483). Thanks @JillieBeanSim

## `1.18.0`

- Added the ability to register custom profile types in `ProfilesCache` for extenders [#1419](https://github.com/zowe/vscode-extension-for-zowe/pull/1419). Thanks @phaumer
- Added the ability to pass account and other information from tso profile [#1378](https://github.com/zowe/vscode-extension-for-zowe/pull/1378). Thanks @fswarbrick
- Added profiles cache to extenders [#1390](https://github.com/zowe/vscode-extension-for-zowe/pull/1390). Thanks @phaumer
- Status icons now reset when refreshing the explorer views [#1404](https://github.com/zowe/vscode-extension-for-zowe/pull/1404). Thanks @lauren-li
- Fixed the issue that prevented the expected error message `No valid value for z/OS URL. Operation Cancelled` from being displayed while escaping the host text box during the creation or update of a profile [#1426](https://github.com/zowe/vscode-extension-for-zowe/pull/1426). Thanks @JillieBeanSim
- Fixed the issue that invoked profile validation before updating a profile. Now a profile is validated only after the update [#1415](https://github.com/zowe/vscode-extension-for-zowe/pull/1415). Thanks @JillieBeanSim
- Fixed the issue of Zowe profiles encoding value when opening a USS file in the text editor [#1400](https://github.com/zowe/vscode-extension-for-zowe/pull/1400). Thanks @JillieBeanSim

## `1.17.0`

- Added the feature that automatically includes a missing profile in the Jobs view when submitting a job [#1386](https://github.com/zowe/vscode-extension-for-zowe/pull/1386). Thanks @nickImbirev
- Added the extender documentation for KeytarApi for Secure Credential Store [#1384](https://github.com/zowe/vscode-extension-for-zowe/pull/1384). Thanks @JillieBeanSim
- Added a new setting that enables you to hide Zowe Explorer's temporary downloads folder from a workspace [#1373](https://github.com/zowe/vscode-extension-for-zowe/pull/1373). Thanks @crawr
- Added the command to refresh a particular job and get the latest information and content for its spool files [#1363](https://github.com/zowe/vscode-extension-for-zowe/pull/1363). Thanks @nickImbirev
- Added the function that enables you to delete multiple datasets and data set members [#1323](https://github.com/zowe/vscode-extension-for-zowe/pull/1323). Thanks @katelynienaber
- Added the feature that enables you to use multiple VS Code windows for files opened via Zowe Explorer [#1347](https://github.com/zowe/vscode-extension-for-zowe/pull/1347). Thanks @JillieBeanSim
- Added the command to refresh USS directory file names without the entire tree collapsing [#1369](https://github.com/zowe/vscode-extension-for-zowe/pull/1369). Thanks @rudyflores
- Removed non-functioning code from invalid credentials for Theia [#1371](https://github.com/zowe/vscode-extension-for-zowe/pull/1371). Thanks @lauren-li
- Fixed the issue with USS Search and Update Profile errors for profiles without credentials [#1391](https://github.com/zowe/vscode-extension-for-zowe/pull/1391). Thanks @lauren-li

## `1.16.0`

- Added the refresh data set member names option. You can now retrieve a new list of members from the mainframe [#1343](https://github.com/zowe/vscode-extension-for-zowe/pull/1343). Thanks @rudyflores
- Added the best practice documentation for error handling [#1335](https://github.com/zowe/vscode-extension-for-zowe/pull/1335). Thanks @katelynienaber
- Added the developer guide for adding commands to core Zowe Explorer menus [#1332](https://github.com/zowe/vscode-extension-for-zowe/pull/1332). Thanks @lauren-li
- Standardized context group names [#1340](https://github.com/zowe/vscode-extension-for-zowe/pull/1340). Thanks @lauren-li
- Fixed the error message that popped up when accessing a profile from Favorites [#1344](https://github.com/zowe/vscode-extension-for-zowe/pull/1344). Thanks @rudyflores
- Fixed the issue that prevented the Allocate Like feature from working correctly [#1322](https://github.com/zowe/vscode-extension-for-zowe/pull/1322). Thanks @katelynienaber

## `1.15.1`

- Fixed the issue that required the vscode module to be imported in the API package [#1318](https://github.com/zowe/vscode-extension-for-zowe/pull/1318). Thanks @JillieBeanSim

## `1.15.0`

- Added the secure credentials support for Extenders API [#1306](https://github.com/zowe/vscode-extension-for-zowe/pull/1306). Thanks @JillieBeanSim
- Improved Zowe Explorer extenders. Zowe Explorer extenders can now utilize Extender API to have profile folder and meta file created upon initialization [#1282](https://github.com/zowe/vscode-extension-for-zowe/pull/1282). Thanks @JillieBeanSim
- Improved the Command Palette by adding "Zowe Explorer:" before all commands that are related to the extension. Removed some commands from the palette that caused issues [#1308](https://github.com/zowe/vscode-extension-for-zowe/pull/1308). Thanks @lauren-li
- Updated Theia Tests. Now you need to have Zowe CLI 6.31.0 and the latest .vsix file in the `theia/plugins` folder to run Theia tests [#1268](https://github.com/zowe/vscode-extension-for-zowe/pull/1268). Thanks @deepali-hub
- Fixed the issue that prevented the `issue STOP command` function from executing correctly [#1304](https://github.com/zowe/vscode-extension-for-zowe/pull/1304). Thanks
  @nickImbirev
- Fixed the issue that caused the Add Profile icon to disappear [#1307](https://github.com/zowe/vscode-extension-for-zowe/pull/1307). Thanks @lauren-li
- Fixed the vulnerability in NPM Audit [#1309](https://github.com/zowe/vscode-extension-for-zowe/pull/1309). Thanks @JillieBeanSim
- Fixed the issue that doubled the occurrence of the port prompt [#1298](https://github.com/zowe/vscode-extension-for-zowe/pull/1298). Thanks @katelynienaber
- Fixed the issue that triggered the `Delete Job` command even outside Zowe Explorer views [#1310](https://github.com/zowe/vscode-extension-for-zowe/pull/1310). @crawr
- Fixed the trailing slash issue that caused issues with USS search [#1313](https://github.com/zowe/vscode-extension-for-zowe/pull/1313). Thanks @katelynienaber

## `1.14.0`

- Added the Issue TSO Commands feature [#1245](https://github.com/zowe/vscode-extension-for-zowe/pull/1245). Thanks @JillieBeanSim
- Fixed the issue that caused the USS tree to collapse after renaming a folder [#1259](https://github.com/zowe/vscode-extension-for-zowe/pull/1259). Thanks @lauren-li
- Fixed the issue that prevented jobs with an octothorpe (#) in the name from opening [#1253](https://github.com/zowe/vscode-extension-for-zowe/issues/1253). Thanks @katelynienaber

## `1.13.1`

- Updated the dialog text for issuing MVS commands. Now the text of the function is `Zowe: Issue MVS Command` [#1230](https://github.com/zowe/vscode-extension-for-zowe/pull/1230). Thanks @JillieBeanSim
- Added the prompt for credentials when issuing MVS commands, using the right click action, against profiles with missing credentials [#1231](https://github.com/zowe/vscode-extension-for-zowe/pull/1231). Thanks @JillieBeanSim
- Added the Prerequisites section to the Zowe Explorer Extension for FTP ReadMe [#1246](https://github.com/zowe/vscode-extension-for-zowe/pull/1246). Thanks @lauren-li
- Added Open VSX to the deployment pipeline [#1240](https://github.com/zowe/vscode-extension-for-zowe/pull/1240). Thanks @zFernand0

## `1.13.0`

- Added the monorepo landing Readme that contains the high-level overview of the repository folders such as `packages` folder, instructions on how to contribute to the project and links to Medium articles providing additional useful information about Zowe Explorer and Zowe [#1199](https://github.com/zowe/vscode-extension-for-zowe/pull/1199). Thanks @IgorCATech
- Fixed the issue that prevented the list of recently opened files from being displayed upon request. You can access a list of recently opened files by pressing the Ctrl+Alt+R (Windows) or Command+Option+R (Mac) key combination [#1208](https://github.com/zowe/vscode-extension-for-zowe/pull/#1208). Thanks @jellypuno
- Fixed the issue that prevented file picker from functioning. The file picker feature lets you filter your datasets in the tree by pressing the Ctrl+Alt+P (Windows) or Command+Option+P (Mac) key combination [#992](https://github.com/zowe/vscode-extension-for-zowe/issues/992). Thanks @katelynienaber
- Fixed the issue that caused the content from a previously filtered USS directory instead of the currently filtered USS directory to be served [#1134](https://github.com/zowe/vscode-extension-for-zowe/issues/1134). Thanks @lauren-li
- Added the previously selected `RejectUnauthorized` value to the placeholder text of the entry field while updating an existing profile. In addition, the value is highlighted and shown at the top of the selection list [#1218](https://github.com/zowe/vscode-extension-for-zowe/pull/1218). Thanks @JillieBeanSim
- Added the pre-filled and pre-selected filename of the copied member to the entry field while performing the paste member action [#1183](https://github.com/zowe/vscode-extension-for-zowe/pull/1183). Thanks @JillieBeanSim
- Added the multiple deletion of jobs feature [#1128](https://github.com/zowe/vscode-extension-for-zowe/pull/1128). Thanks @crawr
- Improved error handling for the data set copy/paste member, migrate, and recall functions [#1219](https://github.com/zowe/vscode-extension-for-zowe/pull/1219). Thanks @tiantn

## `1.12.1`

- Fixed the issue that prevented edited profile base paths from being saved [#989](https://github.com/zowe/vscode-extension-for-zowe/issues/989). Thanks @katelynienaber
- Fixed the issue that prevented Zowe Explorer from storing empty values for optional profile fields, such as `user`, `password`, `timeout`, and `encoding`. This is done to be consistent with the way Zowe CLI stores profile information when creating and editing profiles [#1016](https://github.com/zowe/vscode-extension-for-zowe/issues/1016). Thanks @katelynienaber
- Fixed the issue that caused repeated credential prompting if a user refused to authenticate [#1147](https://github.com/zowe/vscode-extension-for-zowe/issues/1147). Thanks @katelynienaber
- Fixed the issue that caused removed favorite profiles to be favorited again in subsequent IDE sessions [#1144](https://github.com/zowe/vscode-extension-for-zowe/issues/1144). Thanks @lauren-li
- Fixed the issue that prevented updated credential prompting from occurring when a profile was marked “invalid” [#1095](https://github.com/zowe/vscode-extension-for-zowe/issues/1095). Thanks @katelynienaber

## `1.12.0`

- Added the ability to edit data set attributes before allocation [#1031](https://github.com/zowe/vscode-extension-for-zowe/issues/1031). Thanks @katelynienaber
- Allowed filtering of member names from the Data Sets search bar [#868](https://github.com/zowe/vscode-extension-for-zowe/issues/868). Thanks @JillieBeanSim
- Reorganized the context menus and streamlined the visible icons [#1052](https://github.com/zowe/vscode-extension-for-zowe/issues/1052). Thanks @katelynienaber
- Fixed the messaging displayed when handling inactive profiles and when updating profiles [#1065](https://github.com/zowe/vscode-extension-for-zowe/issues/1065) [#1096](https://github.com/zowe/vscode-extension-for-zowe/issues/1096). Thanks @jellypuno
- Fixed the issue causing tree restructure when renaming a USS file or directory [#757](https://github.com/zowe/vscode-extension-for-zowe/issues/757). Thanks @katelynienaber
- Fixed the issue preventing issuing of commands when using profiles with tokens [#1051](https://github.com/zowe/vscode-extension-for-zowe/issues/1051). Thanks @crawr
- Refactored refresh functions. Thanks @lauren-li @JillieBeanSim
- Updated FTP and API Readme documentation. Thanks @phaumer
- Added regression tests for profiles in Theia. Thanks @deepali-hub

## `1.11.1`

- Updated Keytar and Jest dev deps for Node 14. Thanks @t1m0thyj

## `1.11.0`

- Added login and logout functions for base profiles. You can now log in to API Mediation Layer and generate a token for your base profile. [#914](https://github.com/zowe/vscode-extension-for-zowe/issues/914). Thanks @crawr
- Fixed the empty profile folders in Favorites issue. [#1026](https://github.com/zowe/vscode-extension-for-zowe/issues/1026). Thanks @lauren-li
- Fixed the initialization error that occurred when base profiles were used while being logged out from API ML. [1063](https://github.com/zowe/vscode-extension-for-zowe/issues/1063). Thanks @jellypuno
- Fixed the issue preventing the tree refresh function from updating extender profiles. [1078](https://github.com/zowe/vscode-extension-for-zowe/issues/1078). Thanks @lauren-li
- Fixed the issue causing jobs retrieval failure when using profiles with tokens. [1088](https://github.com/zowe/vscode-extension-for-zowe/issues/1088). Thanks @jellypuno

## `1.10.1`

- Updated arguments to keep the order of precedence consistent between service and base profile. [#1055](https://github.com/zowe/vscode-extension-for-zowe/issues/1055). Thanks @JillieBeanSim

## `1.10.0`

- Added Base Profile support. [#1037](https://github.com/zowe/vscode-extension-for-zowe/issues/1037). Thanks @katelynienaber, @jellypuno, @JillieBeanSim, @lauren-li, @crawr, @phaumer

## `1.9.0`

- Added the Allocate Like feature. [#904](https://github.com/zowe/vscode-extension-for-zowe/issues/904). Thanks @katelynienaber
- Added the ability to disable/enable profile validation. [#922](https://github.com/zowe/vscode-extension-for-zowe/issues/922). Thanks @JillieBeanSim
- Added the ability to access other profiles during profile validation. [#953](https://github.com/zowe/vscode-extension-for-zowe/issues/953). Thanks @JillieBeanSim
- Grouped Favorites by profile for Datasets, USS, and Jobs. [#168](https://github.com/zowe/vscode-extension-for-zowe/issues/168). Thanks @lauren-li
- Fixed USS renaming issues. [#911](https://github.com/zowe/vscode-extension-for-zowe/issues/911). Thanks @katelynienaber and @lauren-li
- Fixed the deletion of datasets issue. [#963](https://github.com/zowe/vscode-extension-for-zowe/issues/963). Thanks @katelynienaber
- Once entered, datasets and members are displayed in uppercase. [#962](https://github.com/zowe/vscode-extension-for-zowe/issues/962). Thanks @AndrewTwydell and @Pranay154
- Removed errors in Favorites items caused by profiles that are created by other extensions. [#968](https://github.com/zowe/vscode-extension-for-zowe/issues/968). Thanks @lauren-li
- Updated the environment check for Theia compatibility. [#1009](https://github.com/zowe/vscode-extension-for-zowe/issues/1009). Thanks @lauren-li

## `1.8.0`

- Webpack working with localization and logging. Thanks @lauren-li
- Allow extenders to load their saved profile sessions upon their activation. Thanks @lauren-li
- Provide a re-validation for invalid profiles automatically. Thanks @JillieBeanSim
- Bug fix related to saving USS files. Thanks @JillieBeanSim.
- Bug fix related to the deletion of datasets. Thanks @katelynienaber

## `1.7.1`

- Fixed USS save operation. Thanks @JillieBeanSim
- Added validation information message. Thanks @JillieBeanSim
- Restructured Readme. Thanks @IgorCATech

## `1.7.0`

- Disallow multiple profiles with same name but different capitalizations. Thanks @katelynienaber
- Improvements for Optional Credentials. Thanks @crawr @jellypuno
- Reorganize Data Sets context menu. Thanks @katelynienaber
- Adding star icon for favorites. Thanks @katelynienaber
- Profile Validation. Thanks @jellypuno
- Updating Credentials via Check Credentials. Thanks @JillieBeanSim
- Favorites get loaded and opened into new files. Thanks @phaumer
- Improve messaging of confirmation dialogues. Thanks @crawr
- Enable editing of filters. Thanks @katelynienaber
- Update Codecov settings. Thanks @jellypuno
- Handle encoding value from z/OSMF Profiles. Thanks @dkelosky
- Enable editing of ASCII files in USS. Thanks @Colin-Stone
- Refactor unit test and add more integration tests. Thanks @katelynienaber

## `1.6.0`

- Create connections with any registered profile type. Thanks @JillieBeanSim
- Streamline first profile creation. Thanks @crawr
- Add recall options for migrated datasets. Thanks @Pranay154
- Fix persistent data after recall functionality. Thanks @katelynienaber
- Fix deleting and editing connection not considering other profile types. Thanks @phaumer
- Fix multiple prompts when escaping/canceling editing session. Thanks @jellypuno
- Fix failure to load optional secure fields from profiles. Thanks @tjohnsonBCM
- Fixed issue when manually editing/deleting associated profiles. Thanks @Colin-Stone
- Refactor unit tests. Thanks @stepanzharychevbroadcom, @katelynienaber

## `1.5.2`

- Fix undefined profile error message. Thanks @JillieBeanSim

## `1.5.1`

- Fix failure to load optional secure fields from profiles. Thanks @tjohnsonBCM
- Fix pressing Escape does not abort Edit profile dialogue. Thanks @jellypuno
- Fix editing of Credentials when setting them to spaces. Thanks @jellypuno
- Fix deletion of profiles not considering all extensibility use cases. Thanks @phaumer

## `1.5.0`

- Fixes for saving of Datasets from Favourites section. Thanks @stepanzharychevbroadcom
- Management of Theia specific merge conflict resolution. Thanks @Alexandru-Dumitru
- Add to recall when PS File opened. Thanks @katelynienaber
- Provide edit support for Profile credentials. Thanks @jellypuno
- Support for profile deletion. Thanks @crawr
- Addressed USS file merge conflict triggering issue. Thanks @Alexandru-Dumitru
- Provide refresh all method for Zowe Explorer - Extenders. Thanks @phaumer
- Extender guidelines and documentation. Thanks @Colin-Stone
- Provision of profile association links to support extenders of Zowe Explorer. Thanks @Colin-Stone
- Creation of an extender API for extenders of Zowe Explorer. Thanks @Colin-Stone
- Management of VSAM files within Dataset explorer. Thanks @Colin-Stone
- VSCode context now based on Regular expression for flexibility. Thanks @Colin-Stone
- Vsix file deployment via Theia pipeline. Thanks @crawr
- Reduction in size of extension.ts file. Thanks @katelynienaber
- ContextValue of undefined error addressed for new members. Thanks @katelynienaber
- Fixed when Pull from mainframe didn't work on USS Files. Thanks @stepanzharychevbroadcom
- Fixed Bug submitting JCL from Command Palette. Thanks @stepanzharychevbroadcom
- Refactoring of testing for accuracy and maintainability. Thanks @stepanzharychevbroadcom

## `1.4.1`

- Fix for USS files not saving correctly. Thanks @phaumer
- Icon update for migrated files only. Thanks @Colin-Stone

## `1.4.0`

- Added support for large datasets and PDS members. Thanks @jellypuno
- Fixed inconsistent behavior when renaming USS file and directories. Thanks @stepanzharychevbroadcom
- Fixed deleting a USS file. Thanks @Colin-Stone
- Fixed profiles not automatically updating values when changed externally. Thanks @jellypuno
- Fixed load error when file names had special characters. Thanks @jellypuno
- Fixed load os USS file list. Thanks @jellypuno
- Improved user experience of USS file navigation #461. Thanks @stepanzharychevbroadcom
- Fixed tab name when renaming dataset. Thanks @stepanzharychevbroadcom
- Improved performance when renaming datasets and members. Thanks @CForrest97
- Added prompting of credentials if previous credentials where entered incorrectly. Thanks @jellypuno
- Added support for VSCode Quick Open shortcut. Thanks @katelynienaber
- Added support for VSCode Open Recent Files shortcut. Thanks @katelynienaber
- Fixed USS Favorites not being remembered. Thanks @Colin-Stone
- Setup automated regression testing on a Theia environment. Thanks @crawr
- Fixed copying dataset on temporary folder #635. Thanks @Colin-Stone
- Made dataset terminology more consistent. Thanks @stepanzharychevbroadcom
- Fixed uploading files to USS. Thanks @stepanzharychevbroadcom
- Fixed searching/filtering data. Thanks @Colin-Stone
- Refactored code to include interfaces and abstract classes. Thanks @Colin-Stone
- Refactored icon retrieval process. Thanks @stepanzharychevbroadcom
- Updated Zowe Explorer video. Thanks @IgorCATech
- Revised pipeline to use shared libraries. Thanks @zFernand0

## `1.3.1`

- Updated Zowe Icon. Thanks @stepanzharychevbroadcom
- Address VSC tree expand behavior changes. Thanks @phaumer
- Refresh all action includes profiles. Thanks @jellypuno
- Consistent handling of renaming USS files. Thanks @stepanzharychevbroadcom
- Renaming datasets should update open tab. Thanks @stepanzharychevbroadcom
- USS delete function reinstated. Thanks @Colin-Stone
- Issue with uploadBinaryFile API not being correctly redirected. Thanks @Colin-Stone
- OnSave Upload trigger correction for USSFile . Thanks Alexandru-Dumitru

## `1.3.0`

- Dependency on ~/.zowe folder existing removed. Thanks @tjohnsonBCM
- Label changes for specific dataset functionality. Thanks @CForrest97
- Zowe Explorer to incorporate @zowe CLI implementation. Thanks @zFernand0
- Profiles manage other profile types apart from zosmf. Thanks @Colin-Stone
- Exploit imperative bundled keytar for secure credentials when standalone. Thanks @Colin-Stone

## `1.2.4`

- Fix to Credentials initialization to wait on promise. Thanks @Colin-Stone

## `1.2.3`

- Secure credentials backwards compatibility. Thanks @tjohnsonBCM

## `1.2.2`

- Fix requirement of ~/.zowe folder. Thanks @phaumer

## `1.2.1`

- Fix for automatic release of VSIX. Thanks @awharn
- Fixed creating data sets causes tree to lose expand behavior issue. Thanks @katelynienaber
- Fixed issue with undefined node. Thanks @Colin-Stone

## `1.2.0`

- Support CLI plugin extensibility. Thanks @phaumer
- Fixed Issue for filters after creating dataset. Thanks @phaumer
- Managing text/binary download choice. Thanks @stepanzharychevbroadcom
- Addressed 'Uploading zip file (binary)' silent failures. Thanks @stepanzharychevbroadcom
- Consistency updates for context menu. Thanks @sladyn98
- Automatically use Changelog contents in pipeline as release description. Thanks @awharn
- Provision of warning message after two failed login attempts. Thanks @jellypuno
- Consistency, added filter tip to convey ability to add multiple filters entries. Thanks @katelynienaber
- Tree view refresh when dataset member added or deleted. Thanks @katelynienaber
- Code improvement - Centralized error handling. Thanks @crawr
- Integration Script updates. Thanks @zFernand0
- Keytar (Secure credentials) compatibility support. Thanks @Colin-Stone
- Improved usability of MVS Command feature including 'Recall' function. Thanks @Colin-Stone
- Fixed issue where Job folder did not auto-expand. Thanks @Colin-Stone
- Use Progress indicator wrapper around longer running list functions. Thanks @Colin-Stone

## `1.1.0`

- Updates to Readme to include links to Theia Readme. Thanks @IgorCATech
- Fix for incorrect profile name in some favorites. Thanks @lauren-li
- Update dataset filters on dataset creation. Thanks @katelynienaber
- Include VSIX in Github release. Thanks @zFernand0
- Fix dataset delete fails silently bug. Thanks @Colin-Stone
- Fix to handle "Show Dataset Attributes" in Favorites. Thanks @katelynienaber
- Enhancements to profile creation. Thanks @jellypuno
- Theia specific QuickPick modifications. Thanks @phaumer
- Update incorrect profile message. Thanks @lauren-li
- Fix Copy and paste dataset menu duplication. Thanks @lauren-li

## `1.0.1`

- Remove duplicate commands #376. Thanks @lauren-li
- Update localization for v1.0.0 #374. Thanks @lauren-li
- Update keywords #383. @zFernand0
- Update package json files #391. @zFernand0
- Fixed adding sessions in Theia #382. Thanks @phaumer
- Add validation for undefined username and password + more cosmetic fix #378. Thanks @jellypuno
- Update incorrect profile message #387. Thanks @lauren-li

## `1.0.0`

- VSCode centric Connection settings. Thanks @crawr, @jellypuno
  - Credential prompting in profiles and favorite . Thanks @crawr, @jellypuno
- Dataset and Dataset member copy and renaming function. Thanks @CForrest97
- Theia support including documentation.
- Save improvements implementing improved Safe Save functionality as the default behavior. Thanks Alexandru-Dumitru
- Reliability and Resilience updates:
  - for default profiles
  - for deleting a dataset in use
  - testing improvements and coverage
  - rationalizing deliverables
  - performance improvements

## 0.29.0

- Provide ability to rename datasets. Thanks @CForrest97
- Fix URL parsing. @MarkAckert
- Fixed `AppSettings` error message. @jellypuno

## 0.28.0

- Provide ability to add new profiles in explorer. Thanks @crawr, @jellypuno
- Recognize migrated dataset context. Thanks @Colin-Stone
- Fix dataset delete fails silently bug. Thanks @Colin-Stone

## 0.27.0

- Name change to Zowe Explorer
- Enhancements to the History recall 'QuickPick' dialogs. Thanks @Colin-Stone
- Favorites are now sorted. Thanks @Colin-Stone

## 0.26.1

- Fix vulnerabilities related to brightside-core

## 0.26.0

- Added Persistence for profiles selection. Thanks @Colin-Stone
- Performance enhancements for Profile loading operations. Thanks @Colin-Stone
- Filter rewording. Thanks @Colin-Stone

## 0.25.0

- Add Edit to context menu for MVS and USS Tree. Thanks to Rodney-Wilson
- Restructured all search and filters dialogs to incorporate a recall/history function. Thanks @Colin-Stone
- Added Search Favorite for USS Favorites. Thanks @Colin-Stone
- Added Job and Search Favorite for Jobs. Thanks @Colin-Stone
- Provided support for specifying jobs by job id. Thanks @Colin-Stone
- Fixed issue with submitting datasets job link. Thanks @Colin-Stone
- Fixed label for Jobs Refresh All. Thanks @Colin-Stone
- Minor icon improvement to distinguish Favorites from LPAR's. Thanks @Colin-Stone
- Support copy path Thanks @lauren-li
- Progress Bar animation on opening large files. Thanks to Rodney-Wilson

## 0.24.1

- Fixed issue when saving USS files

## 0.24.0

- Updated Localization Documentation and Added Update Dictionary Script. Thanks to @evannwu20
- Show stepname or procstep alongside spool name. Thanks @crshnburn
- Add command to issue TSO command. Thanks @crshnburn
- Added icons for files and folders. Thanks to @Colin-Stone

## 0.23.2

- Fixed issue when saving datasets in Windows

## 0.23.1

- Refined dataset suffix solution by restricting to explicit names only

## 0.23.0

- Add support for localization. Thanks to @evannwu20
- Correctly determine if file is binary for saving. Thanks @crshnburn
- Fix Default profile error message with friendlier version. Thanks @lauren-li
- Context menu grouping for MVS and USS. Thanks @lauren-li
- Preference to Specify Temp Folder. Thanks to @adambattenburg
- Store local version of dataset with a suffix if appropriate to enable syntax highlighting. Thanks to @Colin-Stone

## 0.22.0

- Add ability to create directories or files on the root node. Thanks to @kristinochka
- Add ability to upload files through regular OS browse dialog on regular nodes and favorites. Thanks to @kristinochka
- Add USS File Refresh and USS Safe Save. Thanks to @adambattenburg
- Honor the file tag (binary or ascii) if not specified. Thanks to @Colin-Stone

## 0.21.0

- Added the Upload member to datasets. Thanks Kristina Mayo
- Addressed same file issue with Favorites in USS explorer. Thanks to Rodney-Wilson and Lauren-Li
- USS Favorites. Ensure file deletion synchronisation. Thanks to Rodney-Wilson and Lauren-Li

## 0.20.0

- Combined Spool files with Jobs in Jobs view. Thanks Colin Stone

## 0.19.1

- Fix error when files exist in the profiles folder (such as `.DS_Store` which is automatically generated on macOS)

## 0.19.0

- Added the rename USS files. Thanks Kristina Mayo

## 0.18.0

- Added the ability to submit JCL from physical sequential data sets

## 0.17.0

- Add Favorites to USS explorer. Thanks to Rodney-Wilson and Lauren-Li
- Add ability to obtain the raw JCL from a job on spool and resubmit. Thanks @crshnburn

## 0.16.3

- Fix behavior when the user cancels "quick pick" dialogs, including selecting profiles and deleting data sets.

## 0.16.2

- Add the stderr of the getDefaultProfile or getAllProfiles process to display in the error message to the user

## 0.16.1

- Attempt to fix an issue where saving data sets ceases to work without any error message

## 0.16.0

- Add the ability to display data set attributes by right clicking on a data set
- Add the ability to save all spool content by clicking a download icon next to the job. Thanks @crshnburn

## 0.15.1

- Add a delete session menu item for sessions in the jobs view. Thanks @crshnburn
- Prevent the delete menu item for USS files and directories appearing on the context menu for sessions. Thanks @crshnburn
- Fixed an issue where adding a profile to the USS explorer incorrectly referenced data sets

## 0.15.0

- The extension is now compatible with installations which use a secure credential management plugin for profiles in Zowe CLI

## 0.14.0

- All zowe views now part of single Zowe view container. Thanks Colin Stone

## 0.13.0

- Added the ability to list and view spool of z/OS Jobs. Thanks @crshnburn

## 0.12.0

- Added GIFs to README for USS use cases. Thanks Colin Stone
- Added the ability to toggle binary mode or text mode on USS files. Thanks @crshnburn

## 0.11.0

- Create and delete functionality for USS Files and directories added as menu items.

## 0.10.4

- Add additional log messages

## 0.10.3

- Use path.sep rather than "/".

## 0.10.2

- VSCode-USS-extension-for-zowe fixed general USS file name error. Thanks Colin Stone

## 0.10.1

- VSCode-USS-extension-for-zowe merged in. Thanks Colin Stone

## 0.9.1

- Fix documentation links in Readme. Thanks Brandon Jenkins

## 0.9.0

- Display an informational message when no data set patterns are found. Thanks @crshnburn

## 0.8.4

- Fixed an issue where the submit JCL function was looking for user profiles in the wrong directory

## 0.8.3

- Fixed an issue where labels did not correctly display the name of the Zowe CLI profile

## 0.8.2

- Fixed for compatibility with the current version of the Zowe CLI. If you are having issues retrieving user name or password using this extension, please update your zowe CLI to the latest available version, recreate your profiles, and update this extension. That should solve any issues you are having.

## 0.8.0

- Introduced capability to submit jobs from the editor. Thanks @crshnburn

## 0.7.0

- Updated for compatibility with Zowe CLI >=2.0.0. You must now have plain text profiles and Zowe CLI 2.0.0 or greater to use this extension. If you have previously created profiles, please update or recreate them with Zowe CLI.
- Log files now go to `~/.vscode/extensions/zowe.vscode-extension-for-zowe-x.x.x/logs`

## 0.6.5

- Fixed issue with platform-specific folder separator, added progress bar when saving

## 0.6.4

- Make favorites persistent after upgrading the extension

## 0.6.3

- Updates to README

## 0.6.2

- Updates to README

## 0.6.1

- Updates to README

## 0.5.0

- Initial release<|MERGE_RESOLUTION|>--- conflicted
+++ resolved
@@ -7,6 +7,8 @@
 ### New features and enhancements
 
 ### Bug fixes
+
+- Fixed submitting local JCL using command pallet option `Zowe Explorer: Submit JCL` by adding a check for chosen profile returned to continue the action. [#1625](https://github.com/zowe/vscode-extension-for-zowe/issues/1625)
 
 ## `2.11.0`
 
@@ -18,15 +20,11 @@
 
 - Fixed issue with favorited Job filter search. [#2440](https://github.com/zowe/vscode-extension-for-zowe/issues/2440)
 - Remove the 'Show Attributes' context menu action for migrated datasets. [#2033](https://github.com/zowe/vscode-extension-for-zowe/issues/2033)
-<<<<<<< HEAD
-- Fixed submitting local JCL using command pallet option `Zowe Explorer: Submit JCL` by adding a check for chosen profile returned to continue the action. [#1625](https://github.com/zowe/vscode-extension-for-zowe/issues/1625)
-=======
 - Fixed issue with endless credential prompt loop when logging out. [#2262](https://github.com/zowe/vscode-extension-for-zowe/issues/2262)
 - Bump `@zowe/secrets-for-zowe-sdk` to 7.18.4 to handle install errors gracefully and to allow running without MSVC redistributables.
 - Fixed issue where data set content does not always appear as soon as the editor is opened. [#2427](https://github.com/zowe/vscode-extension-for-zowe/issues/2427)
 - Adjust scope of "Security: Secure Credentials Enabled" setting to `machine-overridable` so it appears again in certain cloud IDEs.
 - Fixed issue where disabling "Automatic Profile Validation" caused the search prompts to stop appearing for all tree views. [#2454](https://github.com/zowe/vscode-extension-for-zowe/issues/2454)
->>>>>>> 427dd02f
 
 ## `2.10.0`
 
