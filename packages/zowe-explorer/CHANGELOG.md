--- conflicted
+++ resolved
@@ -6,11 +6,8 @@
 
 ### New features and enhancements
 
-<<<<<<< HEAD
+- Opening a dialog for Upload or Download of files will now open at the project level directory or the user's home directory if no project is opened. [#2203](https://github.com/zowe/vscode-extension-for-zowe/issues/2203)
 - Updated linter rules and addressed linter errors throughout the codebase. [#2184](https://github.com/zowe/vscode-extension-for-zowe/issues/2184)
-=======
-- Opening a dialog for Upload or Download of files will now open at the project level directory or the user's home directory if no project is opened. [#2203](https://github.com/zowe/vscode-extension-for-zowe/issues/2203)
->>>>>>> 15fc59a5
 
 ### Bug fixes
 
