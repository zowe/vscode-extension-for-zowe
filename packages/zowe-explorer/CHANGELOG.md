--- conflicted
+++ resolved
@@ -4,13 +4,11 @@
 
 ## TBD Release
 
-<<<<<<< HEAD
 -Multiple select for hide session [#1555](https://github.com/zowe/vscode-extension-for-zowe/issues/1555)
-=======
+
 ### Bug fixes
 
 - Fixed missing localization for certain VScode error/info/warning messages. [#1722](https://github.com/zowe/vscode-extension-for-zowe/issues/1722)
->>>>>>> b35dbe5c
 
 ## `2.4.1`
 
