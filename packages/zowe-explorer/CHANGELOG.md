--- conflicted
+++ resolved
@@ -4,14 +4,11 @@
 
 ## TBD Release
 
-<<<<<<< HEAD
-- Added ability to filter jobs by status. Improved Job filtering User experience.
-=======
 ### New features and enhancements
 
+- Added ability to filter jobs by status. Improved Job filtering User experience.[#1925](https://github.com/zowe/vscode-extension-for-zowe/issues/1925)
 - Added option to view PDS member attributes, and updated formatting for attributes webview. [#1577](https://github.com/zowe/vscode-extension-for-zowe/issues/1577)
 - Streamlined attribute viewing options into one feature - "Show Attributes".
->>>>>>> 6476af5d
 
 ### Bug fixes
 
