# Change Log

All notable changes to the "vscode-extension-for-zowe" extension will be documented in this file.

<<<<<<< HEAD
## Recent Changes

### New features and enhancements

- Migrated from `@zowe/cli` package to individual Zowe SDK packages. [#2719](https://github.com/zowe/vscode-extension-for-zowe/issues/2719)

### Bug fixes

=======
## TBD Release

### New features and enhancements

### Bug fixes

- Fixed default behavior of "Create a new Team Configuration File" to create a Project Config instead of Project User Config. [#2684](https://github.com/zowe/vscode-extension-for-zowe/issues/2684)

>>>>>>> 1e34354a
## `3.0.0-next.202402142205`

### New features and enhancements

- **Breaking:** Removed `zowe.uss.binary` and `zowe.uss.text` commands. Use `zowe.uss.openWithEncoding` instead.
- Added UI migration steps on startup for users with v1 profiles to either convert existing v1 profiles to team configuration file or create a new team configuration file. [#2284](https://github.com/zowe/vscode-extension-for-zowe/issues/2284)
- Removal of Theia support. [#2647](https://github.com/zowe/vscode-extension-for-zowe/issues/2647)

### Bug fixes

- Updated dependencies for technical currency purposes.

## `3.0.0-next.202402071248`

### New features and enhancements

- Adapted to new API changes from grouping of common methods into singleton classes [#2109](https://github.com/zowe/vscode-extension-for-zowe/issues/2109)
- Migrated to webpack v5 [#2214](https://github.com/zowe/vscode-extension-for-zowe/issues/2214)

### Bug fixes

## `3.0.0-next.202401241448`

### New features and enhancements

- Removed Gulp dependency and migrated from `i18n` standard to `l10n`. [#2253](https://github.com/zowe/vscode-extension-for-zowe/issues/2253)

### Bug fixes

- Changed ZoweExplorerExtender.initForZowe `profileTypeConfigurations: imperative.ICommandProfileTypeConfiguration[]` to a required argument to address issues seen after registration of profile type when not passed. [#2575](https://github.com/zowe/vscode-extension-for-zowe/issues/2575)

## `3.0.0-next.202401121747`

### New features and enhancements

- Added the Issue UNIX Commands feature. [#1326](https://github.com/zowe/vscode-extension-for-zowe/issues/1326)
- Minimized activation function for Zowe Explorer to load only necessary items on activation. [#1985](https://github.com/zowe/vscode-extension-for-zowe/issues/1985)
- Added back local storage for Zowe Explorer persistent items

### Bug fixes

- Update dependencies for technical currency purposes.

## `3.0.0-next.202311171754`

## `3.0.0-next.202311171523`

### New features and enhancements

- Migrate from Yarn to PNPM.
- Update dependencies for technical currency purposes
- Support VS Code engine 1.79.0 and higher.
- Ability to compare 2 files from MVS and/or UNIX System Services views via right click actions, with option to compare in Read-Only mode too.

## `3.0.0-next.202309121526`

### New features and enhancements

- Removal of v1 profile support. [#2072](https://github.com/zowe/vscode-extension-for-zowe/issues/2072)
- Removal of support for Zowe Explorer APIs that have been removed. Check the [list](https://github.com/zowe/vscode-extension-for-zowe/tree/next/docs/early-access/v3/Extenders.md) of APIs that were removed.
- Added support for Local Storage settings for persistent settings in Zowe Explorer [#2208](https://github.com/zowe/vscode-extension-for-zowe/issues/2208)
- Updated activation event to `onStartupFinished`. [#1910](https://github.com/zowe/vscode-extension-for-zowe/issues/1910)
- Added `madge` script in `package.json` to track circular dependencies. [#2148](https://github.com/zowe/vscode-extension-for-zowe/issues/2148)
- Migrated to new package manager PNPM from Yarn.

## `2.14.0`

### New features and enhancements

- Added new data set creation template for partitioned data set extended. [#2600](https://github.com/zowe/vscode-extension-for-zowe/issues/2600)
- Added "Open with Encoding" feature to open data sets and USS files in a non-standard codepage. [#2435](https://github.com/zowe/vscode-extension-for-zowe/issues/2435)
- Adopted new common methods for `loginWithBaseProfile` and `logoutWithBaseProfile`. [#2493](https://github.com/zowe/vscode-extension-for-zowe/pull/2493)
- Added APIML dynamic token support. [#2665](https://github.com/zowe/vscode-extension-for-zowe/issues/2665)
- Implemented profile determination without triggering quick pick for `Submit JCL` if the file is part of Zowe Explorer's temp files. [#2628](https://github.com/zowe/vscode-extension-for-zowe/issues/2628)

### Bug fixes

- Fixed the allocate-like functionality by removing the inclusion of DS item in the filter history. [#2620](https://github.com/zowe/vscode-extension-for-zowe/issues/2620)
- Fixed issue with `Submit JCL` losing focus on JCL being submitted, causing the wrong job submission. [#2616](https://github.com/zowe/vscode-extension-for-zowe/issues/2616)
- Fixed issue where USS file tag could get overwritten when changes to file are uploaded. [#2576](https://github.com/zowe/vscode-extension-for-zowe/issues/2576)
- Fixed failure to refresh token value after user logs in to authentication. [#2638](https://github.com/zowe/vscode-extension-for-zowe/issues/2638)
- Fixed order of spool files reverses when the Job is expanded and collapsed. [#2644](https://github.com/zowe/vscode-extension-for-zowe/pull/2644)
- Fixed local filtering of jobs to work with SMFID (exec-member field). [#2651](https://github.com/zowe/vscode-extension-for-zowe/pull/2651)
- Fixed tree item labels failing to update after renaming an MVS or USS file or folder. [#2656](https://github.com/zowe/vscode-extension-for-zowe/issues/2656)
- Updated the `@zowe/cli` dependency to address the "blksz to 0 after an Allocate Like" issue. [#2610](https://github.com/zowe/vscode-extension-for-zowe/pull/2610). Thanks @KevinLoesch1
- Fixed unintended behavior in `ProfileUtils.isProfileUsingBasicAuth`. [#2664](https://github.com/zowe/vscode-extension-for-zowe/issues/2664)
- Fixed the recent search job id filter. [#2562](https://github.com/zowe/vscode-extension-for-zowe/issues/2562)

## `2.13.1`

### Bug fixes

- Update dependencies for technical currency purposes.

## `2.13.0`

### New features and enhancements

- Added support for hiding a Zowe profile across all trees [#2567](https://github.com/zowe/vscode-extension-for-zowe/issues/2567)
- Added support for enabling/disabling validation for a Zowe profile across all trees [#2570](https://github.com/zowe/vscode-extension-for-zowe/issues/2570)
- Added Display confirmation dialog when submitting local JCL. [#2061](https://github.com/zowe/vscode-extension-for-zowe/issues/2061)
- Added support for adding a Zowe profile across all trees [#2603](https://github.com/zowe/vscode-extension-for-zowe/issues/2603)
- Added "Filter Jobs" feature in Jobs tree view: accessible via filter icon or right-clicking on session node. [#2599](https://github.com/zowe/vscode-extension-for-zowe/issues/2599)
- Added z/OS System Name (SMFID) to Zowe Explorer Jobs View. [#2629](https://github.com/zowe/vscode-extension-for-zowe/issues/2629)
- PROC and PROCLIB datasets are recognized as JCL files for syntax highlighting [#2614](https://github.com/zowe/vscode-extension-for-zowe/issues/2614)

### Bug fixes

- Fixed dataset allocation issue when secondary space (or other numeric values that did not exists in the dataset-template) where specified [#2591](https://github.com/zowe/vscode-extension-for-zowe/issues/2591)
- Fixed issue where an opened USS file or data set could not be saved once a user changes their search pattern in the Side Bar. [#2597](https://github.com/zowe/vscode-extension-for-zowe/issues/2597)

## `2.12.2`

### Bug fixes

- Fixed issue where etag was not updated for USS files after conflict is detected and user selects Overwrite option.

## `2.12.1`

### Bug fixes

- Fix issue with certain actions displaying profiles that are not registered with the tree that is providing the action. [#2534](https://github.com/zowe/vscode-extension-for-zowe/issues/2534)
- Update when the option to submit local file as JCL will be displayed in context menus. [#2541](https://github.com/zowe/vscode-extension-for-zowe/issues/2541)
- Solved issue with a conflicting keybinding for `Edit History`, changed keybinding to `Ctrl`+`Alt`+`y` for Windows and `⌘ Cmd`+`⌥ Opt`+`y` for macOS. [#2543](https://github.com/zowe/vscode-extension-for-zowe/issues/2543)
- Removed duplicate context menu items displayed in USS view that now exist within the `Manage Profile` option.[#2547](https://github.com/zowe/vscode-extension-for-zowe/issues/2547)
- Fixed issue where sort PDS feature applied the date description to members without a valid date [#2552](https://github.com/zowe/vscode-extension-for-zowe/issues/2552)
- Fixed VSC Compare function, not working with Favorites from Zowe Explorer. [#2549](https://github.com/zowe/vscode-extension-for-zowe/pull/2549)
- Fixed issue where setting `zowe.security.checkForCustomCredentialManagers` appeared in all scopes instead of just the user scope [#2555](https://github.com/zowe/vscode-extension-for-zowe/issues/2555)

## `2.12.0`

### New features and enhancements

- Added "Sort Jobs" feature in Jobs tree view: accessible via sort icon or right-clicking on session node. [#2257](https://github.com/zowe/vscode-extension-for-zowe/issues/2257)
- Introduce a new user interface for managing profiles via right-click action "Manage Profile".
- Added new edit feature on `Edit Attributes` view for changing file tags on USS. [#2113](https://github.com/zowe/vscode-extension-for-zowe/issues/2113)
- Added new API {ZE Extender MetaData} to allow extenders to have the metadata of registered extenders to aid in team configuration file creation from a view that isn't Zowe Explorer's. [#2394](https://github.com/zowe/vscode-extension-for-zowe/issues/2394)
- Added ability to install extension from VS Code marketplace if custom credential manager extension is missing after defining it on `imperative.json`. [#2381](https://github.com/zowe/vscode-extension-for-zowe/issues/2381)
- Added new right-click action for `Submit as JCL` for local files in the VS Code file explorer as well as files opened in the VS Code text editor. [#2475](https://github.com/zowe/vscode-extension-for-zowe/issues/2475)
- Added "Sort PDS members" feature in Data Sets tree view: accessible via sort icon on session node, or by right-clicking a PDS or session. [#2420](https://github.com/zowe/vscode-extension-for-zowe/issues/2420)
- Added "Filter PDS members" feature in Data Sets tree view: accessible via filter icon on session node, or by right-clicking a PDS or session. [#2420](https://github.com/zowe/vscode-extension-for-zowe/issues/2420)
- Added descriptions to data set nodes if filtering and/or sorting is enabled (where applicable).
- Added webview for editing persistent items on Zowe Explorer. [#2488](https://github.com/zowe/vscode-extension-for-zowe/issues/2488)

### Bug fixes

- Fixed submitting local JCL using command pallet option `Zowe Explorer: Submit as JCL` by adding a check for chosen profile returned to continue the action. [#1625](https://github.com/zowe/vscode-extension-for-zowe/issues/1625)
- Fixed conflict resolution being skipped if local and remote file have different contents but are the same size. [#2496](https://github.com/zowe/vscode-extension-for-zowe/issues/2496)
- Fixed issue with token based auth for unsecure profiles in Zowe Explorer. [#2518](https://github.com/zowe/vscode-extension-for-zowe/issues/2518)

## `2.11.2`

### Bug fixes

- Update Zowe Explorer API dependency to pick up latest fixes for Zowe Secrets. [#2512](https://github.com/zowe/vscode-extension-for-zowe/issues/2512)

## `2.11.1`

### Bug fixes

- Fixed issue where USS nodes were not removed from tree during deletion. [#2479](https://github.com/zowe/vscode-extension-for-zowe/issues/2479)
- Fixed issue where new USS nodes from a paste operation were not shown in tree until refreshed. [#2479](https://github.com/zowe/vscode-extension-for-zowe/issues/2479)
- Fixed issue where the "Delete Job" action showed a successful deletion message, even if the API returned an error.
- USS directories, PDS nodes, job nodes and session nodes now update with their respective "collapsed icon" when collapsed.
- Fixed bug where the list of datasets from a filter search was not re-sorted after a new data set was created in Zowe Explorer. [#2473](https://github.com/zowe/vscode-extension-for-zowe/issues/2473)

## `2.11.0`

### New features and enhancements

- Allow deleting migrated datasets [#2447](https://github.com/zowe/vscode-extension-for-zowe/issues/2447)

### Bug fixes

- Fixed issue with favorited Job filter search. [#2440](https://github.com/zowe/vscode-extension-for-zowe/issues/2440)
- Remove the 'Show Attributes' context menu action for migrated datasets. [#2033](https://github.com/zowe/vscode-extension-for-zowe/issues/2033)
- Fixed issue with endless credential prompt loop when logging out. [#2262](https://github.com/zowe/vscode-extension-for-zowe/issues/2262)
- Bump `@zowe/secrets-for-zowe-sdk` to 7.18.4 to handle install errors gracefully and to allow running without MSVC redistributables.
- Fixed issue where data set content does not always appear as soon as the editor is opened. [#2427](https://github.com/zowe/vscode-extension-for-zowe/issues/2427)
- Adjust scope of "Security: Secure Credentials Enabled" setting to `machine-overridable` so it appears again in certain cloud IDEs.
- Fixed issue where disabling "Automatic Profile Validation" caused the search prompts to stop appearing for all tree views. [#2454](https://github.com/zowe/vscode-extension-for-zowe/issues/2454)

## `2.10.0`

### New features and enhancements

- Added call to callback if defined by extenders when a change to the team config profile is made. [#2385](https://github.com/zowe/vscode-extension-for-zowe/issues/2385)
- Replaced `keytar` dependency with `keyring` module from [`@zowe/secrets-for-zowe-sdk`](https://github.com/zowe/zowe-cli/tree/master/packages/secrets). [#2358](https://github.com/zowe/vscode-extension-for-zowe/issues/2358) [#2348](https://github.com/zowe/vscode-extension-for-zowe/issues/2348)
- Added "Edit Attributes" option for USS files and folders. [#2254](https://github.com/zowe/vscode-extension-for-zowe/issues/2254)

### Bug fixes

- Fix the USS refresh icon (replacing "download" with "refresh")
- Fix error for Theia check when token authentication returns 401. [#2407](https://github.com/zowe/vscode-extension-for-zowe/issues/2407)

## `2.9.2`

### Bug fixes

- Added jobs not found message when no results are returned from filter [#2362](https://github.com/zowe/vscode-extension-for-zowe/issues/2362)
- Fixed loop when user selects Cancel on the Check Credentials message. [#2262](https://github.com/zowe/vscode-extension-for-zowe/issues/2262)
- Fixed issue where job session nodes were not adding new job nodes when refreshed. [#2370](https://github.com/zowe/vscode-extension-for-zowe/issues/2370)
- Fixed error when listing data set members that include control characters in the name.

## `2.9.1`

### Bug fixes

- Optimized fetching and caching of child nodes across the primary tree views (Data Sets, Unix System Services, Jobs). [#2347](https://github.com/zowe/vscode-extension-for-zowe/issues/2347)
- Fixed issue where profiles with authentication tokens were breaking functionality for direct-to-service profiles after user interaction. [#2330](https://github.com/zowe/vscode-extension-for-zowe/issues/2330)
- Fixed profile watcher for browser based environments. [#2211](https://github.com/zowe/vscode-extension-for-zowe/issues/2211)
- Updated dependencies for security audits.

## `2.9.0`

### New features and enhancements

- Added option to save unique data set attributes as a template after allocation for future use. [#1425](https://github.com/zowe/vscode-extension-for-zowe/issues/1425)
- Added "Cancel Job" feature for job nodes in Jobs tree view. [#2251](https://github.com/zowe/vscode-extension-for-zowe/issues/2251)
- Enhanced ID generation for parent tree nodes to ensure uniqueness.
- Added support for custom credential manager extensions in Zowe Explorer [#2212](https://github.com/zowe/vscode-extension-for-zowe/issues/2212)

### Bug fixes

- Fixed issue where the "Disable Validation for Profile" context menu option did not update to "Enable Validation for Profile" after use. [#1897](https://github.com/zowe/vscode-extension-for-zowe/issues/1897)
- Fixed parameters passed to `path.join()` calls [#2172](https://github.com/zowe/vscode-extension-for-zowe/issues/2172)
- Fixed issue handling job files with the same DD names across different steps. [#2279](https://github.com/zowe/vscode-extension-for-zowe/issues/2279)
- Fixed issue handling job files with unnamed steps. [#2315](https://github.com/zowe/vscode-extension-for-zowe/issues/2315)
- Fixed issue with Windows path when uploading a file to a data set. [#2323](https://github.com/zowe/vscode-extension-for-zowe/issues/2323)
- Fixed an issue where the mismatch etag error returned was not triggering the diff editor, resulting in possible loss of data due to the issue. [#2277](https://github.com/zowe/vscode-extension-for-zowe/issues/2277)
- Fixed issue where refreshing views collapsed the respective trees. [#2215](https://github.com/zowe/vscode-extension-for-zowe/issues/2215)
- Fixed an issue where user would not get prompted when authentication error is thrown. [#2334](https://github.com/zowe/vscode-extension-for-zowe/issues/2334)
- Fixed issue where profiles with authentication tokens were breaking functionality for direct-to-service profiles after user interaction. [#2111](https://github.com/zowe/vscode-extension-for-zowe/issues/2111)

## `2.8.2`

### Bug fixes

- Fixed `zowe.settings.version` being added to settings.json in workspaces. [#2312](https://github.com/zowe/vscode-extension-for-zowe/issues/2312)

## `2.9.0` IN PROGRESS

### New Features and Enhancements

- Added "Cancel Job" feature for job nodes in Jobs tree view. [#2251](https://github.com/zowe/vscode-extension-for-zowe/issues/2251)

## `2.8.1`

### Bug fixes

- Fixed an issue with updating imperative.json file's Credential Manager value. [#2289](https://github.com/zowe/vscode-extension-for-zowe/issues/2289)
- Fixed an issue with "Zowe Explorer: Poll Content in Active Editor" keybind interfering with debug capabilities in VScode. The keybind to poll JES Spool file content will require the spool file to be active in the text editor. [#2285](https://github.com/zowe/vscode-extension-for-zowe/issues/2285)
- Updated linter rules and addressed linter errors. [#2291](https://github.com/zowe/vscode-extension-for-zowe/issues/2291)
- Fixed an issue with `zowe.settings.version` setting being updated with incorrect type. [#2166](https://github.com/zowe/vscode-extension-for-zowe/issues/2166)
- Updated dependencies for security audits.

## `2.8.0`

### New features and enhancements

- Added a new Zowe Explorer setting, `zowe.logger`, with a default setting of `INFO`.
- Added an output channel, `Zowe Explorer`, for logging within VS Code's Output view. The log level is set by the new Zowe Explorer setting, `zowe.logger`.
- Added a new setting `zowe.files.logsFolder.path` that can be used to override Zowe Explorer logs folder if default location is read-only. [#2186](https://github.com/zowe/vscode-extension-for-zowe/issues/2186)
- Opening a dialog for Upload or Download of files will now open at the project level directory or the user's home directory if no project is opened. [#2203](https://github.com/zowe/vscode-extension-for-zowe/issues/2203)
- Updated linter rules and addressed linter errors. [#2184](https://github.com/zowe/vscode-extension-for-zowe/issues/2184)
- Added polling options for JES Spool files. Spool files can be polled manually by clicking on the spool file name or automatic polling can be set with `Start Polling` option in context menu. [#1952](https://github.com/zowe/vscode-extension-for-zowe/issues/1952)
- Added the JOBS context menu option to download all spool files in binary format. [#2060](https://github.com/zowe/vscode-extension-for-zowe/issues/2060)
- Added two new options to download a single spool file from a Job in plain text or in binary format. [#2060](https://github.com/zowe/vscode-extension-for-zowe/issues/2060)
- Added the option for secure credential storage to be enable in Theia environment.

### Bug fixes

- Fixed issue with silent failures when uploading members into a data set. [#2167](https://github.com/zowe/vscode-extension-for-zowe/issues/2167)
- Fixed an issue where VSCode did not provide all context menu options for a profile node after a multi-select operation. [#2108](https://github.com/zowe/vscode-extension-for-zowe/pull/2108)
- Fixed an issue where the "Paste" option is shown for a multi-select operation in the "Data Sets" view.
- Fixed a z/OSMF issue for Data Sets and Jobs with special characters in the names. [#2175](https://github.com/zowe/vscode-extension-for-zowe/issues/2175)
- Fixed redundant text in error messages that included the same error details twice.
- Fixed issue where a spool file would open a duplicate tab when clicked between updates. [#1952](https://github.com/zowe/vscode-extension-for-zowe/issues/1952)
- Fixed issue where a job search query would not expand the session node after it has been filtered.
- Fixed error message when no data sets found that match pattern.
- Fixed secure credential storage not possible to enable in Theia.

## `2.7.0`

### New features and enhancements

- Added Job search query label to the session in the Jobs tree. [#2062](https://github.com/zowe/vscode-extension-for-zowe/pull/2064)
- Added feature to copy datasets (pds, sequential, members across pds) with multi-select capabilities. [#1150](https://github.com/zowe/vscode-extension-for-zowe/issues/1550)
- Added Job search label to the Jobs tree. Label will show current search query [2062](https://github.com/zowe/vscode-extension-for-zowe/pull/2064).

### Bug fixes

- Fixed issue where job search queries were not working properly when favorited. [#2122](https://github.com/zowe/vscode-extension-for-zowe/issues/2122)
- Fixed issues where document changes may fail to upload if the environment has a slow filesystem or mainframe connection, or when VS Code exits during an upload operation. [#1948](https://github.com/zowe/vscode-extension-for-zowe/issues/1948)
- Fixed custom credential manager in `~/.zowe/settings/imperative.json` file being overwritten with invalid JSON. [#2187](https://github.com/zowe/vscode-extension-for-zowe/issues/2187)
- Fixed several linter errors throughout the codebase and consolidated linter rules. [#2184](https://github.com/zowe/vscode-extension-for-zowe/issues/2184)

## `2.6.2`

### Bug fixes

- Updated dependencies for security audits.

## `2.6.1`

### Bug fixes

- Removed excess pop-ups when listing/opening USS files, and replaced required pop-ups with status bar items to improve UX. [#2091](https://github.com/zowe/vscode-extension-for-zowe/issues/2091)
- Prevented creation of duplicate session after executing a favorited search query. [#1029](https://github.com/zowe/vscode-extension-for-zowe/issues/1029)
- Resolved an issue where VS Code did not provide all context menu options for a profile node after a multi-select operation. [#2108](https://github.com/zowe/vscode-extension-for-zowe/pull/2108)
- Fixed issue with standardization of old v1 settings in Zowe Explorer during activation. [#1520](https://github.com/zowe/vscode-extension-for-zowe/issues/1520)
- Fixed bug where a JSON error occurs for job nodes when collapsing or expanding with a single click. [#2121](https://github.com/zowe/vscode-extension-for-zowe/issues/2121)
- Fixed possible data loss when file is saved but fails to upload and VS Code does not detect unsaved changes. [#2099](https://github.com/zowe/vscode-extension-for-zowe/issues/2099)

## `2.6.0`

### New features and enhancements

- Added Job search prefix validator [1971](https://github.com/zowe/vscode-extension-for-zowe/issues/1971)
- Added file association for `zowe.config.json` and `zowe.config.user.json` to automatically detect them as JSON with Comments. [#1997](https://github.com/zowe/vscode-extension-for-zowe/issues/1997)
- Added the ability to list all datasets, even those with Imperative Errors. [#235](https://github.com/zowe/vscode-extension-for-zowe/issues/235) & [#2036](https://github.com/zowe/vscode-extension-for-zowe/issues/2036)
- Added favorite job query to jobs view. [#1947](https://github.com/zowe/vscode-extension-for-zowe/issues/1947)
- Added confirmation message for "Submit Job" feature as an option in extension settings (set to "All jobs" by default). [#998](https://github.com/zowe/vscode-extension-for-zowe/issues/998)
- Updated UI/UX method calls to use standalone `Gui` module for better usability and maintainability. [#1967](https://github.com/zowe/vscode-extension-for-zowe/issues/1967)
- Updated error dialog when Zowe config is invalid, with option to "Show Config" within VS Code for diagnostics. [#1986](https://github.com/zowe/vscode-extension-for-zowe/issues/1986)
- Added support for pasting at top-level of USS tree (if filtered), and optimized copy/paste operations to avoid using local paths when possible. [#2041](https://github.com/zowe/vscode-extension-for-zowe/issues/2041)

### Bug fixes

- Updated check for Theia environment to reduce false positives in different environments. [#2079](https://github.com/zowe/vscode-extension-for-zowe/issues/2079)
- Fixed issue where responseTimeout (in Zowe config) was not provided for supported API calls. [#1907](https://github.com/zowe/vscode-extension-for-zowe/issues/1907)
- Fixed issue where "Show Attributes" feature used conflicting colors with light VS Code themes. [#2048](https://github.com/zowe/vscode-extension-for-zowe/issues/2048)
- Fixed settings not persisting in Theia versions >=1.29.0. [#2065](https://github.com/zowe/vscode-extension-for-zowe/pull/2065)
- Removed TSLint (as it is deprecated), and replaced all TSLint rules with their ESLint equivalents. [#2030](https://github.com/zowe/vscode-extension-for-zowe/issues/2030)
- Fixed issue with a success message being returned along with error for Job deletion. [#2075](https://github.com/zowe/vscode-extension-for-zowe/issues/2075)
- Removed extra files from the VSIX bundle to reduce download size by 64%. [#2042](https://github.com/zowe/vscode-extension-for-zowe/pull/2042)
- Surfaced any errors from a dataset Recall/Migrate operation. [#2032](https://github.com/zowe/vscode-extension-for-zowe/issues/2032)
- Re-implemented regular dataset API call if the dataSetsMatching does not exist. [#2084](https://github.com/zowe/vscode-extension-for-zowe/issues/2084)

## `2.5.0`

### New features and enhancements

- Added ability to filter jobs by status. Improved Job filtering User experience. [#1925](https://github.com/zowe/vscode-extension-for-zowe/issues/1925)
- Added option to view PDS member attributes, and updated formatting for attributes webview. [#1577](https://github.com/zowe/vscode-extension-for-zowe/issues/1577)
- Streamlined attribute viewing options into one feature - "Show Attributes".
- Added multiple select copy/paste feature on uss view [#1549](https://github.com/zowe/vscode-extension-for-zowe/issues/1549)
- Added multiple select for hide session [#1555](https://github.com/zowe/vscode-extension-for-zowe/issues/1555)

### Bug fixes

- Fixed missing localization for certain VScode error/info/warning messages. [#1722](https://github.com/zowe/vscode-extension-for-zowe/issues/1722)
- Fixed "Allocate Like" error that prevented proper execution. [#1973](https://github.com/zowe/vscode-extension-for-zowe/issues/1973)
- Fixed de-sync issue between Data Set and Favorites panels when adding or deleting datasets/members that were favorited. [#1488](https://github.com/zowe/vscode-extension-for-zowe/issues/1488)
- Added logging in places where errors were being caught and ignored.
- Fixed issue where parent in Jobs list closes after single/multiple job deletion. [#1676](https://github.com/zowe/vscode-extension-for-zowe/issues/1676)

## `2.4.1`

### Bug fixes

- Bugfix: Added validation check while creating, renaming and using allocate alike feature for datasets [#1849](https://github.com/zowe/vscode-extension-for-zowe/issues/1849)
- Fixed login/logout errors from Team config file watcher. [#1924](https://github.com/zowe/vscode-extension-for-zowe/issues/1924)
- Fixed the loading of previously saved profiles in the tree views.
- Fixed default zosmf profile being added to tree view when no previous sessions have been added. [#1992](https://github.com/zowe/vscode-extension-for-zowe/issues/1992)
- Fixed the `Secure Credentials Enabled` setting to update the `~/.zowe/settings/imperative.json` file upon change of the setting without overwriting preexisting data in the file.
- Fixed errors encountered from not having Zowe CLI installed by creating the `~/.zowe/settings/imperative.json` file during activation if it doesn't already exist. This file is for Zowe Explorer to know the Security Credential Manager used for secure profile information and removes the Zowe CLI installation prerequisite. [#1850](https://github.com/zowe/vscode-extension-for-zowe/issues/1850)
- Fixed Zowe Explorer failing to activate in environment with empty workspace. [#1994](https://github.com/zowe/vscode-extension-for-zowe/issues/1994)

## `2.4.0`

### New features and enhancements

- Added check for existing team configuration file in location during create, prompting user to continue with the create action. [#1923](https://github.com/zowe/vscode-extension-for-zowe/issues/1923)
- Added a solution to allow Zowe Explorer extensions with a dependency on Zowe Explorer to work as web extension without Zowe Explorer functionality in vscode.dev. [#1953](https://github.com/zowe/vscode-extension-for-zowe/issues/1953)
- Added a new setting `Secure Credentials Enabled`, default value is selected for security and will have to be unselected to allow creation of team configuration files without default secure arrays to support environments that don't have access to Zowe CLI's Secure Credential Management.

### Bug fixes

- Fixed activation and Refresh Extension issues in web based editors, ie. Theia. [#1807](https://github.com/zowe/vscode-extension-for-zowe/issues/1807)
- Fix refresh job & spool file pull from mainframe doesn't update job status [#1936](https://github.com/zowe/vscode-extension-for-zowe/pull/1936)
- Fix for serial saving of data sets and files to avoid conflict error. [#1868](https://github.com/zowe/vscode-extension-for-zowe/issues/1868)

## `2.3.0`

### New features and enhancements

- Added option to edit team configuration file via the + button for easy access. [#1896](https://github.com/zowe/vscode-extension-for-zowe/issues/1896)
- Added multiple selection to manage context menu of Datasets, USS, and Jobs views. [#1428](https://github.com/zowe/vscode-extension-for-zowe/issues/1428)
- Added Spool file attribute information to a hover over the Spool file's name. [#1832](https://github.com/zowe/vscode-extension-for-zowe/issues/1832)
- Added support for CLI home directory environment variable in Team Config file watcher, and support watching Team Config files named zowe.config.json and zowe.config.user.json at both locations. [#1913](https://github.com/zowe/vscode-extension-for-zowe/issues/1913)
- Update to Job's View Spool file label to display PROCSTEP if available, if PROCSTEP isn't available the label will display the Spool file's record count. [#1889](https://github.com/zowe/vscode-extension-for-zowe/issues/1889) [#1832](https://github.com/zowe/vscode-extension-for-zowe/issues/1832)

### Bug fixes

- Fixed extension being slow to load large team config files. [#1911](https://github.com/zowe/vscode-extension-for-zowe/issues/1911)
- Fixed issue with cached profile information after updates to profiles. [#1915](https://github.com/zowe/vscode-extension-for-zowe/issues/1915)
- Fixed issue with saving credentials to v1 profile's yaml file when un-secure and save is selected after credential prompting. [#1886](https://github.com/zowe/vscode-extension-for-zowe/issues/1886)
- Fixed issue with outdated cached information after Update Credentials. [#1858](https://github.com/zowe/vscode-extension-for-zowe/issues/1858)
- Fixed issue with support for ZOWE_CLI_HOME environment variable. [#1747](https://github.com/zowe/vscode-extension-for-zowe/issues/1747)

## `2.2.1`

- Bugfix: Fixed activation failure when error reading team configuration file. [#1876](https://github.com/zowe/vscode-extension-for-zowe/issues/1876)
- Bugfix: Fixed Profile IO errors by refactoring use of Imperative's CliProfileManager. [#1851](https://github.com/zowe/vscode-extension-for-zowe/issues/1851)
- Bugfix: Fixed runtime error found in initForZowe call used by extenders. [#1872](https://github.com/zowe/vscode-extension-for-zowe/issues/1872)
- Bugfix: Added error notification for users when OS case sensitivitiy is not set up to avoid issues found with USS files in single directory of same name but different case. [#1484](https://github.com/zowe/vscode-extension-for-zowe/issues/1484)
- Bugfix: Added file watcher for team configuration files to fix v2 profile update issues experienced during creation, updating, and deletion of global or project level configuration files in VS Code. [#1760](https://github.com/zowe/vscode-extension-for-zowe/issues/1760)
- Bugfix: Updated dependencies for improved security. [#1878](https://github.com/zowe/vscode-extension-for-zowe/pull/1878)

## `2.2.0`

- Optimized saving of files on DS/USS when utilizing autosave or experiencing slow upload speeds.
- Updates to use new Zowe Explorer APIs `ZoweVsCodeExtension.updateCredentials` for credential prompting and `ProfilesCache.updateProfilesArrays` for profiles that don't store credentials locally in profile file.

## `2.1.0`

- Added: `Pull from Mainframe` option added for JES spool files. [#1837](https://github.com/zowe/vscode-extension-for-zowe/pull/1837)
- Added: Updated Licenses. [#1841](https://github.com/zowe/vscode-extension-for-zowe/issues/1841)
- Bugfix: Updated imports to use the imperative instance provided by the CLI package. [#1842](https://github.com/zowe/vscode-extension-for-zowe/issues/1842)
- Bugfix: Fixed unwanted requests made by tree node when closing folder. [#754](https://github.com/zowe/vscode-extension-for-zowe/issues/754)
- Bugfix: Fix for credentials not being updated after the invalid credentials error is displayed. [#1799](https://github.com/zowe/vscode-extension-for-zowe/issues/1799)
- Bugfix: Fixed hyperlink for Job submitted when profile is not already in JOBS view. [#1751](https://github.com/zowe/vscode-extension-for-zowe/issues/1751)
- Bugfix: Fixed keybindings for `Refresh Zowe Explorer` to not override default VSC keybinding. See [README.md](https://github.com/zowe/vscode-extension-for-zowe/blob/main/packages/zowe-explorer/README.md#keyboard-shortcuts) for new keybindings. [#1826](https://github.com/zowe/vscode-extension-for-zowe/issues/1826)
- Bugfix: Fixed `Update Profile` issue for missing non-secure credentials. [#1804](https://github.com/zowe/vscode-extension-for-zowe/issues/1804)
- Bugfix: Fixed errors when operation cancelled during credential prompt. [#1827](https://github.com/zowe/vscode-extension-for-zowe/issues/1827)
- Bugfix: Login and Logout operations no longer require a restart of Zowe Explorer or VSC. [#1750](https://github.com/zowe/vscode-extension-for-zowe/issues/1750)
- Bugfix: Fix for Login token always being stored in plain text. [#1840](https://github.com/zowe/vscode-extension-for-zowe/issues/1840)
- Bugfix: Fixed Theia tests. [#1665](https://github.com/zowe/vscode-extension-for-zowe/issues/1665)

## `2.0.3`

- Bugfix: Fixed Quick-key Delete in USS and Jobs trees. [#1821](https://github.com/zowe/vscode-extension-for-zowe/pull/1821)
- Bugfix: Fixed issue with Zowe Explorer crashing during initialization due to Zowe config file errors. [#1822](https://github.com/zowe/vscode-extension-for-zowe/pull/1822)
- Bugfix: Fixed issue where Spool files failed to open when credentials were not stored in a profile. [#1823](https://github.com/zowe/vscode-extension-for-zowe/pull/1823)
- Bugfix: Fixed extra space in the Invalid Credentials dialog, at profile validation profilename. [#1824](https://github.com/zowe/vscode-extension-for-zowe/pull/1824)
- Bugfix: Updated dependencies for improved security. [#1819](https://github.com/zowe/vscode-extension-for-zowe/pull/1819)

## `2.0.2`

- Bugfix: Fixed USS search filter fails on credential-less profiles. [#1811](https://github.com/zowe/vscode-extension-for-zowe/pull/1811)
- Bugfix: Fixed Zowe Explorer recognizing environment variable ZOWE_CLI_HOME. [#1803](https://github.com/zowe/vscode-extension-for-zowe/pull/1803)
- Bugfix: Fixed Zowe Explorer prompting for TSO Account number when saved in config file's TSO profile. [#1801](https://github.com/zowe/vscode-extension-for-zowe/pull/1801)

## `2.0.1`

- BugFix: Improved logging information to help diagnose Team Profile issues. [#1776](https://github.com/zowe/vscode-extension-for-zowe/pull/1776)
- BugFix: Fixed adding profiles to the tree view on Theia. [#1774](https://github.com/zowe/vscode-extension-for-zowe/issues/1774)
- BugFix: Updated Log4js version to resolve initialization problem on Eclipse Che. [#1692](https://github.com/zowe/vscode-extension-for-zowe/issues/1692)
- BugFix: Fixed dataset upload issue by trimming labels. [#1789](https://github.com/zowe/vscode-extension-for-zowe/issues/1789)
- BugFix: Fixed duplicate jobs appearing in the jobs view upon making an owner/prefix filter search for extenders. [#1780](https://github.com/zowe/vscode-extension-for-zowe/pull/1780)
- BugFix: Fixed error displayed when opening a job file for extenders. [#1701](https://github.com/zowe/vscode-extension-for-zowe/pull/1701)

## `2.0.0`

- Major: Introduced Team Profiles and more. See the prerelease items (if any) below for more details.

## 2.0.0-next.202204202000

- Updated Imperative to gather information from the corresponding base profile. [#1757](https://github.com/zowe/vscode-extension-for-zowe/pull/1757)
- Fixed issue when first Team Config profile management file is created. [#1754](https://github.com/zowe/vscode-extension-for-zowe/pull/1754)
- Fixed `Failed to find property user` on load or refresh. [#1757](https://github.com/zowe/vscode-extension-for-zowe/pull/1757)
- Fixed getting credentials from the wrong base profile. [#1757](https://github.com/zowe/vscode-extension-for-zowe/pull/1757)
- Fixed writing tokens to the wrong base profile. [#1757](https://github.com/zowe/vscode-extension-for-zowe/pull/1757)
- Fixed Windows not being able to share Tokens between CLI and ZE. [#1757](https://github.com/zowe/vscode-extension-for-zowe/pull/1757)
- Fixed Login info written to global file if proifle name is the same as project level profile. [#1761](https://github.com/zowe/vscode-extension-for-zowe/pull/1761)

## 2.0.0-next.202204180940

- Refactored the PRofilesCache to reduce maintenance efforts going forward. [#1715](https://github.com/zowe/vscode-extension-for-zowe/issues/1715)
- Updated CLI to consume security related fixes and more. [#1740](https://github.com/zowe/vscode-extension-for-zowe/pull/1740)
- Added differentiation between project and global level profiles. [#1727](https://github.com/zowe/vscode-extension-for-zowe/issues/1727)
- Removed the Secure Credential setting. [#1739](https://github.com/zowe/vscode-extension-for-zowe/issues/1739), [#722](https://github.com/zowe/vscode-extension-for-zowe/issues/722), [#820](https://github.com/zowe/vscode-extension-for-zowe/issues/820), and [#1223](https://github.com/zowe/vscode-extension-for-zowe/issues/1223)
- Synchronized the ZE preferred Security service with the CLI. [#1736](https://github.com/zowe/vscode-extension-for-zowe/issues/1736)
- Fixed APIML token not working between clients (ZE and CLI). [#1713](https://github.com/zowe/vscode-extension-for-zowe/issues/1713)

## 2.0.0-next.202204081040

- Fixed TSO commands in when using teamConfig. [#1731](https://github.com/zowe/vscode-extension-for-zowe/pull/1731)
- Fixed `Zowe Explorer: Refresh Zowe Explorer` command palette option. [1735](https://github.com/zowe/vscode-extension-for-zowe/pull/1735)

## 2.0.0-next.202204041200

- Added Secure Credential support, allowing users to update credentials using GUI. [#1699](https://github.com/zowe/vscode-extension-for-zowe/pull/1693)
- Update Zowe Explorer 2.0 settings migration. [1714](https://github.com/zowe/vscode-extension-for-zowe/pull/1714)
- Update Zowe Explorer SSO logout check for extenders. [#1711](https://github.com/zowe/vscode-extension-for-zowe/pull/1711)
- Update Zowe SDK dependency. [#1699](https://github.com/zowe/vscode-extension-for-zowe/pull/1693)
- Updated dependencies for improved security. [#1702](https://github.com/zowe/vscode-extension-for-zowe/pull/1702)

## `v2.0.0-next.202202281000`

- Update Zowe CLI SDK to version 7.0.0-next.202202242016.
- Fixed the bug that overwrites like-named profiles in a nested config.

## `v2.0.0-next.202202221200`

- Added extender's type info to config schema during config file creation and removed Zowe CLI installation dependency. [#1629](https://github.com/zowe/vscode-extension-for-zowe/pull/1629)
- Added support for Login and Logout using the config file. [#1637](https://github.com/zowe/vscode-extension-for-zowe/pull/1637)
- Added capability to refresh Zowe Explorer updating the Views to reflect different profile handling to include the config file. [#1650](https://github.com/zowe/vscode-extension-for-zowe/pull/1650)
- Updated Zowe SDK dependency. [#1624](https://github.com/zowe/vscode-extension-for-zowe/pull/1624)

## `1.22.0`

- Added: Extensible Login and Logout capabilities for Zowe extenders to utilize for token based authentication. [#1606](https://github.com/zowe/vscode-extension-for-zowe/pull/1606) and [#1255](https://github.com/zowe/vscode-extension-for-zowe/issues/1255).
- Added: Eclipse Public License file. Users can view the license file in the root directory of the Zowe Explorer repository [#1626](https://github.com/zowe/vscode-extension-for-zowe/pull/1626).
- Updated: Supported Node.js version was changed to v12 or higher. We no longer support running the product on earlier versions (10.x and earlier) of Node.js [#1640](https://github.com/zowe/vscode-extension-for-zowe/pull/1640).
- Updated: Security updates for `copy-props`, `nanoid`, and `markdown-it` dependencies were changed to improve security alerting [#1638](https://github.com/zowe/vscode-extension-for-zowe/pull/1638), [#1636](https://github.com/zowe/vscode-extension-for-zowe/pull/1636), and [#1649](https://github.com/zowe/vscode-extension-for-zowe/pull/1649).
- Updated: A work around was developed to help developers debug Zowe Explorer VS Code extension on Theia. For more information, see **Work around for debugging in Theia** [#1576](https://github.com/zowe/vscode-extension-for-zowe/pull/1576).
- Fixed: The Zowe Explorer deployment script was updated to use vsce (Visual Studio Code Extension Manager) version 1.103.1 to help ensure that it is compatible with Node v12 [#1608](https://github.com/zowe/vscode-extension-for-zowe/pull/1608).
- Fixed: Fixed the Theia input box issue that caused entered values to be validated incorrectly [#1580](https://github.com/zowe/vscode-extension-for-zowe/pull/1580).

## `1.21.0`

- Add a progress bar for the simultaneous deletion of multiple jobs [#1583](https://github.com/zowe/vscode-extension-for-zowe/pull/1583). Thanks @uzuko01
- Added the note about the deprecation of the associate profile feature to the Associate Profile section of Zowe Docs and to the Zowe Explorer Readme [#1575](https://github.com/zowe/vscode-extension-for-zowe/pull/1575). Thanks @IgorCATech
- Changed the `DataSet uploaded successfully` message type. Now messages are shown in the status bar instead of the notification pop-up [#1542](https://github.com/zowe/vscode-extension-for-zowe/pull/1542). Thanks @anokhikastiaIBM
- Updated dependencies for improved security [#1591](https://github.com/zowe/vscode-extension-for-zowe/pull/1591) and [#1601](https://github.com/zowe/vscode-extension-for-zowe/pull/1601). Thanks @lauren-li
- Updated Theia tests to use the latest Theia version [#1566](https://github.com/zowe/vscode-extension-for-zowe/pull/1566). Thanks @JillieBeanSim
- Fixed the issue that caused JCL errors in the JOBS tree to be displayed as `undefined:undefined(undefined)` [#1584](https://github.com/zowe/vscode-extension-for-zowe/pull/1584). Thanks @roman-kupriyanov
- Fixed the Theia input box issue that caused entered values to be incorrectly validated [#1580](https://github.com/zowe/vscode-extension-for-zowe/pull/1580). Thanks @JillieBeanSim
- Fixed the issue that caused the removal of unsaved credentials of a profile in the Jobs tree after deleting a job. Now when you delete a job from the Jobs tree with a profile that does not have the stored credentials, the profile keeps the cached credentials [#1524](https://github.com/zowe/vscode-extension-for-zowe/pull/1524). Thanks @nickImbirev

## `1.20.0`

- Added a Github action bot that automates the issue triage [#1530](https://github.com/zowe/vscode-extension-for-zowe/pull/1530). Thanks @crawr
- Updated the @zowe/cli version to 6.33.3 to fix the SSH2 audit failure [#1522](https://github.com/zowe/vscode-extension-for-zowe/pull/1522). Thanks @JillieBeanSim
- Updated the Jobs Issue Stop and Issue Modify commands so that they can be consumed by Extenders with the `issueMvsCommand` API [#1508](https://github.com/zowe/vscode-extension-for-zowe/pull/1508). Thanks @JillieBeanSim
- Use Visual Studio Code's standard confirmation prompt for the Data Sets, USS, and Job trees when clicking on a Favorited profile that does not exist [#1506](https://github.com/zowe/vscode-extension-for-zowe/pull/1506). Thanks @JillieBeanSim
- Updated the deletion prompt for the USS and Jobs trees [#1505](https://github.com/zowe/vscode-extension-for-zowe/pull/1505). Thanks @JillieBeanSim
- Updated the placeholder text in the `Add Profile` entry field [#1490](https://github.com/zowe/vscode-extension-for-zowe/pull/1490). Thanks @anokhikastiaIBM
- Fixed the Not Found issue that resulted from attempts to delete a member whose parent data set was already deleted using multi-delete [#1525](https://github.com/zowe/vscode-extension-for-zowe/pull/1525). Thanks @JillieBeanSim

## `1.19.0`

- Added a check to ensure that a base profile exists before running the function that combines base and service profiles [#1500](https://github.com/zowe/vscode-extension-for-zowe/pull/1500). Thanks @lauren-li
- Added Imperative logger access for extenders [#1433](https://github.com/zowe/vscode-extension-for-zowe/pull/1433). Thanks @katelynienaber
- Added documentation for Imperative logger for extenders [#1467](https://github.com/zowe/vscode-extension-for-zowe/pull/1467). Thanks @katelynienaber
- Implemented separate console windows for TSO and MVS commands [#1478](https://github.com/zowe/vscode-extension-for-zowe/pull/1478). Thanks @katelynienaber
- Fixed the bug that caused the check credentials pop-up to disappear too quickly [#1486](https://github.com/zowe/vscode-extension-for-zowe/pull/1486). Thanks @JillieBeanSim
- Fixed the bug that kept the command text box while escaping the process of entering a TSO command. Now the command text box does not pop up if you cancel entering a TSO command [#1479](https://github.com/zowe/vscode-extension-for-zowe/pull/1479). Thanks @katelynienaber
- Fixed the bug that caused issues with deleting data set members in Ecplipse Theia or Che [#1487](https://github.com/zowe/vscode-extension-for-zowe/pull/1478). Thanks @phaumer
- Fixed the bug that caused the deletion of selected data sets while removing a single data set member by using the right-click action. [#1483](https://github.com/zowe/vscode-extension-for-zowe/pull/1483). Thanks @JillieBeanSim

## `1.18.0`

- Added the ability to register custom profile types in `ProfilesCache` for extenders [#1419](https://github.com/zowe/vscode-extension-for-zowe/pull/1419). Thanks @phaumer
- Added the ability to pass account and other information from tso profile [#1378](https://github.com/zowe/vscode-extension-for-zowe/pull/1378). Thanks @fswarbrick
- Added profiles cache to extenders [#1390](https://github.com/zowe/vscode-extension-for-zowe/pull/1390). Thanks @phaumer
- Status icons now reset when refreshing the explorer views [#1404](https://github.com/zowe/vscode-extension-for-zowe/pull/1404). Thanks @lauren-li
- Fixed the issue that prevented the expected error message `No valid value for z/OS URL. Operation Cancelled` from being displayed while escaping the host text box during the creation or update of a profile [#1426](https://github.com/zowe/vscode-extension-for-zowe/pull/1426). Thanks @JillieBeanSim
- Fixed the issue that invoked profile validation before updating a profile. Now a profile is validated only after the update [#1415](https://github.com/zowe/vscode-extension-for-zowe/pull/1415). Thanks @JillieBeanSim
- Fixed the issue of Zowe profiles encoding value when opening a USS file in the text editor [#1400](https://github.com/zowe/vscode-extension-for-zowe/pull/1400). Thanks @JillieBeanSim

## `1.17.0`

- Added the feature that automatically includes a missing profile in the Jobs view when submitting a job [#1386](https://github.com/zowe/vscode-extension-for-zowe/pull/1386). Thanks @nickImbirev
- Added the extender documentation for KeytarApi for Secure Credential Store [#1384](https://github.com/zowe/vscode-extension-for-zowe/pull/1384). Thanks @JillieBeanSim
- Added a new setting that enables you to hide Zowe Explorer's temporary downloads folder from a workspace [#1373](https://github.com/zowe/vscode-extension-for-zowe/pull/1373). Thanks @crawr
- Added the command to refresh a particular job and get the latest information and content for its spool files [#1363](https://github.com/zowe/vscode-extension-for-zowe/pull/1363). Thanks @nickImbirev
- Added the function that enables you to delete multiple datasets and data set members [#1323](https://github.com/zowe/vscode-extension-for-zowe/pull/1323). Thanks @katelynienaber
- Added the feature that enables you to use multiple VS Code windows for files opened via Zowe Explorer [#1347](https://github.com/zowe/vscode-extension-for-zowe/pull/1347). Thanks @JillieBeanSim
- Added the command to refresh USS directory file names without the entire tree collapsing [#1369](https://github.com/zowe/vscode-extension-for-zowe/pull/1369). Thanks @rudyflores
- Removed non-functioning code from invalid credentials for Theia [#1371](https://github.com/zowe/vscode-extension-for-zowe/pull/1371). Thanks @lauren-li
- Fixed the issue with USS Search and Update Profile errors for profiles without credentials [#1391](https://github.com/zowe/vscode-extension-for-zowe/pull/1391). Thanks @lauren-li

## `1.16.0`

- Added the refresh data set member names option. You can now retrieve a new list of members from the mainframe [#1343](https://github.com/zowe/vscode-extension-for-zowe/pull/1343). Thanks @rudyflores
- Added the best practice documentation for error handling [#1335](https://github.com/zowe/vscode-extension-for-zowe/pull/1335). Thanks @katelynienaber
- Added the developer guide for adding commands to core Zowe Explorer menus [#1332](https://github.com/zowe/vscode-extension-for-zowe/pull/1332). Thanks @lauren-li
- Standardized context group names [#1340](https://github.com/zowe/vscode-extension-for-zowe/pull/1340). Thanks @lauren-li
- Fixed the error message that popped up when accessing a profile from Favorites [#1344](https://github.com/zowe/vscode-extension-for-zowe/pull/1344). Thanks @rudyflores
- Fixed the issue that prevented the Allocate Like feature from working correctly [#1322](https://github.com/zowe/vscode-extension-for-zowe/pull/1322). Thanks @katelynienaber

## `1.15.1`

- Fixed the issue that required the vscode module to be imported in the API package [#1318](https://github.com/zowe/vscode-extension-for-zowe/pull/1318). Thanks @JillieBeanSim

## `1.15.0`

- Added the secure credentials support for Extenders API [#1306](https://github.com/zowe/vscode-extension-for-zowe/pull/1306). Thanks @JillieBeanSim
- Improved Zowe Explorer extenders. Zowe Explorer extenders can now utilize Extender API to have profile folder and meta file created upon initialization [#1282](https://github.com/zowe/vscode-extension-for-zowe/pull/1282). Thanks @JillieBeanSim
- Improved the Command Palette by adding "Zowe Explorer:" before all commands that are related to the extension. Removed some commands from the palette that caused issues [#1308](https://github.com/zowe/vscode-extension-for-zowe/pull/1308). Thanks @lauren-li
- Updated Theia Tests. Now you need to have Zowe CLI 6.31.0 and the latest .vsix file in the `theia/plugins` folder to run Theia tests [#1268](https://github.com/zowe/vscode-extension-for-zowe/pull/1268). Thanks @deepali-hub
- Fixed the issue that prevented the `issue STOP command` function from executing correctly [#1304](https://github.com/zowe/vscode-extension-for-zowe/pull/1304). Thanks
  @nickImbirev
- Fixed the issue that caused the Add Profile icon to disappear [#1307](https://github.com/zowe/vscode-extension-for-zowe/pull/1307). Thanks @lauren-li
- Fixed the vulnerability in NPM Audit [#1309](https://github.com/zowe/vscode-extension-for-zowe/pull/1309). Thanks @JillieBeanSim
- Fixed the issue that doubled the occurrence of the port prompt [#1298](https://github.com/zowe/vscode-extension-for-zowe/pull/1298). Thanks @katelynienaber
- Fixed the issue that triggered the `Delete Job` command even outside Zowe Explorer views [#1310](https://github.com/zowe/vscode-extension-for-zowe/pull/1310). @crawr
- Fixed the trailing slash issue that caused issues with USS search [#1313](https://github.com/zowe/vscode-extension-for-zowe/pull/1313). Thanks @katelynienaber

## `1.14.0`

- Added the Issue TSO Commands feature [#1245](https://github.com/zowe/vscode-extension-for-zowe/pull/1245). Thanks @JillieBeanSim
- Fixed the issue that caused the USS tree to collapse after renaming a folder [#1259](https://github.com/zowe/vscode-extension-for-zowe/pull/1259). Thanks @lauren-li
- Fixed the issue that prevented jobs with an octothorpe (#) in the name from opening [#1253](https://github.com/zowe/vscode-extension-for-zowe/issues/1253). Thanks @katelynienaber

## `1.13.1`

- Updated the dialog text for issuing MVS commands. Now the text of the function is `Zowe: Issue MVS Command` [#1230](https://github.com/zowe/vscode-extension-for-zowe/pull/1230). Thanks @JillieBeanSim
- Added the prompt for credentials when issuing MVS commands, using the right click action, against profiles with missing credentials [#1231](https://github.com/zowe/vscode-extension-for-zowe/pull/1231). Thanks @JillieBeanSim
- Added the Prerequisites section to the Zowe Explorer Extension for FTP ReadMe [#1246](https://github.com/zowe/vscode-extension-for-zowe/pull/1246). Thanks @lauren-li
- Added Open VSX to the deployment pipeline [#1240](https://github.com/zowe/vscode-extension-for-zowe/pull/1240). Thanks @zFernand0

## `1.13.0`

- Added the monorepo landing Readme that contains the high-level overview of the repository folders such as `packages` folder, instructions on how to contribute to the project and links to Medium articles providing additional useful information about Zowe Explorer and Zowe [#1199](https://github.com/zowe/vscode-extension-for-zowe/pull/1199). Thanks @IgorCATech
- Fixed the issue that prevented the list of recently opened files from being displayed upon request. You can access a list of recently opened files by pressing the Ctrl+Alt+R (Windows) or Command+Option+R (Mac) key combination [#1208](https://github.com/zowe/vscode-extension-for-zowe/pull/#1208). Thanks @jellypuno
- Fixed the issue that prevented file picker from functioning. The file picker feature lets you filter your datasets in the tree by pressing the Ctrl+Alt+P (Windows) or Command+Option+P (Mac) key combination [#992](https://github.com/zowe/vscode-extension-for-zowe/issues/992). Thanks @katelynienaber
- Fixed the issue that caused the content from a previously filtered USS directory instead of the currently filtered USS directory to be served [#1134](https://github.com/zowe/vscode-extension-for-zowe/issues/1134). Thanks @lauren-li
- Added the previously selected `RejectUnauthorized` value to the placeholder text of the entry field while updating an existing profile. In addition, the value is highlighted and shown at the top of the selection list [#1218](https://github.com/zowe/vscode-extension-for-zowe/pull/1218). Thanks @JillieBeanSim
- Added the pre-filled and pre-selected filename of the copied member to the entry field while performing the paste member action [#1183](https://github.com/zowe/vscode-extension-for-zowe/pull/1183). Thanks @JillieBeanSim
- Added the multiple deletion of jobs feature [#1128](https://github.com/zowe/vscode-extension-for-zowe/pull/1128). Thanks @crawr
- Improved error handling for the data set copy/paste member, migrate, and recall functions [#1219](https://github.com/zowe/vscode-extension-for-zowe/pull/1219). Thanks @tiantn

## `1.12.1`

- Fixed the issue that prevented edited profile base paths from being saved [#989](https://github.com/zowe/vscode-extension-for-zowe/issues/989). Thanks @katelynienaber
- Fixed the issue that prevented Zowe Explorer from storing empty values for optional profile fields, such as `user`, `password`, `timeout`, and `encoding`. This is done to be consistent with the way Zowe CLI stores profile information when creating and editing profiles [#1016](https://github.com/zowe/vscode-extension-for-zowe/issues/1016). Thanks @katelynienaber
- Fixed the issue that caused repeated credential prompting if a user refused to authenticate [#1147](https://github.com/zowe/vscode-extension-for-zowe/issues/1147). Thanks @katelynienaber
- Fixed the issue that caused removed favorite profiles to be favorited again in subsequent IDE sessions [#1144](https://github.com/zowe/vscode-extension-for-zowe/issues/1144). Thanks @lauren-li
- Fixed the issue that prevented updated credential prompting from occurring when a profile was marked “invalid” [#1095](https://github.com/zowe/vscode-extension-for-zowe/issues/1095). Thanks @katelynienaber

## `1.12.0`

- Added the ability to edit data set attributes before allocation [#1031](https://github.com/zowe/vscode-extension-for-zowe/issues/1031). Thanks @katelynienaber
- Allowed filtering of member names from the Data Sets search bar [#868](https://github.com/zowe/vscode-extension-for-zowe/issues/868). Thanks @JillieBeanSim
- Reorganized the context menus and streamlined the visible icons [#1052](https://github.com/zowe/vscode-extension-for-zowe/issues/1052). Thanks @katelynienaber
- Fixed the messaging displayed when handling inactive profiles and when updating profiles [#1065](https://github.com/zowe/vscode-extension-for-zowe/issues/1065) [#1096](https://github.com/zowe/vscode-extension-for-zowe/issues/1096). Thanks @jellypuno
- Fixed the issue causing tree restructure when renaming a USS file or directory [#757](https://github.com/zowe/vscode-extension-for-zowe/issues/757). Thanks @katelynienaber
- Fixed the issue preventing issuing of commands when using profiles with tokens [#1051](https://github.com/zowe/vscode-extension-for-zowe/issues/1051). Thanks @crawr
- Refactored refresh functions. Thanks @lauren-li @JillieBeanSim
- Updated FTP and API Readme documentation. Thanks @phaumer
- Added regression tests for profiles in Theia. Thanks @deepali-hub

## `1.11.1`

- Updated Keytar and Jest dev deps for Node 14. Thanks @t1m0thyj

## `1.11.0`

- Added login and logout functions for base profiles. You can now log in to API Mediation Layer and generate a token for your base profile. [#914](https://github.com/zowe/vscode-extension-for-zowe/issues/914). Thanks @crawr
- Fixed the empty profile folders in Favorites issue. [#1026](https://github.com/zowe/vscode-extension-for-zowe/issues/1026). Thanks @lauren-li
- Fixed the initialization error that occurred when base profiles were used while being logged out from API ML. [1063](https://github.com/zowe/vscode-extension-for-zowe/issues/1063). Thanks @jellypuno
- Fixed the issue preventing the tree refresh function from updating extender profiles. [1078](https://github.com/zowe/vscode-extension-for-zowe/issues/1078). Thanks @lauren-li
- Fixed the issue causing jobs retrieval failure when using profiles with tokens. [1088](https://github.com/zowe/vscode-extension-for-zowe/issues/1088). Thanks @jellypuno

## `1.10.1`

- Updated arguments to keep the order of precedence consistent between service and base profile. [#1055](https://github.com/zowe/vscode-extension-for-zowe/issues/1055). Thanks @JillieBeanSim

## `1.10.0`

- Added Base Profile support. [#1037](https://github.com/zowe/vscode-extension-for-zowe/issues/1037). Thanks @katelynienaber, @jellypuno, @JillieBeanSim, @lauren-li, @crawr, @phaumer

## `1.9.0`

- Added the Allocate Like feature. [#904](https://github.com/zowe/vscode-extension-for-zowe/issues/904). Thanks @katelynienaber
- Added the ability to disable/enable profile validation. [#922](https://github.com/zowe/vscode-extension-for-zowe/issues/922). Thanks @JillieBeanSim
- Added the ability to access other profiles during profile validation. [#953](https://github.com/zowe/vscode-extension-for-zowe/issues/953). Thanks @JillieBeanSim
- Grouped Favorites by profile for Datasets, USS, and Jobs. [#168](https://github.com/zowe/vscode-extension-for-zowe/issues/168). Thanks @lauren-li
- Fixed USS renaming issues. [#911](https://github.com/zowe/vscode-extension-for-zowe/issues/911). Thanks @katelynienaber and @lauren-li
- Fixed the deletion of datasets issue. [#963](https://github.com/zowe/vscode-extension-for-zowe/issues/963). Thanks @katelynienaber
- Once entered, datasets and members are displayed in uppercase. [#962](https://github.com/zowe/vscode-extension-for-zowe/issues/962). Thanks @AndrewTwydell and @Pranay154
- Removed errors in Favorites items caused by profiles that are created by other extensions. [#968](https://github.com/zowe/vscode-extension-for-zowe/issues/968). Thanks @lauren-li
- Updated the environment check for Theia compatibility. [#1009](https://github.com/zowe/vscode-extension-for-zowe/issues/1009). Thanks @lauren-li

## `1.8.0`

- Webpack working with localization and logging. Thanks @lauren-li
- Allow extenders to load their saved profile sessions upon their activation. Thanks @lauren-li
- Provide a re-validation for invalid profiles automatically. Thanks @JillieBeanSim
- Bug fix related to saving USS files. Thanks @JillieBeanSim.
- Bug fix related to the deletion of datasets. Thanks @katelynienaber

## `1.7.1`

- Fixed USS save operation. Thanks @JillieBeanSim
- Added validation information message. Thanks @JillieBeanSim
- Restructured Readme. Thanks @IgorCATech

## `1.7.0`

- Disallow multiple profiles with same name but different capitalizations. Thanks @katelynienaber
- Improvements for Optional Credentials. Thanks @crawr @jellypuno
- Reorganize Data Sets context menu. Thanks @katelynienaber
- Adding star icon for favorites. Thanks @katelynienaber
- Profile Validation. Thanks @jellypuno
- Updating Credentials via Check Credentials. Thanks @JillieBeanSim
- Favorites get loaded and opened into new files. Thanks @phaumer
- Improve messaging of confirmation dialogues. Thanks @crawr
- Enable editing of filters. Thanks @katelynienaber
- Update Codecov settings. Thanks @jellypuno
- Handle encoding value from z/OSMF Profiles. Thanks @dkelosky
- Enable editing of ASCII files in USS. Thanks @Colin-Stone
- Refactor unit test and add more integration tests. Thanks @katelynienaber

## `1.6.0`

- Create connections with any registered profile type. Thanks @JillieBeanSim
- Streamline first profile creation. Thanks @crawr
- Add recall options for migrated datasets. Thanks @Pranay154
- Fix persistent data after recall functionality. Thanks @katelynienaber
- Fix deleting and editing connection not considering other profile types. Thanks @phaumer
- Fix multiple prompts when escaping/canceling editing session. Thanks @jellypuno
- Fix failure to load optional secure fields from profiles. Thanks @tjohnsonBCM
- Fixed issue when manually editing/deleting associated profiles. Thanks @Colin-Stone
- Refactor unit tests. Thanks @stepanzharychevbroadcom, @katelynienaber

## `1.5.2`

- Fix undefined profile error message. Thanks @JillieBeanSim

## `1.5.1`

- Fix failure to load optional secure fields from profiles. Thanks @tjohnsonBCM
- Fix pressing Escape does not abort Edit profile dialogue. Thanks @jellypuno
- Fix editing of Credentials when setting them to spaces. Thanks @jellypuno
- Fix deletion of profiles not considering all extensibility use cases. Thanks @phaumer

## `1.5.0`

- Fixes for saving of Datasets from Favourites section. Thanks @stepanzharychevbroadcom
- Management of Theia specific merge conflict resolution. Thanks @Alexandru-Dumitru
- Add to recall when PS File opened. Thanks @katelynienaber
- Provide edit support for Profile credentials. Thanks @jellypuno
- Support for profile deletion. Thanks @crawr
- Addressed USS file merge conflict triggering issue. Thanks @Alexandru-Dumitru
- Provide refresh all method for Zowe Explorer - Extenders. Thanks @phaumer
- Extender guidelines and documentation. Thanks @Colin-Stone
- Provision of profile association links to support extenders of Zowe Explorer. Thanks @Colin-Stone
- Creation of an extender API for extenders of Zowe Explorer. Thanks @Colin-Stone
- Management of VSAM files within Dataset explorer. Thanks @Colin-Stone
- VSCode context now based on Regular expression for flexibility. Thanks @Colin-Stone
- Vsix file deployment via Theia pipeline. Thanks @crawr
- Reduction in size of extension.ts file. Thanks @katelynienaber
- ContextValue of undefined error addressed for new members. Thanks @katelynienaber
- Fixed when Pull from mainframe didn't work on USS Files. Thanks @stepanzharychevbroadcom
- Fixed Bug submitting JCL from Command Palette. Thanks @stepanzharychevbroadcom
- Refactoring of testing for accuracy and maintainability. Thanks @stepanzharychevbroadcom

## `1.4.1`

- Fix for USS files not saving correctly. Thanks @phaumer
- Icon update for migrated files only. Thanks @Colin-Stone

## `1.4.0`

- Added support for large datasets and PDS members. Thanks @jellypuno
- Fixed inconsistent behavior when renaming USS file and directories. Thanks @stepanzharychevbroadcom
- Fixed deleting a USS file. Thanks @Colin-Stone
- Fixed profiles not automatically updating values when changed externally. Thanks @jellypuno
- Fixed load error when file names had special characters. Thanks @jellypuno
- Fixed load os USS file list. Thanks @jellypuno
- Improved user experience of USS file navigation #461. Thanks @stepanzharychevbroadcom
- Fixed tab name when renaming dataset. Thanks @stepanzharychevbroadcom
- Improved performance when renaming datasets and members. Thanks @CForrest97
- Added prompting of credentials if previous credentials where entered incorrectly. Thanks @jellypuno
- Added support for VSCode Quick Open shortcut. Thanks @katelynienaber
- Added support for VSCode Open Recent Files shortcut. Thanks @katelynienaber
- Fixed USS Favorites not being remembered. Thanks @Colin-Stone
- Setup automated regression testing on a Theia environment. Thanks @crawr
- Fixed copying dataset on temporary folder #635. Thanks @Colin-Stone
- Made dataset terminology more consistent. Thanks @stepanzharychevbroadcom
- Fixed uploading files to USS. Thanks @stepanzharychevbroadcom
- Fixed searching/filtering data. Thanks @Colin-Stone
- Refactored code to include interfaces and abstract classes. Thanks @Colin-Stone
- Refactored icon retrieval process. Thanks @stepanzharychevbroadcom
- Updated Zowe Explorer video. Thanks @IgorCATech
- Revised pipeline to use shared libraries. Thanks @zFernand0

## `1.3.1`

- Updated Zowe Icon. Thanks @stepanzharychevbroadcom
- Address VSC tree expand behavior changes. Thanks @phaumer
- Refresh all action includes profiles. Thanks @jellypuno
- Consistent handling of renaming USS files. Thanks @stepanzharychevbroadcom
- Renaming datasets should update open tab. Thanks @stepanzharychevbroadcom
- USS delete function reinstated. Thanks @Colin-Stone
- Issue with uploadBinaryFile API not being correctly redirected. Thanks @Colin-Stone
- OnSave Upload trigger correction for USSFile . Thanks Alexandru-Dumitru

## `1.3.0`

- Dependency on ~/.zowe folder existing removed. Thanks @tjohnsonBCM
- Label changes for specific dataset functionality. Thanks @CForrest97
- Zowe Explorer to incorporate @zowe CLI implementation. Thanks @zFernand0
- Profiles manage other profile types apart from zosmf. Thanks @Colin-Stone
- Exploit imperative bundled keytar for secure credentials when standalone. Thanks @Colin-Stone

## `1.2.4`

- Fix to Credentials initialization to wait on promise. Thanks @Colin-Stone

## `1.2.3`

- Secure credentials backwards compatibility. Thanks @tjohnsonBCM

## `1.2.2`

- Fix requirement of ~/.zowe folder. Thanks @phaumer

## `1.2.1`

- Fix for automatic release of VSIX. Thanks @awharn
- Fixed creating data sets causes tree to lose expand behavior issue. Thanks @katelynienaber
- Fixed issue with undefined node. Thanks @Colin-Stone

## `1.2.0`

- Support CLI plugin extensibility. Thanks @phaumer
- Fixed Issue for filters after creating dataset. Thanks @phaumer
- Managing text/binary download choice. Thanks @stepanzharychevbroadcom
- Addressed 'Uploading zip file (binary)' silent failures. Thanks @stepanzharychevbroadcom
- Consistency updates for context menu. Thanks @sladyn98
- Automatically use Changelog contents in pipeline as release description. Thanks @awharn
- Provision of warning message after two failed login attempts. Thanks @jellypuno
- Consistency, added filter tip to convey ability to add multiple filters entries. Thanks @katelynienaber
- Tree view refresh when dataset member added or deleted. Thanks @katelynienaber
- Code improvement - Centralized error handling. Thanks @crawr
- Integration Script updates. Thanks @zFernand0
- Keytar (Secure credentials) compatibility support. Thanks @Colin-Stone
- Improved usability of MVS Command feature including 'Recall' function. Thanks @Colin-Stone
- Fixed issue where Job folder did not auto-expand. Thanks @Colin-Stone
- Use Progress indicator wrapper around longer running list functions. Thanks @Colin-Stone

## `1.1.0`

- Updates to Readme to include links to Theia Readme. Thanks @IgorCATech
- Fix for incorrect profile name in some favorites. Thanks @lauren-li
- Update dataset filters on dataset creation. Thanks @katelynienaber
- Include VSIX in Github release. Thanks @zFernand0
- Fix dataset delete fails silently bug. Thanks @Colin-Stone
- Fix to handle "Show Dataset Attributes" in Favorites. Thanks @katelynienaber
- Enhancements to profile creation. Thanks @jellypuno
- Theia specific QuickPick modifications. Thanks @phaumer
- Update incorrect profile message. Thanks @lauren-li
- Fix Copy and paste dataset menu duplication. Thanks @lauren-li

## `1.0.1`

- Remove duplicate commands #376. Thanks @lauren-li
- Update localization for v1.0.0 #374. Thanks @lauren-li
- Update keywords #383. @zFernand0
- Update package json files #391. @zFernand0
- Fixed adding sessions in Theia #382. Thanks @phaumer
- Add validation for undefined username and password + more cosmetic fix #378. Thanks @jellypuno
- Update incorrect profile message #387. Thanks @lauren-li

## `1.0.0`

- VSCode centric Connection settings. Thanks @crawr, @jellypuno
  - Credential prompting in profiles and favorite . Thanks @crawr, @jellypuno
- Dataset and Dataset member copy and renaming function. Thanks @CForrest97
- Theia support including documentation.
- Save improvements implementing improved Safe Save functionality as the default behavior. Thanks Alexandru-Dumitru
- Reliability and Resilience updates:
  - for default profiles
  - for deleting a dataset in use
  - testing improvements and coverage
  - rationalizing deliverables
  - performance improvements

## 0.29.0

- Provide ability to rename datasets. Thanks @CForrest97
- Fix URL parsing. @MarkAckert
- Fixed `AppSettings` error message. @jellypuno

## 0.28.0

- Provide ability to add new profiles in explorer. Thanks @crawr, @jellypuno
- Recognize migrated dataset context. Thanks @Colin-Stone
- Fix dataset delete fails silently bug. Thanks @Colin-Stone

## 0.27.0

- Name change to Zowe Explorer
- Enhancements to the History recall 'QuickPick' dialogs. Thanks @Colin-Stone
- Favorites are now sorted. Thanks @Colin-Stone

## 0.26.1

- Fix vulnerabilities related to brightside-core

## 0.26.0

- Added Persistence for profiles selection. Thanks @Colin-Stone
- Performance enhancements for Profile loading operations. Thanks @Colin-Stone
- Filter rewording. Thanks @Colin-Stone

## 0.25.0

- Add Edit to context menu for MVS and USS Tree. Thanks to Rodney-Wilson
- Restructured all search and filters dialogs to incorporate a recall/history function. Thanks @Colin-Stone
- Added Search Favorite for USS Favorites. Thanks @Colin-Stone
- Added Job and Search Favorite for Jobs. Thanks @Colin-Stone
- Provided support for specifying jobs by job id. Thanks @Colin-Stone
- Fixed issue with submitting datasets job link. Thanks @Colin-Stone
- Fixed label for Jobs Refresh All. Thanks @Colin-Stone
- Minor icon improvement to distinguish Favorites from LPAR's. Thanks @Colin-Stone
- Support copy path Thanks @lauren-li
- Progress Bar animation on opening large files. Thanks to Rodney-Wilson

## 0.24.1

- Fixed issue when saving USS files

## 0.24.0

- Updated Localization Documentation and Added Update Dictionary Script. Thanks to @evannwu20
- Show stepname or procstep alongside spool name. Thanks @crshnburn
- Add command to issue TSO command. Thanks @crshnburn
- Added icons for files and folders. Thanks to @Colin-Stone

## 0.23.2

- Fixed issue when saving datasets in Windows

## 0.23.1

- Refined dataset suffix solution by restricting to explicit names only

## 0.23.0

- Add support for localization. Thanks to @evannwu20
- Correctly determine if file is binary for saving. Thanks @crshnburn
- Fix Default profile error message with friendlier version. Thanks @lauren-li
- Context menu grouping for MVS and USS. Thanks @lauren-li
- Preference to Specify Temp Folder. Thanks to @adambattenburg
- Store local version of dataset with a suffix if appropriate to enable syntax highlighting. Thanks to @Colin-Stone

## 0.22.0

- Add ability to create directories or files on the root node. Thanks to @kristinochka
- Add ability to upload files through regular OS browse dialog on regular nodes and favorites. Thanks to @kristinochka
- Add USS File Refresh and USS Safe Save. Thanks to @adambattenburg
- Honor the file tag (binary or ascii) if not specified. Thanks to @Colin-Stone

## 0.21.0

- Added the Upload member to datasets. Thanks Kristina Mayo
- Addressed same file issue with Favorites in USS explorer. Thanks to Rodney-Wilson and Lauren-Li
- USS Favorites. Ensure file deletion synchronisation. Thanks to Rodney-Wilson and Lauren-Li

## 0.20.0

- Combined Spool files with Jobs in Jobs view. Thanks Colin Stone

## 0.19.1

- Fix error when files exist in the profiles folder (such as `.DS_Store` which is automatically generated on macOS)

## 0.19.0

- Added the rename USS files. Thanks Kristina Mayo

## 0.18.0

- Added the ability to submit JCL from physical sequential data sets

## 0.17.0

- Add Favorites to USS explorer. Thanks to Rodney-Wilson and Lauren-Li
- Add ability to obtain the raw JCL from a job on spool and resubmit. Thanks @crshnburn

## 0.16.3

- Fix behavior when the user cancels "quick pick" dialogs, including selecting profiles and deleting data sets.

## 0.16.2

- Add the stderr of the getDefaultProfile or getAllProfiles process to display in the error message to the user

## 0.16.1

- Attempt to fix an issue where saving data sets ceases to work without any error message

## 0.16.0

- Add the ability to display data set attributes by right clicking on a data set
- Add the ability to save all spool content by clicking a download icon next to the job. Thanks @crshnburn

## 0.15.1

- Add a delete session menu item for sessions in the jobs view. Thanks @crshnburn
- Prevent the delete menu item for USS files and directories appearing on the context menu for sessions. Thanks @crshnburn
- Fixed an issue where adding a profile to the USS explorer incorrectly referenced data sets

## 0.15.0

- The extension is now compatible with installations which use a secure credential management plugin for profiles in Zowe CLI

## 0.14.0

- All zowe views now part of single Zowe view container. Thanks Colin Stone

## 0.13.0

- Added the ability to list and view spool of z/OS Jobs. Thanks @crshnburn

## 0.12.0

- Added GIFs to README for USS use cases. Thanks Colin Stone
- Added the ability to toggle binary mode or text mode on USS files. Thanks @crshnburn

## 0.11.0

- Create and delete functionality for USS Files and directories added as menu items.

## 0.10.4

- Add additional log messages

## 0.10.3

- Use path.sep rather than "/".

## 0.10.2

- VSCode-USS-extension-for-zowe fixed general USS file name error. Thanks Colin Stone

## 0.10.1

- VSCode-USS-extension-for-zowe merged in. Thanks Colin Stone

## 0.9.1

- Fix documentation links in Readme. Thanks Brandon Jenkins

## 0.9.0

- Display an informational message when no data set patterns are found. Thanks @crshnburn

## 0.8.4

- Fixed an issue where the submit JCL function was looking for user profiles in the wrong directory

## 0.8.3

- Fixed an issue where labels did not correctly display the name of the Zowe CLI profile

## 0.8.2

- Fixed for compatibility with the current version of the Zowe CLI. If you are having issues retrieving user name or password using this extension, please update your zowe CLI to the latest available version, recreate your profiles, and update this extension. That should solve any issues you are having.

## 0.8.0

- Introduced capability to submit jobs from the editor. Thanks @crshnburn

## 0.7.0

- Updated for compatibility with Zowe CLI >=2.0.0. You must now have plain text profiles and Zowe CLI 2.0.0 or greater to use this extension. If you have previously created profiles, please update or recreate them with Zowe CLI.
- Log files now go to `~/.vscode/extensions/zowe.vscode-extension-for-zowe-x.x.x/logs`

## 0.6.5

- Fixed issue with platform-specific folder separator, added progress bar when saving

## 0.6.4

- Make favorites persistent after upgrading the extension

## 0.6.3

- Updates to README

## 0.6.2

- Updates to README

## 0.6.1

- Updates to README

## 0.5.0

- Initial release<|MERGE_RESOLUTION|>--- conflicted
+++ resolved
@@ -2,8 +2,7 @@
 
 All notable changes to the "vscode-extension-for-zowe" extension will be documented in this file.
 
-<<<<<<< HEAD
-## Recent Changes
+## TBD Release
 
 ### New features and enhancements
 
@@ -11,16 +10,8 @@
 
 ### Bug fixes
 
-=======
-## TBD Release
-
-### New features and enhancements
-
-### Bug fixes
-
 - Fixed default behavior of "Create a new Team Configuration File" to create a Project Config instead of Project User Config. [#2684](https://github.com/zowe/vscode-extension-for-zowe/issues/2684)
 
->>>>>>> 1e34354a
 ## `3.0.0-next.202402142205`
 
 ### New features and enhancements
