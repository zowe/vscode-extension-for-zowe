--- conflicted
+++ resolved
@@ -10,11 +10,8 @@
 
 ### Bug fixes
 
-<<<<<<< HEAD
 - Remove the 'Show Attributes' context menu action for migrated datasets. [#2033](https://github.com/zowe/vscode-extension-for-zowe/issues/2033)
-=======
 - Fixed issue with endless credential prompt loop when logging out. [#2262](https://github.com/zowe/vscode-extension-for-zowe/issues/2262)
->>>>>>> 755df8ff
 - Bump `@zowe/secrets-for-zowe-sdk` to 7.18.3 to handle install errors gracefully and to allow running without MSVC redistributables.
 - Fixed issue where data set content does not always appear as soon as the editor is opened. [#2427](https://github.com/zowe/vscode-extension-for-zowe/issues/2427)
 - Adjust scope of "Security: Secure Credentials Enabled" setting to `machine-overridable` so it appears again in certain cloud IDEs.
