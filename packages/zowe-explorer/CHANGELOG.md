--- conflicted
+++ resolved
@@ -6,12 +6,11 @@
 
 ### New features and enhancements
 
-<<<<<<< HEAD
 - Removal of v1 profile support. [#2072](https://github.com/zowe/vscode-extension-for-zowe/issues/2072)
 - Removal of support for Zowe Explorer APIs that have been removed. Check the [list](https://github.com/zowe/vscode-extension-for-zowe/tree/next/docs/early-access/v3/Extenders.md) of APIs that were removed.
 - Added support for Local Storage settings for persistent settings in Zowe Explorer [#2208](https://github.com/zowe/vscode-extension-for-zowe/issues/2208)
 - Updated activation event to `onStartupFinished`. [#1910](https://github.com/zowe/vscode-extension-for-zowe/issues/1910)
-=======
+
 ### Bug fixes
 
 ## `2.9.0`
@@ -22,7 +21,6 @@
 - Added "Cancel Job" feature for job nodes in Jobs tree view. [#2251](https://github.com/zowe/vscode-extension-for-zowe/issues/2251)
 - Enhanced ID generation for parent tree nodes to ensure uniqueness.
 - Added support for custom credential manager extensions in Zowe Explorer [#2212](https://github.com/zowe/vscode-extension-for-zowe/issues/2212)
->>>>>>> 130540b0
 
 ### Bug fixes
 
