# Change Log

All notable changes to the "vscode-extension-for-zowe" extension will be documented in this file.

## TBD Release

### New features and enhancements

- Added a new Zowe Explorer setting, `zowe.logger`, with a default setting of `INFO`.
- Added an output channel, `Zowe Explorer`, for logging within VS Code's Output view. The log level is set by the new Zowe Explorer setting, `zowe.logger`.
- Opening a dialog for Upload or Download of files will now open at the project level directory or the user's home directory if no project is opened. [#2203](https://github.com/zowe/vscode-extension-for-zowe/issues/2203)
- Updated linter rules and addressed linter errors throughout the codebase. [#2184](https://github.com/zowe/vscode-extension-for-zowe/issues/2184)
<<<<<<< HEAD
- Added support for custom credential manager extensions in Zowe Explorer [#2212](https://github.com/zowe/vscode-extension-for-zowe/issues/2212)
=======
- Added a new setting `zowe.files.logsFolder.path` that can be used to override Zowe Explorer logs folder if default location is read-only. [#2186](https://github.com/zowe/vscode-extension-for-zowe/issues/2186)
>>>>>>> 5f8def3b

### Bug fixes

- Fixed issue with silent failures when uploading members into a data set. [#2167](https://github.com/zowe/vscode-extension-for-zowe/issues/2167)
- Added back fix that was accidentally removed between updates: Resolved an issue where VSCode did not provide all context menu options for a profile node after a multi-select operation. [#2108](https://github.com/zowe/vscode-extension-for-zowe/pull/2108)
- Fixed issue where "Paste" option is shown for a multi-select operation in the "Data Sets" pane.
- Fixed z/OSMF profiles issue with Data Sets and Jobs with special characters in the names. [#2175](https://github.com/zowe/vscode-extension-for-zowe/issues/2175)
- Fixed redundant text in error messages that included the same error details twice.
- Fixed error message when no data sets found that match pattern.

## `2.7.0`

### New features and enhancements

- Added Job search query label to the session in the Jobs tree. [#2062](https://github.com/zowe/vscode-extension-for-zowe/pull/2064)
- Added feature to copy datasets (pds, sequential, members across pds) with multi-select capabilities. [#1150](https://github.com/zowe/vscode-extension-for-zowe/issues/1550)

### Bug fixes

- Fixed issue where job search queries were not working properly when favorited. [#2122](https://github.com/zowe/vscode-extension-for-zowe/issues/2122)
- Fixed issues where document changes may fail to upload if the environment has a slow filesystem or mainframe connection, or when VS Code exits during an upload operation. [#1948](https://github.com/zowe/vscode-extension-for-zowe/issues/1948)
- Fixed custom credential manager in `~/.zowe/settings/imperative.json` file being overwritten with invalid JSON. [#2187](https://github.com/zowe/vscode-extension-for-zowe/issues/2187)
- Fixed several linter errors throughout the codebase and consolidated linter rules. [#2184](https://github.com/zowe/vscode-extension-for-zowe/issues/2184)

## `2.6.2`

### Bug fixes

- Updated dependencies for security audits.

## `2.6.1`

### Bug fixes

- Removed excess pop-ups when listing/opening USS files, and replaced required pop-ups with status bar items to improve UX. [#2091](https://github.com/zowe/vscode-extension-for-zowe/issues/2091)
- Prevented creation of duplicate session after executing a favorited search query. [#1029](https://github.com/zowe/vscode-extension-for-zowe/issues/1029)
- Resolved an issue where VS Code did not provide all context menu options for a profile node after a multi-select operation. [#2108](https://github.com/zowe/vscode-extension-for-zowe/pull/2108)
- Fixed issue with standardization of old v1 settings in Zowe Explorer during activation. [#1520](https://github.com/zowe/vscode-extension-for-zowe/issues/1520)
- Fixed bug where a JSON error occurs for job nodes when collapsing or expanding with a single click. [#2121](https://github.com/zowe/vscode-extension-for-zowe/issues/2121)
- Fixed possible data loss when file is saved but fails to upload and VS Code does not detect unsaved changes. [#2099](https://github.com/zowe/vscode-extension-for-zowe/issues/2099)

## `2.6.0`

### New features and enhancements

- Added Job search prefix validator [1971](https://github.com/zowe/vscode-extension-for-zowe/issues/1971)
- Added file association for `zowe.config.json` and `zowe.config.user.json` to automatically detect them as JSON with Comments. [#1997](https://github.com/zowe/vscode-extension-for-zowe/issues/1997)
- Added the ability to list all datasets, even those with Imperative Errors. [#235](https://github.com/zowe/vscode-extension-for-zowe/issues/235) & [#2036](https://github.com/zowe/vscode-extension-for-zowe/issues/2036)
- Added favorite job query to jobs view. [#1947](https://github.com/zowe/vscode-extension-for-zowe/issues/1947)
- Added confirmation message for "Submit Job" feature as an option in extension settings (set to "All jobs" by default). [#998](https://github.com/zowe/vscode-extension-for-zowe/issues/998)
- Updated UI/UX method calls to use standalone `Gui` module for better usability and maintainability. [#1967](https://github.com/zowe/vscode-extension-for-zowe/issues/1967)
- Updated error dialog when Zowe config is invalid, with option to "Show Config" within VS Code for diagnostics. [#1986](https://github.com/zowe/vscode-extension-for-zowe/issues/1986)
- Added support for pasting at top-level of USS tree (if filtered), and optimized copy/paste operations to avoid using local paths when possible. [#2041](https://github.com/zowe/vscode-extension-for-zowe/issues/2041)

### Bug fixes

- Updated check for Theia environment to reduce false positives in different environments. [#2079](https://github.com/zowe/vscode-extension-for-zowe/issues/2079)
- Fixed issue where responseTimeout (in Zowe config) was not provided for supported API calls. [#1907](https://github.com/zowe/vscode-extension-for-zowe/issues/1907)
- Fixed issue where "Show Attributes" feature used conflicting colors with light VS Code themes. [#2048](https://github.com/zowe/vscode-extension-for-zowe/issues/2048)
- Fixed settings not persisting in Theia versions >=1.29.0. [#2065](https://github.com/zowe/vscode-extension-for-zowe/pull/2065)
- Removed TSLint (as it is deprecated), and replaced all TSLint rules with their ESLint equivalents. [#2030](https://github.com/zowe/vscode-extension-for-zowe/issues/2030)
- Fixed issue with a success message being returned along with error for Job deletion. [#2075](https://github.com/zowe/vscode-extension-for-zowe/issues/2075)
- Removed extra files from the VSIX bundle to reduce download size by 64%. [#2042](https://github.com/zowe/vscode-extension-for-zowe/pull/2042)
- Surfaced any errors from a dataset Recall/Migrate operation. [#2032](https://github.com/zowe/vscode-extension-for-zowe/issues/2032)
- Re-implemented regular dataset API call if the dataSetsMatching does not exist. [#2084](https://github.com/zowe/vscode-extension-for-zowe/issues/2084)

## `2.5.0`

### New features and enhancements

- Added ability to filter jobs by status. Improved Job filtering User experience. [#1925](https://github.com/zowe/vscode-extension-for-zowe/issues/1925)
- Added option to view PDS member attributes, and updated formatting for attributes webview. [#1577](https://github.com/zowe/vscode-extension-for-zowe/issues/1577)
- Streamlined attribute viewing options into one feature - "Show Attributes".
- Added multiple select copy/paste feature on uss view [#1549](https://github.com/zowe/vscode-extension-for-zowe/issues/1549)
- Added multiple select for hide session [#1555](https://github.com/zowe/vscode-extension-for-zowe/issues/1555)

### Bug fixes

- Fixed missing localization for certain VScode error/info/warning messages. [#1722](https://github.com/zowe/vscode-extension-for-zowe/issues/1722)
- Fixed "Allocate Like" error that prevented proper execution. [#1973](https://github.com/zowe/vscode-extension-for-zowe/issues/1973)
- Fixed de-sync issue between Data Set and Favorites panels when adding or deleting datasets/members that were favorited. [#1488](https://github.com/zowe/vscode-extension-for-zowe/issues/1488)
- Added logging in places where errors were being caught and ignored.
- Fixed issue where parent in Jobs list closes after single/multiple job deletion. [#1676](https://github.com/zowe/vscode-extension-for-zowe/issues/1676)

## `2.4.1`

### Bug fixes

- Bugfix: Added validation check while creating, renaming and using allocate alike feature for datasets [#1849](https://github.com/zowe/vscode-extension-for-zowe/issues/1849)
- Fixed login/logout errors from Team config file watcher. [#1924](https://github.com/zowe/vscode-extension-for-zowe/issues/1924)
- Fixed the loading of previously saved profiles in the tree views.
- Fixed default zosmf profile being added to tree view when no previous sessions have been added. [#1992](https://github.com/zowe/vscode-extension-for-zowe/issues/1992)
- Fixed the `Secure Credentials Enabled` setting to update the `~/.zowe/settings/imperative.json` file upon change of the setting without overwriting preexisting data in the file.
- Fixed errors encountered from not having Zowe CLI installed by creating the `~/.zowe/settings/imperative.json` file during activation if it doesn't already exist. This file is for Zowe Explorer to know the Security Credential Manager used for secure profile information and removes the Zowe CLI installation prerequisite. [#1850](https://github.com/zowe/vscode-extension-for-zowe/issues/1850)
- Fixed Zowe Explorer failing to activate in environment with empty workspace. [#1994](https://github.com/zowe/vscode-extension-for-zowe/issues/1994)

## `2.4.0`

### New features and enhancements

- Added check for existing team configuration file in location during create, prompting user to continue with the create action. [#1923](https://github.com/zowe/vscode-extension-for-zowe/issues/1923)
- Added a solution to allow Zowe Explorer extensions with a dependency on Zowe Explorer to work as web extension without Zowe Explorer functionality in vscode.dev. [#1953](https://github.com/zowe/vscode-extension-for-zowe/issues/1953)
- Added a new setting `Secure Credentials Enabled`, default value is selected for security and will have to be unselected to allow creation of team configuration files without default secure arrays to support environments that don't have access to Zowe CLI's Secure Credential Management.

### Bug fixes

- Fixed activation and Refresh Extension issues in web based editors, ie. Theia. [#1807](https://github.com/zowe/vscode-extension-for-zowe/issues/1807)
- Fix refresh job & spool file pull from mainframe doesn't update job status [#1936](https://github.com/zowe/vscode-extension-for-zowe/pull/1936)
- Fix for serial saving of data sets and files to avoid conflict error. [#1868](https://github.com/zowe/vscode-extension-for-zowe/issues/1868)

## `2.3.0`

### New features and enhancements

- Added option to edit team configuration file via the + button for easy access. [#1896](https://github.com/zowe/vscode-extension-for-zowe/issues/1896)
- Added multiple selection to manage context menu of Datasets, USS, and Jobs views. [#1428](https://github.com/zowe/vscode-extension-for-zowe/issues/1428)
- Added Spool file attribute information to a hover over the Spool file's name. [#1832](https://github.com/zowe/vscode-extension-for-zowe/issues/1832)
- Added support for CLI home directory environment variable in Team Config file watcher, and support watching Team Config files named zowe.config.json and zowe.config.user.json at both locations. [#1913](https://github.com/zowe/vscode-extension-for-zowe/issues/1913)
- Update to Job's View Spool file label to display PROCSTEP if available, if PROCSTEP isn't available the label will display the Spool file's record count. [#1889](https://github.com/zowe/vscode-extension-for-zowe/issues/1889) [#1832](https://github.com/zowe/vscode-extension-for-zowe/issues/1832)

### Bug fixes

- Fixed extension being slow to load large team config files. [#1911](https://github.com/zowe/vscode-extension-for-zowe/issues/1911)
- Fixed issue with cached profile information after updates to profiles. [#1915](https://github.com/zowe/vscode-extension-for-zowe/issues/1915)
- Fixed issue with saving credentials to v1 profile's yaml file when un-secure and save is selected after credential prompting. [#1886](https://github.com/zowe/vscode-extension-for-zowe/issues/1886)
- Fixed issue with outdated cached information after Update Credentials. [#1858](https://github.com/zowe/vscode-extension-for-zowe/issues/1858)
- Fixed issue with support for ZOWE_CLI_HOME environment variable. [#1747](https://github.com/zowe/vscode-extension-for-zowe/issues/1747)

## `2.2.1`

- Bugfix: Fixed activation failure when error reading team configuration file. [#1876](https://github.com/zowe/vscode-extension-for-zowe/issues/1876)
- Bugfix: Fixed Profile IO errors by refactoring use of Imperative's CliProfileManager. [#1851](https://github.com/zowe/vscode-extension-for-zowe/issues/1851)
- Bugfix: Fixed runtime error found in initForZowe call used by extenders. [#1872](https://github.com/zowe/vscode-extension-for-zowe/issues/1872)
- Bugfix: Added error notification for users when OS case sensitivitiy is not set up to avoid issues found with USS files in single directory of same name but different case. [#1484](https://github.com/zowe/vscode-extension-for-zowe/issues/1484)
- Bugfix: Added file watcher for team configuration files to fix v2 profile update issues experienced during creation, updating, and deletion of global or project level configuration files in VS Code. [#1760](https://github.com/zowe/vscode-extension-for-zowe/issues/1760)
- Bugfix: Updated dependencies for improved security. [#1878](https://github.com/zowe/vscode-extension-for-zowe/pull/1878)

## `2.2.0`

- Optimized saving of files on DS/USS when utilizing autosave or experiencing slow upload speeds.
- Updates to use new Zowe Explorer APIs `ZoweVsCodeExtension.updateCredentials` for credential prompting and `ProfilesCache.updateProfilesArrays` for profiles that don't store credentials locally in profile file.

## `2.1.0`

- Added: `Pull from Mainframe` option added for JES spool files. [#1837](https://github.com/zowe/vscode-extension-for-zowe/pull/1837)
- Added: Updated Licenses. [#1841](https://github.com/zowe/vscode-extension-for-zowe/issues/1841)
- Bugfix: Updated imports to use the imperative instance provided by the CLI package. [#1842](https://github.com/zowe/vscode-extension-for-zowe/issues/1842)
- Bugfix: Fixed unwanted requests made by tree node when closing folder. [#754](https://github.com/zowe/vscode-extension-for-zowe/issues/754)
- Bugfix: Fix for credentials not being updated after the invalid credentials error is displayed. [#1799](https://github.com/zowe/vscode-extension-for-zowe/issues/1799)
- Bugfix: Fixed hyperlink for Job submitted when profile is not already in JOBS view. [#1751](https://github.com/zowe/vscode-extension-for-zowe/issues/1751)
- Bugfix: Fixed keybindings for `Refresh Zowe Explorer` to not override default VSC keybinding. See [README.md](https://github.com/zowe/vscode-extension-for-zowe/blob/main/packages/zowe-explorer/README.md#keyboard-shortcuts) for new keybindings. [#1826](https://github.com/zowe/vscode-extension-for-zowe/issues/1826)
- Bugfix: Fixed `Update Profile` issue for missing non-secure credentials. [#1804](https://github.com/zowe/vscode-extension-for-zowe/issues/1804)
- Bugfix: Fixed errors when operation cancelled during credential prompt. [#1827](https://github.com/zowe/vscode-extension-for-zowe/issues/1827)
- Bugfix: Login and Logout operations no longer require a restart of Zowe Explorer or VSC. [#1750](https://github.com/zowe/vscode-extension-for-zowe/issues/1750)
- Bugfix: Fix for Login token always being stored in plain text. [#1840](https://github.com/zowe/vscode-extension-for-zowe/issues/1840)
- Bugfix: Fixed Theia tests. [#1665](https://github.com/zowe/vscode-extension-for-zowe/issues/1665)

## `2.0.3`

- Bugfix: Fixed Quick-key Delete in USS and Jobs trees. [#1821](https://github.com/zowe/vscode-extension-for-zowe/pull/1821)
- Bugfix: Fixed issue with Zowe Explorer crashing during initialization due to Zowe config file errors. [#1822](https://github.com/zowe/vscode-extension-for-zowe/pull/1822)
- Bugfix: Fixed issue where Spool files failed to open when credentials were not stored in a profile. [#1823](https://github.com/zowe/vscode-extension-for-zowe/pull/1823)
- Bugfix: Fixed extra space in the Invalid Credentials dialog, at profile validation profilename. [#1824](https://github.com/zowe/vscode-extension-for-zowe/pull/1824)
- Bugfix: Updated dependencies for improved security. [#1819](https://github.com/zowe/vscode-extension-for-zowe/pull/1819)

## `2.0.2`

- Bugfix: Fixed USS search filter fails on credential-less profiles. [#1811](https://github.com/zowe/vscode-extension-for-zowe/pull/1811)
- Bugfix: Fixed Zowe Explorer recognizing environment variable ZOWE_CLI_HOME. [#1803](https://github.com/zowe/vscode-extension-for-zowe/pull/1803)
- Bugfix: Fixed Zowe Explorer prompting for TSO Account number when saved in config file's TSO profile. [#1801](https://github.com/zowe/vscode-extension-for-zowe/pull/1801)

## `2.0.1`

- BugFix: Improved logging information to help diagnose Team Profile issues. [#1776](https://github.com/zowe/vscode-extension-for-zowe/pull/1776)
- BugFix: Fixed adding profiles to the tree view on Theia. [#1774](https://github.com/zowe/vscode-extension-for-zowe/issues/1774)
- BugFix: Updated Log4js version to resolve initialization problem on Eclipse Che. [#1692](https://github.com/zowe/vscode-extension-for-zowe/issues/1692)
- BugFix: Fixed dataset upload issue by trimming labels. [#1789](https://github.com/zowe/vscode-extension-for-zowe/issues/1789)
- BugFix: Fixed duplicate jobs appearing in the jobs view upon making an owner/prefix filter search for extenders. [#1780](https://github.com/zowe/vscode-extension-for-zowe/pull/1780)
- BugFix: Fixed error displayed when opening a job file for extenders. [#1701](https://github.com/zowe/vscode-extension-for-zowe/pull/1701)

## `2.0.0`

- Major: Introduced Team Profiles and more. See the prerelease items (if any) below for more details.

## 2.0.0-next.202204202000

- Updated Imperative to gather information from the corresponding base profile. [#1757](https://github.com/zowe/vscode-extension-for-zowe/pull/1757)
- Fixed issue when first Team Config profile management file is created. [#1754](https://github.com/zowe/vscode-extension-for-zowe/pull/1754)
- Fixed `Failed to find property user` on load or refresh. [#1757](https://github.com/zowe/vscode-extension-for-zowe/pull/1757)
- Fixed getting credentials from the wrong base profile. [#1757](https://github.com/zowe/vscode-extension-for-zowe/pull/1757)
- Fixed writing tokens to the wrong base profile. [#1757](https://github.com/zowe/vscode-extension-for-zowe/pull/1757)
- Fixed Windows not being able to share Tokens between CLI and ZE. [#1757](https://github.com/zowe/vscode-extension-for-zowe/pull/1757)
- Fixed Login info written to global file if proifle name is the same as project level profile. [#1761](https://github.com/zowe/vscode-extension-for-zowe/pull/1761)

## 2.0.0-next.202204180940

- Refactored the PRofilesCache to reduce maintenance efforts going forward. [#1715](https://github.com/zowe/vscode-extension-for-zowe/issues/1715)
- Updated CLI to consume security related fixes and more. [#1740](https://github.com/zowe/vscode-extension-for-zowe/pull/1740)
- Added differentiation between project and global level profiles. [#1727](https://github.com/zowe/vscode-extension-for-zowe/issues/1727)
- Removed the Secure Credential setting. [#1739](https://github.com/zowe/vscode-extension-for-zowe/issues/1739), [#722](https://github.com/zowe/vscode-extension-for-zowe/issues/722), [#820](https://github.com/zowe/vscode-extension-for-zowe/issues/820), and [#1223](https://github.com/zowe/vscode-extension-for-zowe/issues/1223)
- Synchronized the ZE preferred Security service with the CLI. [#1736](https://github.com/zowe/vscode-extension-for-zowe/issues/1736)
- Fixed APIML token not working between clients (ZE and CLI). [#1713](https://github.com/zowe/vscode-extension-for-zowe/issues/1713)

## 2.0.0-next.202204081040

- Fixed TSO commands in when using teamConfig. [#1731](https://github.com/zowe/vscode-extension-for-zowe/pull/1731)
- Fixed `Zowe Explorer: Refresh Zowe Explorer` command palette option. [1735](https://github.com/zowe/vscode-extension-for-zowe/pull/1735)

## 2.0.0-next.202204041200

- Added Secure Credential support, allowing users to update credentials using GUI. [#1699](https://github.com/zowe/vscode-extension-for-zowe/pull/1693)
- Update Zowe Explorer 2.0 settings migration. [1714](https://github.com/zowe/vscode-extension-for-zowe/pull/1714)
- Update Zowe Explorer SSO logout check for extenders. [#1711](https://github.com/zowe/vscode-extension-for-zowe/pull/1711)
- Update Zowe SDK dependency. [#1699](https://github.com/zowe/vscode-extension-for-zowe/pull/1693)
- Updated dependencies for improved security. [#1702](https://github.com/zowe/vscode-extension-for-zowe/pull/1702)

## `v2.0.0-next.202202281000`

- Update Zowe CLI SDK to version 7.0.0-next.202202242016.
- Fixed the bug that overwrites like-named profiles in a nested config.

## `v2.0.0-next.202202221200`

- Added extender's type info to config schema during config file creation and removed Zowe CLI installation dependency. [#1629](https://github.com/zowe/vscode-extension-for-zowe/pull/1629)
- Added support for Login and Logout using the config file. [#1637](https://github.com/zowe/vscode-extension-for-zowe/pull/1637)
- Added capability to refresh Zowe Explorer updating the Views to reflect different profile handling to include the config file. [#1650](https://github.com/zowe/vscode-extension-for-zowe/pull/1650)
- Updated Zowe SDK dependency. [#1624](https://github.com/zowe/vscode-extension-for-zowe/pull/1624)

## `1.22.0`

- Added: Extensible Login and Logout capabilities for Zowe extenders to utilize for token based authentication. [#1606](https://github.com/zowe/vscode-extension-for-zowe/pull/1606) and [#1255](https://github.com/zowe/vscode-extension-for-zowe/issues/1255).
- Added: Eclipse Public License file. Users can view the license file in the root directory of the Zowe Explorer repository [#1626](https://github.com/zowe/vscode-extension-for-zowe/pull/1626).
- Updated: Supported Node.js version was changed to v12 or higher. We no longer support running the product on earlier versions (10.x and earlier) of Node.js [#1640](https://github.com/zowe/vscode-extension-for-zowe/pull/1640).
- Updated: Security updates for `copy-props`, `nanoid`, and `markdown-it` dependencies were changed to improve security alerting [#1638](https://github.com/zowe/vscode-extension-for-zowe/pull/1638), [#1636](https://github.com/zowe/vscode-extension-for-zowe/pull/1636), and [#1649](https://github.com/zowe/vscode-extension-for-zowe/pull/1649).
- Updated: A work around was developed to help developers debug Zowe Explorer VS Code extension on Theia. For more information, see **Work around for debugging in Theia** [#1576](https://github.com/zowe/vscode-extension-for-zowe/pull/1576).
- Fixed: The Zowe Explorer deployment script was updated to use vsce (Visual Studio Code Extension Manager) version 1.103.1 to help ensure that it is compatible with Node v12 [#1608](https://github.com/zowe/vscode-extension-for-zowe/pull/1608).
- Fixed: Fixed the Theia input box issue that caused entered values to be validated incorrectly [#1580](https://github.com/zowe/vscode-extension-for-zowe/pull/1580).

## `1.21.0`

- Add a progress bar for the simultaneous deletion of multiple jobs [#1583](https://github.com/zowe/vscode-extension-for-zowe/pull/1583). Thanks @uzuko01
- Added the note about the deprecation of the associate profile feature to the Associate Profile section of Zowe Docs and to the Zowe Explorer Readme [#1575](https://github.com/zowe/vscode-extension-for-zowe/pull/1575). Thanks @IgorCATech
- Changed the `DataSet uploaded successfully` message type. Now messages are shown in the status bar instead of the notification pop-up [#1542](https://github.com/zowe/vscode-extension-for-zowe/pull/1542). Thanks @anokhikastiaIBM
- Updated dependencies for improved security [#1591](https://github.com/zowe/vscode-extension-for-zowe/pull/1591) and [#1601](https://github.com/zowe/vscode-extension-for-zowe/pull/1601). Thanks @lauren-li
- Updated Theia tests to use the latest Theia version [#1566](https://github.com/zowe/vscode-extension-for-zowe/pull/1566). Thanks @JillieBeanSim
- Fixed the issue that caused JCL errors in the JOBS tree to be displayed as `undefined:undefined(undefined)` [#1584](https://github.com/zowe/vscode-extension-for-zowe/pull/1584). Thanks @roman-kupriyanov
- Fixed the Theia input box issue that caused entered values to be incorrectly validated [#1580](https://github.com/zowe/vscode-extension-for-zowe/pull/1580). Thanks @JillieBeanSim
- Fixed the issue that caused the removal of unsaved credentials of a profile in the Jobs tree after deleting a job. Now when you delete a job from the Jobs tree with a profile that does not have the stored credentials, the profile keeps the cached credentials [#1524](https://github.com/zowe/vscode-extension-for-zowe/pull/1524). Thanks @nickImbirev

## `1.20.0`

- Added a Github action bot that automates the issue triage [#1530](https://github.com/zowe/vscode-extension-for-zowe/pull/1530). Thanks @crawr
- Updated the @zowe/cli version to 6.33.3 to fix the SSH2 audit failure [#1522](https://github.com/zowe/vscode-extension-for-zowe/pull/1522). Thanks @JillieBeanSim
- Updated the Jobs Issue Stop and Issue Modify commands so that they can be consumed by Extenders with the `issueMvsCommand` API [#1508](https://github.com/zowe/vscode-extension-for-zowe/pull/1508). Thanks @JillieBeanSim
- Use Visual Studio Code's standard confirmation prompt for the Data Sets, USS, and Job trees when clicking on a Favorited profile that does not exist [#1506](https://github.com/zowe/vscode-extension-for-zowe/pull/1506). Thanks @JillieBeanSim
- Updated the deletion prompt for the USS and Jobs trees [#1505](https://github.com/zowe/vscode-extension-for-zowe/pull/1505). Thanks @JillieBeanSim
- Updated the placeholder text in the `Add Profile` entry field [#1490](https://github.com/zowe/vscode-extension-for-zowe/pull/1490). Thanks @anokhikastiaIBM
- Fixed the Not Found issue that resulted from attempts to delete a member whose parent data set was already deleted using multi-delete [#1525](https://github.com/zowe/vscode-extension-for-zowe/pull/1525). Thanks @JillieBeanSim

## `1.19.0`

- Added a check to ensure that a base profile exists before running the function that combines base and service profiles [#1500](https://github.com/zowe/vscode-extension-for-zowe/pull/1500). Thanks @lauren-li
- Added Imperative logger access for extenders [#1433](https://github.com/zowe/vscode-extension-for-zowe/pull/1433). Thanks @katelynienaber
- Added documentation for Imperative logger for extenders [#1467](https://github.com/zowe/vscode-extension-for-zowe/pull/1467). Thanks @katelynienaber
- Implemented separate console windows for TSO and MVS commands [#1478](https://github.com/zowe/vscode-extension-for-zowe/pull/1478). Thanks @katelynienaber
- Fixed the bug that caused the check credentials pop-up to disappear too quickly [#1486](https://github.com/zowe/vscode-extension-for-zowe/pull/1486). Thanks @JillieBeanSim
- Fixed the bug that kept the command text box while escaping the process of entering a TSO command. Now the command text box does not pop up if you cancel entering a TSO command [#1479](https://github.com/zowe/vscode-extension-for-zowe/pull/1479). Thanks @katelynienaber
- Fixed the bug that caused issues with deleting data set members in Ecplipse Theia or Che [#1487](https://github.com/zowe/vscode-extension-for-zowe/pull/1478). Thanks @phaumer
- Fixed the bug that caused the deletion of selected data sets while removing a single data set member by using the right-click action. [#1483](https://github.com/zowe/vscode-extension-for-zowe/pull/1483). Thanks @JillieBeanSim

## `1.18.0`

- Added the ability to register custom profile types in `ProfilesCache` for extenders [#1419](https://github.com/zowe/vscode-extension-for-zowe/pull/1419). Thanks @phaumer
- Added the ability to pass account and other information from tso profile [#1378](https://github.com/zowe/vscode-extension-for-zowe/pull/1378). Thanks @fswarbrick
- Added profiles cache to extenders [#1390](https://github.com/zowe/vscode-extension-for-zowe/pull/1390). Thanks @phaumer
- Status icons now reset when refreshing the explorer views [#1404](https://github.com/zowe/vscode-extension-for-zowe/pull/1404). Thanks @lauren-li
- Fixed the issue that prevented the expected error message `No valid value for z/OS URL. Operation Cancelled` from being displayed while escaping the host text box during the creation or update of a profile [#1426](https://github.com/zowe/vscode-extension-for-zowe/pull/1426). Thanks @JillieBeanSim
- Fixed the issue that invoked profile validation before updating a profile. Now a profile is validated only after the update [#1415](https://github.com/zowe/vscode-extension-for-zowe/pull/1415). Thanks @JillieBeanSim
- Fixed the issue of Zowe profiles encoding value when opening a USS file in the text editor [#1400](https://github.com/zowe/vscode-extension-for-zowe/pull/1400). Thanks @JillieBeanSim

## `1.17.0`

- Added the feature that automatically includes a missing profile in the Jobs view when submitting a job [#1386](https://github.com/zowe/vscode-extension-for-zowe/pull/1386). Thanks @nickImbirev
- Added the extender documentation for KeytarApi for Secure Credential Store [#1384](https://github.com/zowe/vscode-extension-for-zowe/pull/1384). Thanks @JillieBeanSim
- Added a new setting that enables you to hide Zowe Explorer's temporary downloads folder from a workspace [#1373](https://github.com/zowe/vscode-extension-for-zowe/pull/1373). Thanks @crawr
- Added the command to refresh a particular job and get the latest information and content for its spool files [#1363](https://github.com/zowe/vscode-extension-for-zowe/pull/1363). Thanks @nickImbirev
- Added the function that enables you to delete multiple datasets and data set members [#1323](https://github.com/zowe/vscode-extension-for-zowe/pull/1323). Thanks @katelynienaber
- Added the feature that enables you to use multiple VS Code windows for files opened via Zowe Explorer [#1347](https://github.com/zowe/vscode-extension-for-zowe/pull/1347). Thanks @JillieBeanSim
- Added the command to refresh USS directory file names without the entire tree collapsing [#1369](https://github.com/zowe/vscode-extension-for-zowe/pull/1369). Thanks @rudyflores
- Removed non-functioning code from invalid credentials for Theia [#1371](https://github.com/zowe/vscode-extension-for-zowe/pull/1371). Thanks @lauren-li
- Fixed the issue with USS Search and Update Profile errors for profiles without credentials [#1391](https://github.com/zowe/vscode-extension-for-zowe/pull/1391). Thanks @lauren-li

## `1.16.0`

- Added the refresh data set member names option. You can now retrieve a new list of members from the mainframe [#1343](https://github.com/zowe/vscode-extension-for-zowe/pull/1343). Thanks @rudyflores
- Added the best practice documentation for error handling [#1335](https://github.com/zowe/vscode-extension-for-zowe/pull/1335). Thanks @katelynienaber
- Added the developer guide for adding commands to core Zowe Explorer menus [#1332](https://github.com/zowe/vscode-extension-for-zowe/pull/1332). Thanks @lauren-li
- Standardized context group names [#1340](https://github.com/zowe/vscode-extension-for-zowe/pull/1340). Thanks @lauren-li
- Fixed the error message that popped up when accessing a profile from Favorites [#1344](https://github.com/zowe/vscode-extension-for-zowe/pull/1344). Thanks @rudyflores
- Fixed the issue that prevented the Allocate Like feature from working correctly [#1322](https://github.com/zowe/vscode-extension-for-zowe/pull/1322). Thanks @katelynienaber

## `1.15.1`

- Fixed the issue that required the vscode module to be imported in the API package [#1318](https://github.com/zowe/vscode-extension-for-zowe/pull/1318). Thanks @JillieBeanSim

## `1.15.0`

- Added the secure credentials support for Extenders API [#1306](https://github.com/zowe/vscode-extension-for-zowe/pull/1306). Thanks @JillieBeanSim
- Improved Zowe Explorer extenders. Zowe Explorer extenders can now utilize Extender API to have profile folder and meta file created upon initialization [#1282](https://github.com/zowe/vscode-extension-for-zowe/pull/1282). Thanks @JillieBeanSim
- Improved the Command Palette by adding "Zowe Explorer:" before all commands that are related to the extension. Removed some commands from the palette that caused issues [#1308](https://github.com/zowe/vscode-extension-for-zowe/pull/1308). Thanks @lauren-li
- Updated Theia Tests. Now you need to have Zowe CLI 6.31.0 and the latest .vsix file in the `theia/plugins` folder to run Theia tests [#1268](https://github.com/zowe/vscode-extension-for-zowe/pull/1268). Thanks @deepali-hub
- Fixed the issue that prevented the `issue STOP command` function from executing correctly [#1304](https://github.com/zowe/vscode-extension-for-zowe/pull/1304). Thanks
  @nickImbirev
- Fixed the issue that caused the Add Profile icon to disappear [#1307](https://github.com/zowe/vscode-extension-for-zowe/pull/1307). Thanks @lauren-li
- Fixed the vulnerability in NPM Audit [#1309](https://github.com/zowe/vscode-extension-for-zowe/pull/1309). Thanks @JillieBeanSim
- Fixed the issue that doubled the occurrence of the port prompt [#1298](https://github.com/zowe/vscode-extension-for-zowe/pull/1298). Thanks @katelynienaber
- Fixed the issue that triggered the `Delete Job` command even outside Zowe Explorer views [#1310](https://github.com/zowe/vscode-extension-for-zowe/pull/1310). @crawr
- Fixed the trailing slash issue that caused issues with USS search [#1313](https://github.com/zowe/vscode-extension-for-zowe/pull/1313). Thanks @katelynienaber

## `1.14.0`

- Added the Issue TSO Commands feature [#1245](https://github.com/zowe/vscode-extension-for-zowe/pull/1245). Thanks @JillieBeanSim
- Fixed the issue that caused the USS tree to collapse after renaming a folder [#1259](https://github.com/zowe/vscode-extension-for-zowe/pull/1259). Thanks @lauren-li
- Fixed the issue that prevented jobs with an octothorpe (#) in the name from opening [#1253](https://github.com/zowe/vscode-extension-for-zowe/issues/1253). Thanks @katelynienaber

## `1.13.1`

- Updated the dialog text for issuing MVS commands. Now the text of the function is `Zowe: Issue MVS Command` [#1230](https://github.com/zowe/vscode-extension-for-zowe/pull/1230). Thanks @JillieBeanSim
- Added the prompt for credentials when issuing MVS commands, using the right click action, against profiles with missing credentials [#1231](https://github.com/zowe/vscode-extension-for-zowe/pull/1231). Thanks @JillieBeanSim
- Added the Prerequisites section to the Zowe Explorer Extension for FTP ReadMe [#1246](https://github.com/zowe/vscode-extension-for-zowe/pull/1246). Thanks @lauren-li
- Added Open VSX to the deployment pipeline [#1240](https://github.com/zowe/vscode-extension-for-zowe/pull/1240). Thanks @zFernand0

## `1.13.0`

- Added the monorepo landing Readme that contains the high-level overview of the repository folders such as `packages` folder, instructions on how to contribute to the project and links to Medium articles providing additional useful information about Zowe Explorer and Zowe [#1199](https://github.com/zowe/vscode-extension-for-zowe/pull/1199). Thanks @IgorCATech
- Fixed the issue that prevented the list of recently opened files from being displayed upon request. You can access a list of recently opened files by pressing the Ctrl+Alt+R (Windows) or Command+Option+R (Mac) key combination [#1208](https://github.com/zowe/vscode-extension-for-zowe/pull/#1208). Thanks @jellypuno
- Fixed the issue that prevented file picker from functioning. The file picker feature lets you filter your datasets in the tree by pressing the Ctrl+Alt+P (Windows) or Command+Option+P (Mac) key combination [#992](https://github.com/zowe/vscode-extension-for-zowe/issues/992). Thanks @katelynienaber
- Fixed the issue that caused the content from a previously filtered USS directory instead of the currently filtered USS directory to be served [#1134](https://github.com/zowe/vscode-extension-for-zowe/issues/1134). Thanks @lauren-li
- Added the previously selected `RejectUnauthorized` value to the placeholder text of the entry field while updating an existing profile. In addition, the value is highlighted and shown at the top of the selection list [#1218](https://github.com/zowe/vscode-extension-for-zowe/pull/1218). Thanks @JillieBeanSim
- Added the pre-filled and pre-selected filename of the copied member to the entry field while performing the paste member action [#1183](https://github.com/zowe/vscode-extension-for-zowe/pull/1183). Thanks @JillieBeanSim
- Added the multiple deletion of jobs feature [#1128](https://github.com/zowe/vscode-extension-for-zowe/pull/1128). Thanks @crawr
- Improved error handling for the data set copy/paste member, migrate, and recall functions [#1219](https://github.com/zowe/vscode-extension-for-zowe/pull/1219). Thanks @tiantn

## `1.12.1`

- Fixed the issue that prevented edited profile base paths from being saved [#989](https://github.com/zowe/vscode-extension-for-zowe/issues/989). Thanks @katelynienaber
- Fixed the issue that prevented Zowe Explorer from storing empty values for optional profile fields, such as `user`, `password`, `timeout`, and `encoding`. This is done to be consistent with the way Zowe CLI stores profile information when creating and editing profiles [#1016](https://github.com/zowe/vscode-extension-for-zowe/issues/1016). Thanks @katelynienaber
- Fixed the issue that caused repeated credential prompting if a user refused to authenticate [#1147](https://github.com/zowe/vscode-extension-for-zowe/issues/1147). Thanks @katelynienaber
- Fixed the issue that caused removed favorite profiles to be favorited again in subsequent IDE sessions [#1144](https://github.com/zowe/vscode-extension-for-zowe/issues/1144). Thanks @lauren-li
- Fixed the issue that prevented updated credential prompting from occurring when a profile was marked “invalid” [#1095](https://github.com/zowe/vscode-extension-for-zowe/issues/1095). Thanks @katelynienaber

## `1.12.0`

- Added the ability to edit data set attributes before allocation [#1031](https://github.com/zowe/vscode-extension-for-zowe/issues/1031). Thanks @katelynienaber
- Allowed filtering of member names from the Data Sets search bar [#868](https://github.com/zowe/vscode-extension-for-zowe/issues/868). Thanks @JillieBeanSim
- Reorganized the context menus and streamlined the visible icons [#1052](https://github.com/zowe/vscode-extension-for-zowe/issues/1052). Thanks @katelynienaber
- Fixed the messaging displayed when handling inactive profiles and when updating profiles [#1065](https://github.com/zowe/vscode-extension-for-zowe/issues/1065) [#1096](https://github.com/zowe/vscode-extension-for-zowe/issues/1096). Thanks @jellypuno
- Fixed the issue causing tree restructure when renaming a USS file or directory [#757](https://github.com/zowe/vscode-extension-for-zowe/issues/757). Thanks @katelynienaber
- Fixed the issue preventing issuing of commands when using profiles with tokens [#1051](https://github.com/zowe/vscode-extension-for-zowe/issues/1051). Thanks @crawr
- Refactored refresh functions. Thanks @lauren-li @JillieBeanSim
- Updated FTP and API Readme documentation. Thanks @phaumer
- Added regression tests for profiles in Theia. Thanks @deepali-hub

## `1.11.1`

- Updated Keytar and Jest dev deps for Node 14. Thanks @t1m0thyj

## `1.11.0`

- Added login and logout functions for base profiles. You can now log in to API Mediation Layer and generate a token for your base profile. [#914](https://github.com/zowe/vscode-extension-for-zowe/issues/914). Thanks @crawr
- Fixed the empty profile folders in Favorites issue. [#1026](https://github.com/zowe/vscode-extension-for-zowe/issues/1026). Thanks @lauren-li
- Fixed the initialization error that occurred when base profiles were used while being logged out from API ML. [1063](https://github.com/zowe/vscode-extension-for-zowe/issues/1063). Thanks @jellypuno
- Fixed the issue preventing the tree refresh function from updating extender profiles. [1078](https://github.com/zowe/vscode-extension-for-zowe/issues/1078). Thanks @lauren-li
- Fixed the issue causing jobs retrieval failure when using profiles with tokens. [1088](https://github.com/zowe/vscode-extension-for-zowe/issues/1088). Thanks @jellypuno

## `1.10.1`

- Updated arguments to keep the order of precedence consistent between service and base profile. [#1055](https://github.com/zowe/vscode-extension-for-zowe/issues/1055). Thanks @JillieBeanSim

## `1.10.0`

- Added Base Profile support. [#1037](https://github.com/zowe/vscode-extension-for-zowe/issues/1037). Thanks @katelynienaber, @jellypuno, @JillieBeanSim, @lauren-li, @crawr, @phaumer

## `1.9.0`

- Added the Allocate Like feature. [#904](https://github.com/zowe/vscode-extension-for-zowe/issues/904). Thanks @katelynienaber
- Added the ability to disable/enable profile validation. [#922](https://github.com/zowe/vscode-extension-for-zowe/issues/922). Thanks @JillieBeanSim
- Added the ability to access other profiles during profile validation. [#953](https://github.com/zowe/vscode-extension-for-zowe/issues/953). Thanks @JillieBeanSim
- Grouped Favorites by profile for Datasets, USS, and Jobs. [#168](https://github.com/zowe/vscode-extension-for-zowe/issues/168). Thanks @lauren-li
- Fixed USS renaming issues. [#911](https://github.com/zowe/vscode-extension-for-zowe/issues/911). Thanks @katelynienaber and @lauren-li
- Fixed the deletion of datasets issue. [#963](https://github.com/zowe/vscode-extension-for-zowe/issues/963). Thanks @katelynienaber
- Once entered, datasets and members are displayed in uppercase. [#962](https://github.com/zowe/vscode-extension-for-zowe/issues/962). Thanks @AndrewTwydell and @Pranay154
- Removed errors in Favorites items caused by profiles that are created by other extensions. [#968](https://github.com/zowe/vscode-extension-for-zowe/issues/968). Thanks @lauren-li
- Updated the environment check for Theia compatibility. [#1009](https://github.com/zowe/vscode-extension-for-zowe/issues/1009). Thanks @lauren-li

## `1.8.0`

- Webpack working with localization and logging. Thanks @lauren-li
- Allow extenders to load their saved profile sessions upon their activation. Thanks @lauren-li
- Provide a re-validation for invalid profiles automatically. Thanks @JillieBeanSim
- Bug fix related to saving USS files. Thanks @JillieBeanSim.
- Bug fix related to the deletion of datasets. Thanks @katelynienaber

## `1.7.1`

- Fixed USS save operation. Thanks @JillieBeanSim
- Added validation information message. Thanks @JillieBeanSim
- Restructured Readme. Thanks @IgorCATech

## `1.7.0`

- Disallow multiple profiles with same name but different capitalizations. Thanks @katelynienaber
- Improvements for Optional Credentials. Thanks @crawr @jellypuno
- Reorganize Data Sets context menu. Thanks @katelynienaber
- Adding star icon for favorites. Thanks @katelynienaber
- Profile Validation. Thanks @jellypuno
- Updating Credentials via Check Credentials. Thanks @JillieBeanSim
- Favorites get loaded and opened into new files. Thanks @phaumer
- Improve messaging of confirmation dialogues. Thanks @crawr
- Enable editing of filters. Thanks @katelynienaber
- Update Codecov settings. Thanks @jellypuno
- Handle encoding value from z/OSMF Profiles. Thanks @dkelosky
- Enable editing of ASCII files in USS. Thanks @Colin-Stone
- Refactor unit test and add more integration tests. Thanks @katelynienaber

## `1.6.0`

- Create connections with any registered profile type. Thanks @JillieBeanSim
- Streamline first profile creation. Thanks @crawr
- Add recall options for migrated datasets. Thanks @Pranay154
- Fix persistent data after recall functionality. Thanks @katelynienaber
- Fix deleting and editing connection not considering other profile types. Thanks @phaumer
- Fix multiple prompts when escaping/canceling editing session. Thanks @jellypuno
- Fix failure to load optional secure fields from profiles. Thanks @tjohnsonBCM
- Fixed issue when manually editing/deleting associated profiles. Thanks @Colin-Stone
- Refactor unit tests. Thanks @stepanzharychevbroadcom, @katelynienaber

## `1.5.2`

- Fix undefined profile error message. Thanks @JillieBeanSim

## `1.5.1`

- Fix failure to load optional secure fields from profiles. Thanks @tjohnsonBCM
- Fix pressing Escape does not abort Edit profile dialogue. Thanks @jellypuno
- Fix editing of Credentials when setting them to spaces. Thanks @jellypuno
- Fix deletion of profiles not considering all extensibility use cases. Thanks @phaumer

## `1.5.0`

- Fixes for saving of Datasets from Favourites section. Thanks @stepanzharychevbroadcom
- Management of Theia specific merge conflict resolution. Thanks @Alexandru-Dumitru
- Add to recall when PS File opened. Thanks @katelynienaber
- Provide edit support for Profile credentials. Thanks @jellypuno
- Support for profile deletion. Thanks @crawr
- Addressed USS file merge conflict triggering issue. Thanks @Alexandru-Dumitru
- Provide refresh all method for Zowe Explorer - Extenders. Thanks @phaumer
- Extender guidelines and documentation. Thanks @Colin-Stone
- Provision of profile association links to support extenders of Zowe Explorer. Thanks @Colin-Stone
- Creation of an extender API for extenders of Zowe Explorer. Thanks @Colin-Stone
- Management of VSAM files within Dataset explorer. Thanks @Colin-Stone
- VSCode context now based on Regular expression for flexibility. Thanks @Colin-Stone
- Vsix file deployment via Theia pipeline. Thanks @crawr
- Reduction in size of extension.ts file. Thanks @katelynienaber
- ContextValue of undefined error addressed for new members. Thanks @katelynienaber
- Fixed when Pull from mainframe didn't work on USS Files. Thanks @stepanzharychevbroadcom
- Fixed Bug submitting JCL from Command Palette. Thanks @stepanzharychevbroadcom
- Refactoring of testing for accuracy and maintainability. Thanks @stepanzharychevbroadcom

## `1.4.1`

- Fix for USS files not saving correctly. Thanks @phaumer
- Icon update for migrated files only. Thanks @Colin-Stone

## `1.4.0`

- Added support for large datasets and PDS members. Thanks @jellypuno
- Fixed inconsistent behavior when renaming USS file and directories. Thanks @stepanzharychevbroadcom
- Fixed deleting a USS file. Thanks @Colin-Stone
- Fixed profiles not automatically updating values when changed externally. Thanks @jellypuno
- Fixed load error when file names had special characters. Thanks @jellypuno
- Fixed load os USS file list. Thanks @jellypuno
- Improved user experience of USS file navigation #461. Thanks @stepanzharychevbroadcom
- Fixed tab name when renaming dataset. Thanks @stepanzharychevbroadcom
- Improved performance when renaming datasets and members. Thanks @CForrest97
- Added prompting of credentials if previous credentials where entered incorrectly. Thanks @jellypuno
- Added support for VSCode Quick Open shortcut. Thanks @katelynienaber
- Added support for VSCode Open Recent Files shortcut. Thanks @katelynienaber
- Fixed USS Favorites not being remembered. Thanks @Colin-Stone
- Setup automated regression testing on a Theia environment. Thanks @crawr
- Fixed copying dataset on temporary folder #635. Thanks @Colin-Stone
- Made dataset terminology more consistent. Thanks @stepanzharychevbroadcom
- Fixed uploading files to USS. Thanks @stepanzharychevbroadcom
- Fixed searching/filtering data. Thanks @Colin-Stone
- Refactored code to include interfaces and abstract classes. Thanks @Colin-Stone
- Refactored icon retrieval process. Thanks @stepanzharychevbroadcom
- Updated Zowe Explorer video. Thanks @IgorCATech
- Revised pipeline to use shared libraries. Thanks @zFernand0

## `1.3.1`

- Updated Zowe Icon. Thanks @stepanzharychevbroadcom
- Address VSC tree expand behavior changes. Thanks @phaumer
- Refresh all action includes profiles. Thanks @jellypuno
- Consistent handling of renaming USS files. Thanks @stepanzharychevbroadcom
- Renaming datasets should update open tab. Thanks @stepanzharychevbroadcom
- USS delete function reinstated. Thanks @Colin-Stone
- Issue with uploadBinaryFile API not being correctly redirected. Thanks @Colin-Stone
- OnSave Upload trigger correction for USSFile . Thanks Alexandru-Dumitru

## `1.3.0`

- Dependency on ~/.zowe folder existing removed. Thanks @tjohnsonBCM
- Label changes for specific dataset functionality. Thanks @CForrest97
- Zowe Explorer to incorporate @zowe CLI implementation. Thanks @zFernand0
- Profiles manage other profile types apart from zosmf. Thanks @Colin-Stone
- Exploit imperative bundled keytar for secure credentials when standalone. Thanks @Colin-Stone

## `1.2.4`

- Fix to Credentials initialization to wait on promise. Thanks @Colin-Stone

## `1.2.3`

- Secure credentials backwards compatibility. Thanks @tjohnsonBCM

## `1.2.2`

- Fix requirement of ~/.zowe folder. Thanks @phaumer

## `1.2.1`

- Fix for automatic release of VSIX. Thanks @awharn
- Fixed creating data sets causes tree to lose expand behavior issue. Thanks @katelynienaber
- Fixed issue with undefined node. Thanks @Colin-Stone

## `1.2.0`

- Support CLI plugin extensibility. Thanks @phaumer
- Fixed Issue for filters after creating dataset. Thanks @phaumer
- Managing text/binary download choice. Thanks @stepanzharychevbroadcom
- Addressed 'Uploading zip file (binary)' silent failures. Thanks @stepanzharychevbroadcom
- Consistency updates for context menu. Thanks @sladyn98
- Automatically use Changelog contents in pipeline as release description. Thanks @awharn
- Provision of warning message after two failed login attempts. Thanks @jellypuno
- Consistency, added filter tip to convey ability to add multiple filters entries. Thanks @katelynienaber
- Tree view refresh when dataset member added or deleted. Thanks @katelynienaber
- Code improvement - Centralized error handling. Thanks @crawr
- Integration Script updates. Thanks @zFernand0
- Keytar (Secure credentials) compatibility support. Thanks @Colin-Stone
- Improved usability of MVS Command feature including 'Recall' function. Thanks @Colin-Stone
- Fixed issue where Job folder did not auto-expand. Thanks @Colin-Stone
- Use Progress indicator wrapper around longer running list functions. Thanks @Colin-Stone

## `1.1.0`

- Updates to Readme to include links to Theia Readme. Thanks @IgorCATech
- Fix for incorrect profile name in some favorites. Thanks @lauren-li
- Update dataset filters on dataset creation. Thanks @katelynienaber
- Include VSIX in Github release. Thanks @zFernand0
- Fix dataset delete fails silently bug. Thanks @Colin-Stone
- Fix to handle "Show Dataset Attributes" in Favorites. Thanks @katelynienaber
- Enhancements to profile creation. Thanks @jellypuno
- Theia specific QuickPick modifications. Thanks @phaumer
- Update incorrect profile message. Thanks @lauren-li
- Fix Copy and paste dataset menu duplication. Thanks @lauren-li

## `1.0.1`

- Remove duplicate commands #376. Thanks @lauren-li
- Update localization for v1.0.0 #374. Thanks @lauren-li
- Update keywords #383. @zFernand0
- Update package json files #391. @zFernand0
- Fixed adding sessions in Theia #382. Thanks @phaumer
- Add validation for undefined username and password + more cosmetic fix #378. Thanks @jellypuno
- Update incorrect profile message #387. Thanks @lauren-li

## `1.0.0`

- VSCode centric Connection settings. Thanks @crawr, @jellypuno
  - Credential prompting in profiles and favorite . Thanks @crawr, @jellypuno
- Dataset and Dataset member copy and renaming function. Thanks @CForrest97
- Theia support including documentation.
- Save improvements implementing improved Safe Save functionality as the default behavior. Thanks Alexandru-Dumitru
- Reliability and Resilience updates:
  - for default profiles
  - for deleting a dataset in use
  - testing improvements and coverage
  - rationalizing deliverables
  - performance improvements

## 0.29.0

- Provide ability to rename datasets. Thanks @CForrest97
- Fix URL parsing. @MarkAckert
- Fixed `AppSettings` error message. @jellypuno

## 0.28.0

- Provide ability to add new profiles in explorer. Thanks @crawr, @jellypuno
- Recognize migrated dataset context. Thanks @Colin-Stone
- Fix dataset delete fails silently bug. Thanks @Colin-Stone

## 0.27.0

- Name change to Zowe Explorer
- Enhancements to the History recall 'QuickPick' dialogs. Thanks @Colin-Stone
- Favorites are now sorted. Thanks @Colin-Stone

## 0.26.1

- Fix vulnerabilities related to brightside-core

## 0.26.0

- Added Persistence for profiles selection. Thanks @Colin-Stone
- Performance enhancements for Profile loading operations. Thanks @Colin-Stone
- Filter rewording. Thanks @Colin-Stone

## 0.25.0

- Add Edit to context menu for MVS and USS Tree. Thanks to Rodney-Wilson
- Restructured all search and filters dialogs to incorporate a recall/history function. Thanks @Colin-Stone
- Added Search Favorite for USS Favorites. Thanks @Colin-Stone
- Added Job and Search Favorite for Jobs. Thanks @Colin-Stone
- Provided support for specifying jobs by job id. Thanks @Colin-Stone
- Fixed issue with submitting datasets job link. Thanks @Colin-Stone
- Fixed label for Jobs Refresh All. Thanks @Colin-Stone
- Minor icon improvement to distinguish Favorites from LPAR's. Thanks @Colin-Stone
- Support copy path Thanks @lauren-li
- Progress Bar animation on opening large files. Thanks to Rodney-Wilson

## 0.24.1

- Fixed issue when saving USS files

## 0.24.0

- Updated Localization Documentation and Added Update Dictionary Script. Thanks to @evannwu20
- Show stepname or procstep alongside spool name. Thanks @crshnburn
- Add command to issue TSO command. Thanks @crshnburn
- Added icons for files and folders. Thanks to @Colin-Stone

## 0.23.2

- Fixed issue when saving datasets in Windows

## 0.23.1

- Refined dataset suffix solution by restricting to explicit names only

## 0.23.0

- Add support for localization. Thanks to @evannwu20
- Correctly determine if file is binary for saving. Thanks @crshnburn
- Fix Default profile error message with friendlier version. Thanks @lauren-li
- Context menu grouping for MVS and USS. Thanks @lauren-li
- Preference to Specify Temp Folder. Thanks to @adambattenburg
- Store local version of dataset with a suffix if appropriate to enable syntax highlighting. Thanks to @Colin-Stone

## 0.22.0

- Add ability to create directories or files on the root node. Thanks to @kristinochka
- Add ability to upload files through regular OS browse dialog on regular nodes and favorites. Thanks to @kristinochka
- Add USS File Refresh and USS Safe Save. Thanks to @adambattenburg
- Honor the file tag (binary or ascii) if not specified. Thanks to @Colin-Stone

## 0.21.0

- Added the Upload member to datasets. Thanks Kristina Mayo
- Addressed same file issue with Favorites in USS explorer. Thanks to Rodney-Wilson and Lauren-Li
- USS Favorites. Ensure file deletion synchronisation. Thanks to Rodney-Wilson and Lauren-Li

## 0.20.0

- Combined Spool files with Jobs in Jobs view. Thanks Colin Stone

## 0.19.1

- Fix error when files exist in the profiles folder (such as `.DS_Store` which is automatically generated on macOS)

## 0.19.0

- Added the rename USS files. Thanks Kristina Mayo

## 0.18.0

- Added the ability to submit JCL from physical sequential data sets

## 0.17.0

- Add Favorites to USS explorer. Thanks to Rodney-Wilson and Lauren-Li
- Add ability to obtain the raw JCL from a job on spool and resubmit. Thanks @crshnburn

## 0.16.3

- Fix behavior when the user cancels "quick pick" dialogs, including selecting profiles and deleting data sets.

## 0.16.2

- Add the stderr of the getDefaultProfile or getAllProfiles process to display in the error message to the user

## 0.16.1

- Attempt to fix an issue where saving data sets ceases to work without any error message

## 0.16.0

- Add the ability to display data set attributes by right clicking on a data set
- Add the ability to save all spool content by clicking a download icon next to the job. Thanks @crshnburn

## 0.15.1

- Add a delete session menu item for sessions in the jobs view. Thanks @crshnburn
- Prevent the delete menu item for USS files and directories appearing on the context menu for sessions. Thanks @crshnburn
- Fixed an issue where adding a profile to the USS explorer incorrectly referenced data sets

## 0.15.0

- The extension is now compatible with installations which use a secure credential management plugin for profiles in Zowe CLI

## 0.14.0

- All zowe views now part of single Zowe view container. Thanks Colin Stone

## 0.13.0

- Added the ability to list and view spool of z/OS Jobs. Thanks @crshnburn

## 0.12.0

- Added GIFs to README for USS use cases. Thanks Colin Stone
- Added the ability to toggle binary mode or text mode on USS files. Thanks @crshnburn

## 0.11.0

- Create and delete functionality for USS Files and directories added as menu items.

## 0.10.4

- Add additional log messages

## 0.10.3

- Use path.sep rather than "/".

## 0.10.2

- VSCode-USS-extension-for-zowe fixed general USS file name error. Thanks Colin Stone

## 0.10.1

- VSCode-USS-extension-for-zowe merged in. Thanks Colin Stone

## 0.9.1

- Fix documentation links in Readme. Thanks Brandon Jenkins

## 0.9.0

- Display an informational message when no data set patterns are found. Thanks @crshnburn

## 0.8.4

- Fixed an issue where the submit JCL function was looking for user profiles in the wrong directory

## 0.8.3

- Fixed an issue where labels did not correctly display the name of the Zowe CLI profile

## 0.8.2

- Fixed for compatibility with the current version of the Zowe CLI. If you are having issues retrieving user name or password using this extension, please update your zowe CLI to the latest available version, recreate your profiles, and update this extension. That should solve any issues you are having.

## 0.8.0

- Introduced capability to submit jobs from the editor. Thanks @crshnburn

## 0.7.0

- Updated for compatibility with Zowe CLI >=2.0.0. You must now have plain text profiles and Zowe CLI 2.0.0 or greater to use this extension. If you have previously created profiles, please update or recreate them with Zowe CLI.
- Log files now go to `~/.vscode/extensions/zowe.vscode-extension-for-zowe-x.x.x/logs`

## 0.6.5

- Fixed issue with platform-specific folder separator, added progress bar when saving

## 0.6.4

- Make favorites persistent after upgrading the extension

## 0.6.3

- Updates to README

## 0.6.2

- Updates to README

## 0.6.1

- Updates to README

## 0.5.0

- Initial release<|MERGE_RESOLUTION|>--- conflicted
+++ resolved
@@ -10,11 +10,8 @@
 - Added an output channel, `Zowe Explorer`, for logging within VS Code's Output view. The log level is set by the new Zowe Explorer setting, `zowe.logger`.
 - Opening a dialog for Upload or Download of files will now open at the project level directory or the user's home directory if no project is opened. [#2203](https://github.com/zowe/vscode-extension-for-zowe/issues/2203)
 - Updated linter rules and addressed linter errors throughout the codebase. [#2184](https://github.com/zowe/vscode-extension-for-zowe/issues/2184)
-<<<<<<< HEAD
 - Added support for custom credential manager extensions in Zowe Explorer [#2212](https://github.com/zowe/vscode-extension-for-zowe/issues/2212)
-=======
 - Added a new setting `zowe.files.logsFolder.path` that can be used to override Zowe Explorer logs folder if default location is read-only. [#2186](https://github.com/zowe/vscode-extension-for-zowe/issues/2186)
->>>>>>> 5f8def3b
 
 ### Bug fixes
 
