# Change Log

All notable changes to the "vscode-extension-for-zowe" extension will be documented in this file.

## Recent Changes

### New features and enhancements

<<<<<<< HEAD
- **Breaking:** Removed `zowe.uss.binary` and `zowe.uss.text` commands. Use `zowe.uss.openWithEncoding` instead.
=======
- Migrated to webpack v5 [#2214](https://github.com/zowe/vscode-extension-for-zowe/issues/2214)

### Bug fixes
>>>>>>> 41aade78

## `3.0.0-next.202401241448`

### New features and enhancements

- Removed Gulp dependency and migrated from `i18n` standard to `l10n`. [#2253](https://github.com/zowe/vscode-extension-for-zowe/issues/2253)

### Bug fixes

- Changed ZoweExplorerExtender.initForZowe `profileTypeConfigurations: imperative.ICommandProfileTypeConfiguration[]` to a required argument to address issues seen after registration of profile type when not passed. [#2575](https://github.com/zowe/vscode-extension-for-zowe/issues/2575)

## `3.0.0-next.202401121747`

### New features and enhancements

- Added the Issue UNIX Commands feature. [#1326](https://github.com/zowe/vscode-extension-for-zowe/issues/1326)
- Minimized activation function for Zowe Explorer to load only necessary items on activation. [#1985](https://github.com/zowe/vscode-extension-for-zowe/issues/1985)
- Added back local storage for Zowe Explorer persistent items

### Bug fixes

- Update dependencies for technical currency purposes.

## `3.0.0-next.202311171754`

## `3.0.0-next.202311171523`

### New features and enhancements

- Migrate from Yarn to PNPM.
- Update dependencies for technical currency purposes
- Support VS Code engine 1.79.0 and higher.
- Ability to compare 2 files from MVS and/or UNIX System Services views via right click actions, with option to compare in Read-Only mode too.

## `3.0.0-next.202309121526`

### New features and enhancements

- Removal of v1 profile support. [#2072](https://github.com/zowe/vscode-extension-for-zowe/issues/2072)
- Removal of support for Zowe Explorer APIs that have been removed. Check the [list](https://github.com/zowe/vscode-extension-for-zowe/tree/next/docs/early-access/v3/Extenders.md) of APIs that were removed.
- Added support for Local Storage settings for persistent settings in Zowe Explorer [#2208](https://github.com/zowe/vscode-extension-for-zowe/issues/2208)
- Updated activation event to `onStartupFinished`. [#1910](https://github.com/zowe/vscode-extension-for-zowe/issues/1910)
- Added `madge` script in `package.json` to track circular dependencies. [#2148](https://github.com/zowe/vscode-extension-for-zowe/issues/2148)
- Migrated to new package manager PNPM from Yarn.

## `2.14.0`

### New features and enhancements

- Added new data set creation template for partitioned data set extended. [#2600](https://github.com/zowe/vscode-extension-for-zowe/issues/2600)
- Added "Open with Encoding" feature to open data sets and USS files in a non-standard codepage. [#2435](https://github.com/zowe/vscode-extension-for-zowe/issues/2435)
- Adopted new common methods for `loginWithBaseProfile` and `logoutWithBaseProfile`. [#2493](https://github.com/zowe/vscode-extension-for-zowe/pull/2493)
- Added APIML dynamic token support. [#2665](https://github.com/zowe/vscode-extension-for-zowe/issues/2665)
- Implemented profile determination without triggering quick pick for `Submit JCL` if the file is part of Zowe Explorer's temp files. [#2628](https://github.com/zowe/vscode-extension-for-zowe/issues/2628)

### Bug fixes

- Fixed the allocate-like functionality by removing the inclusion of DS item in the filter history. [#2620](https://github.com/zowe/vscode-extension-for-zowe/issues/2620)
- Fixed issue with `Submit JCL` losing focus on JCL being submitted, causing the wrong job submission. [#2616](https://github.com/zowe/vscode-extension-for-zowe/issues/2616)
- Fixed issue where USS file tag could get overwritten when changes to file are uploaded. [#2576](https://github.com/zowe/vscode-extension-for-zowe/issues/2576)
- Fixed failure to refresh token value after user logs in to authentication. [#2638](https://github.com/zowe/vscode-extension-for-zowe/issues/2638)
- Fixed order of spool files reverses when the Job is expanded and collapsed. [#2644](https://github.com/zowe/vscode-extension-for-zowe/pull/2644)
- Fixed local filtering of jobs to work with SMFID (exec-member field). [#2651](https://github.com/zowe/vscode-extension-for-zowe/pull/2651)
- Fixed tree item labels failing to update after renaming an MVS or USS file or folder. [#2656](https://github.com/zowe/vscode-extension-for-zowe/issues/2656)
- Updated the `@zowe/cli` dependency to address the "blksz to 0 after an Allocate Like" issue. [#2610](https://github.com/zowe/vscode-extension-for-zowe/pull/2610). Thanks @KevinLoesch1
- Fixed unintended behavior in `ProfileUtils.isProfileUsingBasicAuth`. [#2664](https://github.com/zowe/vscode-extension-for-zowe/issues/2664)
- Fixed the recent search job id filter. [#2562](https://github.com/zowe/vscode-extension-for-zowe/issues/2562)

## `2.13.1`

### Bug fixes

- Update dependencies for technical currency purposes.

## `2.13.0`

### New features and enhancements

- Added support for hiding a Zowe profile across all trees [#2567](https://github.com/zowe/vscode-extension-for-zowe/issues/2567)
- Added support for enabling/disabling validation for a Zowe profile across all trees [#2570](https://github.com/zowe/vscode-extension-for-zowe/issues/2570)
- Added Display confirmation dialog when submitting local JCL. [#2061](https://github.com/zowe/vscode-extension-for-zowe/issues/2061)
- Added support for adding a Zowe profile across all trees [#2603](https://github.com/zowe/vscode-extension-for-zowe/issues/2603)
- Added "Filter Jobs" feature in Jobs tree view: accessible via filter icon or right-clicking on session node. [#2599](https://github.com/zowe/vscode-extension-for-zowe/issues/2599)
- Added z/OS System Name (SMFID) to Zowe Explorer Jobs View. [#2629](https://github.com/zowe/vscode-extension-for-zowe/issues/2629)
- PROC and PROCLIB datasets are recognized as JCL files for syntax highlighting [#2614](https://github.com/zowe/vscode-extension-for-zowe/issues/2614)

### Bug fixes

- Fixed dataset allocation issue when secondary space (or other numeric values that did not exists in the dataset-template) where specified [#2591](https://github.com/zowe/vscode-extension-for-zowe/issues/2591)
- Fixed issue where an opened USS file or data set could not be saved once a user changes their search pattern in the Side Bar. [#2597](https://github.com/zowe/vscode-extension-for-zowe/issues/2597)

## `2.12.2`

### Bug fixes

- Fixed issue where etag was not updated for USS files after conflict is detected and user selects Overwrite option.

## `2.12.1`

### Bug fixes

- Fix issue with certain actions displaying profiles that are not registered with the tree that is providing the action. [#2534](https://github.com/zowe/vscode-extension-for-zowe/issues/2534)
- Update when the option to submit local file as JCL will be displayed in context menus. [#2541](https://github.com/zowe/vscode-extension-for-zowe/issues/2541)
- Solved issue with a conflicting keybinding for `Edit History`, changed keybinding to `Ctrl`+`Alt`+`y` for Windows and `⌘ Cmd`+`⌥ Opt`+`y` for macOS. [#2543](https://github.com/zowe/vscode-extension-for-zowe/issues/2543)
- Removed duplicate context menu items displayed in USS view that now exist within the `Manage Profile` option.[#2547](https://github.com/zowe/vscode-extension-for-zowe/issues/2547)
- Fixed issue where sort PDS feature applied the date description to members without a valid date [#2552](https://github.com/zowe/vscode-extension-for-zowe/issues/2552)
- Fixed VSC Compare function, not working with Favorites from Zowe Explorer. [#2549](https://github.com/zowe/vscode-extension-for-zowe/pull/2549)
- Fixed issue where setting `zowe.security.checkForCustomCredentialManagers` appeared in all scopes instead of just the user scope [#2555](https://github.com/zowe/vscode-extension-for-zowe/issues/2555)

## `2.12.0`

### New features and enhancements

- Added "Sort Jobs" feature in Jobs tree view: accessible via sort icon or right-clicking on session node. [#2257](https://github.com/zowe/vscode-extension-for-zowe/issues/2257)
- Introduce a new user interface for managing profiles via right-click action "Manage Profile".
- Added new edit feature on `Edit Attributes` view for changing file tags on USS. [#2113](https://github.com/zowe/vscode-extension-for-zowe/issues/2113)
- Added new API {ZE Extender MetaData} to allow extenders to have the metadata of registered extenders to aid in team configuration file creation from a view that isn't Zowe Explorer's. [#2394](https://github.com/zowe/vscode-extension-for-zowe/issues/2394)
- Added ability to install extension from VS Code marketplace if custom credential manager extension is missing after defining it on `imperative.json`. [#2381](https://github.com/zowe/vscode-extension-for-zowe/issues/2381)
- Added new right-click action for `Submit as JCL` for local files in the VS Code file explorer as well as files opened in the VS Code text editor. [#2475](https://github.com/zowe/vscode-extension-for-zowe/issues/2475)
- Added "Sort PDS members" feature in Data Sets tree view: accessible via sort icon on session node, or by right-clicking a PDS or session. [#2420](https://github.com/zowe/vscode-extension-for-zowe/issues/2420)
- Added "Filter PDS members" feature in Data Sets tree view: accessible via filter icon on session node, or by right-clicking a PDS or session. [#2420](https://github.com/zowe/vscode-extension-for-zowe/issues/2420)
- Added descriptions to data set nodes if filtering and/or sorting is enabled (where applicable).
- Added webview for editing persistent items on Zowe Explorer. [#2488](https://github.com/zowe/vscode-extension-for-zowe/issues/2488)

### Bug fixes

- Fixed submitting local JCL using command pallet option `Zowe Explorer: Submit as JCL` by adding a check for chosen profile returned to continue the action. [#1625](https://github.com/zowe/vscode-extension-for-zowe/issues/1625)
- Fixed conflict resolution being skipped if local and remote file have different contents but are the same size. [#2496](https://github.com/zowe/vscode-extension-for-zowe/issues/2496)
- Fixed issue with token based auth for unsecure profiles in Zowe Explorer. [#2518](https://github.com/zowe/vscode-extension-for-zowe/issues/2518)

## `2.11.2`

### Bug fixes

- Update Zowe Explorer API dependency to pick up latest fixes for Zowe Secrets. [#2512](https://github.com/zowe/vscode-extension-for-zowe/issues/2512)

## `2.11.1`

### Bug fixes

- Fixed issue where USS nodes were not removed from tree during deletion. [#2479](https://github.com/zowe/vscode-extension-for-zowe/issues/2479)
- Fixed issue where new USS nodes from a paste operation were not shown in tree until refreshed. [#2479](https://github.com/zowe/vscode-extension-for-zowe/issues/2479)
- Fixed issue where the "Delete Job" action showed a successful deletion message, even if the API returned an error.
- USS directories, PDS nodes, job nodes and session nodes now update with their respective "collapsed icon" when collapsed.
- Fixed bug where the list of datasets from a filter search was not re-sorted after a new data set was created in Zowe Explorer. [#2473](https://github.com/zowe/vscode-extension-for-zowe/issues/2473)

## `2.11.0`

### New features and enhancements

- Allow deleting migrated datasets [#2447](https://github.com/zowe/vscode-extension-for-zowe/issues/2447)

### Bug fixes

- Fixed issue with favorited Job filter search. [#2440](https://github.com/zowe/vscode-extension-for-zowe/issues/2440)
- Remove the 'Show Attributes' context menu action for migrated datasets. [#2033](https://github.com/zowe/vscode-extension-for-zowe/issues/2033)
- Fixed issue with endless credential prompt loop when logging out. [#2262](https://github.com/zowe/vscode-extension-for-zowe/issues/2262)
- Bump `@zowe/secrets-for-zowe-sdk` to 7.18.4 to handle install errors gracefully and to allow running without MSVC redistributables.
- Fixed issue where data set content does not always appear as soon as the editor is opened. [#2427](https://github.com/zowe/vscode-extension-for-zowe/issues/2427)
- Adjust scope of "Security: Secure Credentials Enabled" setting to `machine-overridable` so it appears again in certain cloud IDEs.
- Fixed issue where disabling "Automatic Profile Validation" caused the search prompts to stop appearing for all tree views. [#2454](https://github.com/zowe/vscode-extension-for-zowe/issues/2454)

## `2.10.0`

### New features and enhancements

- Added call to callback if defined by extenders when a change to the team config profile is made. [#2385](https://github.com/zowe/vscode-extension-for-zowe/issues/2385)
- Replaced `keytar` dependency with `keyring` module from [`@zowe/secrets-for-zowe-sdk`](https://github.com/zowe/zowe-cli/tree/master/packages/secrets). [#2358](https://github.com/zowe/vscode-extension-for-zowe/issues/2358) [#2348](https://github.com/zowe/vscode-extension-for-zowe/issues/2348)
- Added "Edit Attributes" option for USS files and folders. [#2254](https://github.com/zowe/vscode-extension-for-zowe/issues/2254)

### Bug fixes

- Fix the USS refresh icon (replacing "download" with "refresh")
- Fix error for Theia check when token authentication returns 401. [#2407](https://github.com/zowe/vscode-extension-for-zowe/issues/2407)

## `2.9.2`

### Bug fixes

- Added jobs not found message when no results are returned from filter [#2362](https://github.com/zowe/vscode-extension-for-zowe/issues/2362)
- Fixed loop when user selects Cancel on the Check Credentials message. [#2262](https://github.com/zowe/vscode-extension-for-zowe/issues/2262)
- Fixed issue where job session nodes were not adding new job nodes when refreshed. [#2370](https://github.com/zowe/vscode-extension-for-zowe/issues/2370)
- Fixed error when listing data set members that include control characters in the name.

## `2.9.1`

### Bug fixes

- Optimized fetching and caching of child nodes across the primary tree views (Data Sets, Unix System Services, Jobs). [#2347](https://github.com/zowe/vscode-extension-for-zowe/issues/2347)
- Fixed issue where profiles with authentication tokens were breaking functionality for direct-to-service profiles after user interaction. [#2330](https://github.com/zowe/vscode-extension-for-zowe/issues/2330)
- Fixed profile watcher for browser based environments. [#2211](https://github.com/zowe/vscode-extension-for-zowe/issues/2211)
- Updated dependencies for security audits.

## `2.9.0`

### New features and enhancements

- Added option to save unique data set attributes as a template after allocation for future use. [#1425](https://github.com/zowe/vscode-extension-for-zowe/issues/1425)
- Added "Cancel Job" feature for job nodes in Jobs tree view. [#2251](https://github.com/zowe/vscode-extension-for-zowe/issues/2251)
- Enhanced ID generation for parent tree nodes to ensure uniqueness.
- Added support for custom credential manager extensions in Zowe Explorer [#2212](https://github.com/zowe/vscode-extension-for-zowe/issues/2212)

### Bug fixes

- Fixed issue where the "Disable Validation for Profile" context menu option did not update to "Enable Validation for Profile" after use. [#1897](https://github.com/zowe/vscode-extension-for-zowe/issues/1897)
- Fixed parameters passed to `path.join()` calls [#2172](https://github.com/zowe/vscode-extension-for-zowe/issues/2172)
- Fixed issue handling job files with the same DD names across different steps. [#2279](https://github.com/zowe/vscode-extension-for-zowe/issues/2279)
- Fixed issue handling job files with unnamed steps. [#2315](https://github.com/zowe/vscode-extension-for-zowe/issues/2315)
- Fixed issue with Windows path when uploading a file to a data set. [#2323](https://github.com/zowe/vscode-extension-for-zowe/issues/2323)
- Fixed an issue where the mismatch etag error returned was not triggering the diff editor, resulting in possible loss of data due to the issue. [#2277](https://github.com/zowe/vscode-extension-for-zowe/issues/2277)
- Fixed issue where refreshing views collapsed the respective trees. [#2215](https://github.com/zowe/vscode-extension-for-zowe/issues/2215)
- Fixed an issue where user would not get prompted when authentication error is thrown. [#2334](https://github.com/zowe/vscode-extension-for-zowe/issues/2334)
- Fixed issue where profiles with authentication tokens were breaking functionality for direct-to-service profiles after user interaction. [#2111](https://github.com/zowe/vscode-extension-for-zowe/issues/2111)

## `2.8.2`

### Bug fixes

- Fixed `zowe.settings.version` being added to settings.json in workspaces. [#2312](https://github.com/zowe/vscode-extension-for-zowe/issues/2312)

## `2.9.0` IN PROGRESS

### New Features and Enhancements

- Added "Cancel Job" feature for job nodes in Jobs tree view. [#2251](https://github.com/zowe/vscode-extension-for-zowe/issues/2251)

## `2.8.1`

### Bug fixes

- Fixed an issue with updating imperative.json file's Credential Manager value. [#2289](https://github.com/zowe/vscode-extension-for-zowe/issues/2289)
- Fixed an issue with "Zowe Explorer: Poll Content in Active Editor" keybind interfering with debug capabilities in VScode. The keybind to poll JES Spool file content will require the spool file to be active in the text editor. [#2285](https://github.com/zowe/vscode-extension-for-zowe/issues/2285)
- Updated linter rules and addressed linter errors. [#2291](https://github.com/zowe/vscode-extension-for-zowe/issues/2291)
- Fixed an issue with `zowe.settings.version` setting being updated with incorrect type. [#2166](https://github.com/zowe/vscode-extension-for-zowe/issues/2166)
- Updated dependencies for security audits.

## `2.8.0`

### New features and enhancements

- Added a new Zowe Explorer setting, `zowe.logger`, with a default setting of `INFO`.
- Added an output channel, `Zowe Explorer`, for logging within VS Code's Output view. The log level is set by the new Zowe Explorer setting, `zowe.logger`.
- Added a new setting `zowe.files.logsFolder.path` that can be used to override Zowe Explorer logs folder if default location is read-only. [#2186](https://github.com/zowe/vscode-extension-for-zowe/issues/2186)
- Opening a dialog for Upload or Download of files will now open at the project level directory or the user's home directory if no project is opened. [#2203](https://github.com/zowe/vscode-extension-for-zowe/issues/2203)
- Updated linter rules and addressed linter errors. [#2184](https://github.com/zowe/vscode-extension-for-zowe/issues/2184)
- Added polling options for JES Spool files. Spool files can be polled manually by clicking on the spool file name or automatic polling can be set with `Start Polling` option in context menu. [#1952](https://github.com/zowe/vscode-extension-for-zowe/issues/1952)
- Added the JOBS context menu option to download all spool files in binary format. [#2060](https://github.com/zowe/vscode-extension-for-zowe/issues/2060)
- Added two new options to download a single spool file from a Job in plain text or in binary format. [#2060](https://github.com/zowe/vscode-extension-for-zowe/issues/2060)
- Added the option for secure credential storage to be enable in Theia environment.

### Bug fixes

- Fixed issue with silent failures when uploading members into a data set. [#2167](https://github.com/zowe/vscode-extension-for-zowe/issues/2167)
- Fixed an issue where VSCode did not provide all context menu options for a profile node after a multi-select operation. [#2108](https://github.com/zowe/vscode-extension-for-zowe/pull/2108)
- Fixed an issue where the "Paste" option is shown for a multi-select operation in the "Data Sets" view.
- Fixed a z/OSMF issue for Data Sets and Jobs with special characters in the names. [#2175](https://github.com/zowe/vscode-extension-for-zowe/issues/2175)
- Fixed redundant text in error messages that included the same error details twice.
- Fixed issue where a spool file would open a duplicate tab when clicked between updates. [#1952](https://github.com/zowe/vscode-extension-for-zowe/issues/1952)
- Fixed issue where a job search query would not expand the session node after it has been filtered.
- Fixed error message when no data sets found that match pattern.
- Fixed secure credential storage not possible to enable in Theia.

## `2.7.0`

### New features and enhancements

- Added Job search query label to the session in the Jobs tree. [#2062](https://github.com/zowe/vscode-extension-for-zowe/pull/2064)
- Added feature to copy datasets (pds, sequential, members across pds) with multi-select capabilities. [#1150](https://github.com/zowe/vscode-extension-for-zowe/issues/1550)
- Added Job search label to the Jobs tree. Label will show current search query [2062](https://github.com/zowe/vscode-extension-for-zowe/pull/2064).

### Bug fixes

- Fixed issue where job search queries were not working properly when favorited. [#2122](https://github.com/zowe/vscode-extension-for-zowe/issues/2122)
- Fixed issues where document changes may fail to upload if the environment has a slow filesystem or mainframe connection, or when VS Code exits during an upload operation. [#1948](https://github.com/zowe/vscode-extension-for-zowe/issues/1948)
- Fixed custom credential manager in `~/.zowe/settings/imperative.json` file being overwritten with invalid JSON. [#2187](https://github.com/zowe/vscode-extension-for-zowe/issues/2187)
- Fixed several linter errors throughout the codebase and consolidated linter rules. [#2184](https://github.com/zowe/vscode-extension-for-zowe/issues/2184)

## `2.6.2`

### Bug fixes

- Updated dependencies for security audits.

## `2.6.1`

### Bug fixes

- Removed excess pop-ups when listing/opening USS files, and replaced required pop-ups with status bar items to improve UX. [#2091](https://github.com/zowe/vscode-extension-for-zowe/issues/2091)
- Prevented creation of duplicate session after executing a favorited search query. [#1029](https://github.com/zowe/vscode-extension-for-zowe/issues/1029)
- Resolved an issue where VS Code did not provide all context menu options for a profile node after a multi-select operation. [#2108](https://github.com/zowe/vscode-extension-for-zowe/pull/2108)
- Fixed issue with standardization of old v1 settings in Zowe Explorer during activation. [#1520](https://github.com/zowe/vscode-extension-for-zowe/issues/1520)
- Fixed bug where a JSON error occurs for job nodes when collapsing or expanding with a single click. [#2121](https://github.com/zowe/vscode-extension-for-zowe/issues/2121)
- Fixed possible data loss when file is saved but fails to upload and VS Code does not detect unsaved changes. [#2099](https://github.com/zowe/vscode-extension-for-zowe/issues/2099)

## `2.6.0`

### New features and enhancements

- Added Job search prefix validator [1971](https://github.com/zowe/vscode-extension-for-zowe/issues/1971)
- Added file association for `zowe.config.json` and `zowe.config.user.json` to automatically detect them as JSON with Comments. [#1997](https://github.com/zowe/vscode-extension-for-zowe/issues/1997)
- Added the ability to list all datasets, even those with Imperative Errors. [#235](https://github.com/zowe/vscode-extension-for-zowe/issues/235) & [#2036](https://github.com/zowe/vscode-extension-for-zowe/issues/2036)
- Added favorite job query to jobs view. [#1947](https://github.com/zowe/vscode-extension-for-zowe/issues/1947)
- Added confirmation message for "Submit Job" feature as an option in extension settings (set to "All jobs" by default). [#998](https://github.com/zowe/vscode-extension-for-zowe/issues/998)
- Updated UI/UX method calls to use standalone `Gui` module for better usability and maintainability. [#1967](https://github.com/zowe/vscode-extension-for-zowe/issues/1967)
- Updated error dialog when Zowe config is invalid, with option to "Show Config" within VS Code for diagnostics. [#1986](https://github.com/zowe/vscode-extension-for-zowe/issues/1986)
- Added support for pasting at top-level of USS tree (if filtered), and optimized copy/paste operations to avoid using local paths when possible. [#2041](https://github.com/zowe/vscode-extension-for-zowe/issues/2041)

### Bug fixes

- Updated check for Theia environment to reduce false positives in different environments. [#2079](https://github.com/zowe/vscode-extension-for-zowe/issues/2079)
- Fixed issue where responseTimeout (in Zowe config) was not provided for supported API calls. [#1907](https://github.com/zowe/vscode-extension-for-zowe/issues/1907)
- Fixed issue where "Show Attributes" feature used conflicting colors with light VS Code themes. [#2048](https://github.com/zowe/vscode-extension-for-zowe/issues/2048)
- Fixed settings not persisting in Theia versions >=1.29.0. [#2065](https://github.com/zowe/vscode-extension-for-zowe/pull/2065)
- Removed TSLint (as it is deprecated), and replaced all TSLint rules with their ESLint equivalents. [#2030](https://github.com/zowe/vscode-extension-for-zowe/issues/2030)
- Fixed issue with a success message being returned along with error for Job deletion. [#2075](https://github.com/zowe/vscode-extension-for-zowe/issues/2075)
- Removed extra files from the VSIX bundle to reduce download size by 64%. [#2042](https://github.com/zowe/vscode-extension-for-zowe/pull/2042)
- Surfaced any errors from a dataset Recall/Migrate operation. [#2032](https://github.com/zowe/vscode-extension-for-zowe/issues/2032)
- Re-implemented regular dataset API call if the dataSetsMatching does not exist. [#2084](https://github.com/zowe/vscode-extension-for-zowe/issues/2084)

## `2.5.0`

### New features and enhancements

- Added ability to filter jobs by status. Improved Job filtering User experience. [#1925](https://github.com/zowe/vscode-extension-for-zowe/issues/1925)
- Added option to view PDS member attributes, and updated formatting for attributes webview. [#1577](https://github.com/zowe/vscode-extension-for-zowe/issues/1577)
- Streamlined attribute viewing options into one feature - "Show Attributes".
- Added multiple select copy/paste feature on uss view [#1549](https://github.com/zowe/vscode-extension-for-zowe/issues/1549)
- Added multiple select for hide session [#1555](https://github.com/zowe/vscode-extension-for-zowe/issues/1555)

### Bug fixes

- Fixed missing localization for certain VScode error/info/warning messages. [#1722](https://github.com/zowe/vscode-extension-for-zowe/issues/1722)
- Fixed "Allocate Like" error that prevented proper execution. [#1973](https://github.com/zowe/vscode-extension-for-zowe/issues/1973)
- Fixed de-sync issue between Data Set and Favorites panels when adding or deleting datasets/members that were favorited. [#1488](https://github.com/zowe/vscode-extension-for-zowe/issues/1488)
- Added logging in places where errors were being caught and ignored.
- Fixed issue where parent in Jobs list closes after single/multiple job deletion. [#1676](https://github.com/zowe/vscode-extension-for-zowe/issues/1676)

## `2.4.1`

### Bug fixes

- Bugfix: Added validation check while creating, renaming and using allocate alike feature for datasets [#1849](https://github.com/zowe/vscode-extension-for-zowe/issues/1849)
- Fixed login/logout errors from Team config file watcher. [#1924](https://github.com/zowe/vscode-extension-for-zowe/issues/1924)
- Fixed the loading of previously saved profiles in the tree views.
- Fixed default zosmf profile being added to tree view when no previous sessions have been added. [#1992](https://github.com/zowe/vscode-extension-for-zowe/issues/1992)
- Fixed the `Secure Credentials Enabled` setting to update the `~/.zowe/settings/imperative.json` file upon change of the setting without overwriting preexisting data in the file.
- Fixed errors encountered from not having Zowe CLI installed by creating the `~/.zowe/settings/imperative.json` file during activation if it doesn't already exist. This file is for Zowe Explorer to know the Security Credential Manager used for secure profile information and removes the Zowe CLI installation prerequisite. [#1850](https://github.com/zowe/vscode-extension-for-zowe/issues/1850)
- Fixed Zowe Explorer failing to activate in environment with empty workspace. [#1994](https://github.com/zowe/vscode-extension-for-zowe/issues/1994)

## `2.4.0`

### New features and enhancements

- Added check for existing team configuration file in location during create, prompting user to continue with the create action. [#1923](https://github.com/zowe/vscode-extension-for-zowe/issues/1923)
- Added a solution to allow Zowe Explorer extensions with a dependency on Zowe Explorer to work as web extension without Zowe Explorer functionality in vscode.dev. [#1953](https://github.com/zowe/vscode-extension-for-zowe/issues/1953)
- Added a new setting `Secure Credentials Enabled`, default value is selected for security and will have to be unselected to allow creation of team configuration files without default secure arrays to support environments that don't have access to Zowe CLI's Secure Credential Management.

### Bug fixes

- Fixed activation and Refresh Extension issues in web based editors, ie. Theia. [#1807](https://github.com/zowe/vscode-extension-for-zowe/issues/1807)
- Fix refresh job & spool file pull from mainframe doesn't update job status [#1936](https://github.com/zowe/vscode-extension-for-zowe/pull/1936)
- Fix for serial saving of data sets and files to avoid conflict error. [#1868](https://github.com/zowe/vscode-extension-for-zowe/issues/1868)

## `2.3.0`

### New features and enhancements

- Added option to edit team configuration file via the + button for easy access. [#1896](https://github.com/zowe/vscode-extension-for-zowe/issues/1896)
- Added multiple selection to manage context menu of Datasets, USS, and Jobs views. [#1428](https://github.com/zowe/vscode-extension-for-zowe/issues/1428)
- Added Spool file attribute information to a hover over the Spool file's name. [#1832](https://github.com/zowe/vscode-extension-for-zowe/issues/1832)
- Added support for CLI home directory environment variable in Team Config file watcher, and support watching Team Config files named zowe.config.json and zowe.config.user.json at both locations. [#1913](https://github.com/zowe/vscode-extension-for-zowe/issues/1913)
- Update to Job's View Spool file label to display PROCSTEP if available, if PROCSTEP isn't available the label will display the Spool file's record count. [#1889](https://github.com/zowe/vscode-extension-for-zowe/issues/1889) [#1832](https://github.com/zowe/vscode-extension-for-zowe/issues/1832)

### Bug fixes

- Fixed extension being slow to load large team config files. [#1911](https://github.com/zowe/vscode-extension-for-zowe/issues/1911)
- Fixed issue with cached profile information after updates to profiles. [#1915](https://github.com/zowe/vscode-extension-for-zowe/issues/1915)
- Fixed issue with saving credentials to v1 profile's yaml file when un-secure and save is selected after credential prompting. [#1886](https://github.com/zowe/vscode-extension-for-zowe/issues/1886)
- Fixed issue with outdated cached information after Update Credentials. [#1858](https://github.com/zowe/vscode-extension-for-zowe/issues/1858)
- Fixed issue with support for ZOWE_CLI_HOME environment variable. [#1747](https://github.com/zowe/vscode-extension-for-zowe/issues/1747)

## `2.2.1`

- Bugfix: Fixed activation failure when error reading team configuration file. [#1876](https://github.com/zowe/vscode-extension-for-zowe/issues/1876)
- Bugfix: Fixed Profile IO errors by refactoring use of Imperative's CliProfileManager. [#1851](https://github.com/zowe/vscode-extension-for-zowe/issues/1851)
- Bugfix: Fixed runtime error found in initForZowe call used by extenders. [#1872](https://github.com/zowe/vscode-extension-for-zowe/issues/1872)
- Bugfix: Added error notification for users when OS case sensitivitiy is not set up to avoid issues found with USS files in single directory of same name but different case. [#1484](https://github.com/zowe/vscode-extension-for-zowe/issues/1484)
- Bugfix: Added file watcher for team configuration files to fix v2 profile update issues experienced during creation, updating, and deletion of global or project level configuration files in VS Code. [#1760](https://github.com/zowe/vscode-extension-for-zowe/issues/1760)
- Bugfix: Updated dependencies for improved security. [#1878](https://github.com/zowe/vscode-extension-for-zowe/pull/1878)

## `2.2.0`

- Optimized saving of files on DS/USS when utilizing autosave or experiencing slow upload speeds.
- Updates to use new Zowe Explorer APIs `ZoweVsCodeExtension.updateCredentials` for credential prompting and `ProfilesCache.updateProfilesArrays` for profiles that don't store credentials locally in profile file.

## `2.1.0`

- Added: `Pull from Mainframe` option added for JES spool files. [#1837](https://github.com/zowe/vscode-extension-for-zowe/pull/1837)
- Added: Updated Licenses. [#1841](https://github.com/zowe/vscode-extension-for-zowe/issues/1841)
- Bugfix: Updated imports to use the imperative instance provided by the CLI package. [#1842](https://github.com/zowe/vscode-extension-for-zowe/issues/1842)
- Bugfix: Fixed unwanted requests made by tree node when closing folder. [#754](https://github.com/zowe/vscode-extension-for-zowe/issues/754)
- Bugfix: Fix for credentials not being updated after the invalid credentials error is displayed. [#1799](https://github.com/zowe/vscode-extension-for-zowe/issues/1799)
- Bugfix: Fixed hyperlink for Job submitted when profile is not already in JOBS view. [#1751](https://github.com/zowe/vscode-extension-for-zowe/issues/1751)
- Bugfix: Fixed keybindings for `Refresh Zowe Explorer` to not override default VSC keybinding. See [README.md](https://github.com/zowe/vscode-extension-for-zowe/blob/main/packages/zowe-explorer/README.md#keyboard-shortcuts) for new keybindings. [#1826](https://github.com/zowe/vscode-extension-for-zowe/issues/1826)
- Bugfix: Fixed `Update Profile` issue for missing non-secure credentials. [#1804](https://github.com/zowe/vscode-extension-for-zowe/issues/1804)
- Bugfix: Fixed errors when operation cancelled during credential prompt. [#1827](https://github.com/zowe/vscode-extension-for-zowe/issues/1827)
- Bugfix: Login and Logout operations no longer require a restart of Zowe Explorer or VSC. [#1750](https://github.com/zowe/vscode-extension-for-zowe/issues/1750)
- Bugfix: Fix for Login token always being stored in plain text. [#1840](https://github.com/zowe/vscode-extension-for-zowe/issues/1840)
- Bugfix: Fixed Theia tests. [#1665](https://github.com/zowe/vscode-extension-for-zowe/issues/1665)

## `2.0.3`

- Bugfix: Fixed Quick-key Delete in USS and Jobs trees. [#1821](https://github.com/zowe/vscode-extension-for-zowe/pull/1821)
- Bugfix: Fixed issue with Zowe Explorer crashing during initialization due to Zowe config file errors. [#1822](https://github.com/zowe/vscode-extension-for-zowe/pull/1822)
- Bugfix: Fixed issue where Spool files failed to open when credentials were not stored in a profile. [#1823](https://github.com/zowe/vscode-extension-for-zowe/pull/1823)
- Bugfix: Fixed extra space in the Invalid Credentials dialog, at profile validation profilename. [#1824](https://github.com/zowe/vscode-extension-for-zowe/pull/1824)
- Bugfix: Updated dependencies for improved security. [#1819](https://github.com/zowe/vscode-extension-for-zowe/pull/1819)

## `2.0.2`

- Bugfix: Fixed USS search filter fails on credential-less profiles. [#1811](https://github.com/zowe/vscode-extension-for-zowe/pull/1811)
- Bugfix: Fixed Zowe Explorer recognizing environment variable ZOWE_CLI_HOME. [#1803](https://github.com/zowe/vscode-extension-for-zowe/pull/1803)
- Bugfix: Fixed Zowe Explorer prompting for TSO Account number when saved in config file's TSO profile. [#1801](https://github.com/zowe/vscode-extension-for-zowe/pull/1801)

## `2.0.1`

- BugFix: Improved logging information to help diagnose Team Profile issues. [#1776](https://github.com/zowe/vscode-extension-for-zowe/pull/1776)
- BugFix: Fixed adding profiles to the tree view on Theia. [#1774](https://github.com/zowe/vscode-extension-for-zowe/issues/1774)
- BugFix: Updated Log4js version to resolve initialization problem on Eclipse Che. [#1692](https://github.com/zowe/vscode-extension-for-zowe/issues/1692)
- BugFix: Fixed dataset upload issue by trimming labels. [#1789](https://github.com/zowe/vscode-extension-for-zowe/issues/1789)
- BugFix: Fixed duplicate jobs appearing in the jobs view upon making an owner/prefix filter search for extenders. [#1780](https://github.com/zowe/vscode-extension-for-zowe/pull/1780)
- BugFix: Fixed error displayed when opening a job file for extenders. [#1701](https://github.com/zowe/vscode-extension-for-zowe/pull/1701)

## `2.0.0`

- Major: Introduced Team Profiles and more. See the prerelease items (if any) below for more details.

## 2.0.0-next.202204202000

- Updated Imperative to gather information from the corresponding base profile. [#1757](https://github.com/zowe/vscode-extension-for-zowe/pull/1757)
- Fixed issue when first Team Config profile management file is created. [#1754](https://github.com/zowe/vscode-extension-for-zowe/pull/1754)
- Fixed `Failed to find property user` on load or refresh. [#1757](https://github.com/zowe/vscode-extension-for-zowe/pull/1757)
- Fixed getting credentials from the wrong base profile. [#1757](https://github.com/zowe/vscode-extension-for-zowe/pull/1757)
- Fixed writing tokens to the wrong base profile. [#1757](https://github.com/zowe/vscode-extension-for-zowe/pull/1757)
- Fixed Windows not being able to share Tokens between CLI and ZE. [#1757](https://github.com/zowe/vscode-extension-for-zowe/pull/1757)
- Fixed Login info written to global file if proifle name is the same as project level profile. [#1761](https://github.com/zowe/vscode-extension-for-zowe/pull/1761)

## 2.0.0-next.202204180940

- Refactored the PRofilesCache to reduce maintenance efforts going forward. [#1715](https://github.com/zowe/vscode-extension-for-zowe/issues/1715)
- Updated CLI to consume security related fixes and more. [#1740](https://github.com/zowe/vscode-extension-for-zowe/pull/1740)
- Added differentiation between project and global level profiles. [#1727](https://github.com/zowe/vscode-extension-for-zowe/issues/1727)
- Removed the Secure Credential setting. [#1739](https://github.com/zowe/vscode-extension-for-zowe/issues/1739), [#722](https://github.com/zowe/vscode-extension-for-zowe/issues/722), [#820](https://github.com/zowe/vscode-extension-for-zowe/issues/820), and [#1223](https://github.com/zowe/vscode-extension-for-zowe/issues/1223)
- Synchronized the ZE preferred Security service with the CLI. [#1736](https://github.com/zowe/vscode-extension-for-zowe/issues/1736)
- Fixed APIML token not working between clients (ZE and CLI). [#1713](https://github.com/zowe/vscode-extension-for-zowe/issues/1713)

## 2.0.0-next.202204081040

- Fixed TSO commands in when using teamConfig. [#1731](https://github.com/zowe/vscode-extension-for-zowe/pull/1731)
- Fixed `Zowe Explorer: Refresh Zowe Explorer` command palette option. [1735](https://github.com/zowe/vscode-extension-for-zowe/pull/1735)

## 2.0.0-next.202204041200

- Added Secure Credential support, allowing users to update credentials using GUI. [#1699](https://github.com/zowe/vscode-extension-for-zowe/pull/1693)
- Update Zowe Explorer 2.0 settings migration. [1714](https://github.com/zowe/vscode-extension-for-zowe/pull/1714)
- Update Zowe Explorer SSO logout check for extenders. [#1711](https://github.com/zowe/vscode-extension-for-zowe/pull/1711)
- Update Zowe SDK dependency. [#1699](https://github.com/zowe/vscode-extension-for-zowe/pull/1693)
- Updated dependencies for improved security. [#1702](https://github.com/zowe/vscode-extension-for-zowe/pull/1702)

## `v2.0.0-next.202202281000`

- Update Zowe CLI SDK to version 7.0.0-next.202202242016.
- Fixed the bug that overwrites like-named profiles in a nested config.

## `v2.0.0-next.202202221200`

- Added extender's type info to config schema during config file creation and removed Zowe CLI installation dependency. [#1629](https://github.com/zowe/vscode-extension-for-zowe/pull/1629)
- Added support for Login and Logout using the config file. [#1637](https://github.com/zowe/vscode-extension-for-zowe/pull/1637)
- Added capability to refresh Zowe Explorer updating the Views to reflect different profile handling to include the config file. [#1650](https://github.com/zowe/vscode-extension-for-zowe/pull/1650)
- Updated Zowe SDK dependency. [#1624](https://github.com/zowe/vscode-extension-for-zowe/pull/1624)

## `1.22.0`

- Added: Extensible Login and Logout capabilities for Zowe extenders to utilize for token based authentication. [#1606](https://github.com/zowe/vscode-extension-for-zowe/pull/1606) and [#1255](https://github.com/zowe/vscode-extension-for-zowe/issues/1255).
- Added: Eclipse Public License file. Users can view the license file in the root directory of the Zowe Explorer repository [#1626](https://github.com/zowe/vscode-extension-for-zowe/pull/1626).
- Updated: Supported Node.js version was changed to v12 or higher. We no longer support running the product on earlier versions (10.x and earlier) of Node.js [#1640](https://github.com/zowe/vscode-extension-for-zowe/pull/1640).
- Updated: Security updates for `copy-props`, `nanoid`, and `markdown-it` dependencies were changed to improve security alerting [#1638](https://github.com/zowe/vscode-extension-for-zowe/pull/1638), [#1636](https://github.com/zowe/vscode-extension-for-zowe/pull/1636), and [#1649](https://github.com/zowe/vscode-extension-for-zowe/pull/1649).
- Updated: A work around was developed to help developers debug Zowe Explorer VS Code extension on Theia. For more information, see **Work around for debugging in Theia** [#1576](https://github.com/zowe/vscode-extension-for-zowe/pull/1576).
- Fixed: The Zowe Explorer deployment script was updated to use vsce (Visual Studio Code Extension Manager) version 1.103.1 to help ensure that it is compatible with Node v12 [#1608](https://github.com/zowe/vscode-extension-for-zowe/pull/1608).
- Fixed: Fixed the Theia input box issue that caused entered values to be validated incorrectly [#1580](https://github.com/zowe/vscode-extension-for-zowe/pull/1580).

## `1.21.0`

- Add a progress bar for the simultaneous deletion of multiple jobs [#1583](https://github.com/zowe/vscode-extension-for-zowe/pull/1583). Thanks @uzuko01
- Added the note about the deprecation of the associate profile feature to the Associate Profile section of Zowe Docs and to the Zowe Explorer Readme [#1575](https://github.com/zowe/vscode-extension-for-zowe/pull/1575). Thanks @IgorCATech
- Changed the `DataSet uploaded successfully` message type. Now messages are shown in the status bar instead of the notification pop-up [#1542](https://github.com/zowe/vscode-extension-for-zowe/pull/1542). Thanks @anokhikastiaIBM
- Updated dependencies for improved security [#1591](https://github.com/zowe/vscode-extension-for-zowe/pull/1591) and [#1601](https://github.com/zowe/vscode-extension-for-zowe/pull/1601). Thanks @lauren-li
- Updated Theia tests to use the latest Theia version [#1566](https://github.com/zowe/vscode-extension-for-zowe/pull/1566). Thanks @JillieBeanSim
- Fixed the issue that caused JCL errors in the JOBS tree to be displayed as `undefined:undefined(undefined)` [#1584](https://github.com/zowe/vscode-extension-for-zowe/pull/1584). Thanks @roman-kupriyanov
- Fixed the Theia input box issue that caused entered values to be incorrectly validated [#1580](https://github.com/zowe/vscode-extension-for-zowe/pull/1580). Thanks @JillieBeanSim
- Fixed the issue that caused the removal of unsaved credentials of a profile in the Jobs tree after deleting a job. Now when you delete a job from the Jobs tree with a profile that does not have the stored credentials, the profile keeps the cached credentials [#1524](https://github.com/zowe/vscode-extension-for-zowe/pull/1524). Thanks @nickImbirev

## `1.20.0`

- Added a Github action bot that automates the issue triage [#1530](https://github.com/zowe/vscode-extension-for-zowe/pull/1530). Thanks @crawr
- Updated the @zowe/cli version to 6.33.3 to fix the SSH2 audit failure [#1522](https://github.com/zowe/vscode-extension-for-zowe/pull/1522). Thanks @JillieBeanSim
- Updated the Jobs Issue Stop and Issue Modify commands so that they can be consumed by Extenders with the `issueMvsCommand` API [#1508](https://github.com/zowe/vscode-extension-for-zowe/pull/1508). Thanks @JillieBeanSim
- Use Visual Studio Code's standard confirmation prompt for the Data Sets, USS, and Job trees when clicking on a Favorited profile that does not exist [#1506](https://github.com/zowe/vscode-extension-for-zowe/pull/1506). Thanks @JillieBeanSim
- Updated the deletion prompt for the USS and Jobs trees [#1505](https://github.com/zowe/vscode-extension-for-zowe/pull/1505). Thanks @JillieBeanSim
- Updated the placeholder text in the `Add Profile` entry field [#1490](https://github.com/zowe/vscode-extension-for-zowe/pull/1490). Thanks @anokhikastiaIBM
- Fixed the Not Found issue that resulted from attempts to delete a member whose parent data set was already deleted using multi-delete [#1525](https://github.com/zowe/vscode-extension-for-zowe/pull/1525). Thanks @JillieBeanSim

## `1.19.0`

- Added a check to ensure that a base profile exists before running the function that combines base and service profiles [#1500](https://github.com/zowe/vscode-extension-for-zowe/pull/1500). Thanks @lauren-li
- Added Imperative logger access for extenders [#1433](https://github.com/zowe/vscode-extension-for-zowe/pull/1433). Thanks @katelynienaber
- Added documentation for Imperative logger for extenders [#1467](https://github.com/zowe/vscode-extension-for-zowe/pull/1467). Thanks @katelynienaber
- Implemented separate console windows for TSO and MVS commands [#1478](https://github.com/zowe/vscode-extension-for-zowe/pull/1478). Thanks @katelynienaber
- Fixed the bug that caused the check credentials pop-up to disappear too quickly [#1486](https://github.com/zowe/vscode-extension-for-zowe/pull/1486). Thanks @JillieBeanSim
- Fixed the bug that kept the command text box while escaping the process of entering a TSO command. Now the command text box does not pop up if you cancel entering a TSO command [#1479](https://github.com/zowe/vscode-extension-for-zowe/pull/1479). Thanks @katelynienaber
- Fixed the bug that caused issues with deleting data set members in Ecplipse Theia or Che [#1487](https://github.com/zowe/vscode-extension-for-zowe/pull/1478). Thanks @phaumer
- Fixed the bug that caused the deletion of selected data sets while removing a single data set member by using the right-click action. [#1483](https://github.com/zowe/vscode-extension-for-zowe/pull/1483). Thanks @JillieBeanSim

## `1.18.0`

- Added the ability to register custom profile types in `ProfilesCache` for extenders [#1419](https://github.com/zowe/vscode-extension-for-zowe/pull/1419). Thanks @phaumer
- Added the ability to pass account and other information from tso profile [#1378](https://github.com/zowe/vscode-extension-for-zowe/pull/1378). Thanks @fswarbrick
- Added profiles cache to extenders [#1390](https://github.com/zowe/vscode-extension-for-zowe/pull/1390). Thanks @phaumer
- Status icons now reset when refreshing the explorer views [#1404](https://github.com/zowe/vscode-extension-for-zowe/pull/1404). Thanks @lauren-li
- Fixed the issue that prevented the expected error message `No valid value for z/OS URL. Operation Cancelled` from being displayed while escaping the host text box during the creation or update of a profile [#1426](https://github.com/zowe/vscode-extension-for-zowe/pull/1426). Thanks @JillieBeanSim
- Fixed the issue that invoked profile validation before updating a profile. Now a profile is validated only after the update [#1415](https://github.com/zowe/vscode-extension-for-zowe/pull/1415). Thanks @JillieBeanSim
- Fixed the issue of Zowe profiles encoding value when opening a USS file in the text editor [#1400](https://github.com/zowe/vscode-extension-for-zowe/pull/1400). Thanks @JillieBeanSim

## `1.17.0`

- Added the feature that automatically includes a missing profile in the Jobs view when submitting a job [#1386](https://github.com/zowe/vscode-extension-for-zowe/pull/1386). Thanks @nickImbirev
- Added the extender documentation for KeytarApi for Secure Credential Store [#1384](https://github.com/zowe/vscode-extension-for-zowe/pull/1384). Thanks @JillieBeanSim
- Added a new setting that enables you to hide Zowe Explorer's temporary downloads folder from a workspace [#1373](https://github.com/zowe/vscode-extension-for-zowe/pull/1373). Thanks @crawr
- Added the command to refresh a particular job and get the latest information and content for its spool files [#1363](https://github.com/zowe/vscode-extension-for-zowe/pull/1363). Thanks @nickImbirev
- Added the function that enables you to delete multiple datasets and data set members [#1323](https://github.com/zowe/vscode-extension-for-zowe/pull/1323). Thanks @katelynienaber
- Added the feature that enables you to use multiple VS Code windows for files opened via Zowe Explorer [#1347](https://github.com/zowe/vscode-extension-for-zowe/pull/1347). Thanks @JillieBeanSim
- Added the command to refresh USS directory file names without the entire tree collapsing [#1369](https://github.com/zowe/vscode-extension-for-zowe/pull/1369). Thanks @rudyflores
- Removed non-functioning code from invalid credentials for Theia [#1371](https://github.com/zowe/vscode-extension-for-zowe/pull/1371). Thanks @lauren-li
- Fixed the issue with USS Search and Update Profile errors for profiles without credentials [#1391](https://github.com/zowe/vscode-extension-for-zowe/pull/1391). Thanks @lauren-li

## `1.16.0`

- Added the refresh data set member names option. You can now retrieve a new list of members from the mainframe [#1343](https://github.com/zowe/vscode-extension-for-zowe/pull/1343). Thanks @rudyflores
- Added the best practice documentation for error handling [#1335](https://github.com/zowe/vscode-extension-for-zowe/pull/1335). Thanks @katelynienaber
- Added the developer guide for adding commands to core Zowe Explorer menus [#1332](https://github.com/zowe/vscode-extension-for-zowe/pull/1332). Thanks @lauren-li
- Standardized context group names [#1340](https://github.com/zowe/vscode-extension-for-zowe/pull/1340). Thanks @lauren-li
- Fixed the error message that popped up when accessing a profile from Favorites [#1344](https://github.com/zowe/vscode-extension-for-zowe/pull/1344). Thanks @rudyflores
- Fixed the issue that prevented the Allocate Like feature from working correctly [#1322](https://github.com/zowe/vscode-extension-for-zowe/pull/1322). Thanks @katelynienaber

## `1.15.1`

- Fixed the issue that required the vscode module to be imported in the API package [#1318](https://github.com/zowe/vscode-extension-for-zowe/pull/1318). Thanks @JillieBeanSim

## `1.15.0`

- Added the secure credentials support for Extenders API [#1306](https://github.com/zowe/vscode-extension-for-zowe/pull/1306). Thanks @JillieBeanSim
- Improved Zowe Explorer extenders. Zowe Explorer extenders can now utilize Extender API to have profile folder and meta file created upon initialization [#1282](https://github.com/zowe/vscode-extension-for-zowe/pull/1282). Thanks @JillieBeanSim
- Improved the Command Palette by adding "Zowe Explorer:" before all commands that are related to the extension. Removed some commands from the palette that caused issues [#1308](https://github.com/zowe/vscode-extension-for-zowe/pull/1308). Thanks @lauren-li
- Updated Theia Tests. Now you need to have Zowe CLI 6.31.0 and the latest .vsix file in the `theia/plugins` folder to run Theia tests [#1268](https://github.com/zowe/vscode-extension-for-zowe/pull/1268). Thanks @deepali-hub
- Fixed the issue that prevented the `issue STOP command` function from executing correctly [#1304](https://github.com/zowe/vscode-extension-for-zowe/pull/1304). Thanks
  @nickImbirev
- Fixed the issue that caused the Add Profile icon to disappear [#1307](https://github.com/zowe/vscode-extension-for-zowe/pull/1307). Thanks @lauren-li
- Fixed the vulnerability in NPM Audit [#1309](https://github.com/zowe/vscode-extension-for-zowe/pull/1309). Thanks @JillieBeanSim
- Fixed the issue that doubled the occurrence of the port prompt [#1298](https://github.com/zowe/vscode-extension-for-zowe/pull/1298). Thanks @katelynienaber
- Fixed the issue that triggered the `Delete Job` command even outside Zowe Explorer views [#1310](https://github.com/zowe/vscode-extension-for-zowe/pull/1310). @crawr
- Fixed the trailing slash issue that caused issues with USS search [#1313](https://github.com/zowe/vscode-extension-for-zowe/pull/1313). Thanks @katelynienaber

## `1.14.0`

- Added the Issue TSO Commands feature [#1245](https://github.com/zowe/vscode-extension-for-zowe/pull/1245). Thanks @JillieBeanSim
- Fixed the issue that caused the USS tree to collapse after renaming a folder [#1259](https://github.com/zowe/vscode-extension-for-zowe/pull/1259). Thanks @lauren-li
- Fixed the issue that prevented jobs with an octothorpe (#) in the name from opening [#1253](https://github.com/zowe/vscode-extension-for-zowe/issues/1253). Thanks @katelynienaber

## `1.13.1`

- Updated the dialog text for issuing MVS commands. Now the text of the function is `Zowe: Issue MVS Command` [#1230](https://github.com/zowe/vscode-extension-for-zowe/pull/1230). Thanks @JillieBeanSim
- Added the prompt for credentials when issuing MVS commands, using the right click action, against profiles with missing credentials [#1231](https://github.com/zowe/vscode-extension-for-zowe/pull/1231). Thanks @JillieBeanSim
- Added the Prerequisites section to the Zowe Explorer Extension for FTP ReadMe [#1246](https://github.com/zowe/vscode-extension-for-zowe/pull/1246). Thanks @lauren-li
- Added Open VSX to the deployment pipeline [#1240](https://github.com/zowe/vscode-extension-for-zowe/pull/1240). Thanks @zFernand0

## `1.13.0`

- Added the monorepo landing Readme that contains the high-level overview of the repository folders such as `packages` folder, instructions on how to contribute to the project and links to Medium articles providing additional useful information about Zowe Explorer and Zowe [#1199](https://github.com/zowe/vscode-extension-for-zowe/pull/1199). Thanks @IgorCATech
- Fixed the issue that prevented the list of recently opened files from being displayed upon request. You can access a list of recently opened files by pressing the Ctrl+Alt+R (Windows) or Command+Option+R (Mac) key combination [#1208](https://github.com/zowe/vscode-extension-for-zowe/pull/#1208). Thanks @jellypuno
- Fixed the issue that prevented file picker from functioning. The file picker feature lets you filter your datasets in the tree by pressing the Ctrl+Alt+P (Windows) or Command+Option+P (Mac) key combination [#992](https://github.com/zowe/vscode-extension-for-zowe/issues/992). Thanks @katelynienaber
- Fixed the issue that caused the content from a previously filtered USS directory instead of the currently filtered USS directory to be served [#1134](https://github.com/zowe/vscode-extension-for-zowe/issues/1134). Thanks @lauren-li
- Added the previously selected `RejectUnauthorized` value to the placeholder text of the entry field while updating an existing profile. In addition, the value is highlighted and shown at the top of the selection list [#1218](https://github.com/zowe/vscode-extension-for-zowe/pull/1218). Thanks @JillieBeanSim
- Added the pre-filled and pre-selected filename of the copied member to the entry field while performing the paste member action [#1183](https://github.com/zowe/vscode-extension-for-zowe/pull/1183). Thanks @JillieBeanSim
- Added the multiple deletion of jobs feature [#1128](https://github.com/zowe/vscode-extension-for-zowe/pull/1128). Thanks @crawr
- Improved error handling for the data set copy/paste member, migrate, and recall functions [#1219](https://github.com/zowe/vscode-extension-for-zowe/pull/1219). Thanks @tiantn

## `1.12.1`

- Fixed the issue that prevented edited profile base paths from being saved [#989](https://github.com/zowe/vscode-extension-for-zowe/issues/989). Thanks @katelynienaber
- Fixed the issue that prevented Zowe Explorer from storing empty values for optional profile fields, such as `user`, `password`, `timeout`, and `encoding`. This is done to be consistent with the way Zowe CLI stores profile information when creating and editing profiles [#1016](https://github.com/zowe/vscode-extension-for-zowe/issues/1016). Thanks @katelynienaber
- Fixed the issue that caused repeated credential prompting if a user refused to authenticate [#1147](https://github.com/zowe/vscode-extension-for-zowe/issues/1147). Thanks @katelynienaber
- Fixed the issue that caused removed favorite profiles to be favorited again in subsequent IDE sessions [#1144](https://github.com/zowe/vscode-extension-for-zowe/issues/1144). Thanks @lauren-li
- Fixed the issue that prevented updated credential prompting from occurring when a profile was marked “invalid” [#1095](https://github.com/zowe/vscode-extension-for-zowe/issues/1095). Thanks @katelynienaber

## `1.12.0`

- Added the ability to edit data set attributes before allocation [#1031](https://github.com/zowe/vscode-extension-for-zowe/issues/1031). Thanks @katelynienaber
- Allowed filtering of member names from the Data Sets search bar [#868](https://github.com/zowe/vscode-extension-for-zowe/issues/868). Thanks @JillieBeanSim
- Reorganized the context menus and streamlined the visible icons [#1052](https://github.com/zowe/vscode-extension-for-zowe/issues/1052). Thanks @katelynienaber
- Fixed the messaging displayed when handling inactive profiles and when updating profiles [#1065](https://github.com/zowe/vscode-extension-for-zowe/issues/1065) [#1096](https://github.com/zowe/vscode-extension-for-zowe/issues/1096). Thanks @jellypuno
- Fixed the issue causing tree restructure when renaming a USS file or directory [#757](https://github.com/zowe/vscode-extension-for-zowe/issues/757). Thanks @katelynienaber
- Fixed the issue preventing issuing of commands when using profiles with tokens [#1051](https://github.com/zowe/vscode-extension-for-zowe/issues/1051). Thanks @crawr
- Refactored refresh functions. Thanks @lauren-li @JillieBeanSim
- Updated FTP and API Readme documentation. Thanks @phaumer
- Added regression tests for profiles in Theia. Thanks @deepali-hub

## `1.11.1`

- Updated Keytar and Jest dev deps for Node 14. Thanks @t1m0thyj

## `1.11.0`

- Added login and logout functions for base profiles. You can now log in to API Mediation Layer and generate a token for your base profile. [#914](https://github.com/zowe/vscode-extension-for-zowe/issues/914). Thanks @crawr
- Fixed the empty profile folders in Favorites issue. [#1026](https://github.com/zowe/vscode-extension-for-zowe/issues/1026). Thanks @lauren-li
- Fixed the initialization error that occurred when base profiles were used while being logged out from API ML. [1063](https://github.com/zowe/vscode-extension-for-zowe/issues/1063). Thanks @jellypuno
- Fixed the issue preventing the tree refresh function from updating extender profiles. [1078](https://github.com/zowe/vscode-extension-for-zowe/issues/1078). Thanks @lauren-li
- Fixed the issue causing jobs retrieval failure when using profiles with tokens. [1088](https://github.com/zowe/vscode-extension-for-zowe/issues/1088). Thanks @jellypuno

## `1.10.1`

- Updated arguments to keep the order of precedence consistent between service and base profile. [#1055](https://github.com/zowe/vscode-extension-for-zowe/issues/1055). Thanks @JillieBeanSim

## `1.10.0`

- Added Base Profile support. [#1037](https://github.com/zowe/vscode-extension-for-zowe/issues/1037). Thanks @katelynienaber, @jellypuno, @JillieBeanSim, @lauren-li, @crawr, @phaumer

## `1.9.0`

- Added the Allocate Like feature. [#904](https://github.com/zowe/vscode-extension-for-zowe/issues/904). Thanks @katelynienaber
- Added the ability to disable/enable profile validation. [#922](https://github.com/zowe/vscode-extension-for-zowe/issues/922). Thanks @JillieBeanSim
- Added the ability to access other profiles during profile validation. [#953](https://github.com/zowe/vscode-extension-for-zowe/issues/953). Thanks @JillieBeanSim
- Grouped Favorites by profile for Datasets, USS, and Jobs. [#168](https://github.com/zowe/vscode-extension-for-zowe/issues/168). Thanks @lauren-li
- Fixed USS renaming issues. [#911](https://github.com/zowe/vscode-extension-for-zowe/issues/911). Thanks @katelynienaber and @lauren-li
- Fixed the deletion of datasets issue. [#963](https://github.com/zowe/vscode-extension-for-zowe/issues/963). Thanks @katelynienaber
- Once entered, datasets and members are displayed in uppercase. [#962](https://github.com/zowe/vscode-extension-for-zowe/issues/962). Thanks @AndrewTwydell and @Pranay154
- Removed errors in Favorites items caused by profiles that are created by other extensions. [#968](https://github.com/zowe/vscode-extension-for-zowe/issues/968). Thanks @lauren-li
- Updated the environment check for Theia compatibility. [#1009](https://github.com/zowe/vscode-extension-for-zowe/issues/1009). Thanks @lauren-li

## `1.8.0`

- Webpack working with localization and logging. Thanks @lauren-li
- Allow extenders to load their saved profile sessions upon their activation. Thanks @lauren-li
- Provide a re-validation for invalid profiles automatically. Thanks @JillieBeanSim
- Bug fix related to saving USS files. Thanks @JillieBeanSim.
- Bug fix related to the deletion of datasets. Thanks @katelynienaber

## `1.7.1`

- Fixed USS save operation. Thanks @JillieBeanSim
- Added validation information message. Thanks @JillieBeanSim
- Restructured Readme. Thanks @IgorCATech

## `1.7.0`

- Disallow multiple profiles with same name but different capitalizations. Thanks @katelynienaber
- Improvements for Optional Credentials. Thanks @crawr @jellypuno
- Reorganize Data Sets context menu. Thanks @katelynienaber
- Adding star icon for favorites. Thanks @katelynienaber
- Profile Validation. Thanks @jellypuno
- Updating Credentials via Check Credentials. Thanks @JillieBeanSim
- Favorites get loaded and opened into new files. Thanks @phaumer
- Improve messaging of confirmation dialogues. Thanks @crawr
- Enable editing of filters. Thanks @katelynienaber
- Update Codecov settings. Thanks @jellypuno
- Handle encoding value from z/OSMF Profiles. Thanks @dkelosky
- Enable editing of ASCII files in USS. Thanks @Colin-Stone
- Refactor unit test and add more integration tests. Thanks @katelynienaber

## `1.6.0`

- Create connections with any registered profile type. Thanks @JillieBeanSim
- Streamline first profile creation. Thanks @crawr
- Add recall options for migrated datasets. Thanks @Pranay154
- Fix persistent data after recall functionality. Thanks @katelynienaber
- Fix deleting and editing connection not considering other profile types. Thanks @phaumer
- Fix multiple prompts when escaping/canceling editing session. Thanks @jellypuno
- Fix failure to load optional secure fields from profiles. Thanks @tjohnsonBCM
- Fixed issue when manually editing/deleting associated profiles. Thanks @Colin-Stone
- Refactor unit tests. Thanks @stepanzharychevbroadcom, @katelynienaber

## `1.5.2`

- Fix undefined profile error message. Thanks @JillieBeanSim

## `1.5.1`

- Fix failure to load optional secure fields from profiles. Thanks @tjohnsonBCM
- Fix pressing Escape does not abort Edit profile dialogue. Thanks @jellypuno
- Fix editing of Credentials when setting them to spaces. Thanks @jellypuno
- Fix deletion of profiles not considering all extensibility use cases. Thanks @phaumer

## `1.5.0`

- Fixes for saving of Datasets from Favourites section. Thanks @stepanzharychevbroadcom
- Management of Theia specific merge conflict resolution. Thanks @Alexandru-Dumitru
- Add to recall when PS File opened. Thanks @katelynienaber
- Provide edit support for Profile credentials. Thanks @jellypuno
- Support for profile deletion. Thanks @crawr
- Addressed USS file merge conflict triggering issue. Thanks @Alexandru-Dumitru
- Provide refresh all method for Zowe Explorer - Extenders. Thanks @phaumer
- Extender guidelines and documentation. Thanks @Colin-Stone
- Provision of profile association links to support extenders of Zowe Explorer. Thanks @Colin-Stone
- Creation of an extender API for extenders of Zowe Explorer. Thanks @Colin-Stone
- Management of VSAM files within Dataset explorer. Thanks @Colin-Stone
- VSCode context now based on Regular expression for flexibility. Thanks @Colin-Stone
- Vsix file deployment via Theia pipeline. Thanks @crawr
- Reduction in size of extension.ts file. Thanks @katelynienaber
- ContextValue of undefined error addressed for new members. Thanks @katelynienaber
- Fixed when Pull from mainframe didn't work on USS Files. Thanks @stepanzharychevbroadcom
- Fixed Bug submitting JCL from Command Palette. Thanks @stepanzharychevbroadcom
- Refactoring of testing for accuracy and maintainability. Thanks @stepanzharychevbroadcom

## `1.4.1`

- Fix for USS files not saving correctly. Thanks @phaumer
- Icon update for migrated files only. Thanks @Colin-Stone

## `1.4.0`

- Added support for large datasets and PDS members. Thanks @jellypuno
- Fixed inconsistent behavior when renaming USS file and directories. Thanks @stepanzharychevbroadcom
- Fixed deleting a USS file. Thanks @Colin-Stone
- Fixed profiles not automatically updating values when changed externally. Thanks @jellypuno
- Fixed load error when file names had special characters. Thanks @jellypuno
- Fixed load os USS file list. Thanks @jellypuno
- Improved user experience of USS file navigation #461. Thanks @stepanzharychevbroadcom
- Fixed tab name when renaming dataset. Thanks @stepanzharychevbroadcom
- Improved performance when renaming datasets and members. Thanks @CForrest97
- Added prompting of credentials if previous credentials where entered incorrectly. Thanks @jellypuno
- Added support for VSCode Quick Open shortcut. Thanks @katelynienaber
- Added support for VSCode Open Recent Files shortcut. Thanks @katelynienaber
- Fixed USS Favorites not being remembered. Thanks @Colin-Stone
- Setup automated regression testing on a Theia environment. Thanks @crawr
- Fixed copying dataset on temporary folder #635. Thanks @Colin-Stone
- Made dataset terminology more consistent. Thanks @stepanzharychevbroadcom
- Fixed uploading files to USS. Thanks @stepanzharychevbroadcom
- Fixed searching/filtering data. Thanks @Colin-Stone
- Refactored code to include interfaces and abstract classes. Thanks @Colin-Stone
- Refactored icon retrieval process. Thanks @stepanzharychevbroadcom
- Updated Zowe Explorer video. Thanks @IgorCATech
- Revised pipeline to use shared libraries. Thanks @zFernand0

## `1.3.1`

- Updated Zowe Icon. Thanks @stepanzharychevbroadcom
- Address VSC tree expand behavior changes. Thanks @phaumer
- Refresh all action includes profiles. Thanks @jellypuno
- Consistent handling of renaming USS files. Thanks @stepanzharychevbroadcom
- Renaming datasets should update open tab. Thanks @stepanzharychevbroadcom
- USS delete function reinstated. Thanks @Colin-Stone
- Issue with uploadBinaryFile API not being correctly redirected. Thanks @Colin-Stone
- OnSave Upload trigger correction for USSFile . Thanks Alexandru-Dumitru

## `1.3.0`

- Dependency on ~/.zowe folder existing removed. Thanks @tjohnsonBCM
- Label changes for specific dataset functionality. Thanks @CForrest97
- Zowe Explorer to incorporate @zowe CLI implementation. Thanks @zFernand0
- Profiles manage other profile types apart from zosmf. Thanks @Colin-Stone
- Exploit imperative bundled keytar for secure credentials when standalone. Thanks @Colin-Stone

## `1.2.4`

- Fix to Credentials initialization to wait on promise. Thanks @Colin-Stone

## `1.2.3`

- Secure credentials backwards compatibility. Thanks @tjohnsonBCM

## `1.2.2`

- Fix requirement of ~/.zowe folder. Thanks @phaumer

## `1.2.1`

- Fix for automatic release of VSIX. Thanks @awharn
- Fixed creating data sets causes tree to lose expand behavior issue. Thanks @katelynienaber
- Fixed issue with undefined node. Thanks @Colin-Stone

## `1.2.0`

- Support CLI plugin extensibility. Thanks @phaumer
- Fixed Issue for filters after creating dataset. Thanks @phaumer
- Managing text/binary download choice. Thanks @stepanzharychevbroadcom
- Addressed 'Uploading zip file (binary)' silent failures. Thanks @stepanzharychevbroadcom
- Consistency updates for context menu. Thanks @sladyn98
- Automatically use Changelog contents in pipeline as release description. Thanks @awharn
- Provision of warning message after two failed login attempts. Thanks @jellypuno
- Consistency, added filter tip to convey ability to add multiple filters entries. Thanks @katelynienaber
- Tree view refresh when dataset member added or deleted. Thanks @katelynienaber
- Code improvement - Centralized error handling. Thanks @crawr
- Integration Script updates. Thanks @zFernand0
- Keytar (Secure credentials) compatibility support. Thanks @Colin-Stone
- Improved usability of MVS Command feature including 'Recall' function. Thanks @Colin-Stone
- Fixed issue where Job folder did not auto-expand. Thanks @Colin-Stone
- Use Progress indicator wrapper around longer running list functions. Thanks @Colin-Stone

## `1.1.0`

- Updates to Readme to include links to Theia Readme. Thanks @IgorCATech
- Fix for incorrect profile name in some favorites. Thanks @lauren-li
- Update dataset filters on dataset creation. Thanks @katelynienaber
- Include VSIX in Github release. Thanks @zFernand0
- Fix dataset delete fails silently bug. Thanks @Colin-Stone
- Fix to handle "Show Dataset Attributes" in Favorites. Thanks @katelynienaber
- Enhancements to profile creation. Thanks @jellypuno
- Theia specific QuickPick modifications. Thanks @phaumer
- Update incorrect profile message. Thanks @lauren-li
- Fix Copy and paste dataset menu duplication. Thanks @lauren-li

## `1.0.1`

- Remove duplicate commands #376. Thanks @lauren-li
- Update localization for v1.0.0 #374. Thanks @lauren-li
- Update keywords #383. @zFernand0
- Update package json files #391. @zFernand0
- Fixed adding sessions in Theia #382. Thanks @phaumer
- Add validation for undefined username and password + more cosmetic fix #378. Thanks @jellypuno
- Update incorrect profile message #387. Thanks @lauren-li

## `1.0.0`

- VSCode centric Connection settings. Thanks @crawr, @jellypuno
  - Credential prompting in profiles and favorite . Thanks @crawr, @jellypuno
- Dataset and Dataset member copy and renaming function. Thanks @CForrest97
- Theia support including documentation.
- Save improvements implementing improved Safe Save functionality as the default behavior. Thanks Alexandru-Dumitru
- Reliability and Resilience updates:
  - for default profiles
  - for deleting a dataset in use
  - testing improvements and coverage
  - rationalizing deliverables
  - performance improvements

## 0.29.0

- Provide ability to rename datasets. Thanks @CForrest97
- Fix URL parsing. @MarkAckert
- Fixed `AppSettings` error message. @jellypuno

## 0.28.0

- Provide ability to add new profiles in explorer. Thanks @crawr, @jellypuno
- Recognize migrated dataset context. Thanks @Colin-Stone
- Fix dataset delete fails silently bug. Thanks @Colin-Stone

## 0.27.0

- Name change to Zowe Explorer
- Enhancements to the History recall 'QuickPick' dialogs. Thanks @Colin-Stone
- Favorites are now sorted. Thanks @Colin-Stone

## 0.26.1

- Fix vulnerabilities related to brightside-core

## 0.26.0

- Added Persistence for profiles selection. Thanks @Colin-Stone
- Performance enhancements for Profile loading operations. Thanks @Colin-Stone
- Filter rewording. Thanks @Colin-Stone

## 0.25.0

- Add Edit to context menu for MVS and USS Tree. Thanks to Rodney-Wilson
- Restructured all search and filters dialogs to incorporate a recall/history function. Thanks @Colin-Stone
- Added Search Favorite for USS Favorites. Thanks @Colin-Stone
- Added Job and Search Favorite for Jobs. Thanks @Colin-Stone
- Provided support for specifying jobs by job id. Thanks @Colin-Stone
- Fixed issue with submitting datasets job link. Thanks @Colin-Stone
- Fixed label for Jobs Refresh All. Thanks @Colin-Stone
- Minor icon improvement to distinguish Favorites from LPAR's. Thanks @Colin-Stone
- Support copy path Thanks @lauren-li
- Progress Bar animation on opening large files. Thanks to Rodney-Wilson

## 0.24.1

- Fixed issue when saving USS files

## 0.24.0

- Updated Localization Documentation and Added Update Dictionary Script. Thanks to @evannwu20
- Show stepname or procstep alongside spool name. Thanks @crshnburn
- Add command to issue TSO command. Thanks @crshnburn
- Added icons for files and folders. Thanks to @Colin-Stone

## 0.23.2

- Fixed issue when saving datasets in Windows

## 0.23.1

- Refined dataset suffix solution by restricting to explicit names only

## 0.23.0

- Add support for localization. Thanks to @evannwu20
- Correctly determine if file is binary for saving. Thanks @crshnburn
- Fix Default profile error message with friendlier version. Thanks @lauren-li
- Context menu grouping for MVS and USS. Thanks @lauren-li
- Preference to Specify Temp Folder. Thanks to @adambattenburg
- Store local version of dataset with a suffix if appropriate to enable syntax highlighting. Thanks to @Colin-Stone

## 0.22.0

- Add ability to create directories or files on the root node. Thanks to @kristinochka
- Add ability to upload files through regular OS browse dialog on regular nodes and favorites. Thanks to @kristinochka
- Add USS File Refresh and USS Safe Save. Thanks to @adambattenburg
- Honor the file tag (binary or ascii) if not specified. Thanks to @Colin-Stone

## 0.21.0

- Added the Upload member to datasets. Thanks Kristina Mayo
- Addressed same file issue with Favorites in USS explorer. Thanks to Rodney-Wilson and Lauren-Li
- USS Favorites. Ensure file deletion synchronisation. Thanks to Rodney-Wilson and Lauren-Li

## 0.20.0

- Combined Spool files with Jobs in Jobs view. Thanks Colin Stone

## 0.19.1

- Fix error when files exist in the profiles folder (such as `.DS_Store` which is automatically generated on macOS)

## 0.19.0

- Added the rename USS files. Thanks Kristina Mayo

## 0.18.0

- Added the ability to submit JCL from physical sequential data sets

## 0.17.0

- Add Favorites to USS explorer. Thanks to Rodney-Wilson and Lauren-Li
- Add ability to obtain the raw JCL from a job on spool and resubmit. Thanks @crshnburn

## 0.16.3

- Fix behavior when the user cancels "quick pick" dialogs, including selecting profiles and deleting data sets.

## 0.16.2

- Add the stderr of the getDefaultProfile or getAllProfiles process to display in the error message to the user

## 0.16.1

- Attempt to fix an issue where saving data sets ceases to work without any error message

## 0.16.0

- Add the ability to display data set attributes by right clicking on a data set
- Add the ability to save all spool content by clicking a download icon next to the job. Thanks @crshnburn

## 0.15.1

- Add a delete session menu item for sessions in the jobs view. Thanks @crshnburn
- Prevent the delete menu item for USS files and directories appearing on the context menu for sessions. Thanks @crshnburn
- Fixed an issue where adding a profile to the USS explorer incorrectly referenced data sets

## 0.15.0

- The extension is now compatible with installations which use a secure credential management plugin for profiles in Zowe CLI

## 0.14.0

- All zowe views now part of single Zowe view container. Thanks Colin Stone

## 0.13.0

- Added the ability to list and view spool of z/OS Jobs. Thanks @crshnburn

## 0.12.0

- Added GIFs to README for USS use cases. Thanks Colin Stone
- Added the ability to toggle binary mode or text mode on USS files. Thanks @crshnburn

## 0.11.0

- Create and delete functionality for USS Files and directories added as menu items.

## 0.10.4

- Add additional log messages

## 0.10.3

- Use path.sep rather than "/".

## 0.10.2

- VSCode-USS-extension-for-zowe fixed general USS file name error. Thanks Colin Stone

## 0.10.1

- VSCode-USS-extension-for-zowe merged in. Thanks Colin Stone

## 0.9.1

- Fix documentation links in Readme. Thanks Brandon Jenkins

## 0.9.0

- Display an informational message when no data set patterns are found. Thanks @crshnburn

## 0.8.4

- Fixed an issue where the submit JCL function was looking for user profiles in the wrong directory

## 0.8.3

- Fixed an issue where labels did not correctly display the name of the Zowe CLI profile

## 0.8.2

- Fixed for compatibility with the current version of the Zowe CLI. If you are having issues retrieving user name or password using this extension, please update your zowe CLI to the latest available version, recreate your profiles, and update this extension. That should solve any issues you are having.

## 0.8.0

- Introduced capability to submit jobs from the editor. Thanks @crshnburn

## 0.7.0

- Updated for compatibility with Zowe CLI >=2.0.0. You must now have plain text profiles and Zowe CLI 2.0.0 or greater to use this extension. If you have previously created profiles, please update or recreate them with Zowe CLI.
- Log files now go to `~/.vscode/extensions/zowe.vscode-extension-for-zowe-x.x.x/logs`

## 0.6.5

- Fixed issue with platform-specific folder separator, added progress bar when saving

## 0.6.4

- Make favorites persistent after upgrading the extension

## 0.6.3

- Updates to README

## 0.6.2

- Updates to README

## 0.6.1

- Updates to README

## 0.5.0

- Initial release<|MERGE_RESOLUTION|>--- conflicted
+++ resolved
@@ -6,13 +6,10 @@
 
 ### New features and enhancements
 
-<<<<<<< HEAD
 - **Breaking:** Removed `zowe.uss.binary` and `zowe.uss.text` commands. Use `zowe.uss.openWithEncoding` instead.
-=======
 - Migrated to webpack v5 [#2214](https://github.com/zowe/vscode-extension-for-zowe/issues/2214)
 
 ### Bug fixes
->>>>>>> 41aade78
 
 ## `3.0.0-next.202401241448`
 
