# Change Log

All notable changes to the "vscode-extension-for-zowe" extension will be documented in this file.

## TBD Release

### New features and enhancements

<<<<<<< HEAD
- Migrated from `@zowe/cli` package to individual Zowe SDK packages. [#2719](https://github.com/zowe/vscode-extension-for-zowe/issues/2719)
=======
- Added the capability for extenders to contribute new profile types to the Zowe schema during extender activation. [#2508](https://github.com/zowe/vscode-extension-for-zowe/issues/2508)
>>>>>>> ecfdd325

### Bug fixes

- Fixed default behavior of "Create a new Team Configuration File" to create a Project Config instead of Project User Config. [#2684](https://github.com/zowe/vscode-extension-for-zowe/issues/2684)

## `3.0.0-next.202402142205`

### New features and enhancements

- **Breaking:** Removed `zowe.uss.binary` and `zowe.uss.text` commands. Use `zowe.uss.openWithEncoding` instead.
- Added UI migration steps on startup for users with v1 profiles to either convert existing v1 profiles to team configuration file or create a new team configuration file. [#2284](https://github.com/zowe/vscode-extension-for-zowe/issues/2284)
- Removal of Theia support. [#2647](https://github.com/zowe/vscode-extension-for-zowe/issues/2647)

### Bug fixes

- Updated dependencies for technical currency purposes.
- Adjusted order of 'Manage Profile' and 'Edit History' in the jobs tree's context menu to match the other trees. [#2670](https://github.com/zowe/vscode-extension-for-zowe/issues/2670)
- Fixed issue where spools with duplicate DD names would overwrite each other causing less spools in job output view [#2315](https://github.com/zowe/vscode-extension-for-zowe/issues/2315)

## `3.0.0-next.202402071248`

### New features and enhancements

- Adapted to new API changes from grouping of common methods into singleton classes [#2109](https://github.com/zowe/vscode-extension-for-zowe/issues/2109)
- Migrated to webpack v5 [#2214](https://github.com/zowe/vscode-extension-for-zowe/issues/2214)

### Bug fixes

## `3.0.0-next.202401241448`

### New features and enhancements

- Removed Gulp dependency and migrated from `i18n` standard to `l10n`. [#2253](https://github.com/zowe/vscode-extension-for-zowe/issues/2253)

### Bug fixes

- Changed ZoweExplorerExtender.initForZowe `profileTypeConfigurations: imperative.ICommandProfileTypeConfiguration[]` to a required argument to address issues seen after registration of profile type when not passed. [#2575](https://github.com/zowe/vscode-extension-for-zowe/issues/2575)

## `3.0.0-next.202401121747`

### New features and enhancements

- Added the Issue UNIX Commands feature. [#1326](https://github.com/zowe/vscode-extension-for-zowe/issues/1326)
- Minimized activation function for Zowe Explorer to load only necessary items on activation. [#1985](https://github.com/zowe/vscode-extension-for-zowe/issues/1985)
- Added back local storage for Zowe Explorer persistent items

### Bug fixes

- Update dependencies for technical currency purposes.

## `3.0.0-next.202311171754`

## `3.0.0-next.202311171523`

### New features and enhancements

- Migrate from Yarn to PNPM.
- Update dependencies for technical currency purposes
- Support VS Code engine 1.79.0 and higher.
- Ability to compare 2 files from MVS and/or UNIX System Services views via right click actions, with option to compare in Read-Only mode too.

## `3.0.0-next.202309121526`

### New features and enhancements

- Removal of v1 profile support. [#2072](https://github.com/zowe/vscode-extension-for-zowe/issues/2072)
- Removal of support for Zowe Explorer APIs that have been removed. Check the [list](https://github.com/zowe/vscode-extension-for-zowe/tree/next/docs/early-access/v3/Extenders.md) of APIs that were removed.
- Added support for Local Storage settings for persistent settings in Zowe Explorer [#2208](https://github.com/zowe/vscode-extension-for-zowe/issues/2208)
- Updated activation event to `onStartupFinished`. [#1910](https://github.com/zowe/vscode-extension-for-zowe/issues/1910)
- Added `madge` script in `package.json` to track circular dependencies. [#2148](https://github.com/zowe/vscode-extension-for-zowe/issues/2148)
- Migrated to new package manager PNPM from Yarn.

## `2.14.0`

### New features and enhancements

- Added new data set creation template for partitioned data set extended. [#2600](https://github.com/zowe/vscode-extension-for-zowe/issues/2600)
- Added "Open with Encoding" feature to open data sets and USS files in a non-standard codepage. [#2435](https://github.com/zowe/vscode-extension-for-zowe/issues/2435)
- Adopted new common methods for `loginWithBaseProfile` and `logoutWithBaseProfile`. [#2493](https://github.com/zowe/vscode-extension-for-zowe/pull/2493)
- Added APIML dynamic token support. [#2665](https://github.com/zowe/vscode-extension-for-zowe/issues/2665)
- Implemented profile determination without triggering quick pick for `Submit JCL` if the file is part of Zowe Explorer's temp files. [#2628](https://github.com/zowe/vscode-extension-for-zowe/issues/2628)

### Bug fixes

- Fixed the allocate-like functionality by removing the inclusion of DS item in the filter history. [#2620](https://github.com/zowe/vscode-extension-for-zowe/issues/2620)
- Fixed issue with `Submit JCL` losing focus on JCL being submitted, causing the wrong job submission. [#2616](https://github.com/zowe/vscode-extension-for-zowe/issues/2616)
- Fixed issue where USS file tag could get overwritten when changes to file are uploaded. [#2576](https://github.com/zowe/vscode-extension-for-zowe/issues/2576)
- Fixed failure to refresh token value after user logs in to authentication. [#2638](https://github.com/zowe/vscode-extension-for-zowe/issues/2638)
- Fixed order of spool files reverses when the Job is expanded and collapsed. [#2644](https://github.com/zowe/vscode-extension-for-zowe/pull/2644)
- Fixed local filtering of jobs to work with SMFID (exec-member field). [#2651](https://github.com/zowe/vscode-extension-for-zowe/pull/2651)
- Fixed tree item labels failing to update after renaming an MVS or USS file or folder. [#2656](https://github.com/zowe/vscode-extension-for-zowe/issues/2656)
- Updated the `@zowe/cli` dependency to address the "blksz to 0 after an Allocate Like" issue. [#2610](https://github.com/zowe/vscode-extension-for-zowe/pull/2610). Thanks @KevinLoesch1
- Fixed unintended behavior in `ProfileUtils.isProfileUsingBasicAuth`. [#2664](https://github.com/zowe/vscode-extension-for-zowe/issues/2664)
- Fixed the recent search job id filter. [#2562](https://github.com/zowe/vscode-extension-for-zowe/issues/2562)

## `2.13.1`

### Bug fixes

- Update dependencies for technical currency purposes.

## `2.13.0`

### New features and enhancements

- Added support for hiding a Zowe profile across all trees [#2567](https://github.com/zowe/vscode-extension-for-zowe/issues/2567)
- Added support for enabling/disabling validation for a Zowe profile across all trees [#2570](https://github.com/zowe/vscode-extension-for-zowe/issues/2570)
- Added Display confirmation dialog when submitting local JCL. [#2061](https://github.com/zowe/vscode-extension-for-zowe/issues/2061)
- Added support for adding a Zowe profile across all trees [#2603](https://github.com/zowe/vscode-extension-for-zowe/issues/2603)
- Added "Filter Jobs" feature in Jobs tree view: accessible via filter icon or right-clicking on session node. [#2599](https://github.com/zowe/vscode-extension-for-zowe/issues/2599)
- Added z/OS System Name (SMFID) to Zowe Explorer Jobs View. [#2629](https://github.com/zowe/vscode-extension-for-zowe/issues/2629)
- PROC and PROCLIB datasets are recognized as JCL files for syntax highlighting [#2614](https://github.com/zowe/vscode-extension-for-zowe/issues/2614)

### Bug fixes

- Fixed dataset allocation issue when secondary space (or other numeric values that did not exists in the dataset-template) where specified [#2591](https://github.com/zowe/vscode-extension-for-zowe/issues/2591)
- Fixed issue where an opened USS file or data set could not be saved once a user changes their search pattern in the Side Bar. [#2597](https://github.com/zowe/vscode-extension-for-zowe/issues/2597)

## `2.12.2`

### Bug fixes

- Fixed issue where etag was not updated for USS files after conflict is detected and user selects Overwrite option.

## `2.12.1`

### Bug fixes

- Fix issue with certain actions displaying profiles that are not registered with the tree that is providing the action. [#2534](https://github.com/zowe/vscode-extension-for-zowe/issues/2534)
- Update when the option to submit local file as JCL will be displayed in context menus. [#2541](https://github.com/zowe/vscode-extension-for-zowe/issues/2541)
- Solved issue with a conflicting keybinding for `Edit History`, changed keybinding to `Ctrl`+`Alt`+`y` for Windows and `⌘ Cmd`+`⌥ Opt`+`y` for macOS. [#2543](https://github.com/zowe/vscode-extension-for-zowe/issues/2543)
- Removed duplicate context menu items displayed in USS view that now exist within the `Manage Profile` option.[#2547](https://github.com/zowe/vscode-extension-for-zowe/issues/2547)
- Fixed issue where sort PDS feature applied the date description to members without a valid date [#2552](https://github.com/zowe/vscode-extension-for-zowe/issues/2552)
- Fixed VSC Compare function, not working with Favorites from Zowe Explorer. [#2549](https://github.com/zowe/vscode-extension-for-zowe/pull/2549)
- Fixed issue where setting `zowe.security.checkForCustomCredentialManagers` appeared in all scopes instead of just the user scope [#2555](https://github.com/zowe/vscode-extension-for-zowe/issues/2555)

## `2.12.0`

### New features and enhancements

- Added "Sort Jobs" feature in Jobs tree view: accessible via sort icon or right-clicking on session node. [#2257](https://github.com/zowe/vscode-extension-for-zowe/issues/2257)
- Introduce a new user interface for managing profiles via right-click action "Manage Profile".
- Added new edit feature on `Edit Attributes` view for changing file tags on USS. [#2113](https://github.com/zowe/vscode-extension-for-zowe/issues/2113)
- Added new API {ZE Extender MetaData} to allow extenders to have the metadata of registered extenders to aid in team configuration file creation from a view that isn't Zowe Explorer's. [#2394](https://github.com/zowe/vscode-extension-for-zowe/issues/2394)
- Added ability to install extension from VS Code marketplace if custom credential manager extension is missing after defining it on `imperative.json`. [#2381](https://github.com/zowe/vscode-extension-for-zowe/issues/2381)
- Added new right-click action for `Submit as JCL` for local files in the VS Code file explorer as well as files opened in the VS Code text editor. [#2475](https://github.com/zowe/vscode-extension-for-zowe/issues/2475)
- Added "Sort PDS members" feature in Data Sets tree view: accessible via sort icon on session node, or by right-clicking a PDS or session. [#2420](https://github.com/zowe/vscode-extension-for-zowe/issues/2420)
- Added "Filter PDS members" feature in Data Sets tree view: accessible via filter icon on session node, or by right-clicking a PDS or session. [#2420](https://github.com/zowe/vscode-extension-for-zowe/issues/2420)
- Added descriptions to data set nodes if filtering and/or sorting is enabled (where applicable).
- Added webview for editing persistent items on Zowe Explorer. [#2488](https://github.com/zowe/vscode-extension-for-zowe/issues/2488)

### Bug fixes

- Fixed submitting local JCL using command pallet option `Zowe Explorer: Submit as JCL` by adding a check for chosen profile returned to continue the action. [#1625](https://github.com/zowe/vscode-extension-for-zowe/issues/1625)
- Fixed conflict resolution being skipped if local and remote file have different contents but are the same size. [#2496](https://github.com/zowe/vscode-extension-for-zowe/issues/2496)
- Fixed issue with token based auth for unsecure profiles in Zowe Explorer. [#2518](https://github.com/zowe/vscode-extension-for-zowe/issues/2518)

## `2.11.2`

### Bug fixes

- Update Zowe Explorer API dependency to pick up latest fixes for Zowe Secrets. [#2512](https://github.com/zowe/vscode-extension-for-zowe/issues/2512)

## `2.11.1`

### Bug fixes

- Fixed issue where USS nodes were not removed from tree during deletion. [#2479](https://github.com/zowe/vscode-extension-for-zowe/issues/2479)
- Fixed issue where new USS nodes from a paste operation were not shown in tree until refreshed. [#2479](https://github.com/zowe/vscode-extension-for-zowe/issues/2479)
- Fixed issue where the "Delete Job" action showed a successful deletion message, even if the API returned an error.
- USS directories, PDS nodes, job nodes and session nodes now update with their respective "collapsed icon" when collapsed.
- Fixed bug where the list of datasets from a filter search was not re-sorted after a new data set was created in Zowe Explorer. [#2473](https://github.com/zowe/vscode-extension-for-zowe/issues/2473)

## `2.11.0`

### New features and enhancements

- Allow deleting migrated datasets [#2447](https://github.com/zowe/vscode-extension-for-zowe/issues/2447)

### Bug fixes

- Fixed issue with favorited Job filter search. [#2440](https://github.com/zowe/vscode-extension-for-zowe/issues/2440)
- Remove the 'Show Attributes' context menu action for migrated datasets. [#2033](https://github.com/zowe/vscode-extension-for-zowe/issues/2033)
- Fixed issue with endless credential prompt loop when logging out. [#2262](https://github.com/zowe/vscode-extension-for-zowe/issues/2262)
- Bump `@zowe/secrets-for-zowe-sdk` to 7.18.4 to handle install errors gracefully and to allow running without MSVC redistributables.
- Fixed issue where data set content does not always appear as soon as the editor is opened. [#2427](https://github.com/zowe/vscode-extension-for-zowe/issues/2427)
- Adjust scope of "Security: Secure Credentials Enabled" setting to `machine-overridable` so it appears again in certain cloud IDEs.
- Fixed issue where disabling "Automatic Profile Validation" caused the search prompts to stop appearing for all tree views. [#2454](https://github.com/zowe/vscode-extension-for-zowe/issues/2454)

## `2.10.0`

### New features and enhancements

- Added call to callback if defined by extenders when a change to the team config profile is made. [#2385](https://github.com/zowe/vscode-extension-for-zowe/issues/2385)
- Replaced `keytar` dependency with `keyring` module from [`@zowe/secrets-for-zowe-sdk`](https://github.com/zowe/zowe-cli/tree/master/packages/secrets). [#2358](https://github.com/zowe/vscode-extension-for-zowe/issues/2358) [#2348](https://github.com/zowe/vscode-extension-for-zowe/issues/2348)
- Added "Edit Attributes" option for USS files and folders. [#2254](https://github.com/zowe/vscode-extension-for-zowe/issues/2254)

### Bug fixes

- Fix the USS refresh icon (replacing "download" with "refresh")
- Fix error for Theia check when token authentication returns 401. [#2407](https://github.com/zowe/vscode-extension-for-zowe/issues/2407)

## `2.9.2`

### Bug fixes

- Added jobs not found message when no results are returned from filter [#2362](https://github.com/zowe/vscode-extension-for-zowe/issues/2362)
- Fixed loop when user selects Cancel on the Check Credentials message. [#2262](https://github.com/zowe/vscode-extension-for-zowe/issues/2262)
- Fixed issue where job session nodes were not adding new job nodes when refreshed. [#2370](https://github.com/zowe/vscode-extension-for-zowe/issues/2370)
- Fixed error when listing data set members that include control characters in the name.

## `2.9.1`

### Bug fixes

- Optimized fetching and caching of child nodes across the primary tree views (Data Sets, Unix System Services, Jobs). [#2347](https://github.com/zowe/vscode-extension-for-zowe/issues/2347)
- Fixed issue where profiles with authentication tokens were breaking functionality for direct-to-service profiles after user interaction. [#2330](https://github.com/zowe/vscode-extension-for-zowe/issues/2330)
- Fixed profile watcher for browser based environments. [#2211](https://github.com/zowe/vscode-extension-for-zowe/issues/2211)
- Updated dependencies for security audits.

## `2.9.0`

### New features and enhancements

- Added option to save unique data set attributes as a template after allocation for future use. [#1425](https://github.com/zowe/vscode-extension-for-zowe/issues/1425)
- Added "Cancel Job" feature for job nodes in Jobs tree view. [#2251](https://github.com/zowe/vscode-extension-for-zowe/issues/2251)
- Enhanced ID generation for parent tree nodes to ensure uniqueness.
- Added support for custom credential manager extensions in Zowe Explorer [#2212](https://github.com/zowe/vscode-extension-for-zowe/issues/2212)

### Bug fixes

- Fixed issue where the "Disable Validation for Profile" context menu option did not update to "Enable Validation for Profile" after use. [#1897](https://github.com/zowe/vscode-extension-for-zowe/issues/1897)
- Fixed parameters passed to `path.join()` calls [#2172](https://github.com/zowe/vscode-extension-for-zowe/issues/2172)
- Fixed issue handling job files with the same DD names across different steps. [#2279](https://github.com/zowe/vscode-extension-for-zowe/issues/2279)
- Fixed issue handling job files with unnamed steps. [#2315](https://github.com/zowe/vscode-extension-for-zowe/issues/2315)
- Fixed issue with Windows path when uploading a file to a data set. [#2323](https://github.com/zowe/vscode-extension-for-zowe/issues/2323)
- Fixed an issue where the mismatch etag error returned was not triggering the diff editor, resulting in possible loss of data due to the issue. [#2277](https://github.com/zowe/vscode-extension-for-zowe/issues/2277)
- Fixed issue where refreshing views collapsed the respective trees. [#2215](https://github.com/zowe/vscode-extension-for-zowe/issues/2215)
- Fixed an issue where user would not get prompted when authentication error is thrown. [#2334](https://github.com/zowe/vscode-extension-for-zowe/issues/2334)
- Fixed issue where profiles with authentication tokens were breaking functionality for direct-to-service profiles after user interaction. [#2111](https://github.com/zowe/vscode-extension-for-zowe/issues/2111)

## `2.8.2`

### Bug fixes

- Fixed `zowe.settings.version` being added to settings.json in workspaces. [#2312](https://github.com/zowe/vscode-extension-for-zowe/issues/2312)

## `2.9.0` IN PROGRESS

### New Features and Enhancements

- Added "Cancel Job" feature for job nodes in Jobs tree view. [#2251](https://github.com/zowe/vscode-extension-for-zowe/issues/2251)

## `2.8.1`

### Bug fixes

- Fixed an issue with updating imperative.json file's Credential Manager value. [#2289](https://github.com/zowe/vscode-extension-for-zowe/issues/2289)
- Fixed an issue with "Zowe Explorer: Poll Content in Active Editor" keybind interfering with debug capabilities in VScode. The keybind to poll JES Spool file content will require the spool file to be active in the text editor. [#2285](https://github.com/zowe/vscode-extension-for-zowe/issues/2285)
- Updated linter rules and addressed linter errors. [#2291](https://github.com/zowe/vscode-extension-for-zowe/issues/2291)
- Fixed an issue with `zowe.settings.version` setting being updated with incorrect type. [#2166](https://github.com/zowe/vscode-extension-for-zowe/issues/2166)
- Updated dependencies for security audits.

## `2.8.0`

### New features and enhancements

- Added a new Zowe Explorer setting, `zowe.logger`, with a default setting of `INFO`.
- Added an output channel, `Zowe Explorer`, for logging within VS Code's Output view. The log level is set by the new Zowe Explorer setting, `zowe.logger`.
- Added a new setting `zowe.files.logsFolder.path` that can be used to override Zowe Explorer logs folder if default location is read-only. [#2186](https://github.com/zowe/vscode-extension-for-zowe/issues/2186)
- Opening a dialog for Upload or Download of files will now open at the project level directory or the user's home directory if no project is opened. [#2203](https://github.com/zowe/vscode-extension-for-zowe/issues/2203)
- Updated linter rules and addressed linter errors. [#2184](https://github.com/zowe/vscode-extension-for-zowe/issues/2184)
- Added polling options for JES Spool files. Spool files can be polled manually by clicking on the spool file name or automatic polling can be set with `Start Polling` option in context menu. [#1952](https://github.com/zowe/vscode-extension-for-zowe/issues/1952)
- Added the JOBS context menu option to download all spool files in binary format. [#2060](https://github.com/zowe/vscode-extension-for-zowe/issues/2060)
- Added two new options to download a single spool file from a Job in plain text or in binary format. [#2060](https://github.com/zowe/vscode-extension-for-zowe/issues/2060)
- Added the option for secure credential storage to be enable in Theia environment.

### Bug fixes

- Fixed issue with silent failures when uploading members into a data set. [#2167](https://github.com/zowe/vscode-extension-for-zowe/issues/2167)
- Fixed an issue where VSCode did not provide all context menu options for a profile node after a multi-select operation. [#2108](https://github.com/zowe/vscode-extension-for-zowe/pull/2108)
- Fixed an issue where the "Paste" option is shown for a multi-select operation in the "Data Sets" view.
- Fixed a z/OSMF issue for Data Sets and Jobs with special characters in the names. [#2175](https://github.com/zowe/vscode-extension-for-zowe/issues/2175)
- Fixed redundant text in error messages that included the same error details twice.
- Fixed issue where a spool file would open a duplicate tab when clicked between updates. [#1952](https://github.com/zowe/vscode-extension-for-zowe/issues/1952)
- Fixed issue where a job search query would not expand the session node after it has been filtered.
- Fixed error message when no data sets found that match pattern.
- Fixed secure credential storage not possible to enable in Theia.

## `2.7.0`

### New features and enhancements

- Added Job search query label to the session in the Jobs tree. [#2062](https://github.com/zowe/vscode-extension-for-zowe/pull/2064)
- Added feature to copy datasets (pds, sequential, members across pds) with multi-select capabilities. [#1150](https://github.com/zowe/vscode-extension-for-zowe/issues/1550)
- Added Job search label to the Jobs tree. Label will show current search query [2062](https://github.com/zowe/vscode-extension-for-zowe/pull/2064).

### Bug fixes

- Fixed issue where job search queries were not working properly when favorited. [#2122](https://github.com/zowe/vscode-extension-for-zowe/issues/2122)
- Fixed issues where document changes may fail to upload if the environment has a slow filesystem or mainframe connection, or when VS Code exits during an upload operation. [#1948](https://github.com/zowe/vscode-extension-for-zowe/issues/1948)
- Fixed custom credential manager in `~/.zowe/settings/imperative.json` file being overwritten with invalid JSON. [#2187](https://github.com/zowe/vscode-extension-for-zowe/issues/2187)
- Fixed several linter errors throughout the codebase and consolidated linter rules. [#2184](https://github.com/zowe/vscode-extension-for-zowe/issues/2184)

## `2.6.2`

### Bug fixes

- Updated dependencies for security audits.

## `2.6.1`

### Bug fixes

- Removed excess pop-ups when listing/opening USS files, and replaced required pop-ups with status bar items to improve UX. [#2091](https://github.com/zowe/vscode-extension-for-zowe/issues/2091)
- Prevented creation of duplicate session after executing a favorited search query. [#1029](https://github.com/zowe/vscode-extension-for-zowe/issues/1029)
- Resolved an issue where VS Code did not provide all context menu options for a profile node after a multi-select operation. [#2108](https://github.com/zowe/vscode-extension-for-zowe/pull/2108)
- Fixed issue with standardization of old v1 settings in Zowe Explorer during activation. [#1520](https://github.com/zowe/vscode-extension-for-zowe/issues/1520)
- Fixed bug where a JSON error occurs for job nodes when collapsing or expanding with a single click. [#2121](https://github.com/zowe/vscode-extension-for-zowe/issues/2121)
- Fixed possible data loss when file is saved but fails to upload and VS Code does not detect unsaved changes. [#2099](https://github.com/zowe/vscode-extension-for-zowe/issues/2099)

## `2.6.0`

### New features and enhancements

- Added Job search prefix validator [1971](https://github.com/zowe/vscode-extension-for-zowe/issues/1971)
- Added file association for `zowe.config.json` and `zowe.config.user.json` to automatically detect them as JSON with Comments. [#1997](https://github.com/zowe/vscode-extension-for-zowe/issues/1997)
- Added the ability to list all datasets, even those with Imperative Errors. [#235](https://github.com/zowe/vscode-extension-for-zowe/issues/235) & [#2036](https://github.com/zowe/vscode-extension-for-zowe/issues/2036)
- Added favorite job query to jobs view. [#1947](https://github.com/zowe/vscode-extension-for-zowe/issues/1947)
- Added confirmation message for "Submit Job" feature as an option in extension settings (set to "All jobs" by default). [#998](https://github.com/zowe/vscode-extension-for-zowe/issues/998)
- Updated UI/UX method calls to use standalone `Gui` module for better usability and maintainability. [#1967](https://github.com/zowe/vscode-extension-for-zowe/issues/1967)
- Updated error dialog when Zowe config is invalid, with option to "Show Config" within VS Code for diagnostics. [#1986](https://github.com/zowe/vscode-extension-for-zowe/issues/1986)
- Added support for pasting at top-level of USS tree (if filtered), and optimized copy/paste operations to avoid using local paths when possible. [#2041](https://github.com/zowe/vscode-extension-for-zowe/issues/2041)

### Bug fixes

- Updated check for Theia environment to reduce false positives in different environments. [#2079](https://github.com/zowe/vscode-extension-for-zowe/issues/2079)
- Fixed issue where responseTimeout (in Zowe config) was not provided for supported API calls. [#1907](https://github.com/zowe/vscode-extension-for-zowe/issues/1907)
- Fixed issue where "Show Attributes" feature used conflicting colors with light VS Code themes. [#2048](https://github.com/zowe/vscode-extension-for-zowe/issues/2048)
- Fixed settings not persisting in Theia versions >=1.29.0. [#2065](https://github.com/zowe/vscode-extension-for-zowe/pull/2065)
- Removed TSLint (as it is deprecated), and replaced all TSLint rules with their ESLint equivalents. [#2030](https://github.com/zowe/vscode-extension-for-zowe/issues/2030)
- Fixed issue with a success message being returned along with error for Job deletion. [#2075](https://github.com/zowe/vscode-extension-for-zowe/issues/2075)
- Removed extra files from the VSIX bundle to reduce download size by 64%. [#2042](https://github.com/zowe/vscode-extension-for-zowe/pull/2042)
- Surfaced any errors from a dataset Recall/Migrate operation. [#2032](https://github.com/zowe/vscode-extension-for-zowe/issues/2032)
- Re-implemented regular dataset API call if the dataSetsMatching does not exist. [#2084](https://github.com/zowe/vscode-extension-for-zowe/issues/2084)

## `2.5.0`

### New features and enhancements

- Added ability to filter jobs by status. Improved Job filtering User experience. [#1925](https://github.com/zowe/vscode-extension-for-zowe/issues/1925)
- Added option to view PDS member attributes, and updated formatting for attributes webview. [#1577](https://github.com/zowe/vscode-extension-for-zowe/issues/1577)
- Streamlined attribute viewing options into one feature - "Show Attributes".
- Added multiple select copy/paste feature on uss view [#1549](https://github.com/zowe/vscode-extension-for-zowe/issues/1549)
- Added multiple select for hide session [#1555](https://github.com/zowe/vscode-extension-for-zowe/issues/1555)

### Bug fixes

- Fixed missing localization for certain VScode error/info/warning messages. [#1722](https://github.com/zowe/vscode-extension-for-zowe/issues/1722)
- Fixed "Allocate Like" error that prevented proper execution. [#1973](https://github.com/zowe/vscode-extension-for-zowe/issues/1973)
- Fixed de-sync issue between Data Set and Favorites panels when adding or deleting datasets/members that were favorited. [#1488](https://github.com/zowe/vscode-extension-for-zowe/issues/1488)
- Added logging in places where errors were being caught and ignored.
- Fixed issue where parent in Jobs list closes after single/multiple job deletion. [#1676](https://github.com/zowe/vscode-extension-for-zowe/issues/1676)

## `2.4.1`

### Bug fixes

- Bugfix: Added validation check while creating, renaming and using allocate alike feature for datasets [#1849](https://github.com/zowe/vscode-extension-for-zowe/issues/1849)
- Fixed login/logout errors from Team config file watcher. [#1924](https://github.com/zowe/vscode-extension-for-zowe/issues/1924)
- Fixed the loading of previously saved profiles in the tree views.
- Fixed default zosmf profile being added to tree view when no previous sessions have been added. [#1992](https://github.com/zowe/vscode-extension-for-zowe/issues/1992)
- Fixed the `Secure Credentials Enabled` setting to update the `~/.zowe/settings/imperative.json` file upon change of the setting without overwriting preexisting data in the file.
- Fixed errors encountered from not having Zowe CLI installed by creating the `~/.zowe/settings/imperative.json` file during activation if it doesn't already exist. This file is for Zowe Explorer to know the Security Credential Manager used for secure profile information and removes the Zowe CLI installation prerequisite. [#1850](https://github.com/zowe/vscode-extension-for-zowe/issues/1850)
- Fixed Zowe Explorer failing to activate in environment with empty workspace. [#1994](https://github.com/zowe/vscode-extension-for-zowe/issues/1994)

## `2.4.0`

### New features and enhancements

- Added check for existing team configuration file in location during create, prompting user to continue with the create action. [#1923](https://github.com/zowe/vscode-extension-for-zowe/issues/1923)
- Added a solution to allow Zowe Explorer extensions with a dependency on Zowe Explorer to work as web extension without Zowe Explorer functionality in vscode.dev. [#1953](https://github.com/zowe/vscode-extension-for-zowe/issues/1953)
- Added a new setting `Secure Credentials Enabled`, default value is selected for security and will have to be unselected to allow creation of team configuration files without default secure arrays to support environments that don't have access to Zowe CLI's Secure Credential Management.

### Bug fixes

- Fixed activation and Refresh Extension issues in web based editors, ie. Theia. [#1807](https://github.com/zowe/vscode-extension-for-zowe/issues/1807)
- Fix refresh job & spool file pull from mainframe doesn't update job status [#1936](https://github.com/zowe/vscode-extension-for-zowe/pull/1936)
- Fix for serial saving of data sets and files to avoid conflict error. [#1868](https://github.com/zowe/vscode-extension-for-zowe/issues/1868)

## `2.3.0`

### New features and enhancements

- Added option to edit team configuration file via the + button for easy access. [#1896](https://github.com/zowe/vscode-extension-for-zowe/issues/1896)
- Added multiple selection to manage context menu of Datasets, USS, and Jobs views. [#1428](https://github.com/zowe/vscode-extension-for-zowe/issues/1428)
- Added Spool file attribute information to a hover over the Spool file's name. [#1832](https://github.com/zowe/vscode-extension-for-zowe/issues/1832)
- Added support for CLI home directory environment variable in Team Config file watcher, and support watching Team Config files named zowe.config.json and zowe.config.user.json at both locations. [#1913](https://github.com/zowe/vscode-extension-for-zowe/issues/1913)
- Update to Job's View Spool file label to display PROCSTEP if available, if PROCSTEP isn't available the label will display the Spool file's record count. [#1889](https://github.com/zowe/vscode-extension-for-zowe/issues/1889) [#1832](https://github.com/zowe/vscode-extension-for-zowe/issues/1832)

### Bug fixes

- Fixed extension being slow to load large team config files. [#1911](https://github.com/zowe/vscode-extension-for-zowe/issues/1911)
- Fixed issue with cached profile information after updates to profiles. [#1915](https://github.com/zowe/vscode-extension-for-zowe/issues/1915)
- Fixed issue with saving credentials to v1 profile's yaml file when un-secure and save is selected after credential prompting. [#1886](https://github.com/zowe/vscode-extension-for-zowe/issues/1886)
- Fixed issue with outdated cached information after Update Credentials. [#1858](https://github.com/zowe/vscode-extension-for-zowe/issues/1858)
- Fixed issue with support for ZOWE_CLI_HOME environment variable. [#1747](https://github.com/zowe/vscode-extension-for-zowe/issues/1747)

## `2.2.1`

- Bugfix: Fixed activation failure when error reading team configuration file. [#1876](https://github.com/zowe/vscode-extension-for-zowe/issues/1876)
- Bugfix: Fixed Profile IO errors by refactoring use of Imperative's CliProfileManager. [#1851](https://github.com/zowe/vscode-extension-for-zowe/issues/1851)
- Bugfix: Fixed runtime error found in initForZowe call used by extenders. [#1872](https://github.com/zowe/vscode-extension-for-zowe/issues/1872)
- Bugfix: Added error notification for users when OS case sensitivitiy is not set up to avoid issues found with USS files in single directory of same name but different case. [#1484](https://github.com/zowe/vscode-extension-for-zowe/issues/1484)
- Bugfix: Added file watcher for team configuration files to fix v2 profile update issues experienced during creation, updating, and deletion of global or project level configuration files in VS Code. [#1760](https://github.com/zowe/vscode-extension-for-zowe/issues/1760)
- Bugfix: Updated dependencies for improved security. [#1878](https://github.com/zowe/vscode-extension-for-zowe/pull/1878)

## `2.2.0`

- Optimized saving of files on DS/USS when utilizing autosave or experiencing slow upload speeds.
- Updates to use new Zowe Explorer APIs `ZoweVsCodeExtension.updateCredentials` for credential prompting and `ProfilesCache.updateProfilesArrays` for profiles that don't store credentials locally in profile file.

## `2.1.0`

- Added: `Pull from Mainframe` option added for JES spool files. [#1837](https://github.com/zowe/vscode-extension-for-zowe/pull/1837)
- Added: Updated Licenses. [#1841](https://github.com/zowe/vscode-extension-for-zowe/issues/1841)
- Bugfix: Updated imports to use the imperative instance provided by the CLI package. [#1842](https://github.com/zowe/vscode-extension-for-zowe/issues/1842)
- Bugfix: Fixed unwanted requests made by tree node when closing folder. [#754](https://github.com/zowe/vscode-extension-for-zowe/issues/754)
- Bugfix: Fix for credentials not being updated after the invalid credentials error is displayed. [#1799](https://github.com/zowe/vscode-extension-for-zowe/issues/1799)
- Bugfix: Fixed hyperlink for Job submitted when profile is not already in JOBS view. [#1751](https://github.com/zowe/vscode-extension-for-zowe/issues/1751)
- Bugfix: Fixed keybindings for `Refresh Zowe Explorer` to not override default VSC keybinding. See [README.md](https://github.com/zowe/vscode-extension-for-zowe/blob/main/packages/zowe-explorer/README.md#keyboard-shortcuts) for new keybindings. [#1826](https://github.com/zowe/vscode-extension-for-zowe/issues/1826)
- Bugfix: Fixed `Update Profile` issue for missing non-secure credentials. [#1804](https://github.com/zowe/vscode-extension-for-zowe/issues/1804)
- Bugfix: Fixed errors when operation cancelled during credential prompt. [#1827](https://github.com/zowe/vscode-extension-for-zowe/issues/1827)
- Bugfix: Login and Logout operations no longer require a restart of Zowe Explorer or VSC. [#1750](https://github.com/zowe/vscode-extension-for-zowe/issues/1750)
- Bugfix: Fix for Login token always being stored in plain text. [#1840](https://github.com/zowe/vscode-extension-for-zowe/issues/1840)
- Bugfix: Fixed Theia tests. [#1665](https://github.com/zowe/vscode-extension-for-zowe/issues/1665)

## `2.0.3`

- Bugfix: Fixed Quick-key Delete in USS and Jobs trees. [#1821](https://github.com/zowe/vscode-extension-for-zowe/pull/1821)
- Bugfix: Fixed issue with Zowe Explorer crashing during initialization due to Zowe config file errors. [#1822](https://github.com/zowe/vscode-extension-for-zowe/pull/1822)
- Bugfix: Fixed issue where Spool files failed to open when credentials were not stored in a profile. [#1823](https://github.com/zowe/vscode-extension-for-zowe/pull/1823)
- Bugfix: Fixed extra space in the Invalid Credentials dialog, at profile validation profilename. [#1824](https://github.com/zowe/vscode-extension-for-zowe/pull/1824)
- Bugfix: Updated dependencies for improved security. [#1819](https://github.com/zowe/vscode-extension-for-zowe/pull/1819)

## `2.0.2`

- Bugfix: Fixed USS search filter fails on credential-less profiles. [#1811](https://github.com/zowe/vscode-extension-for-zowe/pull/1811)
- Bugfix: Fixed Zowe Explorer recognizing environment variable ZOWE_CLI_HOME. [#1803](https://github.com/zowe/vscode-extension-for-zowe/pull/1803)
- Bugfix: Fixed Zowe Explorer prompting for TSO Account number when saved in config file's TSO profile. [#1801](https://github.com/zowe/vscode-extension-for-zowe/pull/1801)

## `2.0.1`

- BugFix: Improved logging information to help diagnose Team Profile issues. [#1776](https://github.com/zowe/vscode-extension-for-zowe/pull/1776)
- BugFix: Fixed adding profiles to the tree view on Theia. [#1774](https://github.com/zowe/vscode-extension-for-zowe/issues/1774)
- BugFix: Updated Log4js version to resolve initialization problem on Eclipse Che. [#1692](https://github.com/zowe/vscode-extension-for-zowe/issues/1692)
- BugFix: Fixed dataset upload issue by trimming labels. [#1789](https://github.com/zowe/vscode-extension-for-zowe/issues/1789)
- BugFix: Fixed duplicate jobs appearing in the jobs view upon making an owner/prefix filter search for extenders. [#1780](https://github.com/zowe/vscode-extension-for-zowe/pull/1780)
- BugFix: Fixed error displayed when opening a job file for extenders. [#1701](https://github.com/zowe/vscode-extension-for-zowe/pull/1701)

## `2.0.0`

- Major: Introduced Team Profiles and more. See the prerelease items (if any) below for more details.

## 2.0.0-next.202204202000

- Updated Imperative to gather information from the corresponding base profile. [#1757](https://github.com/zowe/vscode-extension-for-zowe/pull/1757)
- Fixed issue when first Team Config profile management file is created. [#1754](https://github.com/zowe/vscode-extension-for-zowe/pull/1754)
- Fixed `Failed to find property user` on load or refresh. [#1757](https://github.com/zowe/vscode-extension-for-zowe/pull/1757)
- Fixed getting credentials from the wrong base profile. [#1757](https://github.com/zowe/vscode-extension-for-zowe/pull/1757)
- Fixed writing tokens to the wrong base profile. [#1757](https://github.com/zowe/vscode-extension-for-zowe/pull/1757)
- Fixed Windows not being able to share Tokens between CLI and ZE. [#1757](https://github.com/zowe/vscode-extension-for-zowe/pull/1757)
- Fixed Login info written to global file if proifle name is the same as project level profile. [#1761](https://github.com/zowe/vscode-extension-for-zowe/pull/1761)

## 2.0.0-next.202204180940

- Refactored the PRofilesCache to reduce maintenance efforts going forward. [#1715](https://github.com/zowe/vscode-extension-for-zowe/issues/1715)
- Updated CLI to consume security related fixes and more. [#1740](https://github.com/zowe/vscode-extension-for-zowe/pull/1740)
- Added differentiation between project and global level profiles. [#1727](https://github.com/zowe/vscode-extension-for-zowe/issues/1727)
- Removed the Secure Credential setting. [#1739](https://github.com/zowe/vscode-extension-for-zowe/issues/1739), [#722](https://github.com/zowe/vscode-extension-for-zowe/issues/722), [#820](https://github.com/zowe/vscode-extension-for-zowe/issues/820), and [#1223](https://github.com/zowe/vscode-extension-for-zowe/issues/1223)
- Synchronized the ZE preferred Security service with the CLI. [#1736](https://github.com/zowe/vscode-extension-for-zowe/issues/1736)
- Fixed APIML token not working between clients (ZE and CLI). [#1713](https://github.com/zowe/vscode-extension-for-zowe/issues/1713)

## 2.0.0-next.202204081040

- Fixed TSO commands in when using teamConfig. [#1731](https://github.com/zowe/vscode-extension-for-zowe/pull/1731)
- Fixed `Zowe Explorer: Refresh Zowe Explorer` command palette option. [1735](https://github.com/zowe/vscode-extension-for-zowe/pull/1735)

## 2.0.0-next.202204041200

- Added Secure Credential support, allowing users to update credentials using GUI. [#1699](https://github.com/zowe/vscode-extension-for-zowe/pull/1693)
- Update Zowe Explorer 2.0 settings migration. [1714](https://github.com/zowe/vscode-extension-for-zowe/pull/1714)
- Update Zowe Explorer SSO logout check for extenders. [#1711](https://github.com/zowe/vscode-extension-for-zowe/pull/1711)
- Update Zowe SDK dependency. [#1699](https://github.com/zowe/vscode-extension-for-zowe/pull/1693)
- Updated dependencies for improved security. [#1702](https://github.com/zowe/vscode-extension-for-zowe/pull/1702)

## `v2.0.0-next.202202281000`

- Update Zowe CLI SDK to version 7.0.0-next.202202242016.
- Fixed the bug that overwrites like-named profiles in a nested config.

## `v2.0.0-next.202202221200`

- Added extender's type info to config schema during config file creation and removed Zowe CLI installation dependency. [#1629](https://github.com/zowe/vscode-extension-for-zowe/pull/1629)
- Added support for Login and Logout using the config file. [#1637](https://github.com/zowe/vscode-extension-for-zowe/pull/1637)
- Added capability to refresh Zowe Explorer updating the Views to reflect different profile handling to include the config file. [#1650](https://github.com/zowe/vscode-extension-for-zowe/pull/1650)
- Updated Zowe SDK dependency. [#1624](https://github.com/zowe/vscode-extension-for-zowe/pull/1624)

## `1.22.0`

- Added: Extensible Login and Logout capabilities for Zowe extenders to utilize for token based authentication. [#1606](https://github.com/zowe/vscode-extension-for-zowe/pull/1606) and [#1255](https://github.com/zowe/vscode-extension-for-zowe/issues/1255).
- Added: Eclipse Public License file. Users can view the license file in the root directory of the Zowe Explorer repository [#1626](https://github.com/zowe/vscode-extension-for-zowe/pull/1626).
- Updated: Supported Node.js version was changed to v12 or higher. We no longer support running the product on earlier versions (10.x and earlier) of Node.js [#1640](https://github.com/zowe/vscode-extension-for-zowe/pull/1640).
- Updated: Security updates for `copy-props`, `nanoid`, and `markdown-it` dependencies were changed to improve security alerting [#1638](https://github.com/zowe/vscode-extension-for-zowe/pull/1638), [#1636](https://github.com/zowe/vscode-extension-for-zowe/pull/1636), and [#1649](https://github.com/zowe/vscode-extension-for-zowe/pull/1649).
- Updated: A work around was developed to help developers debug Zowe Explorer VS Code extension on Theia. For more information, see **Work around for debugging in Theia** [#1576](https://github.com/zowe/vscode-extension-for-zowe/pull/1576).
- Fixed: The Zowe Explorer deployment script was updated to use vsce (Visual Studio Code Extension Manager) version 1.103.1 to help ensure that it is compatible with Node v12 [#1608](https://github.com/zowe/vscode-extension-for-zowe/pull/1608).
- Fixed: Fixed the Theia input box issue that caused entered values to be validated incorrectly [#1580](https://github.com/zowe/vscode-extension-for-zowe/pull/1580).

## `1.21.0`

- Add a progress bar for the simultaneous deletion of multiple jobs [#1583](https://github.com/zowe/vscode-extension-for-zowe/pull/1583). Thanks @uzuko01
- Added the note about the deprecation of the associate profile feature to the Associate Profile section of Zowe Docs and to the Zowe Explorer Readme [#1575](https://github.com/zowe/vscode-extension-for-zowe/pull/1575). Thanks @IgorCATech
- Changed the `DataSet uploaded successfully` message type. Now messages are shown in the status bar instead of the notification pop-up [#1542](https://github.com/zowe/vscode-extension-for-zowe/pull/1542). Thanks @anokhikastiaIBM
- Updated dependencies for improved security [#1591](https://github.com/zowe/vscode-extension-for-zowe/pull/1591) and [#1601](https://github.com/zowe/vscode-extension-for-zowe/pull/1601). Thanks @lauren-li
- Updated Theia tests to use the latest Theia version [#1566](https://github.com/zowe/vscode-extension-for-zowe/pull/1566). Thanks @JillieBeanSim
- Fixed the issue that caused JCL errors in the JOBS tree to be displayed as `undefined:undefined(undefined)` [#1584](https://github.com/zowe/vscode-extension-for-zowe/pull/1584). Thanks @roman-kupriyanov
- Fixed the Theia input box issue that caused entered values to be incorrectly validated [#1580](https://github.com/zowe/vscode-extension-for-zowe/pull/1580). Thanks @JillieBeanSim
- Fixed the issue that caused the removal of unsaved credentials of a profile in the Jobs tree after deleting a job. Now when you delete a job from the Jobs tree with a profile that does not have the stored credentials, the profile keeps the cached credentials [#1524](https://github.com/zowe/vscode-extension-for-zowe/pull/1524). Thanks @nickImbirev

## `1.20.0`

- Added a Github action bot that automates the issue triage [#1530](https://github.com/zowe/vscode-extension-for-zowe/pull/1530). Thanks @crawr
- Updated the @zowe/cli version to 6.33.3 to fix the SSH2 audit failure [#1522](https://github.com/zowe/vscode-extension-for-zowe/pull/1522). Thanks @JillieBeanSim
- Updated the Jobs Issue Stop and Issue Modify commands so that they can be consumed by Extenders with the `issueMvsCommand` API [#1508](https://github.com/zowe/vscode-extension-for-zowe/pull/1508). Thanks @JillieBeanSim
- Use Visual Studio Code's standard confirmation prompt for the Data Sets, USS, and Job trees when clicking on a Favorited profile that does not exist [#1506](https://github.com/zowe/vscode-extension-for-zowe/pull/1506). Thanks @JillieBeanSim
- Updated the deletion prompt for the USS and Jobs trees [#1505](https://github.com/zowe/vscode-extension-for-zowe/pull/1505). Thanks @JillieBeanSim
- Updated the placeholder text in the `Add Profile` entry field [#1490](https://github.com/zowe/vscode-extension-for-zowe/pull/1490). Thanks @anokhikastiaIBM
- Fixed the Not Found issue that resulted from attempts to delete a member whose parent data set was already deleted using multi-delete [#1525](https://github.com/zowe/vscode-extension-for-zowe/pull/1525). Thanks @JillieBeanSim

## `1.19.0`

- Added a check to ensure that a base profile exists before running the function that combines base and service profiles [#1500](https://github.com/zowe/vscode-extension-for-zowe/pull/1500). Thanks @lauren-li
- Added Imperative logger access for extenders [#1433](https://github.com/zowe/vscode-extension-for-zowe/pull/1433). Thanks @katelynienaber
- Added documentation for Imperative logger for extenders [#1467](https://github.com/zowe/vscode-extension-for-zowe/pull/1467). Thanks @katelynienaber
- Implemented separate console windows for TSO and MVS commands [#1478](https://github.com/zowe/vscode-extension-for-zowe/pull/1478). Thanks @katelynienaber
- Fixed the bug that caused the check credentials pop-up to disappear too quickly [#1486](https://github.com/zowe/vscode-extension-for-zowe/pull/1486). Thanks @JillieBeanSim
- Fixed the bug that kept the command text box while escaping the process of entering a TSO command. Now the command text box does not pop up if you cancel entering a TSO command [#1479](https://github.com/zowe/vscode-extension-for-zowe/pull/1479). Thanks @katelynienaber
- Fixed the bug that caused issues with deleting data set members in Ecplipse Theia or Che [#1487](https://github.com/zowe/vscode-extension-for-zowe/pull/1478). Thanks @phaumer
- Fixed the bug that caused the deletion of selected data sets while removing a single data set member by using the right-click action. [#1483](https://github.com/zowe/vscode-extension-for-zowe/pull/1483). Thanks @JillieBeanSim

## `1.18.0`

- Added the ability to register custom profile types in `ProfilesCache` for extenders [#1419](https://github.com/zowe/vscode-extension-for-zowe/pull/1419). Thanks @phaumer
- Added the ability to pass account and other information from tso profile [#1378](https://github.com/zowe/vscode-extension-for-zowe/pull/1378). Thanks @fswarbrick
- Added profiles cache to extenders [#1390](https://github.com/zowe/vscode-extension-for-zowe/pull/1390). Thanks @phaumer
- Status icons now reset when refreshing the explorer views [#1404](https://github.com/zowe/vscode-extension-for-zowe/pull/1404). Thanks @lauren-li
- Fixed the issue that prevented the expected error message `No valid value for z/OS URL. Operation Cancelled` from being displayed while escaping the host text box during the creation or update of a profile [#1426](https://github.com/zowe/vscode-extension-for-zowe/pull/1426). Thanks @JillieBeanSim
- Fixed the issue that invoked profile validation before updating a profile. Now a profile is validated only after the update [#1415](https://github.com/zowe/vscode-extension-for-zowe/pull/1415). Thanks @JillieBeanSim
- Fixed the issue of Zowe profiles encoding value when opening a USS file in the text editor [#1400](https://github.com/zowe/vscode-extension-for-zowe/pull/1400). Thanks @JillieBeanSim

## `1.17.0`

- Added the feature that automatically includes a missing profile in the Jobs view when submitting a job [#1386](https://github.com/zowe/vscode-extension-for-zowe/pull/1386). Thanks @nickImbirev
- Added the extender documentation for KeytarApi for Secure Credential Store [#1384](https://github.com/zowe/vscode-extension-for-zowe/pull/1384). Thanks @JillieBeanSim
- Added a new setting that enables you to hide Zowe Explorer's temporary downloads folder from a workspace [#1373](https://github.com/zowe/vscode-extension-for-zowe/pull/1373). Thanks @crawr
- Added the command to refresh a particular job and get the latest information and content for its spool files [#1363](https://github.com/zowe/vscode-extension-for-zowe/pull/1363). Thanks @nickImbirev
- Added the function that enables you to delete multiple datasets and data set members [#1323](https://github.com/zowe/vscode-extension-for-zowe/pull/1323). Thanks @katelynienaber
- Added the feature that enables you to use multiple VS Code windows for files opened via Zowe Explorer [#1347](https://github.com/zowe/vscode-extension-for-zowe/pull/1347). Thanks @JillieBeanSim
- Added the command to refresh USS directory file names without the entire tree collapsing [#1369](https://github.com/zowe/vscode-extension-for-zowe/pull/1369). Thanks @rudyflores
- Removed non-functioning code from invalid credentials for Theia [#1371](https://github.com/zowe/vscode-extension-for-zowe/pull/1371). Thanks @lauren-li
- Fixed the issue with USS Search and Update Profile errors for profiles without credentials [#1391](https://github.com/zowe/vscode-extension-for-zowe/pull/1391). Thanks @lauren-li

## `1.16.0`

- Added the refresh data set member names option. You can now retrieve a new list of members from the mainframe [#1343](https://github.com/zowe/vscode-extension-for-zowe/pull/1343). Thanks @rudyflores
- Added the best practice documentation for error handling [#1335](https://github.com/zowe/vscode-extension-for-zowe/pull/1335). Thanks @katelynienaber
- Added the developer guide for adding commands to core Zowe Explorer menus [#1332](https://github.com/zowe/vscode-extension-for-zowe/pull/1332). Thanks @lauren-li
- Standardized context group names [#1340](https://github.com/zowe/vscode-extension-for-zowe/pull/1340). Thanks @lauren-li
- Fixed the error message that popped up when accessing a profile from Favorites [#1344](https://github.com/zowe/vscode-extension-for-zowe/pull/1344). Thanks @rudyflores
- Fixed the issue that prevented the Allocate Like feature from working correctly [#1322](https://github.com/zowe/vscode-extension-for-zowe/pull/1322). Thanks @katelynienaber

## `1.15.1`

- Fixed the issue that required the vscode module to be imported in the API package [#1318](https://github.com/zowe/vscode-extension-for-zowe/pull/1318). Thanks @JillieBeanSim

## `1.15.0`

- Added the secure credentials support for Extenders API [#1306](https://github.com/zowe/vscode-extension-for-zowe/pull/1306). Thanks @JillieBeanSim
- Improved Zowe Explorer extenders. Zowe Explorer extenders can now utilize Extender API to have profile folder and meta file created upon initialization [#1282](https://github.com/zowe/vscode-extension-for-zowe/pull/1282). Thanks @JillieBeanSim
- Improved the Command Palette by adding "Zowe Explorer:" before all commands that are related to the extension. Removed some commands from the palette that caused issues [#1308](https://github.com/zowe/vscode-extension-for-zowe/pull/1308). Thanks @lauren-li
- Updated Theia Tests. Now you need to have Zowe CLI 6.31.0 and the latest .vsix file in the `theia/plugins` folder to run Theia tests [#1268](https://github.com/zowe/vscode-extension-for-zowe/pull/1268). Thanks @deepali-hub
- Fixed the issue that prevented the `issue STOP command` function from executing correctly [#1304](https://github.com/zowe/vscode-extension-for-zowe/pull/1304). Thanks
  @nickImbirev
- Fixed the issue that caused the Add Profile icon to disappear [#1307](https://github.com/zowe/vscode-extension-for-zowe/pull/1307). Thanks @lauren-li
- Fixed the vulnerability in NPM Audit [#1309](https://github.com/zowe/vscode-extension-for-zowe/pull/1309). Thanks @JillieBeanSim
- Fixed the issue that doubled the occurrence of the port prompt [#1298](https://github.com/zowe/vscode-extension-for-zowe/pull/1298). Thanks @katelynienaber
- Fixed the issue that triggered the `Delete Job` command even outside Zowe Explorer views [#1310](https://github.com/zowe/vscode-extension-for-zowe/pull/1310). @crawr
- Fixed the trailing slash issue that caused issues with USS search [#1313](https://github.com/zowe/vscode-extension-for-zowe/pull/1313). Thanks @katelynienaber

## `1.14.0`

- Added the Issue TSO Commands feature [#1245](https://github.com/zowe/vscode-extension-for-zowe/pull/1245). Thanks @JillieBeanSim
- Fixed the issue that caused the USS tree to collapse after renaming a folder [#1259](https://github.com/zowe/vscode-extension-for-zowe/pull/1259). Thanks @lauren-li
- Fixed the issue that prevented jobs with an octothorpe (#) in the name from opening [#1253](https://github.com/zowe/vscode-extension-for-zowe/issues/1253). Thanks @katelynienaber

## `1.13.1`

- Updated the dialog text for issuing MVS commands. Now the text of the function is `Zowe: Issue MVS Command` [#1230](https://github.com/zowe/vscode-extension-for-zowe/pull/1230). Thanks @JillieBeanSim
- Added the prompt for credentials when issuing MVS commands, using the right click action, against profiles with missing credentials [#1231](https://github.com/zowe/vscode-extension-for-zowe/pull/1231). Thanks @JillieBeanSim
- Added the Prerequisites section to the Zowe Explorer Extension for FTP ReadMe [#1246](https://github.com/zowe/vscode-extension-for-zowe/pull/1246). Thanks @lauren-li
- Added Open VSX to the deployment pipeline [#1240](https://github.com/zowe/vscode-extension-for-zowe/pull/1240). Thanks @zFernand0

## `1.13.0`

- Added the monorepo landing Readme that contains the high-level overview of the repository folders such as `packages` folder, instructions on how to contribute to the project and links to Medium articles providing additional useful information about Zowe Explorer and Zowe [#1199](https://github.com/zowe/vscode-extension-for-zowe/pull/1199). Thanks @IgorCATech
- Fixed the issue that prevented the list of recently opened files from being displayed upon request. You can access a list of recently opened files by pressing the Ctrl+Alt+R (Windows) or Command+Option+R (Mac) key combination [#1208](https://github.com/zowe/vscode-extension-for-zowe/pull/#1208). Thanks @jellypuno
- Fixed the issue that prevented file picker from functioning. The file picker feature lets you filter your datasets in the tree by pressing the Ctrl+Alt+P (Windows) or Command+Option+P (Mac) key combination [#992](https://github.com/zowe/vscode-extension-for-zowe/issues/992). Thanks @katelynienaber
- Fixed the issue that caused the content from a previously filtered USS directory instead of the currently filtered USS directory to be served [#1134](https://github.com/zowe/vscode-extension-for-zowe/issues/1134). Thanks @lauren-li
- Added the previously selected `RejectUnauthorized` value to the placeholder text of the entry field while updating an existing profile. In addition, the value is highlighted and shown at the top of the selection list [#1218](https://github.com/zowe/vscode-extension-for-zowe/pull/1218). Thanks @JillieBeanSim
- Added the pre-filled and pre-selected filename of the copied member to the entry field while performing the paste member action [#1183](https://github.com/zowe/vscode-extension-for-zowe/pull/1183). Thanks @JillieBeanSim
- Added the multiple deletion of jobs feature [#1128](https://github.com/zowe/vscode-extension-for-zowe/pull/1128). Thanks @crawr
- Improved error handling for the data set copy/paste member, migrate, and recall functions [#1219](https://github.com/zowe/vscode-extension-for-zowe/pull/1219). Thanks @tiantn

## `1.12.1`

- Fixed the issue that prevented edited profile base paths from being saved [#989](https://github.com/zowe/vscode-extension-for-zowe/issues/989). Thanks @katelynienaber
- Fixed the issue that prevented Zowe Explorer from storing empty values for optional profile fields, such as `user`, `password`, `timeout`, and `encoding`. This is done to be consistent with the way Zowe CLI stores profile information when creating and editing profiles [#1016](https://github.com/zowe/vscode-extension-for-zowe/issues/1016). Thanks @katelynienaber
- Fixed the issue that caused repeated credential prompting if a user refused to authenticate [#1147](https://github.com/zowe/vscode-extension-for-zowe/issues/1147). Thanks @katelynienaber
- Fixed the issue that caused removed favorite profiles to be favorited again in subsequent IDE sessions [#1144](https://github.com/zowe/vscode-extension-for-zowe/issues/1144). Thanks @lauren-li
- Fixed the issue that prevented updated credential prompting from occurring when a profile was marked “invalid” [#1095](https://github.com/zowe/vscode-extension-for-zowe/issues/1095). Thanks @katelynienaber

## `1.12.0`

- Added the ability to edit data set attributes before allocation [#1031](https://github.com/zowe/vscode-extension-for-zowe/issues/1031). Thanks @katelynienaber
- Allowed filtering of member names from the Data Sets search bar [#868](https://github.com/zowe/vscode-extension-for-zowe/issues/868). Thanks @JillieBeanSim
- Reorganized the context menus and streamlined the visible icons [#1052](https://github.com/zowe/vscode-extension-for-zowe/issues/1052). Thanks @katelynienaber
- Fixed the messaging displayed when handling inactive profiles and when updating profiles [#1065](https://github.com/zowe/vscode-extension-for-zowe/issues/1065) [#1096](https://github.com/zowe/vscode-extension-for-zowe/issues/1096). Thanks @jellypuno
- Fixed the issue causing tree restructure when renaming a USS file or directory [#757](https://github.com/zowe/vscode-extension-for-zowe/issues/757). Thanks @katelynienaber
- Fixed the issue preventing issuing of commands when using profiles with tokens [#1051](https://github.com/zowe/vscode-extension-for-zowe/issues/1051). Thanks @crawr
- Refactored refresh functions. Thanks @lauren-li @JillieBeanSim
- Updated FTP and API Readme documentation. Thanks @phaumer
- Added regression tests for profiles in Theia. Thanks @deepali-hub

## `1.11.1`

- Updated Keytar and Jest dev deps for Node 14. Thanks @t1m0thyj

## `1.11.0`

- Added login and logout functions for base profiles. You can now log in to API Mediation Layer and generate a token for your base profile. [#914](https://github.com/zowe/vscode-extension-for-zowe/issues/914). Thanks @crawr
- Fixed the empty profile folders in Favorites issue. [#1026](https://github.com/zowe/vscode-extension-for-zowe/issues/1026). Thanks @lauren-li
- Fixed the initialization error that occurred when base profiles were used while being logged out from API ML. [1063](https://github.com/zowe/vscode-extension-for-zowe/issues/1063). Thanks @jellypuno
- Fixed the issue preventing the tree refresh function from updating extender profiles. [1078](https://github.com/zowe/vscode-extension-for-zowe/issues/1078). Thanks @lauren-li
- Fixed the issue causing jobs retrieval failure when using profiles with tokens. [1088](https://github.com/zowe/vscode-extension-for-zowe/issues/1088). Thanks @jellypuno

## `1.10.1`

- Updated arguments to keep the order of precedence consistent between service and base profile. [#1055](https://github.com/zowe/vscode-extension-for-zowe/issues/1055). Thanks @JillieBeanSim

## `1.10.0`

- Added Base Profile support. [#1037](https://github.com/zowe/vscode-extension-for-zowe/issues/1037). Thanks @katelynienaber, @jellypuno, @JillieBeanSim, @lauren-li, @crawr, @phaumer

## `1.9.0`

- Added the Allocate Like feature. [#904](https://github.com/zowe/vscode-extension-for-zowe/issues/904). Thanks @katelynienaber
- Added the ability to disable/enable profile validation. [#922](https://github.com/zowe/vscode-extension-for-zowe/issues/922). Thanks @JillieBeanSim
- Added the ability to access other profiles during profile validation. [#953](https://github.com/zowe/vscode-extension-for-zowe/issues/953). Thanks @JillieBeanSim
- Grouped Favorites by profile for Datasets, USS, and Jobs. [#168](https://github.com/zowe/vscode-extension-for-zowe/issues/168). Thanks @lauren-li
- Fixed USS renaming issues. [#911](https://github.com/zowe/vscode-extension-for-zowe/issues/911). Thanks @katelynienaber and @lauren-li
- Fixed the deletion of datasets issue. [#963](https://github.com/zowe/vscode-extension-for-zowe/issues/963). Thanks @katelynienaber
- Once entered, datasets and members are displayed in uppercase. [#962](https://github.com/zowe/vscode-extension-for-zowe/issues/962). Thanks @AndrewTwydell and @Pranay154
- Removed errors in Favorites items caused by profiles that are created by other extensions. [#968](https://github.com/zowe/vscode-extension-for-zowe/issues/968). Thanks @lauren-li
- Updated the environment check for Theia compatibility. [#1009](https://github.com/zowe/vscode-extension-for-zowe/issues/1009). Thanks @lauren-li

## `1.8.0`

- Webpack working with localization and logging. Thanks @lauren-li
- Allow extenders to load their saved profile sessions upon their activation. Thanks @lauren-li
- Provide a re-validation for invalid profiles automatically. Thanks @JillieBeanSim
- Bug fix related to saving USS files. Thanks @JillieBeanSim.
- Bug fix related to the deletion of datasets. Thanks @katelynienaber

## `1.7.1`

- Fixed USS save operation. Thanks @JillieBeanSim
- Added validation information message. Thanks @JillieBeanSim
- Restructured Readme. Thanks @IgorCATech

## `1.7.0`

- Disallow multiple profiles with same name but different capitalizations. Thanks @katelynienaber
- Improvements for Optional Credentials. Thanks @crawr @jellypuno
- Reorganize Data Sets context menu. Thanks @katelynienaber
- Adding star icon for favorites. Thanks @katelynienaber
- Profile Validation. Thanks @jellypuno
- Updating Credentials via Check Credentials. Thanks @JillieBeanSim
- Favorites get loaded and opened into new files. Thanks @phaumer
- Improve messaging of confirmation dialogues. Thanks @crawr
- Enable editing of filters. Thanks @katelynienaber
- Update Codecov settings. Thanks @jellypuno
- Handle encoding value from z/OSMF Profiles. Thanks @dkelosky
- Enable editing of ASCII files in USS. Thanks @Colin-Stone
- Refactor unit test and add more integration tests. Thanks @katelynienaber

## `1.6.0`

- Create connections with any registered profile type. Thanks @JillieBeanSim
- Streamline first profile creation. Thanks @crawr
- Add recall options for migrated datasets. Thanks @Pranay154
- Fix persistent data after recall functionality. Thanks @katelynienaber
- Fix deleting and editing connection not considering other profile types. Thanks @phaumer
- Fix multiple prompts when escaping/canceling editing session. Thanks @jellypuno
- Fix failure to load optional secure fields from profiles. Thanks @tjohnsonBCM
- Fixed issue when manually editing/deleting associated profiles. Thanks @Colin-Stone
- Refactor unit tests. Thanks @stepanzharychevbroadcom, @katelynienaber

## `1.5.2`

- Fix undefined profile error message. Thanks @JillieBeanSim

## `1.5.1`

- Fix failure to load optional secure fields from profiles. Thanks @tjohnsonBCM
- Fix pressing Escape does not abort Edit profile dialogue. Thanks @jellypuno
- Fix editing of Credentials when setting them to spaces. Thanks @jellypuno
- Fix deletion of profiles not considering all extensibility use cases. Thanks @phaumer

## `1.5.0`

- Fixes for saving of Datasets from Favourites section. Thanks @stepanzharychevbroadcom
- Management of Theia specific merge conflict resolution. Thanks @Alexandru-Dumitru
- Add to recall when PS File opened. Thanks @katelynienaber
- Provide edit support for Profile credentials. Thanks @jellypuno
- Support for profile deletion. Thanks @crawr
- Addressed USS file merge conflict triggering issue. Thanks @Alexandru-Dumitru
- Provide refresh all method for Zowe Explorer - Extenders. Thanks @phaumer
- Extender guidelines and documentation. Thanks @Colin-Stone
- Provision of profile association links to support extenders of Zowe Explorer. Thanks @Colin-Stone
- Creation of an extender API for extenders of Zowe Explorer. Thanks @Colin-Stone
- Management of VSAM files within Dataset explorer. Thanks @Colin-Stone
- VSCode context now based on Regular expression for flexibility. Thanks @Colin-Stone
- Vsix file deployment via Theia pipeline. Thanks @crawr
- Reduction in size of extension.ts file. Thanks @katelynienaber
- ContextValue of undefined error addressed for new members. Thanks @katelynienaber
- Fixed when Pull from mainframe didn't work on USS Files. Thanks @stepanzharychevbroadcom
- Fixed Bug submitting JCL from Command Palette. Thanks @stepanzharychevbroadcom
- Refactoring of testing for accuracy and maintainability. Thanks @stepanzharychevbroadcom

## `1.4.1`

- Fix for USS files not saving correctly. Thanks @phaumer
- Icon update for migrated files only. Thanks @Colin-Stone

## `1.4.0`

- Added support for large datasets and PDS members. Thanks @jellypuno
- Fixed inconsistent behavior when renaming USS file and directories. Thanks @stepanzharychevbroadcom
- Fixed deleting a USS file. Thanks @Colin-Stone
- Fixed profiles not automatically updating values when changed externally. Thanks @jellypuno
- Fixed load error when file names had special characters. Thanks @jellypuno
- Fixed load os USS file list. Thanks @jellypuno
- Improved user experience of USS file navigation #461. Thanks @stepanzharychevbroadcom
- Fixed tab name when renaming dataset. Thanks @stepanzharychevbroadcom
- Improved performance when renaming datasets and members. Thanks @CForrest97
- Added prompting of credentials if previous credentials where entered incorrectly. Thanks @jellypuno
- Added support for VSCode Quick Open shortcut. Thanks @katelynienaber
- Added support for VSCode Open Recent Files shortcut. Thanks @katelynienaber
- Fixed USS Favorites not being remembered. Thanks @Colin-Stone
- Setup automated regression testing on a Theia environment. Thanks @crawr
- Fixed copying dataset on temporary folder #635. Thanks @Colin-Stone
- Made dataset terminology more consistent. Thanks @stepanzharychevbroadcom
- Fixed uploading files to USS. Thanks @stepanzharychevbroadcom
- Fixed searching/filtering data. Thanks @Colin-Stone
- Refactored code to include interfaces and abstract classes. Thanks @Colin-Stone
- Refactored icon retrieval process. Thanks @stepanzharychevbroadcom
- Updated Zowe Explorer video. Thanks @IgorCATech
- Revised pipeline to use shared libraries. Thanks @zFernand0

## `1.3.1`

- Updated Zowe Icon. Thanks @stepanzharychevbroadcom
- Address VSC tree expand behavior changes. Thanks @phaumer
- Refresh all action includes profiles. Thanks @jellypuno
- Consistent handling of renaming USS files. Thanks @stepanzharychevbroadcom
- Renaming datasets should update open tab. Thanks @stepanzharychevbroadcom
- USS delete function reinstated. Thanks @Colin-Stone
- Issue with uploadBinaryFile API not being correctly redirected. Thanks @Colin-Stone
- OnSave Upload trigger correction for USSFile . Thanks Alexandru-Dumitru

## `1.3.0`

- Dependency on ~/.zowe folder existing removed. Thanks @tjohnsonBCM
- Label changes for specific dataset functionality. Thanks @CForrest97
- Zowe Explorer to incorporate @zowe CLI implementation. Thanks @zFernand0
- Profiles manage other profile types apart from zosmf. Thanks @Colin-Stone
- Exploit imperative bundled keytar for secure credentials when standalone. Thanks @Colin-Stone

## `1.2.4`

- Fix to Credentials initialization to wait on promise. Thanks @Colin-Stone

## `1.2.3`

- Secure credentials backwards compatibility. Thanks @tjohnsonBCM

## `1.2.2`

- Fix requirement of ~/.zowe folder. Thanks @phaumer

## `1.2.1`

- Fix for automatic release of VSIX. Thanks @awharn
- Fixed creating data sets causes tree to lose expand behavior issue. Thanks @katelynienaber
- Fixed issue with undefined node. Thanks @Colin-Stone

## `1.2.0`

- Support CLI plugin extensibility. Thanks @phaumer
- Fixed Issue for filters after creating dataset. Thanks @phaumer
- Managing text/binary download choice. Thanks @stepanzharychevbroadcom
- Addressed 'Uploading zip file (binary)' silent failures. Thanks @stepanzharychevbroadcom
- Consistency updates for context menu. Thanks @sladyn98
- Automatically use Changelog contents in pipeline as release description. Thanks @awharn
- Provision of warning message after two failed login attempts. Thanks @jellypuno
- Consistency, added filter tip to convey ability to add multiple filters entries. Thanks @katelynienaber
- Tree view refresh when dataset member added or deleted. Thanks @katelynienaber
- Code improvement - Centralized error handling. Thanks @crawr
- Integration Script updates. Thanks @zFernand0
- Keytar (Secure credentials) compatibility support. Thanks @Colin-Stone
- Improved usability of MVS Command feature including 'Recall' function. Thanks @Colin-Stone
- Fixed issue where Job folder did not auto-expand. Thanks @Colin-Stone
- Use Progress indicator wrapper around longer running list functions. Thanks @Colin-Stone

## `1.1.0`

- Updates to Readme to include links to Theia Readme. Thanks @IgorCATech
- Fix for incorrect profile name in some favorites. Thanks @lauren-li
- Update dataset filters on dataset creation. Thanks @katelynienaber
- Include VSIX in Github release. Thanks @zFernand0
- Fix dataset delete fails silently bug. Thanks @Colin-Stone
- Fix to handle "Show Dataset Attributes" in Favorites. Thanks @katelynienaber
- Enhancements to profile creation. Thanks @jellypuno
- Theia specific QuickPick modifications. Thanks @phaumer
- Update incorrect profile message. Thanks @lauren-li
- Fix Copy and paste dataset menu duplication. Thanks @lauren-li

## `1.0.1`

- Remove duplicate commands #376. Thanks @lauren-li
- Update localization for v1.0.0 #374. Thanks @lauren-li
- Update keywords #383. @zFernand0
- Update package json files #391. @zFernand0
- Fixed adding sessions in Theia #382. Thanks @phaumer
- Add validation for undefined username and password + more cosmetic fix #378. Thanks @jellypuno
- Update incorrect profile message #387. Thanks @lauren-li

## `1.0.0`

- VSCode centric Connection settings. Thanks @crawr, @jellypuno
  - Credential prompting in profiles and favorite . Thanks @crawr, @jellypuno
- Dataset and Dataset member copy and renaming function. Thanks @CForrest97
- Theia support including documentation.
- Save improvements implementing improved Safe Save functionality as the default behavior. Thanks Alexandru-Dumitru
- Reliability and Resilience updates:
  - for default profiles
  - for deleting a dataset in use
  - testing improvements and coverage
  - rationalizing deliverables
  - performance improvements

## 0.29.0

- Provide ability to rename datasets. Thanks @CForrest97
- Fix URL parsing. @MarkAckert
- Fixed `AppSettings` error message. @jellypuno

## 0.28.0

- Provide ability to add new profiles in explorer. Thanks @crawr, @jellypuno
- Recognize migrated dataset context. Thanks @Colin-Stone
- Fix dataset delete fails silently bug. Thanks @Colin-Stone

## 0.27.0

- Name change to Zowe Explorer
- Enhancements to the History recall 'QuickPick' dialogs. Thanks @Colin-Stone
- Favorites are now sorted. Thanks @Colin-Stone

## 0.26.1

- Fix vulnerabilities related to brightside-core

## 0.26.0

- Added Persistence for profiles selection. Thanks @Colin-Stone
- Performance enhancements for Profile loading operations. Thanks @Colin-Stone
- Filter rewording. Thanks @Colin-Stone

## 0.25.0

- Add Edit to context menu for MVS and USS Tree. Thanks to Rodney-Wilson
- Restructured all search and filters dialogs to incorporate a recall/history function. Thanks @Colin-Stone
- Added Search Favorite for USS Favorites. Thanks @Colin-Stone
- Added Job and Search Favorite for Jobs. Thanks @Colin-Stone
- Provided support for specifying jobs by job id. Thanks @Colin-Stone
- Fixed issue with submitting datasets job link. Thanks @Colin-Stone
- Fixed label for Jobs Refresh All. Thanks @Colin-Stone
- Minor icon improvement to distinguish Favorites from LPAR's. Thanks @Colin-Stone
- Support copy path Thanks @lauren-li
- Progress Bar animation on opening large files. Thanks to Rodney-Wilson

## 0.24.1

- Fixed issue when saving USS files

## 0.24.0

- Updated Localization Documentation and Added Update Dictionary Script. Thanks to @evannwu20
- Show stepname or procstep alongside spool name. Thanks @crshnburn
- Add command to issue TSO command. Thanks @crshnburn
- Added icons for files and folders. Thanks to @Colin-Stone

## 0.23.2

- Fixed issue when saving datasets in Windows

## 0.23.1

- Refined dataset suffix solution by restricting to explicit names only

## 0.23.0

- Add support for localization. Thanks to @evannwu20
- Correctly determine if file is binary for saving. Thanks @crshnburn
- Fix Default profile error message with friendlier version. Thanks @lauren-li
- Context menu grouping for MVS and USS. Thanks @lauren-li
- Preference to Specify Temp Folder. Thanks to @adambattenburg
- Store local version of dataset with a suffix if appropriate to enable syntax highlighting. Thanks to @Colin-Stone

## 0.22.0

- Add ability to create directories or files on the root node. Thanks to @kristinochka
- Add ability to upload files through regular OS browse dialog on regular nodes and favorites. Thanks to @kristinochka
- Add USS File Refresh and USS Safe Save. Thanks to @adambattenburg
- Honor the file tag (binary or ascii) if not specified. Thanks to @Colin-Stone

## 0.21.0

- Added the Upload member to datasets. Thanks Kristina Mayo
- Addressed same file issue with Favorites in USS explorer. Thanks to Rodney-Wilson and Lauren-Li
- USS Favorites. Ensure file deletion synchronisation. Thanks to Rodney-Wilson and Lauren-Li

## 0.20.0

- Combined Spool files with Jobs in Jobs view. Thanks Colin Stone

## 0.19.1

- Fix error when files exist in the profiles folder (such as `.DS_Store` which is automatically generated on macOS)

## 0.19.0

- Added the rename USS files. Thanks Kristina Mayo

## 0.18.0

- Added the ability to submit JCL from physical sequential data sets

## 0.17.0

- Add Favorites to USS explorer. Thanks to Rodney-Wilson and Lauren-Li
- Add ability to obtain the raw JCL from a job on spool and resubmit. Thanks @crshnburn

## 0.16.3

- Fix behavior when the user cancels "quick pick" dialogs, including selecting profiles and deleting data sets.

## 0.16.2

- Add the stderr of the getDefaultProfile or getAllProfiles process to display in the error message to the user

## 0.16.1

- Attempt to fix an issue where saving data sets ceases to work without any error message

## 0.16.0

- Add the ability to display data set attributes by right clicking on a data set
- Add the ability to save all spool content by clicking a download icon next to the job. Thanks @crshnburn

## 0.15.1

- Add a delete session menu item for sessions in the jobs view. Thanks @crshnburn
- Prevent the delete menu item for USS files and directories appearing on the context menu for sessions. Thanks @crshnburn
- Fixed an issue where adding a profile to the USS explorer incorrectly referenced data sets

## 0.15.0

- The extension is now compatible with installations which use a secure credential management plugin for profiles in Zowe CLI

## 0.14.0

- All zowe views now part of single Zowe view container. Thanks Colin Stone

## 0.13.0

- Added the ability to list and view spool of z/OS Jobs. Thanks @crshnburn

## 0.12.0

- Added GIFs to README for USS use cases. Thanks Colin Stone
- Added the ability to toggle binary mode or text mode on USS files. Thanks @crshnburn

## 0.11.0

- Create and delete functionality for USS Files and directories added as menu items.

## 0.10.4

- Add additional log messages

## 0.10.3

- Use path.sep rather than "/".

## 0.10.2

- VSCode-USS-extension-for-zowe fixed general USS file name error. Thanks Colin Stone

## 0.10.1

- VSCode-USS-extension-for-zowe merged in. Thanks Colin Stone

## 0.9.1

- Fix documentation links in Readme. Thanks Brandon Jenkins

## 0.9.0

- Display an informational message when no data set patterns are found. Thanks @crshnburn

## 0.8.4

- Fixed an issue where the submit JCL function was looking for user profiles in the wrong directory

## 0.8.3

- Fixed an issue where labels did not correctly display the name of the Zowe CLI profile

## 0.8.2

- Fixed for compatibility with the current version of the Zowe CLI. If you are having issues retrieving user name or password using this extension, please update your zowe CLI to the latest available version, recreate your profiles, and update this extension. That should solve any issues you are having.

## 0.8.0

- Introduced capability to submit jobs from the editor. Thanks @crshnburn

## 0.7.0

- Updated for compatibility with Zowe CLI >=2.0.0. You must now have plain text profiles and Zowe CLI 2.0.0 or greater to use this extension. If you have previously created profiles, please update or recreate them with Zowe CLI.
- Log files now go to `~/.vscode/extensions/zowe.vscode-extension-for-zowe-x.x.x/logs`

## 0.6.5

- Fixed issue with platform-specific folder separator, added progress bar when saving

## 0.6.4

- Make favorites persistent after upgrading the extension

## 0.6.3

- Updates to README

## 0.6.2

- Updates to README

## 0.6.1

- Updates to README

## 0.5.0

- Initial release<|MERGE_RESOLUTION|>--- conflicted
+++ resolved
@@ -6,11 +6,8 @@
 
 ### New features and enhancements
 
-<<<<<<< HEAD
+- Added the capability for extenders to contribute new profile types to the Zowe schema during extender activation. [#2508](https://github.com/zowe/vscode-extension-for-zowe/issues/2508)
 - Migrated from `@zowe/cli` package to individual Zowe SDK packages. [#2719](https://github.com/zowe/vscode-extension-for-zowe/issues/2719)
-=======
-- Added the capability for extenders to contribute new profile types to the Zowe schema during extender activation. [#2508](https://github.com/zowe/vscode-extension-for-zowe/issues/2508)
->>>>>>> ecfdd325
 
 ### Bug fixes
 
