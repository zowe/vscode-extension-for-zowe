# Change Log

All notable changes to the "vscode-extension-for-zowe" extension will be documented in this file.

## TBD Release

### New features and enhancements

- Added check for existing team configuration file in location during create, prompting user to continue with the create action. [#1923](https://github.com/zowe/vscode-extension-for-zowe/issues/1923)
<<<<<<< HEAD
- Added a solution to allow Zowe Explorer extensions with a dependency on Zowe Explorer to work as web extension without Zowe Explorer functionality in vscode.dev. [#1953](https://github.com/zowe/vscode-extension-for-zowe/issues/1953)
- Bugfix: Fix refresh job & spool file pull from mainframe doesn't update job status [#1936](https://github.com/zowe/vscode-extension-for-zowe/pull/1936)
- Bugfix: Fixed project profiles loaded when no workspace folder is open. [#1802](https://github.com/zowe/vscode-extension-for-zowe/issues/1802)
- Bugfix: Fix for serial saving of data sets and files to avoid conflict error. [#1868](https://github.com/zowe/vscode-extension-for-zowe/issues/1868)
=======

### Bug fixes

- Fixed the job status not updating when refreshing a job or pulling a spool file from mainframe. [#1936](https://github.com/zowe/vscode-extension-for-zowe/pull/1936)
- Prevented project profiles from being loaded when no workspace folder is open. [#1802](https://github.com/zowe/vscode-extension-for-zowe/issues/1802)
>>>>>>> 5ae4256e

## `2.3.0`

### New features and enhancements

- Added option to edit team configuration file via the + button for easy access. [#1896](https://github.com/zowe/vscode-extension-for-zowe/issues/1896)
- Added multiple selection to manage context menu of Datasets, USS, and Jobs views. [#1428](https://github.com/zowe/vscode-extension-for-zowe/issues/1428)
- Added Spool file attribute information to a hover over the Spool file's name. [#1832](https://github.com/zowe/vscode-extension-for-zowe/issues/1832)
- Added support for CLI home directory environment variable in Team Config file watcher, and support watching Team Config files named zowe.config.json and zowe.config.user.json at both locations. [#1913](https://github.com/zowe/vscode-extension-for-zowe/issues/1913)
- Update to Job's View Spool file label to display PROCSTEP if available, if PROCSTEP isn't available the label will display the Spool file's record count. [#1889](https://github.com/zowe/vscode-extension-for-zowe/issues/1889) [#1832](https://github.com/zowe/vscode-extension-for-zowe/issues/1832)

### Bug fixes

- Fixed extension being slow to load large team config files. [#1911](https://github.com/zowe/vscode-extension-for-zowe/issues/1911)
- Fixed issue with cached profile information after updates to profiles. [#1915](https://github.com/zowe/vscode-extension-for-zowe/issues/1915)
- Fixed issue with saving credentials to v1 profile's yaml file when un-secure and save is selected after credential prompting. [#1886](https://github.com/zowe/vscode-extension-for-zowe/issues/1886)
- Fixed issue with outdated cached information after Update Credentials. [#1858](https://github.com/zowe/vscode-extension-for-zowe/issues/1858)
- Fixed issue with support for ZOWE_CLI_HOME environment variable. [#1747](https://github.com/zowe/vscode-extension-for-zowe/issues/1747)

## `2.2.1`

- Bugfix: Fixed activation failure when error reading team configuration file. [#1876](https://github.com/zowe/vscode-extension-for-zowe/issues/1876)
- Bugfix: Fixed Profile IO errors by refactoring use of Imperative's CliProfileManager. [#1851](https://github.com/zowe/vscode-extension-for-zowe/issues/1851)
- Bugfix: Fixed runtime error found in initForZowe call used by extenders. [#1872](https://github.com/zowe/vscode-extension-for-zowe/issues/1872)
- Bugfix: Added error notification for users when OS case sensitivitiy is not set up to avoid issues found with USS files in single directory of same name but different case. [#1484](https://github.com/zowe/vscode-extension-for-zowe/issues/1484)
- Bugfix: Added file watcher for team configuration files to fix v2 profile update issues experienced during creation, updating, and deletion of global or project level configuration files in VS Code. [#1760](https://github.com/zowe/vscode-extension-for-zowe/issues/1760)
- Bugfix: Updated dependencies for improved security. [#1878](https://github.com/zowe/vscode-extension-for-zowe/pull/1878)

## `2.2.0`

- Optimized saving of files on DS/USS when utilizing autosave or experiencing slow upload speeds.
- Updates to use new Zowe Explorer APIs `ZoweVsCodeExtension.updateCredentials` for credential prompting and `ProfilesCache.updateProfilesArrays` for profiles that don't store credentials locally in profile file.

## `2.1.0`

- Added: `Pull from Mainframe` option added for JES spool files. [#1837](https://github.com/zowe/vscode-extension-for-zowe/pull/1837)
- Added: Updated Licenses. [#1841](https://github.com/zowe/vscode-extension-for-zowe/issues/1841)
- Bugfix: Updated imports to use the imperative instance provided by the CLI package. [#1842](https://github.com/zowe/vscode-extension-for-zowe/issues/1842)
- Bugfix: Fixed unwanted requests made by tree node when closing folder. [#754](https://github.com/zowe/vscode-extension-for-zowe/issues/754)
- Bugfix: Fix for credentials not being updated after the invalid credentials error is displayed. [#1799](https://github.com/zowe/vscode-extension-for-zowe/issues/1799)
- Bugfix: Fixed hyperlink for Job submitted when profile is not already in JOBS view. [#1751](https://github.com/zowe/vscode-extension-for-zowe/issues/1751)
- Bugfix: Fixed keybindings for `Refresh Zowe Explorer` to not override default VSC keybinding. See [README.md](https://github.com/zowe/vscode-extension-for-zowe/blob/main/packages/zowe-explorer/README.md#keyboard-shortcuts) for new keybindings. [#1826](https://github.com/zowe/vscode-extension-for-zowe/issues/1826)
- Bugfix: Fixed `Update Profile` issue for missing non-secure credentials. [#1804](https://github.com/zowe/vscode-extension-for-zowe/issues/1804)
- Bugfix: Fixed errors when operation cancelled during credential prompt. [#1827](https://github.com/zowe/vscode-extension-for-zowe/issues/1827)
- Bugfix: Login and Logout operations no longer require a restart of Zowe Explorer or VSC. [#1750](https://github.com/zowe/vscode-extension-for-zowe/issues/1750)
- Bugfix: Fix for Login token always being stored in plain text. [#1840](https://github.com/zowe/vscode-extension-for-zowe/issues/1840)
- Bugfix: Fixed Theia tests. [#1665](https://github.com/zowe/vscode-extension-for-zowe/issues/1665)

## `2.0.3`

- Bugfix: Fixed Quick-key Delete in USS and Jobs trees. [#1821](https://github.com/zowe/vscode-extension-for-zowe/pull/1821)
- Bugfix: Fixed issue with Zowe Explorer crashing during initialization due to Zowe config file errors. [#1822](https://github.com/zowe/vscode-extension-for-zowe/pull/1822)
- Bugfix: Fixed issue where Spool files failed to open when credentials were not stored in a profile. [#1823](https://github.com/zowe/vscode-extension-for-zowe/pull/1823)
- Bugfix: Fixed extra space in the Invalid Credentials dialog, at profile validation profilename. [#1824](https://github.com/zowe/vscode-extension-for-zowe/pull/1824)
- Bugfix: Updated dependencies for improved security. [#1819](https://github.com/zowe/vscode-extension-for-zowe/pull/1819)

## `2.0.2`

- Bugfix: Fixed USS search filter fails on credential-less profiles. [#1811](https://github.com/zowe/vscode-extension-for-zowe/pull/1811)
- Bugfix: Fixed Zowe Explorer recognizing environment variable ZOWE_CLI_HOME. [#1803](https://github.com/zowe/vscode-extension-for-zowe/pull/1803)
- Bugfix: Fixed Zowe Explorer prompting for TSO Account number when saved in config file's TSO profile. [#1801](https://github.com/zowe/vscode-extension-for-zowe/pull/1801)

## `2.0.1`

- BugFix: Improved logging information to help diagnose Team Profile issues. [#1776](https://github.com/zowe/vscode-extension-for-zowe/pull/1776)
- BugFix: Fixed adding profiles to the tree view on Theia. [#1774](https://github.com/zowe/vscode-extension-for-zowe/issues/1774)
- BugFix: Updated Log4js version to resolve initialization problem on Eclipse Che. [#1692](https://github.com/zowe/vscode-extension-for-zowe/issues/1692)
- BugFix: Fixed dataset upload issue by trimming labels. [#1789](https://github.com/zowe/vscode-extension-for-zowe/issues/1789)
- BugFix: Fixed duplicate jobs appearing in the jobs view upon making an owner/prefix filter search for extenders. [#1780](https://github.com/zowe/vscode-extension-for-zowe/pull/1780)
- BugFix: Fixed error displayed when opening a job file for extenders. [#1701](https://github.com/zowe/vscode-extension-for-zowe/pull/1701)

## `2.0.0`

- Major: Introduced Team Profiles and more. See the prerelease items (if any) below for more details.

## 2.0.0-next.202204202000

- Updated Imperative to gather information from the corresponding base profile. [#1757](https://github.com/zowe/vscode-extension-for-zowe/pull/1757)
- Fixed issue when first Team Config profile management file is created. [#1754](https://github.com/zowe/vscode-extension-for-zowe/pull/1754)
- Fixed `Failed to find property user` on load or refresh. [#1757](https://github.com/zowe/vscode-extension-for-zowe/pull/1757)
- Fixed getting credentials from the wrong base profile. [#1757](https://github.com/zowe/vscode-extension-for-zowe/pull/1757)
- Fixed writing tokens to the wrong base profile. [#1757](https://github.com/zowe/vscode-extension-for-zowe/pull/1757)
- Fixed Windows not being able to share Tokens between CLI and ZE. [#1757](https://github.com/zowe/vscode-extension-for-zowe/pull/1757)
- Fixed Login info written to global file if proifle name is the same as project level profile. [#1761](https://github.com/zowe/vscode-extension-for-zowe/pull/1761)

## 2.0.0-next.202204180940

- Refactored the PRofilesCache to reduce maintenance efforts going forward. [#1715](https://github.com/zowe/vscode-extension-for-zowe/issues/1715)
- Updated CLI to consume security related fixes and more. [#1740](https://github.com/zowe/vscode-extension-for-zowe/pull/1740)
- Added differentiation between project and global level profiles. [#1727](https://github.com/zowe/vscode-extension-for-zowe/issues/1727)
- Removed the Secure Credential setting. [#1739](https://github.com/zowe/vscode-extension-for-zowe/issues/1739), [#722](https://github.com/zowe/vscode-extension-for-zowe/issues/722), [#820](https://github.com/zowe/vscode-extension-for-zowe/issues/820), and [#1223](https://github.com/zowe/vscode-extension-for-zowe/issues/1223)
- Synchronized the ZE preferred Security service with the CLI. [#1736](https://github.com/zowe/vscode-extension-for-zowe/issues/1736)
- Fixed APIML token not working between clients (ZE and CLI). [#1713](https://github.com/zowe/vscode-extension-for-zowe/issues/1713)

## 2.0.0-next.202204081040

- Fixed TSO commands in when using teamConfig. [#1731](https://github.com/zowe/vscode-extension-for-zowe/pull/1731)
- Fixed `Zowe Explorer: Refresh Zowe Explorer` command palette option. [1735](https://github.com/zowe/vscode-extension-for-zowe/pull/1735)

## 2.0.0-next.202204041200

- Added Secure Credential support, allowing users to update credentials using GUI. [#1699](https://github.com/zowe/vscode-extension-for-zowe/pull/1693)
- Update Zowe Explorer 2.0 settings migration. [1714](https://github.com/zowe/vscode-extension-for-zowe/pull/1714)
- Update Zowe Explorer SSO logout check for extenders. [#1711](https://github.com/zowe/vscode-extension-for-zowe/pull/1711)
- Update Zowe SDK dependency. [#1699](https://github.com/zowe/vscode-extension-for-zowe/pull/1693)
- Updated dependencies for improved security. [#1702](https://github.com/zowe/vscode-extension-for-zowe/pull/1702)

## `v2.0.0-next.202202281000`

- Update Zowe CLI SDK to version 7.0.0-next.202202242016.
- Fixed the bug that overwrites like-named profiles in a nested config.

## `v2.0.0-next.202202221200`

- Added extender's type info to config schema during config file creation and removed Zowe CLI installation dependency. [#1629](https://github.com/zowe/vscode-extension-for-zowe/pull/1629)
- Added support for Login and Logout using the config file. [#1637](https://github.com/zowe/vscode-extension-for-zowe/pull/1637)
- Added capability to refresh Zowe Explorer updating the Views to reflect different profile handling to include the config file. [#1650](https://github.com/zowe/vscode-extension-for-zowe/pull/1650)
- Updated Zowe SDK dependency. [#1624](https://github.com/zowe/vscode-extension-for-zowe/pull/1624)

## `1.22.0`

- Added: Extensible Login and Logout capabilities for Zowe extenders to utilize for token based authentication. [#1606](https://github.com/zowe/vscode-extension-for-zowe/pull/1606) and [#1255](https://github.com/zowe/vscode-extension-for-zowe/issues/1255).
- Added: Eclipse Public License file. Users can view the license file in the root directory of the Zowe Explorer repository [#1626](https://github.com/zowe/vscode-extension-for-zowe/pull/1626).
- Updated: Supported Node.js version was changed to v12 or higher. We no longer support running the product on earlier versions (10.x and earlier) of Node.js [#1640](https://github.com/zowe/vscode-extension-for-zowe/pull/1640).
- Updated: Security updates for `copy-props`, `nanoid`, and `markdown-it` dependencies were changed to improve security alerting [#1638](https://github.com/zowe/vscode-extension-for-zowe/pull/1638), [#1636](https://github.com/zowe/vscode-extension-for-zowe/pull/1636), and [#1649](https://github.com/zowe/vscode-extension-for-zowe/pull/1649).
- Updated: A work around was developed to help developers debug Zowe Explorer VS Code extension on Theia. For more information, see **Work around for debugging in Theia** [#1576](https://github.com/zowe/vscode-extension-for-zowe/pull/1576).
- Fixed: The Zowe Explorer deployment script was updated to use vsce (Visual Studio Code Extension Manager) version 1.103.1 to help ensure that it is compatible with Node v12 [#1608](https://github.com/zowe/vscode-extension-for-zowe/pull/1608).
- Fixed: Fixed the Theia input box issue that caused entered values to be validated incorrectly [#1580](https://github.com/zowe/vscode-extension-for-zowe/pull/1580).

## `1.21.0`

- Add a progress bar for the simultaneous deletion of multiple jobs [#1583](https://github.com/zowe/vscode-extension-for-zowe/pull/1583). Thanks @uzuko01
- Added the note about the deprecation of the associate profile feature to the Associate Profile section of Zowe Docs and to the Zowe Explorer Readme [#1575](https://github.com/zowe/vscode-extension-for-zowe/pull/1575). Thanks @IgorCATech
- Changed the `DataSet uploaded successfully` message type. Now messages are shown in the status bar instead of the notification pop-up [#1542](https://github.com/zowe/vscode-extension-for-zowe/pull/1542). Thanks @anokhikastiaIBM
- Updated dependencies for improved security [#1591](https://github.com/zowe/vscode-extension-for-zowe/pull/1591) and [#1601](https://github.com/zowe/vscode-extension-for-zowe/pull/1601). Thanks @lauren-li
- Updated Theia tests to use the latest Theia version [#1566](https://github.com/zowe/vscode-extension-for-zowe/pull/1566). Thanks @JillieBeanSim
- Fixed the issue that caused JCL errors in the JOBS tree to be displayed as `undefined:undefined(undefined)` [#1584](https://github.com/zowe/vscode-extension-for-zowe/pull/1584). Thanks @roman-kupriyanov
- Fixed the Theia input box issue that caused entered values to be incorrectly validated [#1580](https://github.com/zowe/vscode-extension-for-zowe/pull/1580). Thanks @JillieBeanSim
- Fixed the issue that caused the removal of unsaved credentials of a profile in the Jobs tree after deleting a job. Now when you delete a job from the Jobs tree with a profile that does not have the stored credentials, the profile keeps the cached credentials [#1524](https://github.com/zowe/vscode-extension-for-zowe/pull/1524). Thanks @nickImbirev

## `1.20.0`

- Added a Github action bot that automates the issue triage [#1530](https://github.com/zowe/vscode-extension-for-zowe/pull/1530). Thanks @crawr
- Updated the @zowe/cli version to 6.33.3 to fix the SSH2 audit failure [#1522](https://github.com/zowe/vscode-extension-for-zowe/pull/1522). Thanks @JillieBeanSim
- Updated the Jobs Issue Stop and Issue Modify commands so that they can be consumed by Extenders with the `issueMvsCommand` API [#1508](https://github.com/zowe/vscode-extension-for-zowe/pull/1508). Thanks @JillieBeanSim
- Use Visual Studio Code's standard confirmation prompt for the Data Sets, USS, and Job trees when clicking on a Favorited profile that does not exist [#1506](https://github.com/zowe/vscode-extension-for-zowe/pull/1506). Thanks @JillieBeanSim
- Updated the deletion prompt for the USS and Jobs trees [#1505](https://github.com/zowe/vscode-extension-for-zowe/pull/1505). Thanks @JillieBeanSim
- Updated the placeholder text in the `Add Profile` entry field [#1490](https://github.com/zowe/vscode-extension-for-zowe/pull/1490). Thanks @anokhikastiaIBM
- Fixed the Not Found issue that resulted from attempts to delete a member whose parent data set was already deleted using multi-delete [#1525](https://github.com/zowe/vscode-extension-for-zowe/pull/1525). Thanks @JillieBeanSim

## `1.19.0`

- Added a check to ensure that a base profile exists before running the function that combines base and service profiles [#1500](https://github.com/zowe/vscode-extension-for-zowe/pull/1500). Thanks @lauren-li
- Added Imperative logger access for extenders [#1433](https://github.com/zowe/vscode-extension-for-zowe/pull/1433). Thanks @katelynienaber
- Added documentation for Imperative logger for extenders [#1467](https://github.com/zowe/vscode-extension-for-zowe/pull/1467). Thanks @katelynienaber
- Implemented separate console windows for TSO and MVS commands [#1478](https://github.com/zowe/vscode-extension-for-zowe/pull/1478). Thanks @katelynienaber
- Fixed the bug that caused the check credentials pop-up to disappear too quickly [#1486](https://github.com/zowe/vscode-extension-for-zowe/pull/1486). Thanks @JillieBeanSim
- Fixed the bug that kept the command text box while escaping the process of entering a TSO command. Now the command text box does not pop up if you cancel entering a TSO command [#1479](https://github.com/zowe/vscode-extension-for-zowe/pull/1479). Thanks @katelynienaber
- Fixed the bug that caused issues with deleting data set members in Ecplipse Theia or Che [#1487](https://github.com/zowe/vscode-extension-for-zowe/pull/1478). Thanks @phaumer
- Fixed the bug that caused the deletion of selected data sets while removing a single data set member by using the right-click action. [#1483](https://github.com/zowe/vscode-extension-for-zowe/pull/1483). Thanks @JillieBeanSim

## `1.18.0`

- Added the ability to register custom profile types in `ProfilesCache` for extenders [#1419](https://github.com/zowe/vscode-extension-for-zowe/pull/1419). Thanks @phaumer
- Added the ability to pass account and other information from tso profile [#1378](https://github.com/zowe/vscode-extension-for-zowe/pull/1378). Thanks @fswarbrick
- Added profiles cache to extenders [#1390](https://github.com/zowe/vscode-extension-for-zowe/pull/1390). Thanks @phaumer
- Status icons now reset when refreshing the explorer views [#1404](https://github.com/zowe/vscode-extension-for-zowe/pull/1404). Thanks @lauren-li
- Fixed the issue that prevented the expected error message `No valid value for z/OS URL. Operation Cancelled` from being displayed while escaping the host text box during the creation or update of a profile [#1426](https://github.com/zowe/vscode-extension-for-zowe/pull/1426). Thanks @JillieBeanSim
- Fixed the issue that invoked profile validation before updating a profile. Now a profile is validated only after the update [#1415](https://github.com/zowe/vscode-extension-for-zowe/pull/1415). Thanks @JillieBeanSim
- Fixed the issue of Zowe profiles encoding value when opening a USS file in the text editor [#1400](https://github.com/zowe/vscode-extension-for-zowe/pull/1400). Thanks @JillieBeanSim

## `1.17.0`

- Added the feature that automatically includes a missing profile in the Jobs view when submitting a job [#1386](https://github.com/zowe/vscode-extension-for-zowe/pull/1386). Thanks @nickImbirev
- Added the extender documentation for KeytarApi for Secure Credential Store [#1384](https://github.com/zowe/vscode-extension-for-zowe/pull/1384). Thanks @JillieBeanSim
- Added a new setting that enables you to hide Zowe Explorer's temporary downloads folder from a workspace [#1373](https://github.com/zowe/vscode-extension-for-zowe/pull/1373). Thanks @crawr
- Added the command to refresh a particular job and get the latest information and content for its spool files [#1363](https://github.com/zowe/vscode-extension-for-zowe/pull/1363). Thanks @nickImbirev
- Added the function that enables you to delete multiple datasets and data set members [#1323](https://github.com/zowe/vscode-extension-for-zowe/pull/1323). Thanks @katelynienaber
- Added the feature that enables you to use multiple VS Code windows for files opened via Zowe Explorer [#1347](https://github.com/zowe/vscode-extension-for-zowe/pull/1347). Thanks @JillieBeanSim
- Added the command to refresh USS directory file names without the entire tree collapsing [#1369](https://github.com/zowe/vscode-extension-for-zowe/pull/1369). Thanks @rudyflores
- Removed non-functioning code from invalid credentials for Theia [#1371](https://github.com/zowe/vscode-extension-for-zowe/pull/1371). Thanks @lauren-li
- Fixed the issue with USS Search and Update Profile errors for profiles without credentials [#1391](https://github.com/zowe/vscode-extension-for-zowe/pull/1391). Thanks @lauren-li

## `1.16.0`

- Added the refresh data set member names option. You can now retrieve a new list of members from the mainframe [#1343](https://github.com/zowe/vscode-extension-for-zowe/pull/1343). Thanks @rudyflores
- Added the best practice documentation for error handling [#1335](https://github.com/zowe/vscode-extension-for-zowe/pull/1335). Thanks @katelynienaber
- Added the developer guide for adding commands to core Zowe Explorer menus [#1332](https://github.com/zowe/vscode-extension-for-zowe/pull/1332). Thanks @lauren-li
- Standardized context group names [#1340](https://github.com/zowe/vscode-extension-for-zowe/pull/1340). Thanks @lauren-li
- Fixed the error message that popped up when accessing a profile from Favorites [#1344](https://github.com/zowe/vscode-extension-for-zowe/pull/1344). Thanks @rudyflores
- Fixed the issue that prevented the Allocate Like feature from working correctly [#1322](https://github.com/zowe/vscode-extension-for-zowe/pull/1322). Thanks @katelynienaber

## `1.15.1`

- Fixed the issue that required the vscode module to be imported in the API package [#1318](https://github.com/zowe/vscode-extension-for-zowe/pull/1318). Thanks @JillieBeanSim

## `1.15.0`

- Added the secure credentials support for Extenders API [#1306](https://github.com/zowe/vscode-extension-for-zowe/pull/1306). Thanks @JillieBeanSim
- Improved Zowe Explorer extenders. Zowe Explorer extenders can now utilize Extender API to have profile folder and meta file created upon initialization [#1282](https://github.com/zowe/vscode-extension-for-zowe/pull/1282). Thanks @JillieBeanSim
- Improved the Command Palette by adding "Zowe Explorer:" before all commands that are related to the extension. Removed some commands from the palette that caused issues [#1308](https://github.com/zowe/vscode-extension-for-zowe/pull/1308). Thanks @lauren-li
- Updated Theia Tests. Now you need to have Zowe CLI 6.31.0 and the latest .vsix file in the `theia/plugins` folder to run Theia tests [#1268](https://github.com/zowe/vscode-extension-for-zowe/pull/1268). Thanks @deepali-hub
- Fixed the issue that prevented the `issue STOP command` function from executing correctly [#1304](https://github.com/zowe/vscode-extension-for-zowe/pull/1304). Thanks
  @nickImbirev
- Fixed the issue that caused the Add Profile icon to disappear [#1307](https://github.com/zowe/vscode-extension-for-zowe/pull/1307). Thanks @lauren-li
- Fixed the vulnerability in NPM Audit [#1309](https://github.com/zowe/vscode-extension-for-zowe/pull/1309). Thanks @JillieBeanSim
- Fixed the issue that doubled the occurrence of the port prompt [#1298](https://github.com/zowe/vscode-extension-for-zowe/pull/1298). Thanks @katelynienaber
- Fixed the issue that triggered the `Delete Job` command even outside Zowe Explorer views [#1310](https://github.com/zowe/vscode-extension-for-zowe/pull/1310). @crawr
- Fixed the trailing slash issue that caused issues with USS search [#1313](https://github.com/zowe/vscode-extension-for-zowe/pull/1313). Thanks @katelynienaber

## `1.14.0`

- Added the Issue TSO Commands feature [#1245](https://github.com/zowe/vscode-extension-for-zowe/pull/1245). Thanks @JillieBeanSim
- Fixed the issue that caused the USS tree to collapse after renaming a folder [#1259](https://github.com/zowe/vscode-extension-for-zowe/pull/1259). Thanks @lauren-li
- Fixed the issue that prevented jobs with an octothorpe (#) in the name from opening [#1253](https://github.com/zowe/vscode-extension-for-zowe/issues/1253). Thanks @katelynienaber

## `1.13.1`

- Updated the dialog text for issuing MVS commands. Now the text of the function is `Zowe: Issue MVS Command` [#1230](https://github.com/zowe/vscode-extension-for-zowe/pull/1230). Thanks @JillieBeanSim
- Added the prompt for credentials when issuing MVS commands, using the right click action, against profiles with missing credentials [#1231](https://github.com/zowe/vscode-extension-for-zowe/pull/1231). Thanks @JillieBeanSim
- Added the Prerequisites section to the Zowe Explorer Extension for FTP ReadMe [#1246](https://github.com/zowe/vscode-extension-for-zowe/pull/1246). Thanks @lauren-li
- Added Open VSX to the deployment pipeline [#1240](https://github.com/zowe/vscode-extension-for-zowe/pull/1240). Thanks @zFernand0

## `1.13.0`

- Added the monorepo landing Readme that contains the high-level overview of the repository folders such as `packages` folder, instructions on how to contribute to the project and links to Medium articles providing additional useful information about Zowe Explorer and Zowe [#1199](https://github.com/zowe/vscode-extension-for-zowe/pull/1199). Thanks @IgorCATech
- Fixed the issue that prevented the list of recently opened files from being displayed upon request. You can access a list of recently opened files by pressing the Ctrl+Alt+R (Windows) or Command+Option+R (Mac) key combination [#1208](https://github.com/zowe/vscode-extension-for-zowe/pull/#1208). Thanks @jellypuno
- Fixed the issue that prevented file picker from functioning. The file picker feature lets you filter your datasets in the tree by pressing the Ctrl+Alt+P (Windows) or Command+Option+P (Mac) key combination [#992](https://github.com/zowe/vscode-extension-for-zowe/issues/992). Thanks @katelynienaber
- Fixed the issue that caused the content from a previously filtered USS directory instead of the currently filtered USS directory to be served [#1134](https://github.com/zowe/vscode-extension-for-zowe/issues/1134). Thanks @lauren-li
- Added the previously selected `RejectUnauthorized` value to the placeholder text of the entry field while updating an existing profile. In addition, the value is highlighted and shown at the top of the selection list [#1218](https://github.com/zowe/vscode-extension-for-zowe/pull/1218). Thanks @JillieBeanSim
- Added the pre-filled and pre-selected filename of the copied member to the entry field while performing the paste member action [#1183](https://github.com/zowe/vscode-extension-for-zowe/pull/1183). Thanks @JillieBeanSim
- Added the multiple deletion of jobs feature [#1128](https://github.com/zowe/vscode-extension-for-zowe/pull/1128). Thanks @crawr
- Improved error handling for the data set copy/paste member, migrate, and recall functions [#1219](https://github.com/zowe/vscode-extension-for-zowe/pull/1219). Thanks @tiantn

## `1.12.1`

- Fixed the issue that prevented edited profile base paths from being saved [#989](https://github.com/zowe/vscode-extension-for-zowe/issues/989). Thanks @katelynienaber
- Fixed the issue that prevented Zowe Explorer from storing empty values for optional profile fields, such as `user`, `password`, `timeout`, and `encoding`. This is done to be consistent with the way Zowe CLI stores profile information when creating and editing profiles [#1016](https://github.com/zowe/vscode-extension-for-zowe/issues/1016). Thanks @katelynienaber
- Fixed the issue that caused repeated credential prompting if a user refused to authenticate [#1147](https://github.com/zowe/vscode-extension-for-zowe/issues/1147). Thanks @katelynienaber
- Fixed the issue that caused removed favorite profiles to be favorited again in subsequent IDE sessions [#1144](https://github.com/zowe/vscode-extension-for-zowe/issues/1144). Thanks @lauren-li
- Fixed the issue that prevented updated credential prompting from occurring when a profile was marked “invalid” [#1095](https://github.com/zowe/vscode-extension-for-zowe/issues/1095). Thanks @katelynienaber

## `1.12.0`

- Added the ability to edit data set attributes before allocation [#1031](https://github.com/zowe/vscode-extension-for-zowe/issues/1031). Thanks @katelynienaber
- Allowed filtering of member names from the Data Sets search bar [#868](https://github.com/zowe/vscode-extension-for-zowe/issues/868). Thanks @JillieBeanSim
- Reorganized the context menus and streamlined the visible icons [#1052](https://github.com/zowe/vscode-extension-for-zowe/issues/1052). Thanks @katelynienaber
- Fixed the messaging displayed when handling inactive profiles and when updating profiles [#1065](https://github.com/zowe/vscode-extension-for-zowe/issues/1065) [#1096](https://github.com/zowe/vscode-extension-for-zowe/issues/1096). Thanks @jellypuno
- Fixed the issue causing tree restructure when renaming a USS file or directory [#757](https://github.com/zowe/vscode-extension-for-zowe/issues/757). Thanks @katelynienaber
- Fixed the issue preventing issuing of commands when using profiles with tokens [#1051](https://github.com/zowe/vscode-extension-for-zowe/issues/1051). Thanks @crawr
- Refactored refresh functions. Thanks @lauren-li @JillieBeanSim
- Updated FTP and API Readme documentation. Thanks @phaumer
- Added regression tests for profiles in Theia. Thanks @deepali-hub

## `1.11.1`

- Updated Keytar and Jest dev deps for Node 14. Thanks @t1m0thyj

## `1.11.0`

- Added login and logout functions for base profiles. You can now log in to API Mediation Layer and generate a token for your base profile. [#914](https://github.com/zowe/vscode-extension-for-zowe/issues/914). Thanks @crawr
- Fixed the empty profile folders in Favorites issue. [#1026](https://github.com/zowe/vscode-extension-for-zowe/issues/1026). Thanks @lauren-li
- Fixed the initialization error that occurred when base profiles were used while being logged out from API ML. [1063](https://github.com/zowe/vscode-extension-for-zowe/issues/1063). Thanks @jellypuno
- Fixed the issue preventing the tree refresh function from updating extender profiles. [1078](https://github.com/zowe/vscode-extension-for-zowe/issues/1078). Thanks @lauren-li
- Fixed the issue causing jobs retrieval failure when using profiles with tokens. [1088](https://github.com/zowe/vscode-extension-for-zowe/issues/1088). Thanks @jellypuno

## `1.10.1`

- Updated arguments to keep the order of precedence consistent between service and base profile. [#1055](https://github.com/zowe/vscode-extension-for-zowe/issues/1055). Thanks @JillieBeanSim

## `1.10.0`

- Added Base Profile support. [#1037](https://github.com/zowe/vscode-extension-for-zowe/issues/1037). Thanks @katelynienaber, @jellypuno, @JillieBeanSim, @lauren-li, @crawr, @phaumer

## `1.9.0`

- Added the Allocate Like feature. [#904](https://github.com/zowe/vscode-extension-for-zowe/issues/904). Thanks @katelynienaber
- Added the ability to disable/enable profile validation. [#922](https://github.com/zowe/vscode-extension-for-zowe/issues/922). Thanks @JillieBeanSim
- Added the ability to access other profiles during profile validation. [#953](https://github.com/zowe/vscode-extension-for-zowe/issues/953). Thanks @JillieBeanSim
- Grouped Favorites by profile for Datasets, USS, and Jobs. [#168](https://github.com/zowe/vscode-extension-for-zowe/issues/168). Thanks @lauren-li
- Fixed USS renaming issues. [#911](https://github.com/zowe/vscode-extension-for-zowe/issues/911). Thanks @katelynienaber and @lauren-li
- Fixed the deletion of datasets issue. [#963](https://github.com/zowe/vscode-extension-for-zowe/issues/963). Thanks @katelynienaber
- Once entered, datasets and members are displayed in uppercase. [#962](https://github.com/zowe/vscode-extension-for-zowe/issues/962). Thanks @AndrewTwydell and @Pranay154
- Removed errors in Favorites items caused by profiles that are created by other extensions. [#968](https://github.com/zowe/vscode-extension-for-zowe/issues/968). Thanks @lauren-li
- Updated the environment check for Theia compatibility. [#1009](https://github.com/zowe/vscode-extension-for-zowe/issues/1009). Thanks @lauren-li

## `1.8.0`

- Webpack working with localization and logging. Thanks @lauren-li
- Allow extenders to load their saved profile sessions upon their activation. Thanks @lauren-li
- Provide a re-validation for invalid profiles automatically. Thanks @JillieBeanSim
- Bug fix related to saving USS files. Thanks @JillieBeanSim.
- Bug fix related to the deletion of datasets. Thanks @katelynienaber

## `1.7.1`

- Fixed USS save operation. Thanks @JillieBeanSim
- Added validation information message. Thanks @JillieBeanSim
- Restructured Readme. Thanks @IgorCATech

## `1.7.0`

- Disallow multiple profiles with same name but different capitalizations. Thanks @katelynienaber
- Improvements for Optional Credentials. Thanks @crawr @jellypuno
- Reorganize Data Sets context menu. Thanks @katelynienaber
- Adding star icon for favorites. Thanks @katelynienaber
- Profile Validation. Thanks @jellypuno
- Updating Credentials via Check Credentials. Thanks @JillieBeanSim
- Favorites get loaded and opened into new files. Thanks @phaumer
- Improve messaging of confirmation dialogues. Thanks @crawr
- Enable editing of filters. Thanks @katelynienaber
- Update Codecov settings. Thanks @jellypuno
- Handle encoding value from z/OSMF Profiles. Thanks @dkelosky
- Enable editing of ASCII files in USS. Thanks @Colin-Stone
- Refactor unit test and add more integration tests. Thanks @katelynienaber

## `1.6.0`

- Create connections with any registered profile type. Thanks @JillieBeanSim
- Streamline first profile creation. Thanks @crawr
- Add recall options for migrated datasets. Thanks @Pranay154
- Fix persistent data after recall functionality. Thanks @katelynienaber
- Fix deleting and editing connection not considering other profile types. Thanks @phaumer
- Fix multiple prompts when escaping/canceling editing session. Thanks @jellypuno
- Fix failure to load optional secure fields from profiles. Thanks @tjohnsonBCM
- Fixed issue when manually editing/deleting associated profiles. Thanks @Colin-Stone
- Refactor unit tests. Thanks @stepanzharychevbroadcom, @katelynienaber

## `1.5.2`

- Fix undefined profile error message. Thanks @JillieBeanSim

## `1.5.1`

- Fix failure to load optional secure fields from profiles. Thanks @tjohnsonBCM
- Fix pressing Escape does not abort Edit profile dialogue. Thanks @jellypuno
- Fix editing of Credentials when setting them to spaces. Thanks @jellypuno
- Fix deletion of profiles not considering all extensibility use cases. Thanks @phaumer

## `1.5.0`

- Fixes for saving of Datasets from Favourites section. Thanks @stepanzharychevbroadcom
- Management of Theia specific merge conflict resolution. Thanks @Alexandru-Dumitru
- Add to recall when PS File opened. Thanks @katelynienaber
- Provide edit support for Profile credentials. Thanks @jellypuno
- Support for profile deletion. Thanks @crawr
- Addressed USS file merge conflict triggering issue. Thanks @Alexandru-Dumitru
- Provide refresh all method for Zowe Explorer - Extenders. Thanks @phaumer
- Extender guidelines and documentation. Thanks @Colin-Stone
- Provision of profile association links to support extenders of Zowe Explorer. Thanks @Colin-Stone
- Creation of an extender API for extenders of Zowe Explorer. Thanks @Colin-Stone
- Management of VSAM files within Dataset explorer. Thanks @Colin-Stone
- VSCode context now based on Regular expression for flexibility. Thanks @Colin-Stone
- Vsix file deployment via Theia pipeline. Thanks @crawr
- Reduction in size of extension.ts file. Thanks @katelynienaber
- ContextValue of undefined error addressed for new members. Thanks @katelynienaber
- Fixed when Pull from mainframe didn't work on USS Files. Thanks @stepanzharychevbroadcom
- Fixed Bug submitting JCL from Command Palette. Thanks @stepanzharychevbroadcom
- Refactoring of testing for accuracy and maintainability. Thanks @stepanzharychevbroadcom

## `1.4.1`

- Fix for USS files not saving correctly. Thanks @phaumer
- Icon update for migrated files only. Thanks @Colin-Stone

## `1.4.0`

- Added support for large datasets and PDS members. Thanks @jellypuno
- Fixed inconsistent behavior when renaming USS file and directories. Thanks @stepanzharychevbroadcom
- Fixed deleting a USS file. Thanks @Colin-Stone
- Fixed profiles not automatically updating values when changed externally. Thanks @jellypuno
- Fixed load error when file names had special characters. Thanks @jellypuno
- Fixed load os USS file list. Thanks @jellypuno
- Improved user experience of USS file navigation #461. Thanks @stepanzharychevbroadcom
- Fixed tab name when renaming dataset. Thanks @stepanzharychevbroadcom
- Improved performance when renaming datasets and members. Thanks @CForrest97
- Added prompting of credentials if previous credentials where entered incorrectly. Thanks @jellypuno
- Added support for VSCode Quick Open shortcut. Thanks @katelynienaber
- Added support for VSCode Open Recent Files shortcut. Thanks @katelynienaber
- Fixed USS Favorites not being remembered. Thanks @Colin-Stone
- Setup automated regression testing on a Theia environment. Thanks @crawr
- Fixed copying dataset on temporary folder #635. Thanks @Colin-Stone
- Made dataset terminology more consistent. Thanks @stepanzharychevbroadcom
- Fixed uploading files to USS. Thanks @stepanzharychevbroadcom
- Fixed searching/filtering data. Thanks @Colin-Stone
- Refactored code to include interfaces and abstract classes. Thanks @Colin-Stone
- Refactored icon retrieval process. Thanks @stepanzharychevbroadcom
- Updated Zowe Explorer video. Thanks @IgorCATech
- Revised pipeline to use shared libraries. Thanks @zFernand0

## `1.3.1`

- Updated Zowe Icon. Thanks @stepanzharychevbroadcom
- Address VSC tree expand behavior changes. Thanks @phaumer
- Refresh all action includes profiles. Thanks @jellypuno
- Consistent handling of renaming USS files. Thanks @stepanzharychevbroadcom
- Renaming datasets should update open tab. Thanks @stepanzharychevbroadcom
- USS delete function reinstated. Thanks @Colin-Stone
- Issue with uploadBinaryFile API not being correctly redirected. Thanks @Colin-Stone
- OnSave Upload trigger correction for USSFile . Thanks Alexandru-Dumitru

## `1.3.0`

- Dependency on ~/.zowe folder existing removed. Thanks @tjohnsonBCM
- Label changes for specific dataset functionality. Thanks @CForrest97
- Zowe Explorer to incorporate @zowe CLI implementation. Thanks @zFernand0
- Profiles manage other profile types apart from zosmf. Thanks @Colin-Stone
- Exploit imperative bundled keytar for secure credentials when standalone. Thanks @Colin-Stone

## `1.2.4`

- Fix to Credentials initialization to wait on promise. Thanks @Colin-Stone

## `1.2.3`

- Secure credentials backwards compatibility. Thanks @tjohnsonBCM

## `1.2.2`

- Fix requirement of ~/.zowe folder. Thanks @phaumer

## `1.2.1`

- Fix for automatic release of VSIX. Thanks @awharn
- Fixed creating data sets causes tree to lose expand behavior issue. Thanks @katelynienaber
- Fixed issue with undefined node. Thanks @Colin-Stone

## `1.2.0`

- Support CLI plugin extensibility. Thanks @phaumer
- Fixed Issue for filters after creating dataset. Thanks @phaumer
- Managing text/binary download choice. Thanks @stepanzharychevbroadcom
- Addressed 'Uploading zip file (binary)' silent failures. Thanks @stepanzharychevbroadcom
- Consistency updates for context menu. Thanks @sladyn98
- Automatically use Changelog contents in pipeline as release description. Thanks @awharn
- Provision of warning message after two failed login attempts. Thanks @jellypuno
- Consistency, added filter tip to convey ability to add multiple filters entries. Thanks @katelynienaber
- Tree view refresh when dataset member added or deleted. Thanks @katelynienaber
- Code improvement - Centralized error handling. Thanks @crawr
- Integration Script updates. Thanks @zFernand0
- Keytar (Secure credentials) compatibility support. Thanks @Colin-Stone
- Improved usability of MVS Command feature including 'Recall' function. Thanks @Colin-Stone
- Fixed issue where Job folder did not auto-expand. Thanks @Colin-Stone
- Use Progress indicator wrapper around longer running list functions. Thanks @Colin-Stone

## `1.1.0`

- Updates to Readme to include links to Theia Readme. Thanks @IgorCATech
- Fix for incorrect profile name in some favorites. Thanks @lauren-li
- Update dataset filters on dataset creation. Thanks @katelynienaber
- Include VSIX in Github release. Thanks @zFernand0
- Fix dataset delete fails silently bug. Thanks @Colin-Stone
- Fix to handle "Show Dataset Attributes" in Favorites. Thanks @katelynienaber
- Enhancements to profile creation. Thanks @jellypuno
- Theia specific QuickPick modifications. Thanks @phaumer
- Update incorrect profile message. Thanks @lauren-li
- Fix Copy and paste dataset menu duplication. Thanks @lauren-li

## `1.0.1`

- Remove duplicate commands #376. Thanks @lauren-li
- Update localization for v1.0.0 #374. Thanks @lauren-li
- Update keywords #383. @zFernand0
- Update package json files #391. @zFernand0
- Fixed adding sessions in Theia #382. Thanks @phaumer
- Add validation for undefined username and password + more cosmetic fix #378. Thanks @jellypuno
- Update incorrect profile message #387. Thanks @lauren-li

## `1.0.0`

- VSCode centric Connection settings. Thanks @crawr, @jellypuno
  - Credential prompting in profiles and favorite . Thanks @crawr, @jellypuno
- Dataset and Dataset member copy and renaming function. Thanks @CForrest97
- Theia support including documentation.
- Save improvements implementing improved Safe Save functionality as the default behavior. Thanks Alexandru-Dumitru
- Reliability and Resilience updates:
  - for default profiles
  - for deleting a dataset in use
  - testing improvements and coverage
  - rationalizing deliverables
  - performance improvements

## 0.29.0

- Provide ability to rename datasets. Thanks @CForrest97
- Fix URL parsing. @MarkAckert
- Fixed `AppSettings` error message. @jellypuno

## 0.28.0

- Provide ability to add new profiles in explorer. Thanks @crawr, @jellypuno
- Recognize migrated dataset context. Thanks @Colin-Stone
- Fix dataset delete fails silently bug. Thanks @Colin-Stone

## 0.27.0

- Name change to Zowe Explorer
- Enhancements to the History recall 'QuickPick' dialogs. Thanks @Colin-Stone
- Favorites are now sorted. Thanks @Colin-Stone

## 0.26.1

- Fix vulnerabilities related to brightside-core

## 0.26.0

- Added Persistence for profiles selection. Thanks @Colin-Stone
- Performance enhancements for Profile loading operations. Thanks @Colin-Stone
- Filter rewording. Thanks @Colin-Stone

## 0.25.0

- Add Edit to context menu for MVS and USS Tree. Thanks to Rodney-Wilson
- Restructured all search and filters dialogs to incorporate a recall/history function. Thanks @Colin-Stone
- Added Search Favorite for USS Favorites. Thanks @Colin-Stone
- Added Job and Search Favorite for Jobs. Thanks @Colin-Stone
- Provided support for specifying jobs by job id. Thanks @Colin-Stone
- Fixed issue with submitting datasets job link. Thanks @Colin-Stone
- Fixed label for Jobs Refresh All. Thanks @Colin-Stone
- Minor icon improvement to distinguish Favorites from LPAR's. Thanks @Colin-Stone
- Support copy path Thanks @lauren-li
- Progress Bar animation on opening large files. Thanks to Rodney-Wilson

## 0.24.1

- Fixed issue when saving USS files

## 0.24.0

- Updated Localization Documentation and Added Update Dictionary Script. Thanks to @evannwu20
- Show stepname or procstep alongside spool name. Thanks @crshnburn
- Add command to issue TSO command. Thanks @crshnburn
- Added icons for files and folders. Thanks to @Colin-Stone

## 0.23.2

- Fixed issue when saving datasets in Windows

## 0.23.1

- Refined dataset suffix solution by restricting to explicit names only

## 0.23.0

- Add support for localization. Thanks to @evannwu20
- Correctly determine if file is binary for saving. Thanks @crshnburn
- Fix Default profile error message with friendlier version. Thanks @lauren-li
- Context menu grouping for MVS and USS. Thanks @lauren-li
- Preference to Specify Temp Folder. Thanks to @adambattenburg
- Store local version of dataset with a suffix if appropriate to enable syntax highlighting. Thanks to @Colin-Stone

## 0.22.0

- Add ability to create directories or files on the root node. Thanks to @kristinochka
- Add ability to upload files through regular OS browse dialog on regular nodes and favorites. Thanks to @kristinochka
- Add USS File Refresh and USS Safe Save. Thanks to @adambattenburg
- Honor the file tag (binary or ascii) if not specified. Thanks to @Colin-Stone

## 0.21.0

- Added the Upload member to datasets. Thanks Kristina Mayo
- Addressed same file issue with Favorites in USS explorer. Thanks to Rodney-Wilson and Lauren-Li
- USS Favorites. Ensure file deletion synchronisation. Thanks to Rodney-Wilson and Lauren-Li

## 0.20.0

- Combined Spool files with Jobs in Jobs view. Thanks Colin Stone

## 0.19.1

- Fix error when files exist in the profiles folder (such as `.DS_Store` which is automatically generated on macOS)

## 0.19.0

- Added the rename USS files. Thanks Kristina Mayo

## 0.18.0

- Added the ability to submit JCL from physical sequential data sets

## 0.17.0

- Add Favorites to USS explorer. Thanks to Rodney-Wilson and Lauren-Li
- Add ability to obtain the raw JCL from a job on spool and resubmit. Thanks @crshnburn

## 0.16.3

- Fix behavior when the user cancels "quick pick" dialogs, including selecting profiles and deleting data sets.

## 0.16.2

- Add the stderr of the getDefaultProfile or getAllProfiles process to display in the error message to the user

## 0.16.1

- Attempt to fix an issue where saving data sets ceases to work without any error message

## 0.16.0

- Add the ability to display data set attributes by right clicking on a data set
- Add the ability to save all spool content by clicking a download icon next to the job. Thanks @crshnburn

## 0.15.1

- Add a delete session menu item for sessions in the jobs view. Thanks @crshnburn
- Prevent the delete menu item for USS files and directories appearing on the context menu for sessions. Thanks @crshnburn
- Fixed an issue where adding a profile to the USS explorer incorrectly referenced data sets

## 0.15.0

- The extension is now compatible with installations which use a secure credential management plugin for profiles in Zowe CLI

## 0.14.0

- All zowe views now part of single Zowe view container. Thanks Colin Stone

## 0.13.0

- Added the ability to list and view spool of z/OS Jobs. Thanks @crshnburn

## 0.12.0

- Added GIFs to README for USS use cases. Thanks Colin Stone
- Added the ability to toggle binary mode or text mode on USS files. Thanks @crshnburn

## 0.11.0

- Create and delete functionality for USS Files and directories added as menu items.

## 0.10.4

- Add additional log messages

## 0.10.3

- Use path.sep rather than "/".

## 0.10.2

- VSCode-USS-extension-for-zowe fixed general USS file name error. Thanks Colin Stone

## 0.10.1

- VSCode-USS-extension-for-zowe merged in. Thanks Colin Stone

## 0.9.1

- Fix documentation links in Readme. Thanks Brandon Jenkins

## 0.9.0

- Display an informational message when no data set patterns are found. Thanks @crshnburn

## 0.8.4

- Fixed an issue where the submit JCL function was looking for user profiles in the wrong directory

## 0.8.3

- Fixed an issue where labels did not correctly display the name of the Zowe CLI profile

## 0.8.2

- Fixed for compatibility with the current version of the Zowe CLI. If you are having issues retrieving user name or password using this extension, please update your zowe CLI to the latest available version, recreate your profiles, and update this extension. That should solve any issues you are having.

## 0.8.0

- Introduced capability to submit jobs from the editor. Thanks @crshnburn

## 0.7.0

- Updated for compatibility with Zowe CLI >=2.0.0. You must now have plain text profiles and Zowe CLI 2.0.0 or greater to use this extension. If you have previously created profiles, please update or recreate them with Zowe CLI.
- Log files now go to `~/.vscode/extensions/zowe.vscode-extension-for-zowe-x.x.x/logs`

## 0.6.5

- Fixed issue with platform-specific folder separator, added progress bar when saving

## 0.6.4

- Make favorites persistent after upgrading the extension

## 0.6.3

- Updates to README

## 0.6.2

- Updates to README

## 0.6.1

- Updates to README

## 0.5.0

- Initial release<|MERGE_RESOLUTION|>--- conflicted
+++ resolved
@@ -2,23 +2,19 @@
 
 All notable changes to the "vscode-extension-for-zowe" extension will be documented in this file.
 
-## TBD Release
+## `2.4.0`
 
 ### New features and enhancements
 
 - Added check for existing team configuration file in location during create, prompting user to continue with the create action. [#1923](https://github.com/zowe/vscode-extension-for-zowe/issues/1923)
-<<<<<<< HEAD
 - Added a solution to allow Zowe Explorer extensions with a dependency on Zowe Explorer to work as web extension without Zowe Explorer functionality in vscode.dev. [#1953](https://github.com/zowe/vscode-extension-for-zowe/issues/1953)
-- Bugfix: Fix refresh job & spool file pull from mainframe doesn't update job status [#1936](https://github.com/zowe/vscode-extension-for-zowe/pull/1936)
-- Bugfix: Fixed project profiles loaded when no workspace folder is open. [#1802](https://github.com/zowe/vscode-extension-for-zowe/issues/1802)
-- Bugfix: Fix for serial saving of data sets and files to avoid conflict error. [#1868](https://github.com/zowe/vscode-extension-for-zowe/issues/1868)
-=======
 
 ### Bug fixes
 
 - Fixed the job status not updating when refreshing a job or pulling a spool file from mainframe. [#1936](https://github.com/zowe/vscode-extension-for-zowe/pull/1936)
 - Prevented project profiles from being loaded when no workspace folder is open. [#1802](https://github.com/zowe/vscode-extension-for-zowe/issues/1802)
->>>>>>> 5ae4256e
+- Bugfix: Fix refresh job & spool file pull from mainframe doesn't update job status [#1936](https://github.com/zowe/vscode-extension-for-zowe/pull/1936)
+- Bugfix: Fix for serial saving of data sets and files to avoid conflict error. [#1868](https://github.com/zowe/vscode-extension-for-zowe/issues/1868)
 
 ## `2.3.0`
 
