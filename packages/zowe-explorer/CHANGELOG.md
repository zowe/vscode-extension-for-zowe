--- conflicted
+++ resolved
@@ -6,11 +6,8 @@
 
 ### New features and enhancements
 
-<<<<<<< HEAD
 - Added support for hiding a Zowe profile across all trees [#2567](https://github.com/zowe/vscode-extension-for-zowe/issues/2567)
-=======
 - Added Display confirmation dialog when submitting local JCL. [#2061](https://github.com/zowe/vscode-extension-for-zowe/issues/2061)
->>>>>>> 72177f2d
 
 ### Bug fixes
 
