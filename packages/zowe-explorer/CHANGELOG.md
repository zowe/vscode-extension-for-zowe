# Change Log

All notable changes to the "vscode-extension-for-zowe" extension will be documented in this file.

## TBD Release

### New features and enhancements

### Bug fixes

<<<<<<< HEAD
- Fixed issue with updating imperative.json file's Credential Manager value. [#2289](https://github.com/zowe/vscode-extension-for-zowe/issues/2289)
- Fixed issue with "Zowe Explorer: Poll Content in Active Editor" keybind interfering with debug capabilities in VScode. The keybind to poll JES Spool file content will require the spool file to be active in the text editor. [#2285](https://github.com/zowe/vscode-extension-for-zowe/issues/2285)
=======
- Addressed issue where "Zowe Explorer: Poll Content in Active Editor" keybind was interfering with debug capabilities in VScode. [#2285](https://github.com/zowe/vscode-extension-for-zowe/issues/2285)
- Updated linter rules and addressed linter errors. [#2291](https://github.com/zowe/vscode-extension-for-zowe/issues/2291)
>>>>>>> 627881b1

## `2.8.0`

### New features and enhancements

- Added a new Zowe Explorer setting, `zowe.logger`, with a default setting of `INFO`.
- Added an output channel, `Zowe Explorer`, for logging within VS Code's Output view. The log level is set by the new Zowe Explorer setting, `zowe.logger`.
- Added a new setting `zowe.files.logsFolder.path` that can be used to override Zowe Explorer logs folder if default location is read-only. [#2186](https://github.com/zowe/vscode-extension-for-zowe/issues/2186)
- Opening a dialog for Upload or Download of files will now open at the project level directory or the user's home directory if no project is opened. [#2203](https://github.com/zowe/vscode-extension-for-zowe/issues/2203)
- Updated linter rules and addressed linter errors. [#2184](https://github.com/zowe/vscode-extension-for-zowe/issues/2184)
- Added polling options for JES Spool files. Spool files can be polled manually by clicking on the spool file name or automatic polling can be set with `Start Polling` option in context menu. [#1952](https://github.com/zowe/vscode-extension-for-zowe/issues/1952)
- Added the JOBS context menu option to download all spool files in binary format. [#2060](https://github.com/zowe/vscode-extension-for-zowe/issues/2060)
- Added two new options to download a single spool file from a Job in plain text or in binary format. [#2060](https://github.com/zowe/vscode-extension-for-zowe/issues/2060)
- Added the option for secure credential storage to be enable in Theia environment.

### Bug fixes

- Fixed issue with silent failures when uploading members into a data set. [#2167](https://github.com/zowe/vscode-extension-for-zowe/issues/2167)
- Fixed an issue where VSCode did not provide all context menu options for a profile node after a multi-select operation. [#2108](https://github.com/zowe/vscode-extension-for-zowe/pull/2108)
- Fixed an issue where the "Paste" option is shown for a multi-select operation in the "Data Sets" view.
- Fixed a z/OSMF issue for Data Sets and Jobs with special characters in the names. [#2175](https://github.com/zowe/vscode-extension-for-zowe/issues/2175)
- Fixed redundant text in error messages that included the same error details twice.
- Fixed issue where a spool file would open a duplicate tab when clicked between updates. [#1952](https://github.com/zowe/vscode-extension-for-zowe/issues/1952)
- Fixed issue where a job search query would not expand the session node after it has been filtered.
- Fixed error message when no data sets found that match pattern.

## `2.7.0`

### New features and enhancements

- Added Job search query label to the session in the Jobs tree. [#2062](https://github.com/zowe/vscode-extension-for-zowe/pull/2064)
- Added feature to copy datasets (pds, sequential, members across pds) with multi-select capabilities. [#1150](https://github.com/zowe/vscode-extension-for-zowe/issues/1550)

### Bug fixes

- Fixed issue where job search queries were not working properly when favorited. [#2122](https://github.com/zowe/vscode-extension-for-zowe/issues/2122)
- Fixed issues where document changes may fail to upload if the environment has a slow filesystem or mainframe connection, or when VS Code exits during an upload operation. [#1948](https://github.com/zowe/vscode-extension-for-zowe/issues/1948)
- Fixed custom credential manager in `~/.zowe/settings/imperative.json` file being overwritten with invalid JSON. [#2187](https://github.com/zowe/vscode-extension-for-zowe/issues/2187)
- Fixed several linter errors throughout the codebase and consolidated linter rules. [#2184](https://github.com/zowe/vscode-extension-for-zowe/issues/2184)

## `2.6.2`

### Bug fixes

- Updated dependencies for security audits.

## `2.6.1`

### Bug fixes

- Removed excess pop-ups when listing/opening USS files, and replaced required pop-ups with status bar items to improve UX. [#2091](https://github.com/zowe/vscode-extension-for-zowe/issues/2091)
- Prevented creation of duplicate session after executing a favorited search query. [#1029](https://github.com/zowe/vscode-extension-for-zowe/issues/1029)
- Resolved an issue where VS Code did not provide all context menu options for a profile node after a multi-select operation. [#2108](https://github.com/zowe/vscode-extension-for-zowe/pull/2108)
- Fixed issue with standardization of old v1 settings in Zowe Explorer during activation. [#1520](https://github.com/zowe/vscode-extension-for-zowe/issues/1520)
- Fixed bug where a JSON error occurs for job nodes when collapsing or expanding with a single click. [#2121](https://github.com/zowe/vscode-extension-for-zowe/issues/2121)
- Fixed possible data loss when file is saved but fails to upload and VS Code does not detect unsaved changes. [#2099](https://github.com/zowe/vscode-extension-for-zowe/issues/2099)

## `2.6.0`

### New features and enhancements

- Added Job search prefix validator [1971](https://github.com/zowe/vscode-extension-for-zowe/issues/1971)
- Added file association for `zowe.config.json` and `zowe.config.user.json` to automatically detect them as JSON with Comments. [#1997](https://github.com/zowe/vscode-extension-for-zowe/issues/1997)
- Added the ability to list all datasets, even those with Imperative Errors. [#235](https://github.com/zowe/vscode-extension-for-zowe/issues/235) & [#2036](https://github.com/zowe/vscode-extension-for-zowe/issues/2036)
- Added favorite job query to jobs view. [#1947](https://github.com/zowe/vscode-extension-for-zowe/issues/1947)
- Added confirmation message for "Submit Job" feature as an option in extension settings (set to "All jobs" by default). [#998](https://github.com/zowe/vscode-extension-for-zowe/issues/998)
- Updated UI/UX method calls to use standalone `Gui` module for better usability and maintainability. [#1967](https://github.com/zowe/vscode-extension-for-zowe/issues/1967)
- Updated error dialog when Zowe config is invalid, with option to "Show Config" within VS Code for diagnostics. [#1986](https://github.com/zowe/vscode-extension-for-zowe/issues/1986)
- Added support for pasting at top-level of USS tree (if filtered), and optimized copy/paste operations to avoid using local paths when possible. [#2041](https://github.com/zowe/vscode-extension-for-zowe/issues/2041)

### Bug fixes

- Updated check for Theia environment to reduce false positives in different environments. [#2079](https://github.com/zowe/vscode-extension-for-zowe/issues/2079)
- Fixed issue where responseTimeout (in Zowe config) was not provided for supported API calls. [#1907](https://github.com/zowe/vscode-extension-for-zowe/issues/1907)
- Fixed issue where "Show Attributes" feature used conflicting colors with light VS Code themes. [#2048](https://github.com/zowe/vscode-extension-for-zowe/issues/2048)
- Fixed settings not persisting in Theia versions >=1.29.0. [#2065](https://github.com/zowe/vscode-extension-for-zowe/pull/2065)
- Removed TSLint (as it is deprecated), and replaced all TSLint rules with their ESLint equivalents. [#2030](https://github.com/zowe/vscode-extension-for-zowe/issues/2030)
- Fixed issue with a success message being returned along with error for Job deletion. [#2075](https://github.com/zowe/vscode-extension-for-zowe/issues/2075)
- Removed extra files from the VSIX bundle to reduce download size by 64%. [#2042](https://github.com/zowe/vscode-extension-for-zowe/pull/2042)
- Surfaced any errors from a dataset Recall/Migrate operation. [#2032](https://github.com/zowe/vscode-extension-for-zowe/issues/2032)
- Re-implemented regular dataset API call if the dataSetsMatching does not exist. [#2084](https://github.com/zowe/vscode-extension-for-zowe/issues/2084)

## `2.5.0`

### New features and enhancements

- Added ability to filter jobs by status. Improved Job filtering User experience. [#1925](https://github.com/zowe/vscode-extension-for-zowe/issues/1925)
- Added option to view PDS member attributes, and updated formatting for attributes webview. [#1577](https://github.com/zowe/vscode-extension-for-zowe/issues/1577)
- Streamlined attribute viewing options into one feature - "Show Attributes".
- Added multiple select copy/paste feature on uss view [#1549](https://github.com/zowe/vscode-extension-for-zowe/issues/1549)
- Added multiple select for hide session [#1555](https://github.com/zowe/vscode-extension-for-zowe/issues/1555)

### Bug fixes

- Fixed missing localization for certain VScode error/info/warning messages. [#1722](https://github.com/zowe/vscode-extension-for-zowe/issues/1722)
- Fixed "Allocate Like" error that prevented proper execution. [#1973](https://github.com/zowe/vscode-extension-for-zowe/issues/1973)
- Fixed de-sync issue between Data Set and Favorites panels when adding or deleting datasets/members that were favorited. [#1488](https://github.com/zowe/vscode-extension-for-zowe/issues/1488)
- Added logging in places where errors were being caught and ignored.
- Fixed issue where parent in Jobs list closes after single/multiple job deletion. [#1676](https://github.com/zowe/vscode-extension-for-zowe/issues/1676)

## `2.4.1`

### Bug fixes

- Bugfix: Added validation check while creating, renaming and using allocate alike feature for datasets [#1849](https://github.com/zowe/vscode-extension-for-zowe/issues/1849)
- Fixed login/logout errors from Team config file watcher. [#1924](https://github.com/zowe/vscode-extension-for-zowe/issues/1924)
- Fixed the loading of previously saved profiles in the tree views.
- Fixed default zosmf profile being added to tree view when no previous sessions have been added. [#1992](https://github.com/zowe/vscode-extension-for-zowe/issues/1992)
- Fixed the `Secure Credentials Enabled` setting to update the `~/.zowe/settings/imperative.json` file upon change of the setting without overwriting preexisting data in the file.
- Fixed errors encountered from not having Zowe CLI installed by creating the `~/.zowe/settings/imperative.json` file during activation if it doesn't already exist. This file is for Zowe Explorer to know the Security Credential Manager used for secure profile information and removes the Zowe CLI installation prerequisite. [#1850](https://github.com/zowe/vscode-extension-for-zowe/issues/1850)
- Fixed Zowe Explorer failing to activate in environment with empty workspace. [#1994](https://github.com/zowe/vscode-extension-for-zowe/issues/1994)

## `2.4.0`

### New features and enhancements

- Added check for existing team configuration file in location during create, prompting user to continue with the create action. [#1923](https://github.com/zowe/vscode-extension-for-zowe/issues/1923)
- Added a solution to allow Zowe Explorer extensions with a dependency on Zowe Explorer to work as web extension without Zowe Explorer functionality in vscode.dev. [#1953](https://github.com/zowe/vscode-extension-for-zowe/issues/1953)
- Added a new setting `Secure Credentials Enabled`, default value is selected for security and will have to be unselected to allow creation of team configuration files without default secure arrays to support environments that don't have access to Zowe CLI's Secure Credential Management.

### Bug fixes

- Fixed activation and Refresh Extension issues in web based editors, ie. Theia. [#1807](https://github.com/zowe/vscode-extension-for-zowe/issues/1807)
- Fix refresh job & spool file pull from mainframe doesn't update job status [#1936](https://github.com/zowe/vscode-extension-for-zowe/pull/1936)
- Fix for serial saving of data sets and files to avoid conflict error. [#1868](https://github.com/zowe/vscode-extension-for-zowe/issues/1868)

## `2.3.0`

### New features and enhancements

- Added option to edit team configuration file via the + button for easy access. [#1896](https://github.com/zowe/vscode-extension-for-zowe/issues/1896)
- Added multiple selection to manage context menu of Datasets, USS, and Jobs views. [#1428](https://github.com/zowe/vscode-extension-for-zowe/issues/1428)
- Added Spool file attribute information to a hover over the Spool file's name. [#1832](https://github.com/zowe/vscode-extension-for-zowe/issues/1832)
- Added support for CLI home directory environment variable in Team Config file watcher, and support watching Team Config files named zowe.config.json and zowe.config.user.json at both locations. [#1913](https://github.com/zowe/vscode-extension-for-zowe/issues/1913)
- Update to Job's View Spool file label to display PROCSTEP if available, if PROCSTEP isn't available the label will display the Spool file's record count. [#1889](https://github.com/zowe/vscode-extension-for-zowe/issues/1889) [#1832](https://github.com/zowe/vscode-extension-for-zowe/issues/1832)

### Bug fixes

- Fixed extension being slow to load large team config files. [#1911](https://github.com/zowe/vscode-extension-for-zowe/issues/1911)
- Fixed issue with cached profile information after updates to profiles. [#1915](https://github.com/zowe/vscode-extension-for-zowe/issues/1915)
- Fixed issue with saving credentials to v1 profile's yaml file when un-secure and save is selected after credential prompting. [#1886](https://github.com/zowe/vscode-extension-for-zowe/issues/1886)
- Fixed issue with outdated cached information after Update Credentials. [#1858](https://github.com/zowe/vscode-extension-for-zowe/issues/1858)
- Fixed issue with support for ZOWE_CLI_HOME environment variable. [#1747](https://github.com/zowe/vscode-extension-for-zowe/issues/1747)

## `2.2.1`

- Bugfix: Fixed activation failure when error reading team configuration file. [#1876](https://github.com/zowe/vscode-extension-for-zowe/issues/1876)
- Bugfix: Fixed Profile IO errors by refactoring use of Imperative's CliProfileManager. [#1851](https://github.com/zowe/vscode-extension-for-zowe/issues/1851)
- Bugfix: Fixed runtime error found in initForZowe call used by extenders. [#1872](https://github.com/zowe/vscode-extension-for-zowe/issues/1872)
- Bugfix: Added error notification for users when OS case sensitivitiy is not set up to avoid issues found with USS files in single directory of same name but different case. [#1484](https://github.com/zowe/vscode-extension-for-zowe/issues/1484)
- Bugfix: Added file watcher for team configuration files to fix v2 profile update issues experienced during creation, updating, and deletion of global or project level configuration files in VS Code. [#1760](https://github.com/zowe/vscode-extension-for-zowe/issues/1760)
- Bugfix: Updated dependencies for improved security. [#1878](https://github.com/zowe/vscode-extension-for-zowe/pull/1878)

## `2.2.0`

- Optimized saving of files on DS/USS when utilizing autosave or experiencing slow upload speeds.
- Updates to use new Zowe Explorer APIs `ZoweVsCodeExtension.updateCredentials` for credential prompting and `ProfilesCache.updateProfilesArrays` for profiles that don't store credentials locally in profile file.

## `2.1.0`

- Added: `Pull from Mainframe` option added for JES spool files. [#1837](https://github.com/zowe/vscode-extension-for-zowe/pull/1837)
- Added: Updated Licenses. [#1841](https://github.com/zowe/vscode-extension-for-zowe/issues/1841)
- Bugfix: Updated imports to use the imperative instance provided by the CLI package. [#1842](https://github.com/zowe/vscode-extension-for-zowe/issues/1842)
- Bugfix: Fixed unwanted requests made by tree node when closing folder. [#754](https://github.com/zowe/vscode-extension-for-zowe/issues/754)
- Bugfix: Fix for credentials not being updated after the invalid credentials error is displayed. [#1799](https://github.com/zowe/vscode-extension-for-zowe/issues/1799)
- Bugfix: Fixed hyperlink for Job submitted when profile is not already in JOBS view. [#1751](https://github.com/zowe/vscode-extension-for-zowe/issues/1751)
- Bugfix: Fixed keybindings for `Refresh Zowe Explorer` to not override default VSC keybinding. See [README.md](https://github.com/zowe/vscode-extension-for-zowe/blob/main/packages/zowe-explorer/README.md#keyboard-shortcuts) for new keybindings. [#1826](https://github.com/zowe/vscode-extension-for-zowe/issues/1826)
- Bugfix: Fixed `Update Profile` issue for missing non-secure credentials. [#1804](https://github.com/zowe/vscode-extension-for-zowe/issues/1804)
- Bugfix: Fixed errors when operation cancelled during credential prompt. [#1827](https://github.com/zowe/vscode-extension-for-zowe/issues/1827)
- Bugfix: Login and Logout operations no longer require a restart of Zowe Explorer or VSC. [#1750](https://github.com/zowe/vscode-extension-for-zowe/issues/1750)
- Bugfix: Fix for Login token always being stored in plain text. [#1840](https://github.com/zowe/vscode-extension-for-zowe/issues/1840)
- Bugfix: Fixed Theia tests. [#1665](https://github.com/zowe/vscode-extension-for-zowe/issues/1665)

## `2.0.3`

- Bugfix: Fixed Quick-key Delete in USS and Jobs trees. [#1821](https://github.com/zowe/vscode-extension-for-zowe/pull/1821)
- Bugfix: Fixed issue with Zowe Explorer crashing during initialization due to Zowe config file errors. [#1822](https://github.com/zowe/vscode-extension-for-zowe/pull/1822)
- Bugfix: Fixed issue where Spool files failed to open when credentials were not stored in a profile. [#1823](https://github.com/zowe/vscode-extension-for-zowe/pull/1823)
- Bugfix: Fixed extra space in the Invalid Credentials dialog, at profile validation profilename. [#1824](https://github.com/zowe/vscode-extension-for-zowe/pull/1824)
- Bugfix: Updated dependencies for improved security. [#1819](https://github.com/zowe/vscode-extension-for-zowe/pull/1819)

## `2.0.2`

- Bugfix: Fixed USS search filter fails on credential-less profiles. [#1811](https://github.com/zowe/vscode-extension-for-zowe/pull/1811)
- Bugfix: Fixed Zowe Explorer recognizing environment variable ZOWE_CLI_HOME. [#1803](https://github.com/zowe/vscode-extension-for-zowe/pull/1803)
- Bugfix: Fixed Zowe Explorer prompting for TSO Account number when saved in config file's TSO profile. [#1801](https://github.com/zowe/vscode-extension-for-zowe/pull/1801)

## `2.0.1`

- BugFix: Improved logging information to help diagnose Team Profile issues. [#1776](https://github.com/zowe/vscode-extension-for-zowe/pull/1776)
- BugFix: Fixed adding profiles to the tree view on Theia. [#1774](https://github.com/zowe/vscode-extension-for-zowe/issues/1774)
- BugFix: Updated Log4js version to resolve initialization problem on Eclipse Che. [#1692](https://github.com/zowe/vscode-extension-for-zowe/issues/1692)
- BugFix: Fixed dataset upload issue by trimming labels. [#1789](https://github.com/zowe/vscode-extension-for-zowe/issues/1789)
- BugFix: Fixed duplicate jobs appearing in the jobs view upon making an owner/prefix filter search for extenders. [#1780](https://github.com/zowe/vscode-extension-for-zowe/pull/1780)
- BugFix: Fixed error displayed when opening a job file for extenders. [#1701](https://github.com/zowe/vscode-extension-for-zowe/pull/1701)

## `2.0.0`

- Major: Introduced Team Profiles and more. See the prerelease items (if any) below for more details.

## 2.0.0-next.202204202000

- Updated Imperative to gather information from the corresponding base profile. [#1757](https://github.com/zowe/vscode-extension-for-zowe/pull/1757)
- Fixed issue when first Team Config profile management file is created. [#1754](https://github.com/zowe/vscode-extension-for-zowe/pull/1754)
- Fixed `Failed to find property user` on load or refresh. [#1757](https://github.com/zowe/vscode-extension-for-zowe/pull/1757)
- Fixed getting credentials from the wrong base profile. [#1757](https://github.com/zowe/vscode-extension-for-zowe/pull/1757)
- Fixed writing tokens to the wrong base profile. [#1757](https://github.com/zowe/vscode-extension-for-zowe/pull/1757)
- Fixed Windows not being able to share Tokens between CLI and ZE. [#1757](https://github.com/zowe/vscode-extension-for-zowe/pull/1757)
- Fixed Login info written to global file if proifle name is the same as project level profile. [#1761](https://github.com/zowe/vscode-extension-for-zowe/pull/1761)

## 2.0.0-next.202204180940

- Refactored the PRofilesCache to reduce maintenance efforts going forward. [#1715](https://github.com/zowe/vscode-extension-for-zowe/issues/1715)
- Updated CLI to consume security related fixes and more. [#1740](https://github.com/zowe/vscode-extension-for-zowe/pull/1740)
- Added differentiation between project and global level profiles. [#1727](https://github.com/zowe/vscode-extension-for-zowe/issues/1727)
- Removed the Secure Credential setting. [#1739](https://github.com/zowe/vscode-extension-for-zowe/issues/1739), [#722](https://github.com/zowe/vscode-extension-for-zowe/issues/722), [#820](https://github.com/zowe/vscode-extension-for-zowe/issues/820), and [#1223](https://github.com/zowe/vscode-extension-for-zowe/issues/1223)
- Synchronized the ZE preferred Security service with the CLI. [#1736](https://github.com/zowe/vscode-extension-for-zowe/issues/1736)
- Fixed APIML token not working between clients (ZE and CLI). [#1713](https://github.com/zowe/vscode-extension-for-zowe/issues/1713)

## 2.0.0-next.202204081040

- Fixed TSO commands in when using teamConfig. [#1731](https://github.com/zowe/vscode-extension-for-zowe/pull/1731)
- Fixed `Zowe Explorer: Refresh Zowe Explorer` command palette option. [1735](https://github.com/zowe/vscode-extension-for-zowe/pull/1735)

## 2.0.0-next.202204041200

- Added Secure Credential support, allowing users to update credentials using GUI. [#1699](https://github.com/zowe/vscode-extension-for-zowe/pull/1693)
- Update Zowe Explorer 2.0 settings migration. [1714](https://github.com/zowe/vscode-extension-for-zowe/pull/1714)
- Update Zowe Explorer SSO logout check for extenders. [#1711](https://github.com/zowe/vscode-extension-for-zowe/pull/1711)
- Update Zowe SDK dependency. [#1699](https://github.com/zowe/vscode-extension-for-zowe/pull/1693)
- Updated dependencies for improved security. [#1702](https://github.com/zowe/vscode-extension-for-zowe/pull/1702)

## `v2.0.0-next.202202281000`

- Update Zowe CLI SDK to version 7.0.0-next.202202242016.
- Fixed the bug that overwrites like-named profiles in a nested config.

## `v2.0.0-next.202202221200`

- Added extender's type info to config schema during config file creation and removed Zowe CLI installation dependency. [#1629](https://github.com/zowe/vscode-extension-for-zowe/pull/1629)
- Added support for Login and Logout using the config file. [#1637](https://github.com/zowe/vscode-extension-for-zowe/pull/1637)
- Added capability to refresh Zowe Explorer updating the Views to reflect different profile handling to include the config file. [#1650](https://github.com/zowe/vscode-extension-for-zowe/pull/1650)
- Updated Zowe SDK dependency. [#1624](https://github.com/zowe/vscode-extension-for-zowe/pull/1624)

## `1.22.0`

- Added: Extensible Login and Logout capabilities for Zowe extenders to utilize for token based authentication. [#1606](https://github.com/zowe/vscode-extension-for-zowe/pull/1606) and [#1255](https://github.com/zowe/vscode-extension-for-zowe/issues/1255).
- Added: Eclipse Public License file. Users can view the license file in the root directory of the Zowe Explorer repository [#1626](https://github.com/zowe/vscode-extension-for-zowe/pull/1626).
- Updated: Supported Node.js version was changed to v12 or higher. We no longer support running the product on earlier versions (10.x and earlier) of Node.js [#1640](https://github.com/zowe/vscode-extension-for-zowe/pull/1640).
- Updated: Security updates for `copy-props`, `nanoid`, and `markdown-it` dependencies were changed to improve security alerting [#1638](https://github.com/zowe/vscode-extension-for-zowe/pull/1638), [#1636](https://github.com/zowe/vscode-extension-for-zowe/pull/1636), and [#1649](https://github.com/zowe/vscode-extension-for-zowe/pull/1649).
- Updated: A work around was developed to help developers debug Zowe Explorer VS Code extension on Theia. For more information, see **Work around for debugging in Theia** [#1576](https://github.com/zowe/vscode-extension-for-zowe/pull/1576).
- Fixed: The Zowe Explorer deployment script was updated to use vsce (Visual Studio Code Extension Manager) version 1.103.1 to help ensure that it is compatible with Node v12 [#1608](https://github.com/zowe/vscode-extension-for-zowe/pull/1608).
- Fixed: Fixed the Theia input box issue that caused entered values to be validated incorrectly [#1580](https://github.com/zowe/vscode-extension-for-zowe/pull/1580).

## `1.21.0`

- Add a progress bar for the simultaneous deletion of multiple jobs [#1583](https://github.com/zowe/vscode-extension-for-zowe/pull/1583). Thanks @uzuko01
- Added the note about the deprecation of the associate profile feature to the Associate Profile section of Zowe Docs and to the Zowe Explorer Readme [#1575](https://github.com/zowe/vscode-extension-for-zowe/pull/1575). Thanks @IgorCATech
- Changed the `DataSet uploaded successfully` message type. Now messages are shown in the status bar instead of the notification pop-up [#1542](https://github.com/zowe/vscode-extension-for-zowe/pull/1542). Thanks @anokhikastiaIBM
- Updated dependencies for improved security [#1591](https://github.com/zowe/vscode-extension-for-zowe/pull/1591) and [#1601](https://github.com/zowe/vscode-extension-for-zowe/pull/1601). Thanks @lauren-li
- Updated Theia tests to use the latest Theia version [#1566](https://github.com/zowe/vscode-extension-for-zowe/pull/1566). Thanks @JillieBeanSim
- Fixed the issue that caused JCL errors in the JOBS tree to be displayed as `undefined:undefined(undefined)` [#1584](https://github.com/zowe/vscode-extension-for-zowe/pull/1584). Thanks @roman-kupriyanov
- Fixed the Theia input box issue that caused entered values to be incorrectly validated [#1580](https://github.com/zowe/vscode-extension-for-zowe/pull/1580). Thanks @JillieBeanSim
- Fixed the issue that caused the removal of unsaved credentials of a profile in the Jobs tree after deleting a job. Now when you delete a job from the Jobs tree with a profile that does not have the stored credentials, the profile keeps the cached credentials [#1524](https://github.com/zowe/vscode-extension-for-zowe/pull/1524). Thanks @nickImbirev

## `1.20.0`

- Added a Github action bot that automates the issue triage [#1530](https://github.com/zowe/vscode-extension-for-zowe/pull/1530). Thanks @crawr
- Updated the @zowe/cli version to 6.33.3 to fix the SSH2 audit failure [#1522](https://github.com/zowe/vscode-extension-for-zowe/pull/1522). Thanks @JillieBeanSim
- Updated the Jobs Issue Stop and Issue Modify commands so that they can be consumed by Extenders with the `issueMvsCommand` API [#1508](https://github.com/zowe/vscode-extension-for-zowe/pull/1508). Thanks @JillieBeanSim
- Use Visual Studio Code's standard confirmation prompt for the Data Sets, USS, and Job trees when clicking on a Favorited profile that does not exist [#1506](https://github.com/zowe/vscode-extension-for-zowe/pull/1506). Thanks @JillieBeanSim
- Updated the deletion prompt for the USS and Jobs trees [#1505](https://github.com/zowe/vscode-extension-for-zowe/pull/1505). Thanks @JillieBeanSim
- Updated the placeholder text in the `Add Profile` entry field [#1490](https://github.com/zowe/vscode-extension-for-zowe/pull/1490). Thanks @anokhikastiaIBM
- Fixed the Not Found issue that resulted from attempts to delete a member whose parent data set was already deleted using multi-delete [#1525](https://github.com/zowe/vscode-extension-for-zowe/pull/1525). Thanks @JillieBeanSim

## `1.19.0`

- Added a check to ensure that a base profile exists before running the function that combines base and service profiles [#1500](https://github.com/zowe/vscode-extension-for-zowe/pull/1500). Thanks @lauren-li
- Added Imperative logger access for extenders [#1433](https://github.com/zowe/vscode-extension-for-zowe/pull/1433). Thanks @katelynienaber
- Added documentation for Imperative logger for extenders [#1467](https://github.com/zowe/vscode-extension-for-zowe/pull/1467). Thanks @katelynienaber
- Implemented separate console windows for TSO and MVS commands [#1478](https://github.com/zowe/vscode-extension-for-zowe/pull/1478). Thanks @katelynienaber
- Fixed the bug that caused the check credentials pop-up to disappear too quickly [#1486](https://github.com/zowe/vscode-extension-for-zowe/pull/1486). Thanks @JillieBeanSim
- Fixed the bug that kept the command text box while escaping the process of entering a TSO command. Now the command text box does not pop up if you cancel entering a TSO command [#1479](https://github.com/zowe/vscode-extension-for-zowe/pull/1479). Thanks @katelynienaber
- Fixed the bug that caused issues with deleting data set members in Ecplipse Theia or Che [#1487](https://github.com/zowe/vscode-extension-for-zowe/pull/1478). Thanks @phaumer
- Fixed the bug that caused the deletion of selected data sets while removing a single data set member by using the right-click action. [#1483](https://github.com/zowe/vscode-extension-for-zowe/pull/1483). Thanks @JillieBeanSim

## `1.18.0`

- Added the ability to register custom profile types in `ProfilesCache` for extenders [#1419](https://github.com/zowe/vscode-extension-for-zowe/pull/1419). Thanks @phaumer
- Added the ability to pass account and other information from tso profile [#1378](https://github.com/zowe/vscode-extension-for-zowe/pull/1378). Thanks @fswarbrick
- Added profiles cache to extenders [#1390](https://github.com/zowe/vscode-extension-for-zowe/pull/1390). Thanks @phaumer
- Status icons now reset when refreshing the explorer views [#1404](https://github.com/zowe/vscode-extension-for-zowe/pull/1404). Thanks @lauren-li
- Fixed the issue that prevented the expected error message `No valid value for z/OS URL. Operation Cancelled` from being displayed while escaping the host text box during the creation or update of a profile [#1426](https://github.com/zowe/vscode-extension-for-zowe/pull/1426). Thanks @JillieBeanSim
- Fixed the issue that invoked profile validation before updating a profile. Now a profile is validated only after the update [#1415](https://github.com/zowe/vscode-extension-for-zowe/pull/1415). Thanks @JillieBeanSim
- Fixed the issue of Zowe profiles encoding value when opening a USS file in the text editor [#1400](https://github.com/zowe/vscode-extension-for-zowe/pull/1400). Thanks @JillieBeanSim

## `1.17.0`

- Added the feature that automatically includes a missing profile in the Jobs view when submitting a job [#1386](https://github.com/zowe/vscode-extension-for-zowe/pull/1386). Thanks @nickImbirev
- Added the extender documentation for KeytarApi for Secure Credential Store [#1384](https://github.com/zowe/vscode-extension-for-zowe/pull/1384). Thanks @JillieBeanSim
- Added a new setting that enables you to hide Zowe Explorer's temporary downloads folder from a workspace [#1373](https://github.com/zowe/vscode-extension-for-zowe/pull/1373). Thanks @crawr
- Added the command to refresh a particular job and get the latest information and content for its spool files [#1363](https://github.com/zowe/vscode-extension-for-zowe/pull/1363). Thanks @nickImbirev
- Added the function that enables you to delete multiple datasets and data set members [#1323](https://github.com/zowe/vscode-extension-for-zowe/pull/1323). Thanks @katelynienaber
- Added the feature that enables you to use multiple VS Code windows for files opened via Zowe Explorer [#1347](https://github.com/zowe/vscode-extension-for-zowe/pull/1347). Thanks @JillieBeanSim
- Added the command to refresh USS directory file names without the entire tree collapsing [#1369](https://github.com/zowe/vscode-extension-for-zowe/pull/1369). Thanks @rudyflores
- Removed non-functioning code from invalid credentials for Theia [#1371](https://github.com/zowe/vscode-extension-for-zowe/pull/1371). Thanks @lauren-li
- Fixed the issue with USS Search and Update Profile errors for profiles without credentials [#1391](https://github.com/zowe/vscode-extension-for-zowe/pull/1391). Thanks @lauren-li

## `1.16.0`

- Added the refresh data set member names option. You can now retrieve a new list of members from the mainframe [#1343](https://github.com/zowe/vscode-extension-for-zowe/pull/1343). Thanks @rudyflores
- Added the best practice documentation for error handling [#1335](https://github.com/zowe/vscode-extension-for-zowe/pull/1335). Thanks @katelynienaber
- Added the developer guide for adding commands to core Zowe Explorer menus [#1332](https://github.com/zowe/vscode-extension-for-zowe/pull/1332). Thanks @lauren-li
- Standardized context group names [#1340](https://github.com/zowe/vscode-extension-for-zowe/pull/1340). Thanks @lauren-li
- Fixed the error message that popped up when accessing a profile from Favorites [#1344](https://github.com/zowe/vscode-extension-for-zowe/pull/1344). Thanks @rudyflores
- Fixed the issue that prevented the Allocate Like feature from working correctly [#1322](https://github.com/zowe/vscode-extension-for-zowe/pull/1322). Thanks @katelynienaber

## `1.15.1`

- Fixed the issue that required the vscode module to be imported in the API package [#1318](https://github.com/zowe/vscode-extension-for-zowe/pull/1318). Thanks @JillieBeanSim

## `1.15.0`

- Added the secure credentials support for Extenders API [#1306](https://github.com/zowe/vscode-extension-for-zowe/pull/1306). Thanks @JillieBeanSim
- Improved Zowe Explorer extenders. Zowe Explorer extenders can now utilize Extender API to have profile folder and meta file created upon initialization [#1282](https://github.com/zowe/vscode-extension-for-zowe/pull/1282). Thanks @JillieBeanSim
- Improved the Command Palette by adding "Zowe Explorer:" before all commands that are related to the extension. Removed some commands from the palette that caused issues [#1308](https://github.com/zowe/vscode-extension-for-zowe/pull/1308). Thanks @lauren-li
- Updated Theia Tests. Now you need to have Zowe CLI 6.31.0 and the latest .vsix file in the `theia/plugins` folder to run Theia tests [#1268](https://github.com/zowe/vscode-extension-for-zowe/pull/1268). Thanks @deepali-hub
- Fixed the issue that prevented the `issue STOP command` function from executing correctly [#1304](https://github.com/zowe/vscode-extension-for-zowe/pull/1304). Thanks
  @nickImbirev
- Fixed the issue that caused the Add Profile icon to disappear [#1307](https://github.com/zowe/vscode-extension-for-zowe/pull/1307). Thanks @lauren-li
- Fixed the vulnerability in NPM Audit [#1309](https://github.com/zowe/vscode-extension-for-zowe/pull/1309). Thanks @JillieBeanSim
- Fixed the issue that doubled the occurrence of the port prompt [#1298](https://github.com/zowe/vscode-extension-for-zowe/pull/1298). Thanks @katelynienaber
- Fixed the issue that triggered the `Delete Job` command even outside Zowe Explorer views [#1310](https://github.com/zowe/vscode-extension-for-zowe/pull/1310). @crawr
- Fixed the trailing slash issue that caused issues with USS search [#1313](https://github.com/zowe/vscode-extension-for-zowe/pull/1313). Thanks @katelynienaber

## `1.14.0`

- Added the Issue TSO Commands feature [#1245](https://github.com/zowe/vscode-extension-for-zowe/pull/1245). Thanks @JillieBeanSim
- Fixed the issue that caused the USS tree to collapse after renaming a folder [#1259](https://github.com/zowe/vscode-extension-for-zowe/pull/1259). Thanks @lauren-li
- Fixed the issue that prevented jobs with an octothorpe (#) in the name from opening [#1253](https://github.com/zowe/vscode-extension-for-zowe/issues/1253). Thanks @katelynienaber

## `1.13.1`

- Updated the dialog text for issuing MVS commands. Now the text of the function is `Zowe: Issue MVS Command` [#1230](https://github.com/zowe/vscode-extension-for-zowe/pull/1230). Thanks @JillieBeanSim
- Added the prompt for credentials when issuing MVS commands, using the right click action, against profiles with missing credentials [#1231](https://github.com/zowe/vscode-extension-for-zowe/pull/1231). Thanks @JillieBeanSim
- Added the Prerequisites section to the Zowe Explorer Extension for FTP ReadMe [#1246](https://github.com/zowe/vscode-extension-for-zowe/pull/1246). Thanks @lauren-li
- Added Open VSX to the deployment pipeline [#1240](https://github.com/zowe/vscode-extension-for-zowe/pull/1240). Thanks @zFernand0

## `1.13.0`

- Added the monorepo landing Readme that contains the high-level overview of the repository folders such as `packages` folder, instructions on how to contribute to the project and links to Medium articles providing additional useful information about Zowe Explorer and Zowe [#1199](https://github.com/zowe/vscode-extension-for-zowe/pull/1199). Thanks @IgorCATech
- Fixed the issue that prevented the list of recently opened files from being displayed upon request. You can access a list of recently opened files by pressing the Ctrl+Alt+R (Windows) or Command+Option+R (Mac) key combination [#1208](https://github.com/zowe/vscode-extension-for-zowe/pull/#1208). Thanks @jellypuno
- Fixed the issue that prevented file picker from functioning. The file picker feature lets you filter your datasets in the tree by pressing the Ctrl+Alt+P (Windows) or Command+Option+P (Mac) key combination [#992](https://github.com/zowe/vscode-extension-for-zowe/issues/992). Thanks @katelynienaber
- Fixed the issue that caused the content from a previously filtered USS directory instead of the currently filtered USS directory to be served [#1134](https://github.com/zowe/vscode-extension-for-zowe/issues/1134). Thanks @lauren-li
- Added the previously selected `RejectUnauthorized` value to the placeholder text of the entry field while updating an existing profile. In addition, the value is highlighted and shown at the top of the selection list [#1218](https://github.com/zowe/vscode-extension-for-zowe/pull/1218). Thanks @JillieBeanSim
- Added the pre-filled and pre-selected filename of the copied member to the entry field while performing the paste member action [#1183](https://github.com/zowe/vscode-extension-for-zowe/pull/1183). Thanks @JillieBeanSim
- Added the multiple deletion of jobs feature [#1128](https://github.com/zowe/vscode-extension-for-zowe/pull/1128). Thanks @crawr
- Improved error handling for the data set copy/paste member, migrate, and recall functions [#1219](https://github.com/zowe/vscode-extension-for-zowe/pull/1219). Thanks @tiantn

## `1.12.1`

- Fixed the issue that prevented edited profile base paths from being saved [#989](https://github.com/zowe/vscode-extension-for-zowe/issues/989). Thanks @katelynienaber
- Fixed the issue that prevented Zowe Explorer from storing empty values for optional profile fields, such as `user`, `password`, `timeout`, and `encoding`. This is done to be consistent with the way Zowe CLI stores profile information when creating and editing profiles [#1016](https://github.com/zowe/vscode-extension-for-zowe/issues/1016). Thanks @katelynienaber
- Fixed the issue that caused repeated credential prompting if a user refused to authenticate [#1147](https://github.com/zowe/vscode-extension-for-zowe/issues/1147). Thanks @katelynienaber
- Fixed the issue that caused removed favorite profiles to be favorited again in subsequent IDE sessions [#1144](https://github.com/zowe/vscode-extension-for-zowe/issues/1144). Thanks @lauren-li
- Fixed the issue that prevented updated credential prompting from occurring when a profile was marked “invalid” [#1095](https://github.com/zowe/vscode-extension-for-zowe/issues/1095). Thanks @katelynienaber

## `1.12.0`

- Added the ability to edit data set attributes before allocation [#1031](https://github.com/zowe/vscode-extension-for-zowe/issues/1031). Thanks @katelynienaber
- Allowed filtering of member names from the Data Sets search bar [#868](https://github.com/zowe/vscode-extension-for-zowe/issues/868). Thanks @JillieBeanSim
- Reorganized the context menus and streamlined the visible icons [#1052](https://github.com/zowe/vscode-extension-for-zowe/issues/1052). Thanks @katelynienaber
- Fixed the messaging displayed when handling inactive profiles and when updating profiles [#1065](https://github.com/zowe/vscode-extension-for-zowe/issues/1065) [#1096](https://github.com/zowe/vscode-extension-for-zowe/issues/1096). Thanks @jellypuno
- Fixed the issue causing tree restructure when renaming a USS file or directory [#757](https://github.com/zowe/vscode-extension-for-zowe/issues/757). Thanks @katelynienaber
- Fixed the issue preventing issuing of commands when using profiles with tokens [#1051](https://github.com/zowe/vscode-extension-for-zowe/issues/1051). Thanks @crawr
- Refactored refresh functions. Thanks @lauren-li @JillieBeanSim
- Updated FTP and API Readme documentation. Thanks @phaumer
- Added regression tests for profiles in Theia. Thanks @deepali-hub

## `1.11.1`

- Updated Keytar and Jest dev deps for Node 14. Thanks @t1m0thyj

## `1.11.0`

- Added login and logout functions for base profiles. You can now log in to API Mediation Layer and generate a token for your base profile. [#914](https://github.com/zowe/vscode-extension-for-zowe/issues/914). Thanks @crawr
- Fixed the empty profile folders in Favorites issue. [#1026](https://github.com/zowe/vscode-extension-for-zowe/issues/1026). Thanks @lauren-li
- Fixed the initialization error that occurred when base profiles were used while being logged out from API ML. [1063](https://github.com/zowe/vscode-extension-for-zowe/issues/1063). Thanks @jellypuno
- Fixed the issue preventing the tree refresh function from updating extender profiles. [1078](https://github.com/zowe/vscode-extension-for-zowe/issues/1078). Thanks @lauren-li
- Fixed the issue causing jobs retrieval failure when using profiles with tokens. [1088](https://github.com/zowe/vscode-extension-for-zowe/issues/1088). Thanks @jellypuno

## `1.10.1`

- Updated arguments to keep the order of precedence consistent between service and base profile. [#1055](https://github.com/zowe/vscode-extension-for-zowe/issues/1055). Thanks @JillieBeanSim

## `1.10.0`

- Added Base Profile support. [#1037](https://github.com/zowe/vscode-extension-for-zowe/issues/1037). Thanks @katelynienaber, @jellypuno, @JillieBeanSim, @lauren-li, @crawr, @phaumer

## `1.9.0`

- Added the Allocate Like feature. [#904](https://github.com/zowe/vscode-extension-for-zowe/issues/904). Thanks @katelynienaber
- Added the ability to disable/enable profile validation. [#922](https://github.com/zowe/vscode-extension-for-zowe/issues/922). Thanks @JillieBeanSim
- Added the ability to access other profiles during profile validation. [#953](https://github.com/zowe/vscode-extension-for-zowe/issues/953). Thanks @JillieBeanSim
- Grouped Favorites by profile for Datasets, USS, and Jobs. [#168](https://github.com/zowe/vscode-extension-for-zowe/issues/168). Thanks @lauren-li
- Fixed USS renaming issues. [#911](https://github.com/zowe/vscode-extension-for-zowe/issues/911). Thanks @katelynienaber and @lauren-li
- Fixed the deletion of datasets issue. [#963](https://github.com/zowe/vscode-extension-for-zowe/issues/963). Thanks @katelynienaber
- Once entered, datasets and members are displayed in uppercase. [#962](https://github.com/zowe/vscode-extension-for-zowe/issues/962). Thanks @AndrewTwydell and @Pranay154
- Removed errors in Favorites items caused by profiles that are created by other extensions. [#968](https://github.com/zowe/vscode-extension-for-zowe/issues/968). Thanks @lauren-li
- Updated the environment check for Theia compatibility. [#1009](https://github.com/zowe/vscode-extension-for-zowe/issues/1009). Thanks @lauren-li

## `1.8.0`

- Webpack working with localization and logging. Thanks @lauren-li
- Allow extenders to load their saved profile sessions upon their activation. Thanks @lauren-li
- Provide a re-validation for invalid profiles automatically. Thanks @JillieBeanSim
- Bug fix related to saving USS files. Thanks @JillieBeanSim.
- Bug fix related to the deletion of datasets. Thanks @katelynienaber

## `1.7.1`

- Fixed USS save operation. Thanks @JillieBeanSim
- Added validation information message. Thanks @JillieBeanSim
- Restructured Readme. Thanks @IgorCATech

## `1.7.0`

- Disallow multiple profiles with same name but different capitalizations. Thanks @katelynienaber
- Improvements for Optional Credentials. Thanks @crawr @jellypuno
- Reorganize Data Sets context menu. Thanks @katelynienaber
- Adding star icon for favorites. Thanks @katelynienaber
- Profile Validation. Thanks @jellypuno
- Updating Credentials via Check Credentials. Thanks @JillieBeanSim
- Favorites get loaded and opened into new files. Thanks @phaumer
- Improve messaging of confirmation dialogues. Thanks @crawr
- Enable editing of filters. Thanks @katelynienaber
- Update Codecov settings. Thanks @jellypuno
- Handle encoding value from z/OSMF Profiles. Thanks @dkelosky
- Enable editing of ASCII files in USS. Thanks @Colin-Stone
- Refactor unit test and add more integration tests. Thanks @katelynienaber

## `1.6.0`

- Create connections with any registered profile type. Thanks @JillieBeanSim
- Streamline first profile creation. Thanks @crawr
- Add recall options for migrated datasets. Thanks @Pranay154
- Fix persistent data after recall functionality. Thanks @katelynienaber
- Fix deleting and editing connection not considering other profile types. Thanks @phaumer
- Fix multiple prompts when escaping/canceling editing session. Thanks @jellypuno
- Fix failure to load optional secure fields from profiles. Thanks @tjohnsonBCM
- Fixed issue when manually editing/deleting associated profiles. Thanks @Colin-Stone
- Refactor unit tests. Thanks @stepanzharychevbroadcom, @katelynienaber

## `1.5.2`

- Fix undefined profile error message. Thanks @JillieBeanSim

## `1.5.1`

- Fix failure to load optional secure fields from profiles. Thanks @tjohnsonBCM
- Fix pressing Escape does not abort Edit profile dialogue. Thanks @jellypuno
- Fix editing of Credentials when setting them to spaces. Thanks @jellypuno
- Fix deletion of profiles not considering all extensibility use cases. Thanks @phaumer

## `1.5.0`

- Fixes for saving of Datasets from Favourites section. Thanks @stepanzharychevbroadcom
- Management of Theia specific merge conflict resolution. Thanks @Alexandru-Dumitru
- Add to recall when PS File opened. Thanks @katelynienaber
- Provide edit support for Profile credentials. Thanks @jellypuno
- Support for profile deletion. Thanks @crawr
- Addressed USS file merge conflict triggering issue. Thanks @Alexandru-Dumitru
- Provide refresh all method for Zowe Explorer - Extenders. Thanks @phaumer
- Extender guidelines and documentation. Thanks @Colin-Stone
- Provision of profile association links to support extenders of Zowe Explorer. Thanks @Colin-Stone
- Creation of an extender API for extenders of Zowe Explorer. Thanks @Colin-Stone
- Management of VSAM files within Dataset explorer. Thanks @Colin-Stone
- VSCode context now based on Regular expression for flexibility. Thanks @Colin-Stone
- Vsix file deployment via Theia pipeline. Thanks @crawr
- Reduction in size of extension.ts file. Thanks @katelynienaber
- ContextValue of undefined error addressed for new members. Thanks @katelynienaber
- Fixed when Pull from mainframe didn't work on USS Files. Thanks @stepanzharychevbroadcom
- Fixed Bug submitting JCL from Command Palette. Thanks @stepanzharychevbroadcom
- Refactoring of testing for accuracy and maintainability. Thanks @stepanzharychevbroadcom

## `1.4.1`

- Fix for USS files not saving correctly. Thanks @phaumer
- Icon update for migrated files only. Thanks @Colin-Stone

## `1.4.0`

- Added support for large datasets and PDS members. Thanks @jellypuno
- Fixed inconsistent behavior when renaming USS file and directories. Thanks @stepanzharychevbroadcom
- Fixed deleting a USS file. Thanks @Colin-Stone
- Fixed profiles not automatically updating values when changed externally. Thanks @jellypuno
- Fixed load error when file names had special characters. Thanks @jellypuno
- Fixed load os USS file list. Thanks @jellypuno
- Improved user experience of USS file navigation #461. Thanks @stepanzharychevbroadcom
- Fixed tab name when renaming dataset. Thanks @stepanzharychevbroadcom
- Improved performance when renaming datasets and members. Thanks @CForrest97
- Added prompting of credentials if previous credentials where entered incorrectly. Thanks @jellypuno
- Added support for VSCode Quick Open shortcut. Thanks @katelynienaber
- Added support for VSCode Open Recent Files shortcut. Thanks @katelynienaber
- Fixed USS Favorites not being remembered. Thanks @Colin-Stone
- Setup automated regression testing on a Theia environment. Thanks @crawr
- Fixed copying dataset on temporary folder #635. Thanks @Colin-Stone
- Made dataset terminology more consistent. Thanks @stepanzharychevbroadcom
- Fixed uploading files to USS. Thanks @stepanzharychevbroadcom
- Fixed searching/filtering data. Thanks @Colin-Stone
- Refactored code to include interfaces and abstract classes. Thanks @Colin-Stone
- Refactored icon retrieval process. Thanks @stepanzharychevbroadcom
- Updated Zowe Explorer video. Thanks @IgorCATech
- Revised pipeline to use shared libraries. Thanks @zFernand0

## `1.3.1`

- Updated Zowe Icon. Thanks @stepanzharychevbroadcom
- Address VSC tree expand behavior changes. Thanks @phaumer
- Refresh all action includes profiles. Thanks @jellypuno
- Consistent handling of renaming USS files. Thanks @stepanzharychevbroadcom
- Renaming datasets should update open tab. Thanks @stepanzharychevbroadcom
- USS delete function reinstated. Thanks @Colin-Stone
- Issue with uploadBinaryFile API not being correctly redirected. Thanks @Colin-Stone
- OnSave Upload trigger correction for USSFile . Thanks Alexandru-Dumitru

## `1.3.0`

- Dependency on ~/.zowe folder existing removed. Thanks @tjohnsonBCM
- Label changes for specific dataset functionality. Thanks @CForrest97
- Zowe Explorer to incorporate @zowe CLI implementation. Thanks @zFernand0
- Profiles manage other profile types apart from zosmf. Thanks @Colin-Stone
- Exploit imperative bundled keytar for secure credentials when standalone. Thanks @Colin-Stone

## `1.2.4`

- Fix to Credentials initialization to wait on promise. Thanks @Colin-Stone

## `1.2.3`

- Secure credentials backwards compatibility. Thanks @tjohnsonBCM

## `1.2.2`

- Fix requirement of ~/.zowe folder. Thanks @phaumer

## `1.2.1`

- Fix for automatic release of VSIX. Thanks @awharn
- Fixed creating data sets causes tree to lose expand behavior issue. Thanks @katelynienaber
- Fixed issue with undefined node. Thanks @Colin-Stone

## `1.2.0`

- Support CLI plugin extensibility. Thanks @phaumer
- Fixed Issue for filters after creating dataset. Thanks @phaumer
- Managing text/binary download choice. Thanks @stepanzharychevbroadcom
- Addressed 'Uploading zip file (binary)' silent failures. Thanks @stepanzharychevbroadcom
- Consistency updates for context menu. Thanks @sladyn98
- Automatically use Changelog contents in pipeline as release description. Thanks @awharn
- Provision of warning message after two failed login attempts. Thanks @jellypuno
- Consistency, added filter tip to convey ability to add multiple filters entries. Thanks @katelynienaber
- Tree view refresh when dataset member added or deleted. Thanks @katelynienaber
- Code improvement - Centralized error handling. Thanks @crawr
- Integration Script updates. Thanks @zFernand0
- Keytar (Secure credentials) compatibility support. Thanks @Colin-Stone
- Improved usability of MVS Command feature including 'Recall' function. Thanks @Colin-Stone
- Fixed issue where Job folder did not auto-expand. Thanks @Colin-Stone
- Use Progress indicator wrapper around longer running list functions. Thanks @Colin-Stone

## `1.1.0`

- Updates to Readme to include links to Theia Readme. Thanks @IgorCATech
- Fix for incorrect profile name in some favorites. Thanks @lauren-li
- Update dataset filters on dataset creation. Thanks @katelynienaber
- Include VSIX in Github release. Thanks @zFernand0
- Fix dataset delete fails silently bug. Thanks @Colin-Stone
- Fix to handle "Show Dataset Attributes" in Favorites. Thanks @katelynienaber
- Enhancements to profile creation. Thanks @jellypuno
- Theia specific QuickPick modifications. Thanks @phaumer
- Update incorrect profile message. Thanks @lauren-li
- Fix Copy and paste dataset menu duplication. Thanks @lauren-li

## `1.0.1`

- Remove duplicate commands #376. Thanks @lauren-li
- Update localization for v1.0.0 #374. Thanks @lauren-li
- Update keywords #383. @zFernand0
- Update package json files #391. @zFernand0
- Fixed adding sessions in Theia #382. Thanks @phaumer
- Add validation for undefined username and password + more cosmetic fix #378. Thanks @jellypuno
- Update incorrect profile message #387. Thanks @lauren-li

## `1.0.0`

- VSCode centric Connection settings. Thanks @crawr, @jellypuno
  - Credential prompting in profiles and favorite . Thanks @crawr, @jellypuno
- Dataset and Dataset member copy and renaming function. Thanks @CForrest97
- Theia support including documentation.
- Save improvements implementing improved Safe Save functionality as the default behavior. Thanks Alexandru-Dumitru
- Reliability and Resilience updates:
  - for default profiles
  - for deleting a dataset in use
  - testing improvements and coverage
  - rationalizing deliverables
  - performance improvements

## 0.29.0

- Provide ability to rename datasets. Thanks @CForrest97
- Fix URL parsing. @MarkAckert
- Fixed `AppSettings` error message. @jellypuno

## 0.28.0

- Provide ability to add new profiles in explorer. Thanks @crawr, @jellypuno
- Recognize migrated dataset context. Thanks @Colin-Stone
- Fix dataset delete fails silently bug. Thanks @Colin-Stone

## 0.27.0

- Name change to Zowe Explorer
- Enhancements to the History recall 'QuickPick' dialogs. Thanks @Colin-Stone
- Favorites are now sorted. Thanks @Colin-Stone

## 0.26.1

- Fix vulnerabilities related to brightside-core

## 0.26.0

- Added Persistence for profiles selection. Thanks @Colin-Stone
- Performance enhancements for Profile loading operations. Thanks @Colin-Stone
- Filter rewording. Thanks @Colin-Stone

## 0.25.0

- Add Edit to context menu for MVS and USS Tree. Thanks to Rodney-Wilson
- Restructured all search and filters dialogs to incorporate a recall/history function. Thanks @Colin-Stone
- Added Search Favorite for USS Favorites. Thanks @Colin-Stone
- Added Job and Search Favorite for Jobs. Thanks @Colin-Stone
- Provided support for specifying jobs by job id. Thanks @Colin-Stone
- Fixed issue with submitting datasets job link. Thanks @Colin-Stone
- Fixed label for Jobs Refresh All. Thanks @Colin-Stone
- Minor icon improvement to distinguish Favorites from LPAR's. Thanks @Colin-Stone
- Support copy path Thanks @lauren-li
- Progress Bar animation on opening large files. Thanks to Rodney-Wilson

## 0.24.1

- Fixed issue when saving USS files

## 0.24.0

- Updated Localization Documentation and Added Update Dictionary Script. Thanks to @evannwu20
- Show stepname or procstep alongside spool name. Thanks @crshnburn
- Add command to issue TSO command. Thanks @crshnburn
- Added icons for files and folders. Thanks to @Colin-Stone

## 0.23.2

- Fixed issue when saving datasets in Windows

## 0.23.1

- Refined dataset suffix solution by restricting to explicit names only

## 0.23.0

- Add support for localization. Thanks to @evannwu20
- Correctly determine if file is binary for saving. Thanks @crshnburn
- Fix Default profile error message with friendlier version. Thanks @lauren-li
- Context menu grouping for MVS and USS. Thanks @lauren-li
- Preference to Specify Temp Folder. Thanks to @adambattenburg
- Store local version of dataset with a suffix if appropriate to enable syntax highlighting. Thanks to @Colin-Stone

## 0.22.0

- Add ability to create directories or files on the root node. Thanks to @kristinochka
- Add ability to upload files through regular OS browse dialog on regular nodes and favorites. Thanks to @kristinochka
- Add USS File Refresh and USS Safe Save. Thanks to @adambattenburg
- Honor the file tag (binary or ascii) if not specified. Thanks to @Colin-Stone

## 0.21.0

- Added the Upload member to datasets. Thanks Kristina Mayo
- Addressed same file issue with Favorites in USS explorer. Thanks to Rodney-Wilson and Lauren-Li
- USS Favorites. Ensure file deletion synchronisation. Thanks to Rodney-Wilson and Lauren-Li

## 0.20.0

- Combined Spool files with Jobs in Jobs view. Thanks Colin Stone

## 0.19.1

- Fix error when files exist in the profiles folder (such as `.DS_Store` which is automatically generated on macOS)

## 0.19.0

- Added the rename USS files. Thanks Kristina Mayo

## 0.18.0

- Added the ability to submit JCL from physical sequential data sets

## 0.17.0

- Add Favorites to USS explorer. Thanks to Rodney-Wilson and Lauren-Li
- Add ability to obtain the raw JCL from a job on spool and resubmit. Thanks @crshnburn

## 0.16.3

- Fix behavior when the user cancels "quick pick" dialogs, including selecting profiles and deleting data sets.

## 0.16.2

- Add the stderr of the getDefaultProfile or getAllProfiles process to display in the error message to the user

## 0.16.1

- Attempt to fix an issue where saving data sets ceases to work without any error message

## 0.16.0

- Add the ability to display data set attributes by right clicking on a data set
- Add the ability to save all spool content by clicking a download icon next to the job. Thanks @crshnburn

## 0.15.1

- Add a delete session menu item for sessions in the jobs view. Thanks @crshnburn
- Prevent the delete menu item for USS files and directories appearing on the context menu for sessions. Thanks @crshnburn
- Fixed an issue where adding a profile to the USS explorer incorrectly referenced data sets

## 0.15.0

- The extension is now compatible with installations which use a secure credential management plugin for profiles in Zowe CLI

## 0.14.0

- All zowe views now part of single Zowe view container. Thanks Colin Stone

## 0.13.0

- Added the ability to list and view spool of z/OS Jobs. Thanks @crshnburn

## 0.12.0

- Added GIFs to README for USS use cases. Thanks Colin Stone
- Added the ability to toggle binary mode or text mode on USS files. Thanks @crshnburn

## 0.11.0

- Create and delete functionality for USS Files and directories added as menu items.

## 0.10.4

- Add additional log messages

## 0.10.3

- Use path.sep rather than "/".

## 0.10.2

- VSCode-USS-extension-for-zowe fixed general USS file name error. Thanks Colin Stone

## 0.10.1

- VSCode-USS-extension-for-zowe merged in. Thanks Colin Stone

## 0.9.1

- Fix documentation links in Readme. Thanks Brandon Jenkins

## 0.9.0

- Display an informational message when no data set patterns are found. Thanks @crshnburn

## 0.8.4

- Fixed an issue where the submit JCL function was looking for user profiles in the wrong directory

## 0.8.3

- Fixed an issue where labels did not correctly display the name of the Zowe CLI profile

## 0.8.2

- Fixed for compatibility with the current version of the Zowe CLI. If you are having issues retrieving user name or password using this extension, please update your zowe CLI to the latest available version, recreate your profiles, and update this extension. That should solve any issues you are having.

## 0.8.0

- Introduced capability to submit jobs from the editor. Thanks @crshnburn

## 0.7.0

- Updated for compatibility with Zowe CLI >=2.0.0. You must now have plain text profiles and Zowe CLI 2.0.0 or greater to use this extension. If you have previously created profiles, please update or recreate them with Zowe CLI.
- Log files now go to `~/.vscode/extensions/zowe.vscode-extension-for-zowe-x.x.x/logs`

## 0.6.5

- Fixed issue with platform-specific folder separator, added progress bar when saving

## 0.6.4

- Make favorites persistent after upgrading the extension

## 0.6.3

- Updates to README

## 0.6.2

- Updates to README

## 0.6.1

- Updates to README

## 0.5.0

- Initial release<|MERGE_RESOLUTION|>--- conflicted
+++ resolved
@@ -8,13 +8,9 @@
 
 ### Bug fixes
 
-<<<<<<< HEAD
 - Fixed issue with updating imperative.json file's Credential Manager value. [#2289](https://github.com/zowe/vscode-extension-for-zowe/issues/2289)
 - Fixed issue with "Zowe Explorer: Poll Content in Active Editor" keybind interfering with debug capabilities in VScode. The keybind to poll JES Spool file content will require the spool file to be active in the text editor. [#2285](https://github.com/zowe/vscode-extension-for-zowe/issues/2285)
-=======
-- Addressed issue where "Zowe Explorer: Poll Content in Active Editor" keybind was interfering with debug capabilities in VScode. [#2285](https://github.com/zowe/vscode-extension-for-zowe/issues/2285)
 - Updated linter rules and addressed linter errors. [#2291](https://github.com/zowe/vscode-extension-for-zowe/issues/2291)
->>>>>>> 627881b1
 
 ## `2.8.0`
 
