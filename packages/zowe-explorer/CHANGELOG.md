# Change Log

All notable changes to the "vscode-extension-for-zowe" extension will be documented in this file.

## TBD Release

### New features and enhancements

- Opening a dialog for Upload or Download of files will now open at the project level directory or the user's home directory if no project is opened. [#2203](https://github.com/zowe/vscode-extension-for-zowe/issues/2203)
- Updated linter rules and addressed linter errors throughout the codebase. [#2184](https://github.com/zowe/vscode-extension-for-zowe/issues/2184)

### Bug fixes

- Fixed issue with silent failures when uploading members into a data set. [#2167](https://github.com/zowe/vscode-extension-for-zowe/issues/2167)
- Added back fix that was accidentally removed between updates: Resolved an issue where VSCode did not provide all context menu options for a profile node after a multi-select operation. [#2108](https://github.com/zowe/vscode-extension-for-zowe/pull/2108)
- Fixed issue where "Paste" option is shown for a multi-select operation in the "Data Sets" pane.
- Fixed z/OSMF profiles issue with Data Sets and Jobs with special characters in the names. [#2175](https://github.com/zowe/vscode-extension-for-zowe/issues/2175)
<<<<<<< HEAD
- Fixed secure credential storage not possible to enable in Theia.
=======
- Fixed redundant text in error messages that included the same error details twice.
>>>>>>> a8e9479a

## `2.7.0`

### New features and enhancements

- Added Job search query label to the session in the Jobs tree. [#2062](https://github.com/zowe/vscode-extension-for-zowe/pull/2064)
- Added feature to copy datasets (pds, sequential, members across pds) with multi-select capabilities. [#1150](https://github.com/zowe/vscode-extension-for-zowe/issues/1550)

### Bug fixes

- Fixed issue where job search queries were not working properly when favorited. [#2122](https://github.com/zowe/vscode-extension-for-zowe/issues/2122)
- Fixed issues where document changes may fail to upload if the environment has a slow filesystem or mainframe connection, or when VS Code exits during an upload operation. [#1948](https://github.com/zowe/vscode-extension-for-zowe/issues/1948)
- Fixed custom credential manager in `~/.zowe/settings/imperative.json` file being overwritten with invalid JSON. [#2187](https://github.com/zowe/vscode-extension-for-zowe/issues/2187)
- Fixed several linter errors throughout the codebase and consolidated linter rules. [#2184](https://github.com/zowe/vscode-extension-for-zowe/issues/2184)

## `2.6.2`

### Bug fixes

- Updated dependencies for security audits.

## `2.6.1`

### Bug fixes

- Removed excess pop-ups when listing/opening USS files, and replaced required pop-ups with status bar items to improve UX. [#2091](https://github.com/zowe/vscode-extension-for-zowe/issues/2091)
- Prevented creation of duplicate session after executing a favorited search query. [#1029](https://github.com/zowe/vscode-extension-for-zowe/issues/1029)
- Resolved an issue where VS Code did not provide all context menu options for a profile node after a multi-select operation. [#2108](https://github.com/zowe/vscode-extension-for-zowe/pull/2108)
- Fixed issue with standardization of old v1 settings in Zowe Explorer during activation. [#1520](https://github.com/zowe/vscode-extension-for-zowe/issues/1520)
- Fixed bug where a JSON error occurs for job nodes when collapsing or expanding with a single click. [#2121](https://github.com/zowe/vscode-extension-for-zowe/issues/2121)
- Fixed possible data loss when file is saved but fails to upload and VS Code does not detect unsaved changes. [#2099](https://github.com/zowe/vscode-extension-for-zowe/issues/2099)

## `2.6.0`

### New features and enhancements

- Added Job search prefix validator [1971](https://github.com/zowe/vscode-extension-for-zowe/issues/1971)
- Added file association for `zowe.config.json` and `zowe.config.user.json` to automatically detect them as JSON with Comments. [#1997](https://github.com/zowe/vscode-extension-for-zowe/issues/1997)
- Added the ability to list all datasets, even those with Imperative Errors. [#235](https://github.com/zowe/vscode-extension-for-zowe/issues/235) & [#2036](https://github.com/zowe/vscode-extension-for-zowe/issues/2036)
- Added favorite job query to jobs view. [#1947](https://github.com/zowe/vscode-extension-for-zowe/issues/1947)
- Added confirmation message for "Submit Job" feature as an option in extension settings (set to "All jobs" by default). [#998](https://github.com/zowe/vscode-extension-for-zowe/issues/998)
- Updated UI/UX method calls to use standalone `Gui` module for better usability and maintainability. [#1967](https://github.com/zowe/vscode-extension-for-zowe/issues/1967)
- Updated error dialog when Zowe config is invalid, with option to "Show Config" within VS Code for diagnostics. [#1986](https://github.com/zowe/vscode-extension-for-zowe/issues/1986)
- Added support for pasting at top-level of USS tree (if filtered), and optimized copy/paste operations to avoid using local paths when possible. [#2041](https://github.com/zowe/vscode-extension-for-zowe/issues/2041)

### Bug fixes

- Updated check for Theia environment to reduce false positives in different environments. [#2079](https://github.com/zowe/vscode-extension-for-zowe/issues/2079)
- Fixed issue where responseTimeout (in Zowe config) was not provided for supported API calls. [#1907](https://github.com/zowe/vscode-extension-for-zowe/issues/1907)
- Fixed issue where "Show Attributes" feature used conflicting colors with light VS Code themes. [#2048](https://github.com/zowe/vscode-extension-for-zowe/issues/2048)
- Fixed settings not persisting in Theia versions >=1.29.0. [#2065](https://github.com/zowe/vscode-extension-for-zowe/pull/2065)
- Removed TSLint (as it is deprecated), and replaced all TSLint rules with their ESLint equivalents. [#2030](https://github.com/zowe/vscode-extension-for-zowe/issues/2030)
- Fixed issue with a success message being returned along with error for Job deletion. [#2075](https://github.com/zowe/vscode-extension-for-zowe/issues/2075)
- Removed extra files from the VSIX bundle to reduce download size by 64%. [#2042](https://github.com/zowe/vscode-extension-for-zowe/pull/2042)
- Surfaced any errors from a dataset Recall/Migrate operation. [#2032](https://github.com/zowe/vscode-extension-for-zowe/issues/2032)
- Re-implemented regular dataset API call if the dataSetsMatching does not exist. [#2084](https://github.com/zowe/vscode-extension-for-zowe/issues/2084)

## `2.5.0`

### New features and enhancements

- Added ability to filter jobs by status. Improved Job filtering User experience. [#1925](https://github.com/zowe/vscode-extension-for-zowe/issues/1925)
- Added option to view PDS member attributes, and updated formatting for attributes webview. [#1577](https://github.com/zowe/vscode-extension-for-zowe/issues/1577)
- Streamlined attribute viewing options into one feature - "Show Attributes".
- Added multiple select copy/paste feature on uss view [#1549](https://github.com/zowe/vscode-extension-for-zowe/issues/1549)
- Added multiple select for hide session [#1555](https://github.com/zowe/vscode-extension-for-zowe/issues/1555)

### Bug fixes

- Fixed missing localization for certain VScode error/info/warning messages. [#1722](https://github.com/zowe/vscode-extension-for-zowe/issues/1722)
- Fixed "Allocate Like" error that prevented proper execution. [#1973](https://github.com/zowe/vscode-extension-for-zowe/issues/1973)
- Fixed de-sync issue between Data Set and Favorites panels when adding or deleting datasets/members that were favorited. [#1488](https://github.com/zowe/vscode-extension-for-zowe/issues/1488)
- Added logging in places where errors were being caught and ignored.
- Fixed issue where parent in Jobs list closes after single/multiple job deletion. [#1676](https://github.com/zowe/vscode-extension-for-zowe/issues/1676)

## `2.4.1`

### Bug fixes

- Bugfix: Added validation check while creating, renaming and using allocate alike feature for datasets [#1849](https://github.com/zowe/vscode-extension-for-zowe/issues/1849)
- Fixed login/logout errors from Team config file watcher. [#1924](https://github.com/zowe/vscode-extension-for-zowe/issues/1924)
- Fixed the loading of previously saved profiles in the tree views.
- Fixed default zosmf profile being added to tree view when no previous sessions have been added. [#1992](https://github.com/zowe/vscode-extension-for-zowe/issues/1992)
- Fixed the `Secure Credentials Enabled` setting to update the `~/.zowe/settings/imperative.json` file upon change of the setting without overwriting preexisting data in the file.
- Fixed errors encountered from not having Zowe CLI installed by creating the `~/.zowe/settings/imperative.json` file during activation if it doesn't already exist. This file is for Zowe Explorer to know the Security Credential Manager used for secure profile information and removes the Zowe CLI installation prerequisite. [#1850](https://github.com/zowe/vscode-extension-for-zowe/issues/1850)
- Fixed Zowe Explorer failing to activate in environment with empty workspace. [#1994](https://github.com/zowe/vscode-extension-for-zowe/issues/1994)

## `2.4.0`

### New features and enhancements

- Added check for existing team configuration file in location during create, prompting user to continue with the create action. [#1923](https://github.com/zowe/vscode-extension-for-zowe/issues/1923)
- Added a solution to allow Zowe Explorer extensions with a dependency on Zowe Explorer to work as web extension without Zowe Explorer functionality in vscode.dev. [#1953](https://github.com/zowe/vscode-extension-for-zowe/issues/1953)
- Added a new setting `Secure Credentials Enabled`, default value is selected for security and will have to be unselected to allow creation of team configuration files without default secure arrays to support environments that don't have access to Zowe CLI's Secure Credential Management.

### Bug fixes

- Fixed activation and Refresh Extension issues in web based editors, ie. Theia. [#1807](https://github.com/zowe/vscode-extension-for-zowe/issues/1807)
- Fix refresh job & spool file pull from mainframe doesn't update job status [#1936](https://github.com/zowe/vscode-extension-for-zowe/pull/1936)
- Fix for serial saving of data sets and files to avoid conflict error. [#1868](https://github.com/zowe/vscode-extension-for-zowe/issues/1868)

## `2.3.0`

### New features and enhancements

- Added option to edit team configuration file via the + button for easy access. [#1896](https://github.com/zowe/vscode-extension-for-zowe/issues/1896)
- Added multiple selection to manage context menu of Datasets, USS, and Jobs views. [#1428](https://github.com/zowe/vscode-extension-for-zowe/issues/1428)
- Added Spool file attribute information to a hover over the Spool file's name. [#1832](https://github.com/zowe/vscode-extension-for-zowe/issues/1832)
- Added support for CLI home directory environment variable in Team Config file watcher, and support watching Team Config files named zowe.config.json and zowe.config.user.json at both locations. [#1913](https://github.com/zowe/vscode-extension-for-zowe/issues/1913)
- Update to Job's View Spool file label to display PROCSTEP if available, if PROCSTEP isn't available the label will display the Spool file's record count. [#1889](https://github.com/zowe/vscode-extension-for-zowe/issues/1889) [#1832](https://github.com/zowe/vscode-extension-for-zowe/issues/1832)

### Bug fixes

- Fixed extension being slow to load large team config files. [#1911](https://github.com/zowe/vscode-extension-for-zowe/issues/1911)
- Fixed issue with cached profile information after updates to profiles. [#1915](https://github.com/zowe/vscode-extension-for-zowe/issues/1915)
- Fixed issue with saving credentials to v1 profile's yaml file when un-secure and save is selected after credential prompting. [#1886](https://github.com/zowe/vscode-extension-for-zowe/issues/1886)
- Fixed issue with outdated cached information after Update Credentials. [#1858](https://github.com/zowe/vscode-extension-for-zowe/issues/1858)
- Fixed issue with support for ZOWE_CLI_HOME environment variable. [#1747](https://github.com/zowe/vscode-extension-for-zowe/issues/1747)

## `2.2.1`

- Bugfix: Fixed activation failure when error reading team configuration file. [#1876](https://github.com/zowe/vscode-extension-for-zowe/issues/1876)
- Bugfix: Fixed Profile IO errors by refactoring use of Imperative's CliProfileManager. [#1851](https://github.com/zowe/vscode-extension-for-zowe/issues/1851)
- Bugfix: Fixed runtime error found in initForZowe call used by extenders. [#1872](https://github.com/zowe/vscode-extension-for-zowe/issues/1872)
- Bugfix: Added error notification for users when OS case sensitivitiy is not set up to avoid issues found with USS files in single directory of same name but different case. [#1484](https://github.com/zowe/vscode-extension-for-zowe/issues/1484)
- Bugfix: Added file watcher for team configuration files to fix v2 profile update issues experienced during creation, updating, and deletion of global or project level configuration files in VS Code. [#1760](https://github.com/zowe/vscode-extension-for-zowe/issues/1760)
- Bugfix: Updated dependencies for improved security. [#1878](https://github.com/zowe/vscode-extension-for-zowe/pull/1878)

## `2.2.0`

- Optimized saving of files on DS/USS when utilizing autosave or experiencing slow upload speeds.
- Updates to use new Zowe Explorer APIs `ZoweVsCodeExtension.updateCredentials` for credential prompting and `ProfilesCache.updateProfilesArrays` for profiles that don't store credentials locally in profile file.

## `2.1.0`

- Added: `Pull from Mainframe` option added for JES spool files. [#1837](https://github.com/zowe/vscode-extension-for-zowe/pull/1837)
- Added: Updated Licenses. [#1841](https://github.com/zowe/vscode-extension-for-zowe/issues/1841)
- Bugfix: Updated imports to use the imperative instance provided by the CLI package. [#1842](https://github.com/zowe/vscode-extension-for-zowe/issues/1842)
- Bugfix: Fixed unwanted requests made by tree node when closing folder. [#754](https://github.com/zowe/vscode-extension-for-zowe/issues/754)
- Bugfix: Fix for credentials not being updated after the invalid credentials error is displayed. [#1799](https://github.com/zowe/vscode-extension-for-zowe/issues/1799)
- Bugfix: Fixed hyperlink for Job submitted when profile is not already in JOBS view. [#1751](https://github.com/zowe/vscode-extension-for-zowe/issues/1751)
- Bugfix: Fixed keybindings for `Refresh Zowe Explorer` to not override default VSC keybinding. See [README.md](https://github.com/zowe/vscode-extension-for-zowe/blob/main/packages/zowe-explorer/README.md#keyboard-shortcuts) for new keybindings. [#1826](https://github.com/zowe/vscode-extension-for-zowe/issues/1826)
- Bugfix: Fixed `Update Profile` issue for missing non-secure credentials. [#1804](https://github.com/zowe/vscode-extension-for-zowe/issues/1804)
- Bugfix: Fixed errors when operation cancelled during credential prompt. [#1827](https://github.com/zowe/vscode-extension-for-zowe/issues/1827)
- Bugfix: Login and Logout operations no longer require a restart of Zowe Explorer or VSC. [#1750](https://github.com/zowe/vscode-extension-for-zowe/issues/1750)
- Bugfix: Fix for Login token always being stored in plain text. [#1840](https://github.com/zowe/vscode-extension-for-zowe/issues/1840)
- Bugfix: Fixed Theia tests. [#1665](https://github.com/zowe/vscode-extension-for-zowe/issues/1665)

## `2.0.3`

- Bugfix: Fixed Quick-key Delete in USS and Jobs trees. [#1821](https://github.com/zowe/vscode-extension-for-zowe/pull/1821)
- Bugfix: Fixed issue with Zowe Explorer crashing during initialization due to Zowe config file errors. [#1822](https://github.com/zowe/vscode-extension-for-zowe/pull/1822)
- Bugfix: Fixed issue where Spool files failed to open when credentials were not stored in a profile. [#1823](https://github.com/zowe/vscode-extension-for-zowe/pull/1823)
- Bugfix: Fixed extra space in the Invalid Credentials dialog, at profile validation profilename. [#1824](https://github.com/zowe/vscode-extension-for-zowe/pull/1824)
- Bugfix: Updated dependencies for improved security. [#1819](https://github.com/zowe/vscode-extension-for-zowe/pull/1819)

## `2.0.2`

- Bugfix: Fixed USS search filter fails on credential-less profiles. [#1811](https://github.com/zowe/vscode-extension-for-zowe/pull/1811)
- Bugfix: Fixed Zowe Explorer recognizing environment variable ZOWE_CLI_HOME. [#1803](https://github.com/zowe/vscode-extension-for-zowe/pull/1803)
- Bugfix: Fixed Zowe Explorer prompting for TSO Account number when saved in config file's TSO profile. [#1801](https://github.com/zowe/vscode-extension-for-zowe/pull/1801)

## `2.0.1`

- BugFix: Improved logging information to help diagnose Team Profile issues. [#1776](https://github.com/zowe/vscode-extension-for-zowe/pull/1776)
- BugFix: Fixed adding profiles to the tree view on Theia. [#1774](https://github.com/zowe/vscode-extension-for-zowe/issues/1774)
- BugFix: Updated Log4js version to resolve initialization problem on Eclipse Che. [#1692](https://github.com/zowe/vscode-extension-for-zowe/issues/1692)
- BugFix: Fixed dataset upload issue by trimming labels. [#1789](https://github.com/zowe/vscode-extension-for-zowe/issues/1789)
- BugFix: Fixed duplicate jobs appearing in the jobs view upon making an owner/prefix filter search for extenders. [#1780](https://github.com/zowe/vscode-extension-for-zowe/pull/1780)
- BugFix: Fixed error displayed when opening a job file for extenders. [#1701](https://github.com/zowe/vscode-extension-for-zowe/pull/1701)

## `2.0.0`

- Major: Introduced Team Profiles and more. See the prerelease items (if any) below for more details.

## 2.0.0-next.202204202000

- Updated Imperative to gather information from the corresponding base profile. [#1757](https://github.com/zowe/vscode-extension-for-zowe/pull/1757)
- Fixed issue when first Team Config profile management file is created. [#1754](https://github.com/zowe/vscode-extension-for-zowe/pull/1754)
- Fixed `Failed to find property user` on load or refresh. [#1757](https://github.com/zowe/vscode-extension-for-zowe/pull/1757)
- Fixed getting credentials from the wrong base profile. [#1757](https://github.com/zowe/vscode-extension-for-zowe/pull/1757)
- Fixed writing tokens to the wrong base profile. [#1757](https://github.com/zowe/vscode-extension-for-zowe/pull/1757)
- Fixed Windows not being able to share Tokens between CLI and ZE. [#1757](https://github.com/zowe/vscode-extension-for-zowe/pull/1757)
- Fixed Login info written to global file if proifle name is the same as project level profile. [#1761](https://github.com/zowe/vscode-extension-for-zowe/pull/1761)

## 2.0.0-next.202204180940

- Refactored the PRofilesCache to reduce maintenance efforts going forward. [#1715](https://github.com/zowe/vscode-extension-for-zowe/issues/1715)
- Updated CLI to consume security related fixes and more. [#1740](https://github.com/zowe/vscode-extension-for-zowe/pull/1740)
- Added differentiation between project and global level profiles. [#1727](https://github.com/zowe/vscode-extension-for-zowe/issues/1727)
- Removed the Secure Credential setting. [#1739](https://github.com/zowe/vscode-extension-for-zowe/issues/1739), [#722](https://github.com/zowe/vscode-extension-for-zowe/issues/722), [#820](https://github.com/zowe/vscode-extension-for-zowe/issues/820), and [#1223](https://github.com/zowe/vscode-extension-for-zowe/issues/1223)
- Synchronized the ZE preferred Security service with the CLI. [#1736](https://github.com/zowe/vscode-extension-for-zowe/issues/1736)
- Fixed APIML token not working between clients (ZE and CLI). [#1713](https://github.com/zowe/vscode-extension-for-zowe/issues/1713)

## 2.0.0-next.202204081040

- Fixed TSO commands in when using teamConfig. [#1731](https://github.com/zowe/vscode-extension-for-zowe/pull/1731)
- Fixed `Zowe Explorer: Refresh Zowe Explorer` command palette option. [1735](https://github.com/zowe/vscode-extension-for-zowe/pull/1735)

## 2.0.0-next.202204041200

- Added Secure Credential support, allowing users to update credentials using GUI. [#1699](https://github.com/zowe/vscode-extension-for-zowe/pull/1693)
- Update Zowe Explorer 2.0 settings migration. [1714](https://github.com/zowe/vscode-extension-for-zowe/pull/1714)
- Update Zowe Explorer SSO logout check for extenders. [#1711](https://github.com/zowe/vscode-extension-for-zowe/pull/1711)
- Update Zowe SDK dependency. [#1699](https://github.com/zowe/vscode-extension-for-zowe/pull/1693)
- Updated dependencies for improved security. [#1702](https://github.com/zowe/vscode-extension-for-zowe/pull/1702)

## `v2.0.0-next.202202281000`

- Update Zowe CLI SDK to version 7.0.0-next.202202242016.
- Fixed the bug that overwrites like-named profiles in a nested config.

## `v2.0.0-next.202202221200`

- Added extender's type info to config schema during config file creation and removed Zowe CLI installation dependency. [#1629](https://github.com/zowe/vscode-extension-for-zowe/pull/1629)
- Added support for Login and Logout using the config file. [#1637](https://github.com/zowe/vscode-extension-for-zowe/pull/1637)
- Added capability to refresh Zowe Explorer updating the Views to reflect different profile handling to include the config file. [#1650](https://github.com/zowe/vscode-extension-for-zowe/pull/1650)
- Updated Zowe SDK dependency. [#1624](https://github.com/zowe/vscode-extension-for-zowe/pull/1624)

## `1.22.0`

- Added: Extensible Login and Logout capabilities for Zowe extenders to utilize for token based authentication. [#1606](https://github.com/zowe/vscode-extension-for-zowe/pull/1606) and [#1255](https://github.com/zowe/vscode-extension-for-zowe/issues/1255).
- Added: Eclipse Public License file. Users can view the license file in the root directory of the Zowe Explorer repository [#1626](https://github.com/zowe/vscode-extension-for-zowe/pull/1626).
- Updated: Supported Node.js version was changed to v12 or higher. We no longer support running the product on earlier versions (10.x and earlier) of Node.js [#1640](https://github.com/zowe/vscode-extension-for-zowe/pull/1640).
- Updated: Security updates for `copy-props`, `nanoid`, and `markdown-it` dependencies were changed to improve security alerting [#1638](https://github.com/zowe/vscode-extension-for-zowe/pull/1638), [#1636](https://github.com/zowe/vscode-extension-for-zowe/pull/1636), and [#1649](https://github.com/zowe/vscode-extension-for-zowe/pull/1649).
- Updated: A work around was developed to help developers debug Zowe Explorer VS Code extension on Theia. For more information, see **Work around for debugging in Theia** [#1576](https://github.com/zowe/vscode-extension-for-zowe/pull/1576).
- Fixed: The Zowe Explorer deployment script was updated to use vsce (Visual Studio Code Extension Manager) version 1.103.1 to help ensure that it is compatible with Node v12 [#1608](https://github.com/zowe/vscode-extension-for-zowe/pull/1608).
- Fixed: Fixed the Theia input box issue that caused entered values to be validated incorrectly [#1580](https://github.com/zowe/vscode-extension-for-zowe/pull/1580).

## `1.21.0`

- Add a progress bar for the simultaneous deletion of multiple jobs [#1583](https://github.com/zowe/vscode-extension-for-zowe/pull/1583). Thanks @uzuko01
- Added the note about the deprecation of the associate profile feature to the Associate Profile section of Zowe Docs and to the Zowe Explorer Readme [#1575](https://github.com/zowe/vscode-extension-for-zowe/pull/1575). Thanks @IgorCATech
- Changed the `DataSet uploaded successfully` message type. Now messages are shown in the status bar instead of the notification pop-up [#1542](https://github.com/zowe/vscode-extension-for-zowe/pull/1542). Thanks @anokhikastiaIBM
- Updated dependencies for improved security [#1591](https://github.com/zowe/vscode-extension-for-zowe/pull/1591) and [#1601](https://github.com/zowe/vscode-extension-for-zowe/pull/1601). Thanks @lauren-li
- Updated Theia tests to use the latest Theia version [#1566](https://github.com/zowe/vscode-extension-for-zowe/pull/1566). Thanks @JillieBeanSim
- Fixed the issue that caused JCL errors in the JOBS tree to be displayed as `undefined:undefined(undefined)` [#1584](https://github.com/zowe/vscode-extension-for-zowe/pull/1584). Thanks @roman-kupriyanov
- Fixed the Theia input box issue that caused entered values to be incorrectly validated [#1580](https://github.com/zowe/vscode-extension-for-zowe/pull/1580). Thanks @JillieBeanSim
- Fixed the issue that caused the removal of unsaved credentials of a profile in the Jobs tree after deleting a job. Now when you delete a job from the Jobs tree with a profile that does not have the stored credentials, the profile keeps the cached credentials [#1524](https://github.com/zowe/vscode-extension-for-zowe/pull/1524). Thanks @nickImbirev

## `1.20.0`

- Added a Github action bot that automates the issue triage [#1530](https://github.com/zowe/vscode-extension-for-zowe/pull/1530). Thanks @crawr
- Updated the @zowe/cli version to 6.33.3 to fix the SSH2 audit failure [#1522](https://github.com/zowe/vscode-extension-for-zowe/pull/1522). Thanks @JillieBeanSim
- Updated the Jobs Issue Stop and Issue Modify commands so that they can be consumed by Extenders with the `issueMvsCommand` API [#1508](https://github.com/zowe/vscode-extension-for-zowe/pull/1508). Thanks @JillieBeanSim
- Use Visual Studio Code's standard confirmation prompt for the Data Sets, USS, and Job trees when clicking on a Favorited profile that does not exist [#1506](https://github.com/zowe/vscode-extension-for-zowe/pull/1506). Thanks @JillieBeanSim
- Updated the deletion prompt for the USS and Jobs trees [#1505](https://github.com/zowe/vscode-extension-for-zowe/pull/1505). Thanks @JillieBeanSim
- Updated the placeholder text in the `Add Profile` entry field [#1490](https://github.com/zowe/vscode-extension-for-zowe/pull/1490). Thanks @anokhikastiaIBM
- Fixed the Not Found issue that resulted from attempts to delete a member whose parent data set was already deleted using multi-delete [#1525](https://github.com/zowe/vscode-extension-for-zowe/pull/1525). Thanks @JillieBeanSim

## `1.19.0`

- Added a check to ensure that a base profile exists before running the function that combines base and service profiles [#1500](https://github.com/zowe/vscode-extension-for-zowe/pull/1500). Thanks @lauren-li
- Added Imperative logger access for extenders [#1433](https://github.com/zowe/vscode-extension-for-zowe/pull/1433). Thanks @katelynienaber
- Added documentation for Imperative logger for extenders [#1467](https://github.com/zowe/vscode-extension-for-zowe/pull/1467). Thanks @katelynienaber
- Implemented separate console windows for TSO and MVS commands [#1478](https://github.com/zowe/vscode-extension-for-zowe/pull/1478). Thanks @katelynienaber
- Fixed the bug that caused the check credentials pop-up to disappear too quickly [#1486](https://github.com/zowe/vscode-extension-for-zowe/pull/1486). Thanks @JillieBeanSim
- Fixed the bug that kept the command text box while escaping the process of entering a TSO command. Now the command text box does not pop up if you cancel entering a TSO command [#1479](https://github.com/zowe/vscode-extension-for-zowe/pull/1479). Thanks @katelynienaber
- Fixed the bug that caused issues with deleting data set members in Ecplipse Theia or Che [#1487](https://github.com/zowe/vscode-extension-for-zowe/pull/1478). Thanks @phaumer
- Fixed the bug that caused the deletion of selected data sets while removing a single data set member by using the right-click action. [#1483](https://github.com/zowe/vscode-extension-for-zowe/pull/1483). Thanks @JillieBeanSim

## `1.18.0`

- Added the ability to register custom profile types in `ProfilesCache` for extenders [#1419](https://github.com/zowe/vscode-extension-for-zowe/pull/1419). Thanks @phaumer
- Added the ability to pass account and other information from tso profile [#1378](https://github.com/zowe/vscode-extension-for-zowe/pull/1378). Thanks @fswarbrick
- Added profiles cache to extenders [#1390](https://github.com/zowe/vscode-extension-for-zowe/pull/1390). Thanks @phaumer
- Status icons now reset when refreshing the explorer views [#1404](https://github.com/zowe/vscode-extension-for-zowe/pull/1404). Thanks @lauren-li
- Fixed the issue that prevented the expected error message `No valid value for z/OS URL. Operation Cancelled` from being displayed while escaping the host text box during the creation or update of a profile [#1426](https://github.com/zowe/vscode-extension-for-zowe/pull/1426). Thanks @JillieBeanSim
- Fixed the issue that invoked profile validation before updating a profile. Now a profile is validated only after the update [#1415](https://github.com/zowe/vscode-extension-for-zowe/pull/1415). Thanks @JillieBeanSim
- Fixed the issue of Zowe profiles encoding value when opening a USS file in the text editor [#1400](https://github.com/zowe/vscode-extension-for-zowe/pull/1400). Thanks @JillieBeanSim

## `1.17.0`

- Added the feature that automatically includes a missing profile in the Jobs view when submitting a job [#1386](https://github.com/zowe/vscode-extension-for-zowe/pull/1386). Thanks @nickImbirev
- Added the extender documentation for KeytarApi for Secure Credential Store [#1384](https://github.com/zowe/vscode-extension-for-zowe/pull/1384). Thanks @JillieBeanSim
- Added a new setting that enables you to hide Zowe Explorer's temporary downloads folder from a workspace [#1373](https://github.com/zowe/vscode-extension-for-zowe/pull/1373). Thanks @crawr
- Added the command to refresh a particular job and get the latest information and content for its spool files [#1363](https://github.com/zowe/vscode-extension-for-zowe/pull/1363). Thanks @nickImbirev
- Added the function that enables you to delete multiple datasets and data set members [#1323](https://github.com/zowe/vscode-extension-for-zowe/pull/1323). Thanks @katelynienaber
- Added the feature that enables you to use multiple VS Code windows for files opened via Zowe Explorer [#1347](https://github.com/zowe/vscode-extension-for-zowe/pull/1347). Thanks @JillieBeanSim
- Added the command to refresh USS directory file names without the entire tree collapsing [#1369](https://github.com/zowe/vscode-extension-for-zowe/pull/1369). Thanks @rudyflores
- Removed non-functioning code from invalid credentials for Theia [#1371](https://github.com/zowe/vscode-extension-for-zowe/pull/1371). Thanks @lauren-li
- Fixed the issue with USS Search and Update Profile errors for profiles without credentials [#1391](https://github.com/zowe/vscode-extension-for-zowe/pull/1391). Thanks @lauren-li

## `1.16.0`

- Added the refresh data set member names option. You can now retrieve a new list of members from the mainframe [#1343](https://github.com/zowe/vscode-extension-for-zowe/pull/1343). Thanks @rudyflores
- Added the best practice documentation for error handling [#1335](https://github.com/zowe/vscode-extension-for-zowe/pull/1335). Thanks @katelynienaber
- Added the developer guide for adding commands to core Zowe Explorer menus [#1332](https://github.com/zowe/vscode-extension-for-zowe/pull/1332). Thanks @lauren-li
- Standardized context group names [#1340](https://github.com/zowe/vscode-extension-for-zowe/pull/1340). Thanks @lauren-li
- Fixed the error message that popped up when accessing a profile from Favorites [#1344](https://github.com/zowe/vscode-extension-for-zowe/pull/1344). Thanks @rudyflores
- Fixed the issue that prevented the Allocate Like feature from working correctly [#1322](https://github.com/zowe/vscode-extension-for-zowe/pull/1322). Thanks @katelynienaber

## `1.15.1`

- Fixed the issue that required the vscode module to be imported in the API package [#1318](https://github.com/zowe/vscode-extension-for-zowe/pull/1318). Thanks @JillieBeanSim

## `1.15.0`

- Added the secure credentials support for Extenders API [#1306](https://github.com/zowe/vscode-extension-for-zowe/pull/1306). Thanks @JillieBeanSim
- Improved Zowe Explorer extenders. Zowe Explorer extenders can now utilize Extender API to have profile folder and meta file created upon initialization [#1282](https://github.com/zowe/vscode-extension-for-zowe/pull/1282). Thanks @JillieBeanSim
- Improved the Command Palette by adding "Zowe Explorer:" before all commands that are related to the extension. Removed some commands from the palette that caused issues [#1308](https://github.com/zowe/vscode-extension-for-zowe/pull/1308). Thanks @lauren-li
- Updated Theia Tests. Now you need to have Zowe CLI 6.31.0 and the latest .vsix file in the `theia/plugins` folder to run Theia tests [#1268](https://github.com/zowe/vscode-extension-for-zowe/pull/1268). Thanks @deepali-hub
- Fixed the issue that prevented the `issue STOP command` function from executing correctly [#1304](https://github.com/zowe/vscode-extension-for-zowe/pull/1304). Thanks
  @nickImbirev
- Fixed the issue that caused the Add Profile icon to disappear [#1307](https://github.com/zowe/vscode-extension-for-zowe/pull/1307). Thanks @lauren-li
- Fixed the vulnerability in NPM Audit [#1309](https://github.com/zowe/vscode-extension-for-zowe/pull/1309). Thanks @JillieBeanSim
- Fixed the issue that doubled the occurrence of the port prompt [#1298](https://github.com/zowe/vscode-extension-for-zowe/pull/1298). Thanks @katelynienaber
- Fixed the issue that triggered the `Delete Job` command even outside Zowe Explorer views [#1310](https://github.com/zowe/vscode-extension-for-zowe/pull/1310). @crawr
- Fixed the trailing slash issue that caused issues with USS search [#1313](https://github.com/zowe/vscode-extension-for-zowe/pull/1313). Thanks @katelynienaber

## `1.14.0`

- Added the Issue TSO Commands feature [#1245](https://github.com/zowe/vscode-extension-for-zowe/pull/1245). Thanks @JillieBeanSim
- Fixed the issue that caused the USS tree to collapse after renaming a folder [#1259](https://github.com/zowe/vscode-extension-for-zowe/pull/1259). Thanks @lauren-li
- Fixed the issue that prevented jobs with an octothorpe (#) in the name from opening [#1253](https://github.com/zowe/vscode-extension-for-zowe/issues/1253). Thanks @katelynienaber

## `1.13.1`

- Updated the dialog text for issuing MVS commands. Now the text of the function is `Zowe: Issue MVS Command` [#1230](https://github.com/zowe/vscode-extension-for-zowe/pull/1230). Thanks @JillieBeanSim
- Added the prompt for credentials when issuing MVS commands, using the right click action, against profiles with missing credentials [#1231](https://github.com/zowe/vscode-extension-for-zowe/pull/1231). Thanks @JillieBeanSim
- Added the Prerequisites section to the Zowe Explorer Extension for FTP ReadMe [#1246](https://github.com/zowe/vscode-extension-for-zowe/pull/1246). Thanks @lauren-li
- Added Open VSX to the deployment pipeline [#1240](https://github.com/zowe/vscode-extension-for-zowe/pull/1240). Thanks @zFernand0

## `1.13.0`

- Added the monorepo landing Readme that contains the high-level overview of the repository folders such as `packages` folder, instructions on how to contribute to the project and links to Medium articles providing additional useful information about Zowe Explorer and Zowe [#1199](https://github.com/zowe/vscode-extension-for-zowe/pull/1199). Thanks @IgorCATech
- Fixed the issue that prevented the list of recently opened files from being displayed upon request. You can access a list of recently opened files by pressing the Ctrl+Alt+R (Windows) or Command+Option+R (Mac) key combination [#1208](https://github.com/zowe/vscode-extension-for-zowe/pull/#1208). Thanks @jellypuno
- Fixed the issue that prevented file picker from functioning. The file picker feature lets you filter your datasets in the tree by pressing the Ctrl+Alt+P (Windows) or Command+Option+P (Mac) key combination [#992](https://github.com/zowe/vscode-extension-for-zowe/issues/992). Thanks @katelynienaber
- Fixed the issue that caused the content from a previously filtered USS directory instead of the currently filtered USS directory to be served [#1134](https://github.com/zowe/vscode-extension-for-zowe/issues/1134). Thanks @lauren-li
- Added the previously selected `RejectUnauthorized` value to the placeholder text of the entry field while updating an existing profile. In addition, the value is highlighted and shown at the top of the selection list [#1218](https://github.com/zowe/vscode-extension-for-zowe/pull/1218). Thanks @JillieBeanSim
- Added the pre-filled and pre-selected filename of the copied member to the entry field while performing the paste member action [#1183](https://github.com/zowe/vscode-extension-for-zowe/pull/1183). Thanks @JillieBeanSim
- Added the multiple deletion of jobs feature [#1128](https://github.com/zowe/vscode-extension-for-zowe/pull/1128). Thanks @crawr
- Improved error handling for the data set copy/paste member, migrate, and recall functions [#1219](https://github.com/zowe/vscode-extension-for-zowe/pull/1219). Thanks @tiantn

## `1.12.1`

- Fixed the issue that prevented edited profile base paths from being saved [#989](https://github.com/zowe/vscode-extension-for-zowe/issues/989). Thanks @katelynienaber
- Fixed the issue that prevented Zowe Explorer from storing empty values for optional profile fields, such as `user`, `password`, `timeout`, and `encoding`. This is done to be consistent with the way Zowe CLI stores profile information when creating and editing profiles [#1016](https://github.com/zowe/vscode-extension-for-zowe/issues/1016). Thanks @katelynienaber
- Fixed the issue that caused repeated credential prompting if a user refused to authenticate [#1147](https://github.com/zowe/vscode-extension-for-zowe/issues/1147). Thanks @katelynienaber
- Fixed the issue that caused removed favorite profiles to be favorited again in subsequent IDE sessions [#1144](https://github.com/zowe/vscode-extension-for-zowe/issues/1144). Thanks @lauren-li
- Fixed the issue that prevented updated credential prompting from occurring when a profile was marked “invalid” [#1095](https://github.com/zowe/vscode-extension-for-zowe/issues/1095). Thanks @katelynienaber

## `1.12.0`

- Added the ability to edit data set attributes before allocation [#1031](https://github.com/zowe/vscode-extension-for-zowe/issues/1031). Thanks @katelynienaber
- Allowed filtering of member names from the Data Sets search bar [#868](https://github.com/zowe/vscode-extension-for-zowe/issues/868). Thanks @JillieBeanSim
- Reorganized the context menus and streamlined the visible icons [#1052](https://github.com/zowe/vscode-extension-for-zowe/issues/1052). Thanks @katelynienaber
- Fixed the messaging displayed when handling inactive profiles and when updating profiles [#1065](https://github.com/zowe/vscode-extension-for-zowe/issues/1065) [#1096](https://github.com/zowe/vscode-extension-for-zowe/issues/1096). Thanks @jellypuno
- Fixed the issue causing tree restructure when renaming a USS file or directory [#757](https://github.com/zowe/vscode-extension-for-zowe/issues/757). Thanks @katelynienaber
- Fixed the issue preventing issuing of commands when using profiles with tokens [#1051](https://github.com/zowe/vscode-extension-for-zowe/issues/1051). Thanks @crawr
- Refactored refresh functions. Thanks @lauren-li @JillieBeanSim
- Updated FTP and API Readme documentation. Thanks @phaumer
- Added regression tests for profiles in Theia. Thanks @deepali-hub

## `1.11.1`

- Updated Keytar and Jest dev deps for Node 14. Thanks @t1m0thyj

## `1.11.0`

- Added login and logout functions for base profiles. You can now log in to API Mediation Layer and generate a token for your base profile. [#914](https://github.com/zowe/vscode-extension-for-zowe/issues/914). Thanks @crawr
- Fixed the empty profile folders in Favorites issue. [#1026](https://github.com/zowe/vscode-extension-for-zowe/issues/1026). Thanks @lauren-li
- Fixed the initialization error that occurred when base profiles were used while being logged out from API ML. [1063](https://github.com/zowe/vscode-extension-for-zowe/issues/1063). Thanks @jellypuno
- Fixed the issue preventing the tree refresh function from updating extender profiles. [1078](https://github.com/zowe/vscode-extension-for-zowe/issues/1078). Thanks @lauren-li
- Fixed the issue causing jobs retrieval failure when using profiles with tokens. [1088](https://github.com/zowe/vscode-extension-for-zowe/issues/1088). Thanks @jellypuno

## `1.10.1`

- Updated arguments to keep the order of precedence consistent between service and base profile. [#1055](https://github.com/zowe/vscode-extension-for-zowe/issues/1055). Thanks @JillieBeanSim

## `1.10.0`

- Added Base Profile support. [#1037](https://github.com/zowe/vscode-extension-for-zowe/issues/1037). Thanks @katelynienaber, @jellypuno, @JillieBeanSim, @lauren-li, @crawr, @phaumer

## `1.9.0`

- Added the Allocate Like feature. [#904](https://github.com/zowe/vscode-extension-for-zowe/issues/904). Thanks @katelynienaber
- Added the ability to disable/enable profile validation. [#922](https://github.com/zowe/vscode-extension-for-zowe/issues/922). Thanks @JillieBeanSim
- Added the ability to access other profiles during profile validation. [#953](https://github.com/zowe/vscode-extension-for-zowe/issues/953). Thanks @JillieBeanSim
- Grouped Favorites by profile for Datasets, USS, and Jobs. [#168](https://github.com/zowe/vscode-extension-for-zowe/issues/168). Thanks @lauren-li
- Fixed USS renaming issues. [#911](https://github.com/zowe/vscode-extension-for-zowe/issues/911). Thanks @katelynienaber and @lauren-li
- Fixed the deletion of datasets issue. [#963](https://github.com/zowe/vscode-extension-for-zowe/issues/963). Thanks @katelynienaber
- Once entered, datasets and members are displayed in uppercase. [#962](https://github.com/zowe/vscode-extension-for-zowe/issues/962). Thanks @AndrewTwydell and @Pranay154
- Removed errors in Favorites items caused by profiles that are created by other extensions. [#968](https://github.com/zowe/vscode-extension-for-zowe/issues/968). Thanks @lauren-li
- Updated the environment check for Theia compatibility. [#1009](https://github.com/zowe/vscode-extension-for-zowe/issues/1009). Thanks @lauren-li

## `1.8.0`

- Webpack working with localization and logging. Thanks @lauren-li
- Allow extenders to load their saved profile sessions upon their activation. Thanks @lauren-li
- Provide a re-validation for invalid profiles automatically. Thanks @JillieBeanSim
- Bug fix related to saving USS files. Thanks @JillieBeanSim.
- Bug fix related to the deletion of datasets. Thanks @katelynienaber

## `1.7.1`

- Fixed USS save operation. Thanks @JillieBeanSim
- Added validation information message. Thanks @JillieBeanSim
- Restructured Readme. Thanks @IgorCATech

## `1.7.0`

- Disallow multiple profiles with same name but different capitalizations. Thanks @katelynienaber
- Improvements for Optional Credentials. Thanks @crawr @jellypuno
- Reorganize Data Sets context menu. Thanks @katelynienaber
- Adding star icon for favorites. Thanks @katelynienaber
- Profile Validation. Thanks @jellypuno
- Updating Credentials via Check Credentials. Thanks @JillieBeanSim
- Favorites get loaded and opened into new files. Thanks @phaumer
- Improve messaging of confirmation dialogues. Thanks @crawr
- Enable editing of filters. Thanks @katelynienaber
- Update Codecov settings. Thanks @jellypuno
- Handle encoding value from z/OSMF Profiles. Thanks @dkelosky
- Enable editing of ASCII files in USS. Thanks @Colin-Stone
- Refactor unit test and add more integration tests. Thanks @katelynienaber

## `1.6.0`

- Create connections with any registered profile type. Thanks @JillieBeanSim
- Streamline first profile creation. Thanks @crawr
- Add recall options for migrated datasets. Thanks @Pranay154
- Fix persistent data after recall functionality. Thanks @katelynienaber
- Fix deleting and editing connection not considering other profile types. Thanks @phaumer
- Fix multiple prompts when escaping/canceling editing session. Thanks @jellypuno
- Fix failure to load optional secure fields from profiles. Thanks @tjohnsonBCM
- Fixed issue when manually editing/deleting associated profiles. Thanks @Colin-Stone
- Refactor unit tests. Thanks @stepanzharychevbroadcom, @katelynienaber

## `1.5.2`

- Fix undefined profile error message. Thanks @JillieBeanSim

## `1.5.1`

- Fix failure to load optional secure fields from profiles. Thanks @tjohnsonBCM
- Fix pressing Escape does not abort Edit profile dialogue. Thanks @jellypuno
- Fix editing of Credentials when setting them to spaces. Thanks @jellypuno
- Fix deletion of profiles not considering all extensibility use cases. Thanks @phaumer

## `1.5.0`

- Fixes for saving of Datasets from Favourites section. Thanks @stepanzharychevbroadcom
- Management of Theia specific merge conflict resolution. Thanks @Alexandru-Dumitru
- Add to recall when PS File opened. Thanks @katelynienaber
- Provide edit support for Profile credentials. Thanks @jellypuno
- Support for profile deletion. Thanks @crawr
- Addressed USS file merge conflict triggering issue. Thanks @Alexandru-Dumitru
- Provide refresh all method for Zowe Explorer - Extenders. Thanks @phaumer
- Extender guidelines and documentation. Thanks @Colin-Stone
- Provision of profile association links to support extenders of Zowe Explorer. Thanks @Colin-Stone
- Creation of an extender API for extenders of Zowe Explorer. Thanks @Colin-Stone
- Management of VSAM files within Dataset explorer. Thanks @Colin-Stone
- VSCode context now based on Regular expression for flexibility. Thanks @Colin-Stone
- Vsix file deployment via Theia pipeline. Thanks @crawr
- Reduction in size of extension.ts file. Thanks @katelynienaber
- ContextValue of undefined error addressed for new members. Thanks @katelynienaber
- Fixed when Pull from mainframe didn't work on USS Files. Thanks @stepanzharychevbroadcom
- Fixed Bug submitting JCL from Command Palette. Thanks @stepanzharychevbroadcom
- Refactoring of testing for accuracy and maintainability. Thanks @stepanzharychevbroadcom

## `1.4.1`

- Fix for USS files not saving correctly. Thanks @phaumer
- Icon update for migrated files only. Thanks @Colin-Stone

## `1.4.0`

- Added support for large datasets and PDS members. Thanks @jellypuno
- Fixed inconsistent behavior when renaming USS file and directories. Thanks @stepanzharychevbroadcom
- Fixed deleting a USS file. Thanks @Colin-Stone
- Fixed profiles not automatically updating values when changed externally. Thanks @jellypuno
- Fixed load error when file names had special characters. Thanks @jellypuno
- Fixed load os USS file list. Thanks @jellypuno
- Improved user experience of USS file navigation #461. Thanks @stepanzharychevbroadcom
- Fixed tab name when renaming dataset. Thanks @stepanzharychevbroadcom
- Improved performance when renaming datasets and members. Thanks @CForrest97
- Added prompting of credentials if previous credentials where entered incorrectly. Thanks @jellypuno
- Added support for VSCode Quick Open shortcut. Thanks @katelynienaber
- Added support for VSCode Open Recent Files shortcut. Thanks @katelynienaber
- Fixed USS Favorites not being remembered. Thanks @Colin-Stone
- Setup automated regression testing on a Theia environment. Thanks @crawr
- Fixed copying dataset on temporary folder #635. Thanks @Colin-Stone
- Made dataset terminology more consistent. Thanks @stepanzharychevbroadcom
- Fixed uploading files to USS. Thanks @stepanzharychevbroadcom
- Fixed searching/filtering data. Thanks @Colin-Stone
- Refactored code to include interfaces and abstract classes. Thanks @Colin-Stone
- Refactored icon retrieval process. Thanks @stepanzharychevbroadcom
- Updated Zowe Explorer video. Thanks @IgorCATech
- Revised pipeline to use shared libraries. Thanks @zFernand0

## `1.3.1`

- Updated Zowe Icon. Thanks @stepanzharychevbroadcom
- Address VSC tree expand behavior changes. Thanks @phaumer
- Refresh all action includes profiles. Thanks @jellypuno
- Consistent handling of renaming USS files. Thanks @stepanzharychevbroadcom
- Renaming datasets should update open tab. Thanks @stepanzharychevbroadcom
- USS delete function reinstated. Thanks @Colin-Stone
- Issue with uploadBinaryFile API not being correctly redirected. Thanks @Colin-Stone
- OnSave Upload trigger correction for USSFile . Thanks Alexandru-Dumitru

## `1.3.0`

- Dependency on ~/.zowe folder existing removed. Thanks @tjohnsonBCM
- Label changes for specific dataset functionality. Thanks @CForrest97
- Zowe Explorer to incorporate @zowe CLI implementation. Thanks @zFernand0
- Profiles manage other profile types apart from zosmf. Thanks @Colin-Stone
- Exploit imperative bundled keytar for secure credentials when standalone. Thanks @Colin-Stone

## `1.2.4`

- Fix to Credentials initialization to wait on promise. Thanks @Colin-Stone

## `1.2.3`

- Secure credentials backwards compatibility. Thanks @tjohnsonBCM

## `1.2.2`

- Fix requirement of ~/.zowe folder. Thanks @phaumer

## `1.2.1`

- Fix for automatic release of VSIX. Thanks @awharn
- Fixed creating data sets causes tree to lose expand behavior issue. Thanks @katelynienaber
- Fixed issue with undefined node. Thanks @Colin-Stone

## `1.2.0`

- Support CLI plugin extensibility. Thanks @phaumer
- Fixed Issue for filters after creating dataset. Thanks @phaumer
- Managing text/binary download choice. Thanks @stepanzharychevbroadcom
- Addressed 'Uploading zip file (binary)' silent failures. Thanks @stepanzharychevbroadcom
- Consistency updates for context menu. Thanks @sladyn98
- Automatically use Changelog contents in pipeline as release description. Thanks @awharn
- Provision of warning message after two failed login attempts. Thanks @jellypuno
- Consistency, added filter tip to convey ability to add multiple filters entries. Thanks @katelynienaber
- Tree view refresh when dataset member added or deleted. Thanks @katelynienaber
- Code improvement - Centralized error handling. Thanks @crawr
- Integration Script updates. Thanks @zFernand0
- Keytar (Secure credentials) compatibility support. Thanks @Colin-Stone
- Improved usability of MVS Command feature including 'Recall' function. Thanks @Colin-Stone
- Fixed issue where Job folder did not auto-expand. Thanks @Colin-Stone
- Use Progress indicator wrapper around longer running list functions. Thanks @Colin-Stone

## `1.1.0`

- Updates to Readme to include links to Theia Readme. Thanks @IgorCATech
- Fix for incorrect profile name in some favorites. Thanks @lauren-li
- Update dataset filters on dataset creation. Thanks @katelynienaber
- Include VSIX in Github release. Thanks @zFernand0
- Fix dataset delete fails silently bug. Thanks @Colin-Stone
- Fix to handle "Show Dataset Attributes" in Favorites. Thanks @katelynienaber
- Enhancements to profile creation. Thanks @jellypuno
- Theia specific QuickPick modifications. Thanks @phaumer
- Update incorrect profile message. Thanks @lauren-li
- Fix Copy and paste dataset menu duplication. Thanks @lauren-li

## `1.0.1`

- Remove duplicate commands #376. Thanks @lauren-li
- Update localization for v1.0.0 #374. Thanks @lauren-li
- Update keywords #383. @zFernand0
- Update package json files #391. @zFernand0
- Fixed adding sessions in Theia #382. Thanks @phaumer
- Add validation for undefined username and password + more cosmetic fix #378. Thanks @jellypuno
- Update incorrect profile message #387. Thanks @lauren-li

## `1.0.0`

- VSCode centric Connection settings. Thanks @crawr, @jellypuno
  - Credential prompting in profiles and favorite . Thanks @crawr, @jellypuno
- Dataset and Dataset member copy and renaming function. Thanks @CForrest97
- Theia support including documentation.
- Save improvements implementing improved Safe Save functionality as the default behavior. Thanks Alexandru-Dumitru
- Reliability and Resilience updates:
  - for default profiles
  - for deleting a dataset in use
  - testing improvements and coverage
  - rationalizing deliverables
  - performance improvements

## 0.29.0

- Provide ability to rename datasets. Thanks @CForrest97
- Fix URL parsing. @MarkAckert
- Fixed `AppSettings` error message. @jellypuno

## 0.28.0

- Provide ability to add new profiles in explorer. Thanks @crawr, @jellypuno
- Recognize migrated dataset context. Thanks @Colin-Stone
- Fix dataset delete fails silently bug. Thanks @Colin-Stone

## 0.27.0

- Name change to Zowe Explorer
- Enhancements to the History recall 'QuickPick' dialogs. Thanks @Colin-Stone
- Favorites are now sorted. Thanks @Colin-Stone

## 0.26.1

- Fix vulnerabilities related to brightside-core

## 0.26.0

- Added Persistence for profiles selection. Thanks @Colin-Stone
- Performance enhancements for Profile loading operations. Thanks @Colin-Stone
- Filter rewording. Thanks @Colin-Stone

## 0.25.0

- Add Edit to context menu for MVS and USS Tree. Thanks to Rodney-Wilson
- Restructured all search and filters dialogs to incorporate a recall/history function. Thanks @Colin-Stone
- Added Search Favorite for USS Favorites. Thanks @Colin-Stone
- Added Job and Search Favorite for Jobs. Thanks @Colin-Stone
- Provided support for specifying jobs by job id. Thanks @Colin-Stone
- Fixed issue with submitting datasets job link. Thanks @Colin-Stone
- Fixed label for Jobs Refresh All. Thanks @Colin-Stone
- Minor icon improvement to distinguish Favorites from LPAR's. Thanks @Colin-Stone
- Support copy path Thanks @lauren-li
- Progress Bar animation on opening large files. Thanks to Rodney-Wilson

## 0.24.1

- Fixed issue when saving USS files

## 0.24.0

- Updated Localization Documentation and Added Update Dictionary Script. Thanks to @evannwu20
- Show stepname or procstep alongside spool name. Thanks @crshnburn
- Add command to issue TSO command. Thanks @crshnburn
- Added icons for files and folders. Thanks to @Colin-Stone

## 0.23.2

- Fixed issue when saving datasets in Windows

## 0.23.1

- Refined dataset suffix solution by restricting to explicit names only

## 0.23.0

- Add support for localization. Thanks to @evannwu20
- Correctly determine if file is binary for saving. Thanks @crshnburn
- Fix Default profile error message with friendlier version. Thanks @lauren-li
- Context menu grouping for MVS and USS. Thanks @lauren-li
- Preference to Specify Temp Folder. Thanks to @adambattenburg
- Store local version of dataset with a suffix if appropriate to enable syntax highlighting. Thanks to @Colin-Stone

## 0.22.0

- Add ability to create directories or files on the root node. Thanks to @kristinochka
- Add ability to upload files through regular OS browse dialog on regular nodes and favorites. Thanks to @kristinochka
- Add USS File Refresh and USS Safe Save. Thanks to @adambattenburg
- Honor the file tag (binary or ascii) if not specified. Thanks to @Colin-Stone

## 0.21.0

- Added the Upload member to datasets. Thanks Kristina Mayo
- Addressed same file issue with Favorites in USS explorer. Thanks to Rodney-Wilson and Lauren-Li
- USS Favorites. Ensure file deletion synchronisation. Thanks to Rodney-Wilson and Lauren-Li

## 0.20.0

- Combined Spool files with Jobs in Jobs view. Thanks Colin Stone

## 0.19.1

- Fix error when files exist in the profiles folder (such as `.DS_Store` which is automatically generated on macOS)

## 0.19.0

- Added the rename USS files. Thanks Kristina Mayo

## 0.18.0

- Added the ability to submit JCL from physical sequential data sets

## 0.17.0

- Add Favorites to USS explorer. Thanks to Rodney-Wilson and Lauren-Li
- Add ability to obtain the raw JCL from a job on spool and resubmit. Thanks @crshnburn

## 0.16.3

- Fix behavior when the user cancels "quick pick" dialogs, including selecting profiles and deleting data sets.

## 0.16.2

- Add the stderr of the getDefaultProfile or getAllProfiles process to display in the error message to the user

## 0.16.1

- Attempt to fix an issue where saving data sets ceases to work without any error message

## 0.16.0

- Add the ability to display data set attributes by right clicking on a data set
- Add the ability to save all spool content by clicking a download icon next to the job. Thanks @crshnburn

## 0.15.1

- Add a delete session menu item for sessions in the jobs view. Thanks @crshnburn
- Prevent the delete menu item for USS files and directories appearing on the context menu for sessions. Thanks @crshnburn
- Fixed an issue where adding a profile to the USS explorer incorrectly referenced data sets

## 0.15.0

- The extension is now compatible with installations which use a secure credential management plugin for profiles in Zowe CLI

## 0.14.0

- All zowe views now part of single Zowe view container. Thanks Colin Stone

## 0.13.0

- Added the ability to list and view spool of z/OS Jobs. Thanks @crshnburn

## 0.12.0

- Added GIFs to README for USS use cases. Thanks Colin Stone
- Added the ability to toggle binary mode or text mode on USS files. Thanks @crshnburn

## 0.11.0

- Create and delete functionality for USS Files and directories added as menu items.

## 0.10.4

- Add additional log messages

## 0.10.3

- Use path.sep rather than "/".

## 0.10.2

- VSCode-USS-extension-for-zowe fixed general USS file name error. Thanks Colin Stone

## 0.10.1

- VSCode-USS-extension-for-zowe merged in. Thanks Colin Stone

## 0.9.1

- Fix documentation links in Readme. Thanks Brandon Jenkins

## 0.9.0

- Display an informational message when no data set patterns are found. Thanks @crshnburn

## 0.8.4

- Fixed an issue where the submit JCL function was looking for user profiles in the wrong directory

## 0.8.3

- Fixed an issue where labels did not correctly display the name of the Zowe CLI profile

## 0.8.2

- Fixed for compatibility with the current version of the Zowe CLI. If you are having issues retrieving user name or password using this extension, please update your zowe CLI to the latest available version, recreate your profiles, and update this extension. That should solve any issues you are having.

## 0.8.0

- Introduced capability to submit jobs from the editor. Thanks @crshnburn

## 0.7.0

- Updated for compatibility with Zowe CLI >=2.0.0. You must now have plain text profiles and Zowe CLI 2.0.0 or greater to use this extension. If you have previously created profiles, please update or recreate them with Zowe CLI.
- Log files now go to `~/.vscode/extensions/zowe.vscode-extension-for-zowe-x.x.x/logs`

## 0.6.5

- Fixed issue with platform-specific folder separator, added progress bar when saving

## 0.6.4

- Make favorites persistent after upgrading the extension

## 0.6.3

- Updates to README

## 0.6.2

- Updates to README

## 0.6.1

- Updates to README

## 0.5.0

- Initial release<|MERGE_RESOLUTION|>--- conflicted
+++ resolved
@@ -15,11 +15,8 @@
 - Added back fix that was accidentally removed between updates: Resolved an issue where VSCode did not provide all context menu options for a profile node after a multi-select operation. [#2108](https://github.com/zowe/vscode-extension-for-zowe/pull/2108)
 - Fixed issue where "Paste" option is shown for a multi-select operation in the "Data Sets" pane.
 - Fixed z/OSMF profiles issue with Data Sets and Jobs with special characters in the names. [#2175](https://github.com/zowe/vscode-extension-for-zowe/issues/2175)
-<<<<<<< HEAD
+- Fixed redundant text in error messages that included the same error details twice.
 - Fixed secure credential storage not possible to enable in Theia.
-=======
-- Fixed redundant text in error messages that included the same error details twice.
->>>>>>> a8e9479a
 
 ## `2.7.0`
 
