# Change Log

All notable changes to the "vscode-extension-for-zowe" extension will be documented in this file.

## `3.0.0-next.202402071248`

### New features and enhancements

<<<<<<< HEAD
- **Breaking:** Removed `zowe.uss.binary` and `zowe.uss.text` commands. Use `zowe.uss.openWithEncoding` instead.

### Bug fixes

## `3.0.0-next.202402071248`

### New features and enhancements

=======
>>>>>>> 4ae81252
- Adapted to new API changes from grouping of common methods into singleton classes [#2109](https://github.com/zowe/vscode-extension-for-zowe/issues/2109)
- Migrated to webpack v5 [#2214](https://github.com/zowe/vscode-extension-for-zowe/issues/2214)

### Bug fixes

## `3.0.0-next.202401241448`

### New features and enhancements

- Removed Gulp dependency and migrated from `i18n` standard to `l10n`. [#2253](https://github.com/zowe/vscode-extension-for-zowe/issues/2253)

### Bug fixes

- Changed ZoweExplorerExtender.initForZowe `profileTypeConfigurations: imperative.ICommandProfileTypeConfiguration[]` to a required argument to address issues seen after registration of profile type when not passed. [#2575](https://github.com/zowe/vscode-extension-for-zowe/issues/2575)

## `3.0.0-next.202401121747`

### New features and enhancements

- Added the Issue UNIX Commands feature. [#1326](https://github.com/zowe/vscode-extension-for-zowe/issues/1326)
- Minimized activation function for Zowe Explorer to load only necessary items on activation. [#1985](https://github.com/zowe/vscode-extension-for-zowe/issues/1985)
- Added back local storage for Zowe Explorer persistent items

### Bug fixes

- Update dependencies for technical currency purposes.

## `3.0.0-next.202311171754`

## `3.0.0-next.202311171523`

### New features and enhancements

- Migrate from Yarn to PNPM.
- Update dependencies for technical currency purposes
- Support VS Code engine 1.79.0 and higher.
- Ability to compare 2 files from MVS and/or UNIX System Services views via right click actions, with option to compare in Read-Only mode too.

## `3.0.0-next.202309121526`

### New features and enhancements

- Removal of v1 profile support. [#2072](https://github.com/zowe/vscode-extension-for-zowe/issues/2072)
- Removal of support for Zowe Explorer APIs that have been removed. Check the [list](https://github.com/zowe/vscode-extension-for-zowe/tree/next/docs/early-access/v3/Extenders.md) of APIs that were removed.
- Added support for Local Storage settings for persistent settings in Zowe Explorer [#2208](https://github.com/zowe/vscode-extension-for-zowe/issues/2208)
- Updated activation event to `onStartupFinished`. [#1910](https://github.com/zowe/vscode-extension-for-zowe/issues/1910)
- Added `madge` script in `package.json` to track circular dependencies. [#2148](https://github.com/zowe/vscode-extension-for-zowe/issues/2148)
- Migrated to new package manager PNPM from Yarn.

## `2.14.0`

### New features and enhancements

- Added new data set creation template for partitioned data set extended. [#2600](https://github.com/zowe/vscode-extension-for-zowe/issues/2600)
- Added "Open with Encoding" feature to open data sets and USS files in a non-standard codepage. [#2435](https://github.com/zowe/vscode-extension-for-zowe/issues/2435)
- Adopted new common methods for `loginWithBaseProfile` and `logoutWithBaseProfile`. [#2493](https://github.com/zowe/vscode-extension-for-zowe/pull/2493)
- Added APIML dynamic token support. [#2665](https://github.com/zowe/vscode-extension-for-zowe/issues/2665)
- Implemented profile determination without triggering quick pick for `Submit JCL` if the file is part of Zowe Explorer's temp files. [#2628](https://github.com/zowe/vscode-extension-for-zowe/issues/2628)

### Bug fixes

- Fixed the allocate-like functionality by removing the inclusion of DS item in the filter history. [#2620](https://github.com/zowe/vscode-extension-for-zowe/issues/2620)
- Fixed issue with `Submit JCL` losing focus on JCL being submitted, causing the wrong job submission. [#2616](https://github.com/zowe/vscode-extension-for-zowe/issues/2616)
- Fixed issue where USS file tag could get overwritten when changes to file are uploaded. [#2576](https://github.com/zowe/vscode-extension-for-zowe/issues/2576)
- Fixed failure to refresh token value after user logs in to authentication. [#2638](https://github.com/zowe/vscode-extension-for-zowe/issues/2638)
- Fixed order of spool files reverses when the Job is expanded and collapsed. [#2644](https://github.com/zowe/vscode-extension-for-zowe/pull/2644)
- Fixed local filtering of jobs to work with SMFID (exec-member field). [#2651](https://github.com/zowe/vscode-extension-for-zowe/pull/2651)
- Fixed tree item labels failing to update after renaming an MVS or USS file or folder. [#2656](https://github.com/zowe/vscode-extension-for-zowe/issues/2656)
- Updated the `@zowe/cli` dependency to address the "blksz to 0 after an Allocate Like" issue. [#2610](https://github.com/zowe/vscode-extension-for-zowe/pull/2610). Thanks @KevinLoesch1
- Fixed unintended behavior in `ProfileUtils.isProfileUsingBasicAuth`. [#2664](https://github.com/zowe/vscode-extension-for-zowe/issues/2664)
- Fixed the recent search job id filter. [#2562](https://github.com/zowe/vscode-extension-for-zowe/issues/2562)

## `2.13.1`

### Bug fixes

- Update dependencies for technical currency purposes.

## `2.13.0`

### New features and enhancements

- Added support for hiding a Zowe profile across all trees [#2567](https://github.com/zowe/vscode-extension-for-zowe/issues/2567)
- Added support for enabling/disabling validation for a Zowe profile across all trees [#2570](https://github.com/zowe/vscode-extension-for-zowe/issues/2570)
- Added Display confirmation dialog when submitting local JCL. [#2061](https://github.com/zowe/vscode-extension-for-zowe/issues/2061)
- Added support for adding a Zowe profile across all trees [#2603](https://github.com/zowe/vscode-extension-for-zowe/issues/2603)
- Added "Filter Jobs" feature in Jobs tree view: accessible via filter icon or right-clicking on session node. [#2599](https://github.com/zowe/vscode-extension-for-zowe/issues/2599)
- Added z/OS System Name (SMFID) to Zowe Explorer Jobs View. [#2629](https://github.com/zowe/vscode-extension-for-zowe/issues/2629)
- PROC and PROCLIB datasets are recognized as JCL files for syntax highlighting [#2614](https://github.com/zowe/vscode-extension-for-zowe/issues/2614)

### Bug fixes

- Fixed dataset allocation issue when secondary space (or other numeric values that did not exists in the dataset-template) where specified [#2591](https://github.com/zowe/vscode-extension-for-zowe/issues/2591)
- Fixed issue where an opened USS file or data set could not be saved once a user changes their search pattern in the Side Bar. [#2597](https://github.com/zowe/vscode-extension-for-zowe/issues/2597)

## `2.12.2`

### Bug fixes

- Fixed issue where etag was not updated for USS files after conflict is detected and user selects Overwrite option.

## `2.12.1`

### Bug fixes

- Fix issue with certain actions displaying profiles that are not registered with the tree that is providing the action. [#2534](https://github.com/zowe/vscode-extension-for-zowe/issues/2534)
- Update when the option to submit local file as JCL will be displayed in context menus. [#2541](https://github.com/zowe/vscode-extension-for-zowe/issues/2541)
- Solved issue with a conflicting keybinding for `Edit History`, changed keybinding to `Ctrl`+`Alt`+`y` for Windows and `⌘ Cmd`+`⌥ Opt`+`y` for macOS. [#2543](https://github.com/zowe/vscode-extension-for-zowe/issues/2543)
- Removed duplicate context menu items displayed in USS view that now exist within the `Manage Profile` option.[#2547](https://github.com/zowe/vscode-extension-for-zowe/issues/2547)
- Fixed issue where sort PDS feature applied the date description to members without a valid date [#2552](https://github.com/zowe/vscode-extension-for-zowe/issues/2552)
- Fixed VSC Compare function, not working with Favorites from Zowe Explorer. [#2549](https://github.com/zowe/vscode-extension-for-zowe/pull/2549)
- Fixed issue where setting `zowe.security.checkForCustomCredentialManagers` appeared in all scopes instead of just the user scope [#2555](https://github.com/zowe/vscode-extension-for-zowe/issues/2555)

## `2.12.0`

### New features and enhancements

- Added "Sort Jobs" feature in Jobs tree view: accessible via sort icon or right-clicking on session node. [#2257](https://github.com/zowe/vscode-extension-for-zowe/issues/2257)
- Introduce a new user interface for managing profiles via right-click action "Manage Profile".
- Added new edit feature on `Edit Attributes` view for changing file tags on USS. [#2113](https://github.com/zowe/vscode-extension-for-zowe/issues/2113)
- Added new API {ZE Extender MetaData} to allow extenders to have the metadata of registered extenders to aid in team configuration file creation from a view that isn't Zowe Explorer's. [#2394](https://github.com/zowe/vscode-extension-for-zowe/issues/2394)
- Added ability to install extension from VS Code marketplace if custom credential manager extension is missing after defining it on `imperative.json`. [#2381](https://github.com/zowe/vscode-extension-for-zowe/issues/2381)
- Added new right-click action for `Submit as JCL` for local files in the VS Code file explorer as well as files opened in the VS Code text editor. [#2475](https://github.com/zowe/vscode-extension-for-zowe/issues/2475)
- Added "Sort PDS members" feature in Data Sets tree view: accessible via sort icon on session node, or by right-clicking a PDS or session. [#2420](https://github.com/zowe/vscode-extension-for-zowe/issues/2420)
- Added "Filter PDS members" feature in Data Sets tree view: accessible via filter icon on session node, or by right-clicking a PDS or session. [#2420](https://github.com/zowe/vscode-extension-for-zowe/issues/2420)
- Added descriptions to data set nodes if filtering and/or sorting is enabled (where applicable).
- Added webview for editing persistent items on Zowe Explorer. [#2488](https://github.com/zowe/vscode-extension-for-zowe/issues/2488)

### Bug fixes

- Fixed submitting local JCL using command pallet option `Zowe Explorer: Submit as JCL` by adding a check for chosen profile returned to continue the action. [#1625](https://github.com/zowe/vscode-extension-for-zowe/issues/1625)
- Fixed conflict resolution being skipped if local and remote file have different contents but are the same size. [#2496](https://github.com/zowe/vscode-extension-for-zowe/issues/2496)
- Fixed issue with token based auth for unsecure profiles in Zowe Explorer. [#2518](https://github.com/zowe/vscode-extension-for-zowe/issues/2518)

## `2.11.2`

### Bug fixes

- Update Zowe Explorer API dependency to pick up latest fixes for Zowe Secrets. [#2512](https://github.com/zowe/vscode-extension-for-zowe/issues/2512)

## `2.11.1`

### Bug fixes

- Fixed issue where USS nodes were not removed from tree during deletion. [#2479](https://github.com/zowe/vscode-extension-for-zowe/issues/2479)
- Fixed issue where new USS nodes from a paste operation were not shown in tree until refreshed. [#2479](https://github.com/zowe/vscode-extension-for-zowe/issues/2479)
- Fixed issue where the "Delete Job" action showed a successful deletion message, even if the API returned an error.
- USS directories, PDS nodes, job nodes and session nodes now update with their respective "collapsed icon" when collapsed.
- Fixed bug where the list of datasets from a filter search was not re-sorted after a new data set was created in Zowe Explorer. [#2473](https://github.com/zowe/vscode-extension-for-zowe/issues/2473)

## `2.11.0`

### New features and enhancements

- Allow deleting migrated datasets [#2447](https://github.com/zowe/vscode-extension-for-zowe/issues/2447)

### Bug fixes

- Fixed issue with favorited Job filter search. [#2440](https://github.com/zowe/vscode-extension-for-zowe/issues/2440)
- Remove the 'Show Attributes' context menu action for migrated datasets. [#2033](https://github.com/zowe/vscode-extension-for-zowe/issues/2033)
- Fixed issue with endless credential prompt loop when logging out. [#2262](https://github.com/zowe/vscode-extension-for-zowe/issues/2262)
- Bump `@zowe/secrets-for-zowe-sdk` to 7.18.4 to handle install errors gracefully and to allow running without MSVC redistributables.
- Fixed issue where data set content does not always appear as soon as the editor is opened. [#2427](https://github.com/zowe/vscode-extension-for-zowe/issues/2427)
- Adjust scope of "Security: Secure Credentials Enabled" setting to `machine-overridable` so it appears again in certain cloud IDEs.
- Fixed issue where disabling "Automatic Profile Validation" caused the search prompts to stop appearing for all tree views. [#2454](https://github.com/zowe/vscode-extension-for-zowe/issues/2454)

## `2.10.0`

### New features and enhancements

- Added call to callback if defined by extenders when a change to the team config profile is made. [#2385](https://github.com/zowe/vscode-extension-for-zowe/issues/2385)
- Replaced `keytar` dependency with `keyring` module from [`@zowe/secrets-for-zowe-sdk`](https://github.com/zowe/zowe-cli/tree/master/packages/secrets). [#2358](https://github.com/zowe/vscode-extension-for-zowe/issues/2358) [#2348](https://github.com/zowe/vscode-extension-for-zowe/issues/2348)
- Added "Edit Attributes" option for USS files and folders. [#2254](https://github.com/zowe/vscode-extension-for-zowe/issues/2254)

### Bug fixes

- Fix the USS refresh icon (replacing "download" with "refresh")
- Fix error for Theia check when token authentication returns 401. [#2407](https://github.com/zowe/vscode-extension-for-zowe/issues/2407)

## `2.9.2`

### Bug fixes

- Added jobs not found message when no results are returned from filter [#2362](https://github.com/zowe/vscode-extension-for-zowe/issues/2362)
- Fixed loop when user selects Cancel on the Check Credentials message. [#2262](https://github.com/zowe/vscode-extension-for-zowe/issues/2262)
- Fixed issue where job session nodes were not adding new job nodes when refreshed. [#2370](https://github.com/zowe/vscode-extension-for-zowe/issues/2370)
- Fixed error when listing data set members that include control characters in the name.

## `2.9.1`

### Bug fixes

- Optimized fetching and caching of child nodes across the primary tree views (Data Sets, Unix System Services, Jobs). [#2347](https://github.com/zowe/vscode-extension-for-zowe/issues/2347)
- Fixed issue where profiles with authentication tokens were breaking functionality for direct-to-service profiles after user interaction. [#2330](https://github.com/zowe/vscode-extension-for-zowe/issues/2330)
- Fixed profile watcher for browser based environments. [#2211](https://github.com/zowe/vscode-extension-for-zowe/issues/2211)
- Updated dependencies for security audits.

## `2.9.0`

### New features and enhancements

- Added option to save unique data set attributes as a template after allocation for future use. [#1425](https://github.com/zowe/vscode-extension-for-zowe/issues/1425)
- Added "Cancel Job" feature for job nodes in Jobs tree view. [#2251](https://github.com/zowe/vscode-extension-for-zowe/issues/2251)
- Enhanced ID generation for parent tree nodes to ensure uniqueness.
- Added support for custom credential manager extensions in Zowe Explorer [#2212](https://github.com/zowe/vscode-extension-for-zowe/issues/2212)

### Bug fixes

- Fixed issue where the "Disable Validation for Profile" context menu option did not update to "Enable Validation for Profile" after use. [#1897](https://github.com/zowe/vscode-extension-for-zowe/issues/1897)
- Fixed parameters passed to `path.join()` calls [#2172](https://github.com/zowe/vscode-extension-for-zowe/issues/2172)
- Fixed issue handling job files with the same DD names across different steps. [#2279](https://github.com/zowe/vscode-extension-for-zowe/issues/2279)
- Fixed issue handling job files with unnamed steps. [#2315](https://github.com/zowe/vscode-extension-for-zowe/issues/2315)
- Fixed issue with Windows path when uploading a file to a data set. [#2323](https://github.com/zowe/vscode-extension-for-zowe/issues/2323)
- Fixed an issue where the mismatch etag error returned was not triggering the diff editor, resulting in possible loss of data due to the issue. [#2277](https://github.com/zowe/vscode-extension-for-zowe/issues/2277)
- Fixed issue where refreshing views collapsed the respective trees. [#2215](https://github.com/zowe/vscode-extension-for-zowe/issues/2215)
- Fixed an issue where user would not get prompted when authentication error is thrown. [#2334](https://github.com/zowe/vscode-extension-for-zowe/issues/2334)
- Fixed issue where profiles with authentication tokens were breaking functionality for direct-to-service profiles after user interaction. [#2111](https://github.com/zowe/vscode-extension-for-zowe/issues/2111)

## `2.8.2`

### Bug fixes

- Fixed `zowe.settings.version` being added to settings.json in workspaces. [#2312](https://github.com/zowe/vscode-extension-for-zowe/issues/2312)

## `2.9.0` IN PROGRESS

### New Features and Enhancements

- Added "Cancel Job" feature for job nodes in Jobs tree view. [#2251](https://github.com/zowe/vscode-extension-for-zowe/issues/2251)

## `2.8.1`

### Bug fixes

- Fixed an issue with updating imperative.json file's Credential Manager value. [#2289](https://github.com/zowe/vscode-extension-for-zowe/issues/2289)
- Fixed an issue with "Zowe Explorer: Poll Content in Active Editor" keybind interfering with debug capabilities in VScode. The keybind to poll JES Spool file content will require the spool file to be active in the text editor. [#2285](https://github.com/zowe/vscode-extension-for-zowe/issues/2285)
- Updated linter rules and addressed linter errors. [#2291](https://github.com/zowe/vscode-extension-for-zowe/issues/2291)
- Fixed an issue with `zowe.settings.version` setting being updated with incorrect type. [#2166](https://github.com/zowe/vscode-extension-for-zowe/issues/2166)
- Updated dependencies for security audits.

## `2.8.0`

### New features and enhancements

- Added a new Zowe Explorer setting, `zowe.logger`, with a default setting of `INFO`.
- Added an output channel, `Zowe Explorer`, for logging within VS Code's Output view. The log level is set by the new Zowe Explorer setting, `zowe.logger`.
- Added a new setting `zowe.files.logsFolder.path` that can be used to override Zowe Explorer logs folder if default location is read-only. [#2186](https://github.com/zowe/vscode-extension-for-zowe/issues/2186)
- Opening a dialog for Upload or Download of files will now open at the project level directory or the user's home directory if no project is opened. [#2203](https://github.com/zowe/vscode-extension-for-zowe/issues/2203)
- Updated linter rules and addressed linter errors. [#2184](https://github.com/zowe/vscode-extension-for-zowe/issues/2184)
- Added polling options for JES Spool files. Spool files can be polled manually by clicking on the spool file name or automatic polling can be set with `Start Polling` option in context menu. [#1952](https://github.com/zowe/vscode-extension-for-zowe/issues/1952)
- Added the JOBS context menu option to download all spool files in binary format. [#2060](https://github.com/zowe/vscode-extension-for-zowe/issues/2060)
- Added two new options to download a single spool file from a Job in plain text or in binary format. [#2060](https://github.com/zowe/vscode-extension-for-zowe/issues/2060)
- Added the option for secure credential storage to be enable in Theia environment.

### Bug fixes

- Fixed issue with silent failures when uploading members into a data set. [#2167](https://github.com/zowe/vscode-extension-for-zowe/issues/2167)
- Fixed an issue where VSCode did not provide all context menu options for a profile node after a multi-select operation. [#2108](https://github.com/zowe/vscode-extension-for-zowe/pull/2108)
- Fixed an issue where the "Paste" option is shown for a multi-select operation in the "Data Sets" view.
- Fixed a z/OSMF issue for Data Sets and Jobs with special characters in the names. [#2175](https://github.com/zowe/vscode-extension-for-zowe/issues/2175)
- Fixed redundant text in error messages that included the same error details twice.
- Fixed issue where a spool file would open a duplicate tab when clicked between updates. [#1952](https://github.com/zowe/vscode-extension-for-zowe/issues/1952)
- Fixed issue where a job search query would not expand the session node after it has been filtered.
- Fixed error message when no data sets found that match pattern.
- Fixed secure credential storage not possible to enable in Theia.

## `2.7.0`

### New features and enhancements

- Added Job search query label to the session in the Jobs tree. [#2062](https://github.com/zowe/vscode-extension-for-zowe/pull/2064)
- Added feature to copy datasets (pds, sequential, members across pds) with multi-select capabilities. [#1150](https://github.com/zowe/vscode-extension-for-zowe/issues/1550)
- Added Job search label to the Jobs tree. Label will show current search query [2062](https://github.com/zowe/vscode-extension-for-zowe/pull/2064).

### Bug fixes

- Fixed issue where job search queries were not working properly when favorited. [#2122](https://github.com/zowe/vscode-extension-for-zowe/issues/2122)
- Fixed issues where document changes may fail to upload if the environment has a slow filesystem or mainframe connection, or when VS Code exits during an upload operation. [#1948](https://github.com/zowe/vscode-extension-for-zowe/issues/1948)
- Fixed custom credential manager in `~/.zowe/settings/imperative.json` file being overwritten with invalid JSON. [#2187](https://github.com/zowe/vscode-extension-for-zowe/issues/2187)
- Fixed several linter errors throughout the codebase and consolidated linter rules. [#2184](https://github.com/zowe/vscode-extension-for-zowe/issues/2184)

## `2.6.2`

### Bug fixes

- Updated dependencies for security audits.

## `2.6.1`

### Bug fixes

- Removed excess pop-ups when listing/opening USS files, and replaced required pop-ups with status bar items to improve UX. [#2091](https://github.com/zowe/vscode-extension-for-zowe/issues/2091)
- Prevented creation of duplicate session after executing a favorited search query. [#1029](https://github.com/zowe/vscode-extension-for-zowe/issues/1029)
- Resolved an issue where VS Code did not provide all context menu options for a profile node after a multi-select operation. [#2108](https://github.com/zowe/vscode-extension-for-zowe/pull/2108)
- Fixed issue with standardization of old v1 settings in Zowe Explorer during activation. [#1520](https://github.com/zowe/vscode-extension-for-zowe/issues/1520)
- Fixed bug where a JSON error occurs for job nodes when collapsing or expanding with a single click. [#2121](https://github.com/zowe/vscode-extension-for-zowe/issues/2121)
- Fixed possible data loss when file is saved but fails to upload and VS Code does not detect unsaved changes. [#2099](https://github.com/zowe/vscode-extension-for-zowe/issues/2099)

## `2.6.0`

### New features and enhancements

- Added Job search prefix validator [1971](https://github.com/zowe/vscode-extension-for-zowe/issues/1971)
- Added file association for `zowe.config.json` and `zowe.config.user.json` to automatically detect them as JSON with Comments. [#1997](https://github.com/zowe/vscode-extension-for-zowe/issues/1997)
- Added the ability to list all datasets, even those with Imperative Errors. [#235](https://github.com/zowe/vscode-extension-for-zowe/issues/235) & [#2036](https://github.com/zowe/vscode-extension-for-zowe/issues/2036)
- Added favorite job query to jobs view. [#1947](https://github.com/zowe/vscode-extension-for-zowe/issues/1947)
- Added confirmation message for "Submit Job" feature as an option in extension settings (set to "All jobs" by default). [#998](https://github.com/zowe/vscode-extension-for-zowe/issues/998)
- Updated UI/UX method calls to use standalone `Gui` module for better usability and maintainability. [#1967](https://github.com/zowe/vscode-extension-for-zowe/issues/1967)
- Updated error dialog when Zowe config is invalid, with option to "Show Config" within VS Code for diagnostics. [#1986](https://github.com/zowe/vscode-extension-for-zowe/issues/1986)
- Added support for pasting at top-level of USS tree (if filtered), and optimized copy/paste operations to avoid using local paths when possible. [#2041](https://github.com/zowe/vscode-extension-for-zowe/issues/2041)

### Bug fixes

- Updated check for Theia environment to reduce false positives in different environments. [#2079](https://github.com/zowe/vscode-extension-for-zowe/issues/2079)
- Fixed issue where responseTimeout (in Zowe config) was not provided for supported API calls. [#1907](https://github.com/zowe/vscode-extension-for-zowe/issues/1907)
- Fixed issue where "Show Attributes" feature used conflicting colors with light VS Code themes. [#2048](https://github.com/zowe/vscode-extension-for-zowe/issues/2048)
- Fixed settings not persisting in Theia versions >=1.29.0. [#2065](https://github.com/zowe/vscode-extension-for-zowe/pull/2065)
- Removed TSLint (as it is deprecated), and replaced all TSLint rules with their ESLint equivalents. [#2030](https://github.com/zowe/vscode-extension-for-zowe/issues/2030)
- Fixed issue with a success message being returned along with error for Job deletion. [#2075](https://github.com/zowe/vscode-extension-for-zowe/issues/2075)
- Removed extra files from the VSIX bundle to reduce download size by 64%. [#2042](https://github.com/zowe/vscode-extension-for-zowe/pull/2042)
- Surfaced any errors from a dataset Recall/Migrate operation. [#2032](https://github.com/zowe/vscode-extension-for-zowe/issues/2032)
- Re-implemented regular dataset API call if the dataSetsMatching does not exist. [#2084](https://github.com/zowe/vscode-extension-for-zowe/issues/2084)

## `2.5.0`

### New features and enhancements

- Added ability to filter jobs by status. Improved Job filtering User experience. [#1925](https://github.com/zowe/vscode-extension-for-zowe/issues/1925)
- Added option to view PDS member attributes, and updated formatting for attributes webview. [#1577](https://github.com/zowe/vscode-extension-for-zowe/issues/1577)
- Streamlined attribute viewing options into one feature - "Show Attributes".
- Added multiple select copy/paste feature on uss view [#1549](https://github.com/zowe/vscode-extension-for-zowe/issues/1549)
- Added multiple select for hide session [#1555](https://github.com/zowe/vscode-extension-for-zowe/issues/1555)

### Bug fixes

- Fixed missing localization for certain VScode error/info/warning messages. [#1722](https://github.com/zowe/vscode-extension-for-zowe/issues/1722)
- Fixed "Allocate Like" error that prevented proper execution. [#1973](https://github.com/zowe/vscode-extension-for-zowe/issues/1973)
- Fixed de-sync issue between Data Set and Favorites panels when adding or deleting datasets/members that were favorited. [#1488](https://github.com/zowe/vscode-extension-for-zowe/issues/1488)
- Added logging in places where errors were being caught and ignored.
- Fixed issue where parent in Jobs list closes after single/multiple job deletion. [#1676](https://github.com/zowe/vscode-extension-for-zowe/issues/1676)

## `2.4.1`

### Bug fixes

- Bugfix: Added validation check while creating, renaming and using allocate alike feature for datasets [#1849](https://github.com/zowe/vscode-extension-for-zowe/issues/1849)
- Fixed login/logout errors from Team config file watcher. [#1924](https://github.com/zowe/vscode-extension-for-zowe/issues/1924)
- Fixed the loading of previously saved profiles in the tree views.
- Fixed default zosmf profile being added to tree view when no previous sessions have been added. [#1992](https://github.com/zowe/vscode-extension-for-zowe/issues/1992)
- Fixed the `Secure Credentials Enabled` setting to update the `~/.zowe/settings/imperative.json` file upon change of the setting without overwriting preexisting data in the file.
- Fixed errors encountered from not having Zowe CLI installed by creating the `~/.zowe/settings/imperative.json` file during activation if it doesn't already exist. This file is for Zowe Explorer to know the Security Credential Manager used for secure profile information and removes the Zowe CLI installation prerequisite. [#1850](https://github.com/zowe/vscode-extension-for-zowe/issues/1850)
- Fixed Zowe Explorer failing to activate in environment with empty workspace. [#1994](https://github.com/zowe/vscode-extension-for-zowe/issues/1994)

## `2.4.0`

### New features and enhancements

- Added check for existing team configuration file in location during create, prompting user to continue with the create action. [#1923](https://github.com/zowe/vscode-extension-for-zowe/issues/1923)
- Added a solution to allow Zowe Explorer extensions with a dependency on Zowe Explorer to work as web extension without Zowe Explorer functionality in vscode.dev. [#1953](https://github.com/zowe/vscode-extension-for-zowe/issues/1953)
- Added a new setting `Secure Credentials Enabled`, default value is selected for security and will have to be unselected to allow creation of team configuration files without default secure arrays to support environments that don't have access to Zowe CLI's Secure Credential Management.

### Bug fixes

- Fixed activation and Refresh Extension issues in web based editors, ie. Theia. [#1807](https://github.com/zowe/vscode-extension-for-zowe/issues/1807)
- Fix refresh job & spool file pull from mainframe doesn't update job status [#1936](https://github.com/zowe/vscode-extension-for-zowe/pull/1936)
- Fix for serial saving of data sets and files to avoid conflict error. [#1868](https://github.com/zowe/vscode-extension-for-zowe/issues/1868)

## `2.3.0`

### New features and enhancements

- Added option to edit team configuration file via the + button for easy access. [#1896](https://github.com/zowe/vscode-extension-for-zowe/issues/1896)
- Added multiple selection to manage context menu of Datasets, USS, and Jobs views. [#1428](https://github.com/zowe/vscode-extension-for-zowe/issues/1428)
- Added Spool file attribute information to a hover over the Spool file's name. [#1832](https://github.com/zowe/vscode-extension-for-zowe/issues/1832)
- Added support for CLI home directory environment variable in Team Config file watcher, and support watching Team Config files named zowe.config.json and zowe.config.user.json at both locations. [#1913](https://github.com/zowe/vscode-extension-for-zowe/issues/1913)
- Update to Job's View Spool file label to display PROCSTEP if available, if PROCSTEP isn't available the label will display the Spool file's record count. [#1889](https://github.com/zowe/vscode-extension-for-zowe/issues/1889) [#1832](https://github.com/zowe/vscode-extension-for-zowe/issues/1832)

### Bug fixes

- Fixed extension being slow to load large team config files. [#1911](https://github.com/zowe/vscode-extension-for-zowe/issues/1911)
- Fixed issue with cached profile information after updates to profiles. [#1915](https://github.com/zowe/vscode-extension-for-zowe/issues/1915)
- Fixed issue with saving credentials to v1 profile's yaml file when un-secure and save is selected after credential prompting. [#1886](https://github.com/zowe/vscode-extension-for-zowe/issues/1886)
- Fixed issue with outdated cached information after Update Credentials. [#1858](https://github.com/zowe/vscode-extension-for-zowe/issues/1858)
- Fixed issue with support for ZOWE_CLI_HOME environment variable. [#1747](https://github.com/zowe/vscode-extension-for-zowe/issues/1747)

## `2.2.1`

- Bugfix: Fixed activation failure when error reading team configuration file. [#1876](https://github.com/zowe/vscode-extension-for-zowe/issues/1876)
- Bugfix: Fixed Profile IO errors by refactoring use of Imperative's CliProfileManager. [#1851](https://github.com/zowe/vscode-extension-for-zowe/issues/1851)
- Bugfix: Fixed runtime error found in initForZowe call used by extenders. [#1872](https://github.com/zowe/vscode-extension-for-zowe/issues/1872)
- Bugfix: Added error notification for users when OS case sensitivitiy is not set up to avoid issues found with USS files in single directory of same name but different case. [#1484](https://github.com/zowe/vscode-extension-for-zowe/issues/1484)
- Bugfix: Added file watcher for team configuration files to fix v2 profile update issues experienced during creation, updating, and deletion of global or project level configuration files in VS Code. [#1760](https://github.com/zowe/vscode-extension-for-zowe/issues/1760)
- Bugfix: Updated dependencies for improved security. [#1878](https://github.com/zowe/vscode-extension-for-zowe/pull/1878)

## `2.2.0`

- Optimized saving of files on DS/USS when utilizing autosave or experiencing slow upload speeds.
- Updates to use new Zowe Explorer APIs `ZoweVsCodeExtension.updateCredentials` for credential prompting and `ProfilesCache.updateProfilesArrays` for profiles that don't store credentials locally in profile file.

## `2.1.0`

- Added: `Pull from Mainframe` option added for JES spool files. [#1837](https://github.com/zowe/vscode-extension-for-zowe/pull/1837)
- Added: Updated Licenses. [#1841](https://github.com/zowe/vscode-extension-for-zowe/issues/1841)
- Bugfix: Updated imports to use the imperative instance provided by the CLI package. [#1842](https://github.com/zowe/vscode-extension-for-zowe/issues/1842)
- Bugfix: Fixed unwanted requests made by tree node when closing folder. [#754](https://github.com/zowe/vscode-extension-for-zowe/issues/754)
- Bugfix: Fix for credentials not being updated after the invalid credentials error is displayed. [#1799](https://github.com/zowe/vscode-extension-for-zowe/issues/1799)
- Bugfix: Fixed hyperlink for Job submitted when profile is not already in JOBS view. [#1751](https://github.com/zowe/vscode-extension-for-zowe/issues/1751)
- Bugfix: Fixed keybindings for `Refresh Zowe Explorer` to not override default VSC keybinding. See [README.md](https://github.com/zowe/vscode-extension-for-zowe/blob/main/packages/zowe-explorer/README.md#keyboard-shortcuts) for new keybindings. [#1826](https://github.com/zowe/vscode-extension-for-zowe/issues/1826)
- Bugfix: Fixed `Update Profile` issue for missing non-secure credentials. [#1804](https://github.com/zowe/vscode-extension-for-zowe/issues/1804)
- Bugfix: Fixed errors when operation cancelled during credential prompt. [#1827](https://github.com/zowe/vscode-extension-for-zowe/issues/1827)
- Bugfix: Login and Logout operations no longer require a restart of Zowe Explorer or VSC. [#1750](https://github.com/zowe/vscode-extension-for-zowe/issues/1750)
- Bugfix: Fix for Login token always being stored in plain text. [#1840](https://github.com/zowe/vscode-extension-for-zowe/issues/1840)
- Bugfix: Fixed Theia tests. [#1665](https://github.com/zowe/vscode-extension-for-zowe/issues/1665)

## `2.0.3`

- Bugfix: Fixed Quick-key Delete in USS and Jobs trees. [#1821](https://github.com/zowe/vscode-extension-for-zowe/pull/1821)
- Bugfix: Fixed issue with Zowe Explorer crashing during initialization due to Zowe config file errors. [#1822](https://github.com/zowe/vscode-extension-for-zowe/pull/1822)
- Bugfix: Fixed issue where Spool files failed to open when credentials were not stored in a profile. [#1823](https://github.com/zowe/vscode-extension-for-zowe/pull/1823)
- Bugfix: Fixed extra space in the Invalid Credentials dialog, at profile validation profilename. [#1824](https://github.com/zowe/vscode-extension-for-zowe/pull/1824)
- Bugfix: Updated dependencies for improved security. [#1819](https://github.com/zowe/vscode-extension-for-zowe/pull/1819)

## `2.0.2`

- Bugfix: Fixed USS search filter fails on credential-less profiles. [#1811](https://github.com/zowe/vscode-extension-for-zowe/pull/1811)
- Bugfix: Fixed Zowe Explorer recognizing environment variable ZOWE_CLI_HOME. [#1803](https://github.com/zowe/vscode-extension-for-zowe/pull/1803)
- Bugfix: Fixed Zowe Explorer prompting for TSO Account number when saved in config file's TSO profile. [#1801](https://github.com/zowe/vscode-extension-for-zowe/pull/1801)

## `2.0.1`

- BugFix: Improved logging information to help diagnose Team Profile issues. [#1776](https://github.com/zowe/vscode-extension-for-zowe/pull/1776)
- BugFix: Fixed adding profiles to the tree view on Theia. [#1774](https://github.com/zowe/vscode-extension-for-zowe/issues/1774)
- BugFix: Updated Log4js version to resolve initialization problem on Eclipse Che. [#1692](https://github.com/zowe/vscode-extension-for-zowe/issues/1692)
- BugFix: Fixed dataset upload issue by trimming labels. [#1789](https://github.com/zowe/vscode-extension-for-zowe/issues/1789)
- BugFix: Fixed duplicate jobs appearing in the jobs view upon making an owner/prefix filter search for extenders. [#1780](https://github.com/zowe/vscode-extension-for-zowe/pull/1780)
- BugFix: Fixed error displayed when opening a job file for extenders. [#1701](https://github.com/zowe/vscode-extension-for-zowe/pull/1701)

## `2.0.0`

- Major: Introduced Team Profiles and more. See the prerelease items (if any) below for more details.

## 2.0.0-next.202204202000

- Updated Imperative to gather information from the corresponding base profile. [#1757](https://github.com/zowe/vscode-extension-for-zowe/pull/1757)
- Fixed issue when first Team Config profile management file is created. [#1754](https://github.com/zowe/vscode-extension-for-zowe/pull/1754)
- Fixed `Failed to find property user` on load or refresh. [#1757](https://github.com/zowe/vscode-extension-for-zowe/pull/1757)
- Fixed getting credentials from the wrong base profile. [#1757](https://github.com/zowe/vscode-extension-for-zowe/pull/1757)
- Fixed writing tokens to the wrong base profile. [#1757](https://github.com/zowe/vscode-extension-for-zowe/pull/1757)
- Fixed Windows not being able to share Tokens between CLI and ZE. [#1757](https://github.com/zowe/vscode-extension-for-zowe/pull/1757)
- Fixed Login info written to global file if proifle name is the same as project level profile. [#1761](https://github.com/zowe/vscode-extension-for-zowe/pull/1761)

## 2.0.0-next.202204180940

- Refactored the PRofilesCache to reduce maintenance efforts going forward. [#1715](https://github.com/zowe/vscode-extension-for-zowe/issues/1715)
- Updated CLI to consume security related fixes and more. [#1740](https://github.com/zowe/vscode-extension-for-zowe/pull/1740)
- Added differentiation between project and global level profiles. [#1727](https://github.com/zowe/vscode-extension-for-zowe/issues/1727)
- Removed the Secure Credential setting. [#1739](https://github.com/zowe/vscode-extension-for-zowe/issues/1739), [#722](https://github.com/zowe/vscode-extension-for-zowe/issues/722), [#820](https://github.com/zowe/vscode-extension-for-zowe/issues/820), and [#1223](https://github.com/zowe/vscode-extension-for-zowe/issues/1223)
- Synchronized the ZE preferred Security service with the CLI. [#1736](https://github.com/zowe/vscode-extension-for-zowe/issues/1736)
- Fixed APIML token not working between clients (ZE and CLI). [#1713](https://github.com/zowe/vscode-extension-for-zowe/issues/1713)

## 2.0.0-next.202204081040

- Fixed TSO commands in when using teamConfig. [#1731](https://github.com/zowe/vscode-extension-for-zowe/pull/1731)
- Fixed `Zowe Explorer: Refresh Zowe Explorer` command palette option. [1735](https://github.com/zowe/vscode-extension-for-zowe/pull/1735)

## 2.0.0-next.202204041200

- Added Secure Credential support, allowing users to update credentials using GUI. [#1699](https://github.com/zowe/vscode-extension-for-zowe/pull/1693)
- Update Zowe Explorer 2.0 settings migration. [1714](https://github.com/zowe/vscode-extension-for-zowe/pull/1714)
- Update Zowe Explorer SSO logout check for extenders. [#1711](https://github.com/zowe/vscode-extension-for-zowe/pull/1711)
- Update Zowe SDK dependency. [#1699](https://github.com/zowe/vscode-extension-for-zowe/pull/1693)
- Updated dependencies for improved security. [#1702](https://github.com/zowe/vscode-extension-for-zowe/pull/1702)

## `v2.0.0-next.202202281000`

- Update Zowe CLI SDK to version 7.0.0-next.202202242016.
- Fixed the bug that overwrites like-named profiles in a nested config.

## `v2.0.0-next.202202221200`

- Added extender's type info to config schema during config file creation and removed Zowe CLI installation dependency. [#1629](https://github.com/zowe/vscode-extension-for-zowe/pull/1629)
- Added support for Login and Logout using the config file. [#1637](https://github.com/zowe/vscode-extension-for-zowe/pull/1637)
- Added capability to refresh Zowe Explorer updating the Views to reflect different profile handling to include the config file. [#1650](https://github.com/zowe/vscode-extension-for-zowe/pull/1650)
- Updated Zowe SDK dependency. [#1624](https://github.com/zowe/vscode-extension-for-zowe/pull/1624)

## `1.22.0`

- Added: Extensible Login and Logout capabilities for Zowe extenders to utilize for token based authentication. [#1606](https://github.com/zowe/vscode-extension-for-zowe/pull/1606) and [#1255](https://github.com/zowe/vscode-extension-for-zowe/issues/1255).
- Added: Eclipse Public License file. Users can view the license file in the root directory of the Zowe Explorer repository [#1626](https://github.com/zowe/vscode-extension-for-zowe/pull/1626).
- Updated: Supported Node.js version was changed to v12 or higher. We no longer support running the product on earlier versions (10.x and earlier) of Node.js [#1640](https://github.com/zowe/vscode-extension-for-zowe/pull/1640).
- Updated: Security updates for `copy-props`, `nanoid`, and `markdown-it` dependencies were changed to improve security alerting [#1638](https://github.com/zowe/vscode-extension-for-zowe/pull/1638), [#1636](https://github.com/zowe/vscode-extension-for-zowe/pull/1636), and [#1649](https://github.com/zowe/vscode-extension-for-zowe/pull/1649).
- Updated: A work around was developed to help developers debug Zowe Explorer VS Code extension on Theia. For more information, see **Work around for debugging in Theia** [#1576](https://github.com/zowe/vscode-extension-for-zowe/pull/1576).
- Fixed: The Zowe Explorer deployment script was updated to use vsce (Visual Studio Code Extension Manager) version 1.103.1 to help ensure that it is compatible with Node v12 [#1608](https://github.com/zowe/vscode-extension-for-zowe/pull/1608).
- Fixed: Fixed the Theia input box issue that caused entered values to be validated incorrectly [#1580](https://github.com/zowe/vscode-extension-for-zowe/pull/1580).

## `1.21.0`

- Add a progress bar for the simultaneous deletion of multiple jobs [#1583](https://github.com/zowe/vscode-extension-for-zowe/pull/1583). Thanks @uzuko01
- Added the note about the deprecation of the associate profile feature to the Associate Profile section of Zowe Docs and to the Zowe Explorer Readme [#1575](https://github.com/zowe/vscode-extension-for-zowe/pull/1575). Thanks @IgorCATech
- Changed the `DataSet uploaded successfully` message type. Now messages are shown in the status bar instead of the notification pop-up [#1542](https://github.com/zowe/vscode-extension-for-zowe/pull/1542). Thanks @anokhikastiaIBM
- Updated dependencies for improved security [#1591](https://github.com/zowe/vscode-extension-for-zowe/pull/1591) and [#1601](https://github.com/zowe/vscode-extension-for-zowe/pull/1601). Thanks @lauren-li
- Updated Theia tests to use the latest Theia version [#1566](https://github.com/zowe/vscode-extension-for-zowe/pull/1566). Thanks @JillieBeanSim
- Fixed the issue that caused JCL errors in the JOBS tree to be displayed as `undefined:undefined(undefined)` [#1584](https://github.com/zowe/vscode-extension-for-zowe/pull/1584). Thanks @roman-kupriyanov
- Fixed the Theia input box issue that caused entered values to be incorrectly validated [#1580](https://github.com/zowe/vscode-extension-for-zowe/pull/1580). Thanks @JillieBeanSim
- Fixed the issue that caused the removal of unsaved credentials of a profile in the Jobs tree after deleting a job. Now when you delete a job from the Jobs tree with a profile that does not have the stored credentials, the profile keeps the cached credentials [#1524](https://github.com/zowe/vscode-extension-for-zowe/pull/1524). Thanks @nickImbirev

## `1.20.0`

- Added a Github action bot that automates the issue triage [#1530](https://github.com/zowe/vscode-extension-for-zowe/pull/1530). Thanks @crawr
- Updated the @zowe/cli version to 6.33.3 to fix the SSH2 audit failure [#1522](https://github.com/zowe/vscode-extension-for-zowe/pull/1522). Thanks @JillieBeanSim
- Updated the Jobs Issue Stop and Issue Modify commands so that they can be consumed by Extenders with the `issueMvsCommand` API [#1508](https://github.com/zowe/vscode-extension-for-zowe/pull/1508). Thanks @JillieBeanSim
- Use Visual Studio Code's standard confirmation prompt for the Data Sets, USS, and Job trees when clicking on a Favorited profile that does not exist [#1506](https://github.com/zowe/vscode-extension-for-zowe/pull/1506). Thanks @JillieBeanSim
- Updated the deletion prompt for the USS and Jobs trees [#1505](https://github.com/zowe/vscode-extension-for-zowe/pull/1505). Thanks @JillieBeanSim
- Updated the placeholder text in the `Add Profile` entry field [#1490](https://github.com/zowe/vscode-extension-for-zowe/pull/1490). Thanks @anokhikastiaIBM
- Fixed the Not Found issue that resulted from attempts to delete a member whose parent data set was already deleted using multi-delete [#1525](https://github.com/zowe/vscode-extension-for-zowe/pull/1525). Thanks @JillieBeanSim

## `1.19.0`

- Added a check to ensure that a base profile exists before running the function that combines base and service profiles [#1500](https://github.com/zowe/vscode-extension-for-zowe/pull/1500). Thanks @lauren-li
- Added Imperative logger access for extenders [#1433](https://github.com/zowe/vscode-extension-for-zowe/pull/1433). Thanks @katelynienaber
- Added documentation for Imperative logger for extenders [#1467](https://github.com/zowe/vscode-extension-for-zowe/pull/1467). Thanks @katelynienaber
- Implemented separate console windows for TSO and MVS commands [#1478](https://github.com/zowe/vscode-extension-for-zowe/pull/1478). Thanks @katelynienaber
- Fixed the bug that caused the check credentials pop-up to disappear too quickly [#1486](https://github.com/zowe/vscode-extension-for-zowe/pull/1486). Thanks @JillieBeanSim
- Fixed the bug that kept the command text box while escaping the process of entering a TSO command. Now the command text box does not pop up if you cancel entering a TSO command [#1479](https://github.com/zowe/vscode-extension-for-zowe/pull/1479). Thanks @katelynienaber
- Fixed the bug that caused issues with deleting data set members in Ecplipse Theia or Che [#1487](https://github.com/zowe/vscode-extension-for-zowe/pull/1478). Thanks @phaumer
- Fixed the bug that caused the deletion of selected data sets while removing a single data set member by using the right-click action. [#1483](https://github.com/zowe/vscode-extension-for-zowe/pull/1483). Thanks @JillieBeanSim

## `1.18.0`

- Added the ability to register custom profile types in `ProfilesCache` for extenders [#1419](https://github.com/zowe/vscode-extension-for-zowe/pull/1419). Thanks @phaumer
- Added the ability to pass account and other information from tso profile [#1378](https://github.com/zowe/vscode-extension-for-zowe/pull/1378). Thanks @fswarbrick
- Added profiles cache to extenders [#1390](https://github.com/zowe/vscode-extension-for-zowe/pull/1390). Thanks @phaumer
- Status icons now reset when refreshing the explorer views [#1404](https://github.com/zowe/vscode-extension-for-zowe/pull/1404). Thanks @lauren-li
- Fixed the issue that prevented the expected error message `No valid value for z/OS URL. Operation Cancelled` from being displayed while escaping the host text box during the creation or update of a profile [#1426](https://github.com/zowe/vscode-extension-for-zowe/pull/1426). Thanks @JillieBeanSim
- Fixed the issue that invoked profile validation before updating a profile. Now a profile is validated only after the update [#1415](https://github.com/zowe/vscode-extension-for-zowe/pull/1415). Thanks @JillieBeanSim
- Fixed the issue of Zowe profiles encoding value when opening a USS file in the text editor [#1400](https://github.com/zowe/vscode-extension-for-zowe/pull/1400). Thanks @JillieBeanSim

## `1.17.0`

- Added the feature that automatically includes a missing profile in the Jobs view when submitting a job [#1386](https://github.com/zowe/vscode-extension-for-zowe/pull/1386). Thanks @nickImbirev
- Added the extender documentation for KeytarApi for Secure Credential Store [#1384](https://github.com/zowe/vscode-extension-for-zowe/pull/1384). Thanks @JillieBeanSim
- Added a new setting that enables you to hide Zowe Explorer's temporary downloads folder from a workspace [#1373](https://github.com/zowe/vscode-extension-for-zowe/pull/1373). Thanks @crawr
- Added the command to refresh a particular job and get the latest information and content for its spool files [#1363](https://github.com/zowe/vscode-extension-for-zowe/pull/1363). Thanks @nickImbirev
- Added the function that enables you to delete multiple datasets and data set members [#1323](https://github.com/zowe/vscode-extension-for-zowe/pull/1323). Thanks @katelynienaber
- Added the feature that enables you to use multiple VS Code windows for files opened via Zowe Explorer [#1347](https://github.com/zowe/vscode-extension-for-zowe/pull/1347). Thanks @JillieBeanSim
- Added the command to refresh USS directory file names without the entire tree collapsing [#1369](https://github.com/zowe/vscode-extension-for-zowe/pull/1369). Thanks @rudyflores
- Removed non-functioning code from invalid credentials for Theia [#1371](https://github.com/zowe/vscode-extension-for-zowe/pull/1371). Thanks @lauren-li
- Fixed the issue with USS Search and Update Profile errors for profiles without credentials [#1391](https://github.com/zowe/vscode-extension-for-zowe/pull/1391). Thanks @lauren-li

## `1.16.0`

- Added the refresh data set member names option. You can now retrieve a new list of members from the mainframe [#1343](https://github.com/zowe/vscode-extension-for-zowe/pull/1343). Thanks @rudyflores
- Added the best practice documentation for error handling [#1335](https://github.com/zowe/vscode-extension-for-zowe/pull/1335). Thanks @katelynienaber
- Added the developer guide for adding commands to core Zowe Explorer menus [#1332](https://github.com/zowe/vscode-extension-for-zowe/pull/1332). Thanks @lauren-li
- Standardized context group names [#1340](https://github.com/zowe/vscode-extension-for-zowe/pull/1340). Thanks @lauren-li
- Fixed the error message that popped up when accessing a profile from Favorites [#1344](https://github.com/zowe/vscode-extension-for-zowe/pull/1344). Thanks @rudyflores
- Fixed the issue that prevented the Allocate Like feature from working correctly [#1322](https://github.com/zowe/vscode-extension-for-zowe/pull/1322). Thanks @katelynienaber

## `1.15.1`

- Fixed the issue that required the vscode module to be imported in the API package [#1318](https://github.com/zowe/vscode-extension-for-zowe/pull/1318). Thanks @JillieBeanSim

## `1.15.0`

- Added the secure credentials support for Extenders API [#1306](https://github.com/zowe/vscode-extension-for-zowe/pull/1306). Thanks @JillieBeanSim
- Improved Zowe Explorer extenders. Zowe Explorer extenders can now utilize Extender API to have profile folder and meta file created upon initialization [#1282](https://github.com/zowe/vscode-extension-for-zowe/pull/1282). Thanks @JillieBeanSim
- Improved the Command Palette by adding "Zowe Explorer:" before all commands that are related to the extension. Removed some commands from the palette that caused issues [#1308](https://github.com/zowe/vscode-extension-for-zowe/pull/1308). Thanks @lauren-li
- Updated Theia Tests. Now you need to have Zowe CLI 6.31.0 and the latest .vsix file in the `theia/plugins` folder to run Theia tests [#1268](https://github.com/zowe/vscode-extension-for-zowe/pull/1268). Thanks @deepali-hub
- Fixed the issue that prevented the `issue STOP command` function from executing correctly [#1304](https://github.com/zowe/vscode-extension-for-zowe/pull/1304). Thanks
  @nickImbirev
- Fixed the issue that caused the Add Profile icon to disappear [#1307](https://github.com/zowe/vscode-extension-for-zowe/pull/1307). Thanks @lauren-li
- Fixed the vulnerability in NPM Audit [#1309](https://github.com/zowe/vscode-extension-for-zowe/pull/1309). Thanks @JillieBeanSim
- Fixed the issue that doubled the occurrence of the port prompt [#1298](https://github.com/zowe/vscode-extension-for-zowe/pull/1298). Thanks @katelynienaber
- Fixed the issue that triggered the `Delete Job` command even outside Zowe Explorer views [#1310](https://github.com/zowe/vscode-extension-for-zowe/pull/1310). @crawr
- Fixed the trailing slash issue that caused issues with USS search [#1313](https://github.com/zowe/vscode-extension-for-zowe/pull/1313). Thanks @katelynienaber

## `1.14.0`

- Added the Issue TSO Commands feature [#1245](https://github.com/zowe/vscode-extension-for-zowe/pull/1245). Thanks @JillieBeanSim
- Fixed the issue that caused the USS tree to collapse after renaming a folder [#1259](https://github.com/zowe/vscode-extension-for-zowe/pull/1259). Thanks @lauren-li
- Fixed the issue that prevented jobs with an octothorpe (#) in the name from opening [#1253](https://github.com/zowe/vscode-extension-for-zowe/issues/1253). Thanks @katelynienaber

## `1.13.1`

- Updated the dialog text for issuing MVS commands. Now the text of the function is `Zowe: Issue MVS Command` [#1230](https://github.com/zowe/vscode-extension-for-zowe/pull/1230). Thanks @JillieBeanSim
- Added the prompt for credentials when issuing MVS commands, using the right click action, against profiles with missing credentials [#1231](https://github.com/zowe/vscode-extension-for-zowe/pull/1231). Thanks @JillieBeanSim
- Added the Prerequisites section to the Zowe Explorer Extension for FTP ReadMe [#1246](https://github.com/zowe/vscode-extension-for-zowe/pull/1246). Thanks @lauren-li
- Added Open VSX to the deployment pipeline [#1240](https://github.com/zowe/vscode-extension-for-zowe/pull/1240). Thanks @zFernand0

## `1.13.0`

- Added the monorepo landing Readme that contains the high-level overview of the repository folders such as `packages` folder, instructions on how to contribute to the project and links to Medium articles providing additional useful information about Zowe Explorer and Zowe [#1199](https://github.com/zowe/vscode-extension-for-zowe/pull/1199). Thanks @IgorCATech
- Fixed the issue that prevented the list of recently opened files from being displayed upon request. You can access a list of recently opened files by pressing the Ctrl+Alt+R (Windows) or Command+Option+R (Mac) key combination [#1208](https://github.com/zowe/vscode-extension-for-zowe/pull/#1208). Thanks @jellypuno
- Fixed the issue that prevented file picker from functioning. The file picker feature lets you filter your datasets in the tree by pressing the Ctrl+Alt+P (Windows) or Command+Option+P (Mac) key combination [#992](https://github.com/zowe/vscode-extension-for-zowe/issues/992). Thanks @katelynienaber
- Fixed the issue that caused the content from a previously filtered USS directory instead of the currently filtered USS directory to be served [#1134](https://github.com/zowe/vscode-extension-for-zowe/issues/1134). Thanks @lauren-li
- Added the previously selected `RejectUnauthorized` value to the placeholder text of the entry field while updating an existing profile. In addition, the value is highlighted and shown at the top of the selection list [#1218](https://github.com/zowe/vscode-extension-for-zowe/pull/1218). Thanks @JillieBeanSim
- Added the pre-filled and pre-selected filename of the copied member to the entry field while performing the paste member action [#1183](https://github.com/zowe/vscode-extension-for-zowe/pull/1183). Thanks @JillieBeanSim
- Added the multiple deletion of jobs feature [#1128](https://github.com/zowe/vscode-extension-for-zowe/pull/1128). Thanks @crawr
- Improved error handling for the data set copy/paste member, migrate, and recall functions [#1219](https://github.com/zowe/vscode-extension-for-zowe/pull/1219). Thanks @tiantn

## `1.12.1`

- Fixed the issue that prevented edited profile base paths from being saved [#989](https://github.com/zowe/vscode-extension-for-zowe/issues/989). Thanks @katelynienaber
- Fixed the issue that prevented Zowe Explorer from storing empty values for optional profile fields, such as `user`, `password`, `timeout`, and `encoding`. This is done to be consistent with the way Zowe CLI stores profile information when creating and editing profiles [#1016](https://github.com/zowe/vscode-extension-for-zowe/issues/1016). Thanks @katelynienaber
- Fixed the issue that caused repeated credential prompting if a user refused to authenticate [#1147](https://github.com/zowe/vscode-extension-for-zowe/issues/1147). Thanks @katelynienaber
- Fixed the issue that caused removed favorite profiles to be favorited again in subsequent IDE sessions [#1144](https://github.com/zowe/vscode-extension-for-zowe/issues/1144). Thanks @lauren-li
- Fixed the issue that prevented updated credential prompting from occurring when a profile was marked “invalid” [#1095](https://github.com/zowe/vscode-extension-for-zowe/issues/1095). Thanks @katelynienaber

## `1.12.0`

- Added the ability to edit data set attributes before allocation [#1031](https://github.com/zowe/vscode-extension-for-zowe/issues/1031). Thanks @katelynienaber
- Allowed filtering of member names from the Data Sets search bar [#868](https://github.com/zowe/vscode-extension-for-zowe/issues/868). Thanks @JillieBeanSim
- Reorganized the context menus and streamlined the visible icons [#1052](https://github.com/zowe/vscode-extension-for-zowe/issues/1052). Thanks @katelynienaber
- Fixed the messaging displayed when handling inactive profiles and when updating profiles [#1065](https://github.com/zowe/vscode-extension-for-zowe/issues/1065) [#1096](https://github.com/zowe/vscode-extension-for-zowe/issues/1096). Thanks @jellypuno
- Fixed the issue causing tree restructure when renaming a USS file or directory [#757](https://github.com/zowe/vscode-extension-for-zowe/issues/757). Thanks @katelynienaber
- Fixed the issue preventing issuing of commands when using profiles with tokens [#1051](https://github.com/zowe/vscode-extension-for-zowe/issues/1051). Thanks @crawr
- Refactored refresh functions. Thanks @lauren-li @JillieBeanSim
- Updated FTP and API Readme documentation. Thanks @phaumer
- Added regression tests for profiles in Theia. Thanks @deepali-hub

## `1.11.1`

- Updated Keytar and Jest dev deps for Node 14. Thanks @t1m0thyj

## `1.11.0`

- Added login and logout functions for base profiles. You can now log in to API Mediation Layer and generate a token for your base profile. [#914](https://github.com/zowe/vscode-extension-for-zowe/issues/914). Thanks @crawr
- Fixed the empty profile folders in Favorites issue. [#1026](https://github.com/zowe/vscode-extension-for-zowe/issues/1026). Thanks @lauren-li
- Fixed the initialization error that occurred when base profiles were used while being logged out from API ML. [1063](https://github.com/zowe/vscode-extension-for-zowe/issues/1063). Thanks @jellypuno
- Fixed the issue preventing the tree refresh function from updating extender profiles. [1078](https://github.com/zowe/vscode-extension-for-zowe/issues/1078). Thanks @lauren-li
- Fixed the issue causing jobs retrieval failure when using profiles with tokens. [1088](https://github.com/zowe/vscode-extension-for-zowe/issues/1088). Thanks @jellypuno

## `1.10.1`

- Updated arguments to keep the order of precedence consistent between service and base profile. [#1055](https://github.com/zowe/vscode-extension-for-zowe/issues/1055). Thanks @JillieBeanSim

## `1.10.0`

- Added Base Profile support. [#1037](https://github.com/zowe/vscode-extension-for-zowe/issues/1037). Thanks @katelynienaber, @jellypuno, @JillieBeanSim, @lauren-li, @crawr, @phaumer

## `1.9.0`

- Added the Allocate Like feature. [#904](https://github.com/zowe/vscode-extension-for-zowe/issues/904). Thanks @katelynienaber
- Added the ability to disable/enable profile validation. [#922](https://github.com/zowe/vscode-extension-for-zowe/issues/922). Thanks @JillieBeanSim
- Added the ability to access other profiles during profile validation. [#953](https://github.com/zowe/vscode-extension-for-zowe/issues/953). Thanks @JillieBeanSim
- Grouped Favorites by profile for Datasets, USS, and Jobs. [#168](https://github.com/zowe/vscode-extension-for-zowe/issues/168). Thanks @lauren-li
- Fixed USS renaming issues. [#911](https://github.com/zowe/vscode-extension-for-zowe/issues/911). Thanks @katelynienaber and @lauren-li
- Fixed the deletion of datasets issue. [#963](https://github.com/zowe/vscode-extension-for-zowe/issues/963). Thanks @katelynienaber
- Once entered, datasets and members are displayed in uppercase. [#962](https://github.com/zowe/vscode-extension-for-zowe/issues/962). Thanks @AndrewTwydell and @Pranay154
- Removed errors in Favorites items caused by profiles that are created by other extensions. [#968](https://github.com/zowe/vscode-extension-for-zowe/issues/968). Thanks @lauren-li
- Updated the environment check for Theia compatibility. [#1009](https://github.com/zowe/vscode-extension-for-zowe/issues/1009). Thanks @lauren-li

## `1.8.0`

- Webpack working with localization and logging. Thanks @lauren-li
- Allow extenders to load their saved profile sessions upon their activation. Thanks @lauren-li
- Provide a re-validation for invalid profiles automatically. Thanks @JillieBeanSim
- Bug fix related to saving USS files. Thanks @JillieBeanSim.
- Bug fix related to the deletion of datasets. Thanks @katelynienaber

## `1.7.1`

- Fixed USS save operation. Thanks @JillieBeanSim
- Added validation information message. Thanks @JillieBeanSim
- Restructured Readme. Thanks @IgorCATech

## `1.7.0`

- Disallow multiple profiles with same name but different capitalizations. Thanks @katelynienaber
- Improvements for Optional Credentials. Thanks @crawr @jellypuno
- Reorganize Data Sets context menu. Thanks @katelynienaber
- Adding star icon for favorites. Thanks @katelynienaber
- Profile Validation. Thanks @jellypuno
- Updating Credentials via Check Credentials. Thanks @JillieBeanSim
- Favorites get loaded and opened into new files. Thanks @phaumer
- Improve messaging of confirmation dialogues. Thanks @crawr
- Enable editing of filters. Thanks @katelynienaber
- Update Codecov settings. Thanks @jellypuno
- Handle encoding value from z/OSMF Profiles. Thanks @dkelosky
- Enable editing of ASCII files in USS. Thanks @Colin-Stone
- Refactor unit test and add more integration tests. Thanks @katelynienaber

## `1.6.0`

- Create connections with any registered profile type. Thanks @JillieBeanSim
- Streamline first profile creation. Thanks @crawr
- Add recall options for migrated datasets. Thanks @Pranay154
- Fix persistent data after recall functionality. Thanks @katelynienaber
- Fix deleting and editing connection not considering other profile types. Thanks @phaumer
- Fix multiple prompts when escaping/canceling editing session. Thanks @jellypuno
- Fix failure to load optional secure fields from profiles. Thanks @tjohnsonBCM
- Fixed issue when manually editing/deleting associated profiles. Thanks @Colin-Stone
- Refactor unit tests. Thanks @stepanzharychevbroadcom, @katelynienaber

## `1.5.2`

- Fix undefined profile error message. Thanks @JillieBeanSim

## `1.5.1`

- Fix failure to load optional secure fields from profiles. Thanks @tjohnsonBCM
- Fix pressing Escape does not abort Edit profile dialogue. Thanks @jellypuno
- Fix editing of Credentials when setting them to spaces. Thanks @jellypuno
- Fix deletion of profiles not considering all extensibility use cases. Thanks @phaumer

## `1.5.0`

- Fixes for saving of Datasets from Favourites section. Thanks @stepanzharychevbroadcom
- Management of Theia specific merge conflict resolution. Thanks @Alexandru-Dumitru
- Add to recall when PS File opened. Thanks @katelynienaber
- Provide edit support for Profile credentials. Thanks @jellypuno
- Support for profile deletion. Thanks @crawr
- Addressed USS file merge conflict triggering issue. Thanks @Alexandru-Dumitru
- Provide refresh all method for Zowe Explorer - Extenders. Thanks @phaumer
- Extender guidelines and documentation. Thanks @Colin-Stone
- Provision of profile association links to support extenders of Zowe Explorer. Thanks @Colin-Stone
- Creation of an extender API for extenders of Zowe Explorer. Thanks @Colin-Stone
- Management of VSAM files within Dataset explorer. Thanks @Colin-Stone
- VSCode context now based on Regular expression for flexibility. Thanks @Colin-Stone
- Vsix file deployment via Theia pipeline. Thanks @crawr
- Reduction in size of extension.ts file. Thanks @katelynienaber
- ContextValue of undefined error addressed for new members. Thanks @katelynienaber
- Fixed when Pull from mainframe didn't work on USS Files. Thanks @stepanzharychevbroadcom
- Fixed Bug submitting JCL from Command Palette. Thanks @stepanzharychevbroadcom
- Refactoring of testing for accuracy and maintainability. Thanks @stepanzharychevbroadcom

## `1.4.1`

- Fix for USS files not saving correctly. Thanks @phaumer
- Icon update for migrated files only. Thanks @Colin-Stone

## `1.4.0`

- Added support for large datasets and PDS members. Thanks @jellypuno
- Fixed inconsistent behavior when renaming USS file and directories. Thanks @stepanzharychevbroadcom
- Fixed deleting a USS file. Thanks @Colin-Stone
- Fixed profiles not automatically updating values when changed externally. Thanks @jellypuno
- Fixed load error when file names had special characters. Thanks @jellypuno
- Fixed load os USS file list. Thanks @jellypuno
- Improved user experience of USS file navigation #461. Thanks @stepanzharychevbroadcom
- Fixed tab name when renaming dataset. Thanks @stepanzharychevbroadcom
- Improved performance when renaming datasets and members. Thanks @CForrest97
- Added prompting of credentials if previous credentials where entered incorrectly. Thanks @jellypuno
- Added support for VSCode Quick Open shortcut. Thanks @katelynienaber
- Added support for VSCode Open Recent Files shortcut. Thanks @katelynienaber
- Fixed USS Favorites not being remembered. Thanks @Colin-Stone
- Setup automated regression testing on a Theia environment. Thanks @crawr
- Fixed copying dataset on temporary folder #635. Thanks @Colin-Stone
- Made dataset terminology more consistent. Thanks @stepanzharychevbroadcom
- Fixed uploading files to USS. Thanks @stepanzharychevbroadcom
- Fixed searching/filtering data. Thanks @Colin-Stone
- Refactored code to include interfaces and abstract classes. Thanks @Colin-Stone
- Refactored icon retrieval process. Thanks @stepanzharychevbroadcom
- Updated Zowe Explorer video. Thanks @IgorCATech
- Revised pipeline to use shared libraries. Thanks @zFernand0

## `1.3.1`

- Updated Zowe Icon. Thanks @stepanzharychevbroadcom
- Address VSC tree expand behavior changes. Thanks @phaumer
- Refresh all action includes profiles. Thanks @jellypuno
- Consistent handling of renaming USS files. Thanks @stepanzharychevbroadcom
- Renaming datasets should update open tab. Thanks @stepanzharychevbroadcom
- USS delete function reinstated. Thanks @Colin-Stone
- Issue with uploadBinaryFile API not being correctly redirected. Thanks @Colin-Stone
- OnSave Upload trigger correction for USSFile . Thanks Alexandru-Dumitru

## `1.3.0`

- Dependency on ~/.zowe folder existing removed. Thanks @tjohnsonBCM
- Label changes for specific dataset functionality. Thanks @CForrest97
- Zowe Explorer to incorporate @zowe CLI implementation. Thanks @zFernand0
- Profiles manage other profile types apart from zosmf. Thanks @Colin-Stone
- Exploit imperative bundled keytar for secure credentials when standalone. Thanks @Colin-Stone

## `1.2.4`

- Fix to Credentials initialization to wait on promise. Thanks @Colin-Stone

## `1.2.3`

- Secure credentials backwards compatibility. Thanks @tjohnsonBCM

## `1.2.2`

- Fix requirement of ~/.zowe folder. Thanks @phaumer

## `1.2.1`

- Fix for automatic release of VSIX. Thanks @awharn
- Fixed creating data sets causes tree to lose expand behavior issue. Thanks @katelynienaber
- Fixed issue with undefined node. Thanks @Colin-Stone

## `1.2.0`

- Support CLI plugin extensibility. Thanks @phaumer
- Fixed Issue for filters after creating dataset. Thanks @phaumer
- Managing text/binary download choice. Thanks @stepanzharychevbroadcom
- Addressed 'Uploading zip file (binary)' silent failures. Thanks @stepanzharychevbroadcom
- Consistency updates for context menu. Thanks @sladyn98
- Automatically use Changelog contents in pipeline as release description. Thanks @awharn
- Provision of warning message after two failed login attempts. Thanks @jellypuno
- Consistency, added filter tip to convey ability to add multiple filters entries. Thanks @katelynienaber
- Tree view refresh when dataset member added or deleted. Thanks @katelynienaber
- Code improvement - Centralized error handling. Thanks @crawr
- Integration Script updates. Thanks @zFernand0
- Keytar (Secure credentials) compatibility support. Thanks @Colin-Stone
- Improved usability of MVS Command feature including 'Recall' function. Thanks @Colin-Stone
- Fixed issue where Job folder did not auto-expand. Thanks @Colin-Stone
- Use Progress indicator wrapper around longer running list functions. Thanks @Colin-Stone

## `1.1.0`

- Updates to Readme to include links to Theia Readme. Thanks @IgorCATech
- Fix for incorrect profile name in some favorites. Thanks @lauren-li
- Update dataset filters on dataset creation. Thanks @katelynienaber
- Include VSIX in Github release. Thanks @zFernand0
- Fix dataset delete fails silently bug. Thanks @Colin-Stone
- Fix to handle "Show Dataset Attributes" in Favorites. Thanks @katelynienaber
- Enhancements to profile creation. Thanks @jellypuno
- Theia specific QuickPick modifications. Thanks @phaumer
- Update incorrect profile message. Thanks @lauren-li
- Fix Copy and paste dataset menu duplication. Thanks @lauren-li

## `1.0.1`

- Remove duplicate commands #376. Thanks @lauren-li
- Update localization for v1.0.0 #374. Thanks @lauren-li
- Update keywords #383. @zFernand0
- Update package json files #391. @zFernand0
- Fixed adding sessions in Theia #382. Thanks @phaumer
- Add validation for undefined username and password + more cosmetic fix #378. Thanks @jellypuno
- Update incorrect profile message #387. Thanks @lauren-li

## `1.0.0`

- VSCode centric Connection settings. Thanks @crawr, @jellypuno
  - Credential prompting in profiles and favorite . Thanks @crawr, @jellypuno
- Dataset and Dataset member copy and renaming function. Thanks @CForrest97
- Theia support including documentation.
- Save improvements implementing improved Safe Save functionality as the default behavior. Thanks Alexandru-Dumitru
- Reliability and Resilience updates:
  - for default profiles
  - for deleting a dataset in use
  - testing improvements and coverage
  - rationalizing deliverables
  - performance improvements

## 0.29.0

- Provide ability to rename datasets. Thanks @CForrest97
- Fix URL parsing. @MarkAckert
- Fixed `AppSettings` error message. @jellypuno

## 0.28.0

- Provide ability to add new profiles in explorer. Thanks @crawr, @jellypuno
- Recognize migrated dataset context. Thanks @Colin-Stone
- Fix dataset delete fails silently bug. Thanks @Colin-Stone

## 0.27.0

- Name change to Zowe Explorer
- Enhancements to the History recall 'QuickPick' dialogs. Thanks @Colin-Stone
- Favorites are now sorted. Thanks @Colin-Stone

## 0.26.1

- Fix vulnerabilities related to brightside-core

## 0.26.0

- Added Persistence for profiles selection. Thanks @Colin-Stone
- Performance enhancements for Profile loading operations. Thanks @Colin-Stone
- Filter rewording. Thanks @Colin-Stone

## 0.25.0

- Add Edit to context menu for MVS and USS Tree. Thanks to Rodney-Wilson
- Restructured all search and filters dialogs to incorporate a recall/history function. Thanks @Colin-Stone
- Added Search Favorite for USS Favorites. Thanks @Colin-Stone
- Added Job and Search Favorite for Jobs. Thanks @Colin-Stone
- Provided support for specifying jobs by job id. Thanks @Colin-Stone
- Fixed issue with submitting datasets job link. Thanks @Colin-Stone
- Fixed label for Jobs Refresh All. Thanks @Colin-Stone
- Minor icon improvement to distinguish Favorites from LPAR's. Thanks @Colin-Stone
- Support copy path Thanks @lauren-li
- Progress Bar animation on opening large files. Thanks to Rodney-Wilson

## 0.24.1

- Fixed issue when saving USS files

## 0.24.0

- Updated Localization Documentation and Added Update Dictionary Script. Thanks to @evannwu20
- Show stepname or procstep alongside spool name. Thanks @crshnburn
- Add command to issue TSO command. Thanks @crshnburn
- Added icons for files and folders. Thanks to @Colin-Stone

## 0.23.2

- Fixed issue when saving datasets in Windows

## 0.23.1

- Refined dataset suffix solution by restricting to explicit names only

## 0.23.0

- Add support for localization. Thanks to @evannwu20
- Correctly determine if file is binary for saving. Thanks @crshnburn
- Fix Default profile error message with friendlier version. Thanks @lauren-li
- Context menu grouping for MVS and USS. Thanks @lauren-li
- Preference to Specify Temp Folder. Thanks to @adambattenburg
- Store local version of dataset with a suffix if appropriate to enable syntax highlighting. Thanks to @Colin-Stone

## 0.22.0

- Add ability to create directories or files on the root node. Thanks to @kristinochka
- Add ability to upload files through regular OS browse dialog on regular nodes and favorites. Thanks to @kristinochka
- Add USS File Refresh and USS Safe Save. Thanks to @adambattenburg
- Honor the file tag (binary or ascii) if not specified. Thanks to @Colin-Stone

## 0.21.0

- Added the Upload member to datasets. Thanks Kristina Mayo
- Addressed same file issue with Favorites in USS explorer. Thanks to Rodney-Wilson and Lauren-Li
- USS Favorites. Ensure file deletion synchronisation. Thanks to Rodney-Wilson and Lauren-Li

## 0.20.0

- Combined Spool files with Jobs in Jobs view. Thanks Colin Stone

## 0.19.1

- Fix error when files exist in the profiles folder (such as `.DS_Store` which is automatically generated on macOS)

## 0.19.0

- Added the rename USS files. Thanks Kristina Mayo

## 0.18.0

- Added the ability to submit JCL from physical sequential data sets

## 0.17.0

- Add Favorites to USS explorer. Thanks to Rodney-Wilson and Lauren-Li
- Add ability to obtain the raw JCL from a job on spool and resubmit. Thanks @crshnburn

## 0.16.3

- Fix behavior when the user cancels "quick pick" dialogs, including selecting profiles and deleting data sets.

## 0.16.2

- Add the stderr of the getDefaultProfile or getAllProfiles process to display in the error message to the user

## 0.16.1

- Attempt to fix an issue where saving data sets ceases to work without any error message

## 0.16.0

- Add the ability to display data set attributes by right clicking on a data set
- Add the ability to save all spool content by clicking a download icon next to the job. Thanks @crshnburn

## 0.15.1

- Add a delete session menu item for sessions in the jobs view. Thanks @crshnburn
- Prevent the delete menu item for USS files and directories appearing on the context menu for sessions. Thanks @crshnburn
- Fixed an issue where adding a profile to the USS explorer incorrectly referenced data sets

## 0.15.0

- The extension is now compatible with installations which use a secure credential management plugin for profiles in Zowe CLI

## 0.14.0

- All zowe views now part of single Zowe view container. Thanks Colin Stone

## 0.13.0

- Added the ability to list and view spool of z/OS Jobs. Thanks @crshnburn

## 0.12.0

- Added GIFs to README for USS use cases. Thanks Colin Stone
- Added the ability to toggle binary mode or text mode on USS files. Thanks @crshnburn

## 0.11.0

- Create and delete functionality for USS Files and directories added as menu items.

## 0.10.4

- Add additional log messages

## 0.10.3

- Use path.sep rather than "/".

## 0.10.2

- VSCode-USS-extension-for-zowe fixed general USS file name error. Thanks Colin Stone

## 0.10.1

- VSCode-USS-extension-for-zowe merged in. Thanks Colin Stone

## 0.9.1

- Fix documentation links in Readme. Thanks Brandon Jenkins

## 0.9.0

- Display an informational message when no data set patterns are found. Thanks @crshnburn

## 0.8.4

- Fixed an issue where the submit JCL function was looking for user profiles in the wrong directory

## 0.8.3

- Fixed an issue where labels did not correctly display the name of the Zowe CLI profile

## 0.8.2

- Fixed for compatibility with the current version of the Zowe CLI. If you are having issues retrieving user name or password using this extension, please update your zowe CLI to the latest available version, recreate your profiles, and update this extension. That should solve any issues you are having.

## 0.8.0

- Introduced capability to submit jobs from the editor. Thanks @crshnburn

## 0.7.0

- Updated for compatibility with Zowe CLI >=2.0.0. You must now have plain text profiles and Zowe CLI 2.0.0 or greater to use this extension. If you have previously created profiles, please update or recreate them with Zowe CLI.
- Log files now go to `~/.vscode/extensions/zowe.vscode-extension-for-zowe-x.x.x/logs`

## 0.6.5

- Fixed issue with platform-specific folder separator, added progress bar when saving

## 0.6.4

- Make favorites persistent after upgrading the extension

## 0.6.3

- Updates to README

## 0.6.2

- Updates to README

## 0.6.1

- Updates to README

## 0.5.0

- Initial release<|MERGE_RESOLUTION|>--- conflicted
+++ resolved
@@ -2,21 +2,18 @@
 
 All notable changes to the "vscode-extension-for-zowe" extension will be documented in this file.
 
+## TBD Release
+
+### New features and enhancements
+
+- **Breaking:** Removed `zowe.uss.binary` and `zowe.uss.text` commands. Use `zowe.uss.openWithEncoding` instead.
+
+### Bug fixes
+
 ## `3.0.0-next.202402071248`
 
 ### New features and enhancements
 
-<<<<<<< HEAD
-- **Breaking:** Removed `zowe.uss.binary` and `zowe.uss.text` commands. Use `zowe.uss.openWithEncoding` instead.
-
-### Bug fixes
-
-## `3.0.0-next.202402071248`
-
-### New features and enhancements
-
-=======
->>>>>>> 4ae81252
 - Adapted to new API changes from grouping of common methods into singleton classes [#2109](https://github.com/zowe/vscode-extension-for-zowe/issues/2109)
 - Migrated to webpack v5 [#2214](https://github.com/zowe/vscode-extension-for-zowe/issues/2214)
 
