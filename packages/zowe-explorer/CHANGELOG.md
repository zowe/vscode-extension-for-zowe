# Change Log

All notable changes to the "vscode-extension-for-zowe" extension will be documented in this file.

## TBD Release

### New features and enhancements

- Added Job search prefix validator [1971](https://github.com/zowe/vscode-extension-for-zowe/issues/1971)
- Added file association for `zowe.config.json` and `zowe.config.user.json` to automatically detect them as JSON with Comments. [#1997](https://github.com/zowe/vscode-extension-for-zowe/issues/1997)
<<<<<<< HEAD
- Updated error dialog when Zowe config is invalid, with option to "Show Config" within VS Code for diagnostics. [#1986](https://github.com/zowe/vscode-extension-for-zowe/issues/1986)
=======
- Added favorite job query to jobs view. [#1947](https://github.com/zowe/vscode-extension-for-zowe/issues/1947)
- Added confirmation message for "Submit Job" feature as an option in extension settings (set to "All jobs" by default). [#998](https://github.com/zowe/vscode-extension-for-zowe/issues/998)
>>>>>>> 22f8ff99

### Bug fixes

- Fixed issue where "Show Attributes" feature used conflicting colors with light VS Code themes. [#2048](https://github.com/zowe/vscode-extension-for-zowe/issues/2048)
- Fixed settings not persisting in Theia versions >=1.29.0.

## `2.5.0`

### New features and enhancements

- Added ability to filter jobs by status. Improved Job filtering User experience.[#1925](https://github.com/zowe/vscode-extension-for-zowe/issues/1925)
- Added option to view PDS member attributes, and updated formatting for attributes webview. [#1577](https://github.com/zowe/vscode-extension-for-zowe/issues/1577)
- Streamlined attribute viewing options into one feature - "Show Attributes".
- Added multiple select copy/paste feature on uss view [#1549](https://github.com/zowe/vscode-extension-for-zowe/issues/1549)
- Added multiple select for hide session [#1555](https://github.com/zowe/vscode-extension-for-zowe/issues/1555)

### Bug fixes

- Fixed missing localization for certain VScode error/info/warning messages. [#1722](https://github.com/zowe/vscode-extension-for-zowe/issues/1722)
- Fixed "Allocate Like" error that prevented proper execution. [#1973](https://github.com/zowe/vscode-extension-for-zowe/issues/1973)
- Fixed de-sync issue between Data Set and Favorites panels when adding or deleting datasets/members that were favorited. [#1488](https://github.com/zowe/vscode-extension-for-zowe/issues/1488)
- Added logging in places where errors were being caught and ignored.
- Fixed issue where parent in Jobs list closes after single/multiple job deletion. [#1676](https://github.com/zowe/vscode-extension-for-zowe/issues/1676)

## `2.4.1`

### Bug fixes

- Bugfix: Added validation check while creating, renaming and using allocate alike feature for datasets [#1849](https://github.com/zowe/vscode-extension-for-zowe/issues/1849)
- Fixed login/logout errors from Team config file watcher. [#1924](https://github.com/zowe/vscode-extension-for-zowe/issues/1924)
- Fixed the loading of previously saved profiles in the tree views.
- Fixed default zosmf profile being added to tree view when no previous sessions have been added. [#1992](https://github.com/zowe/vscode-extension-for-zowe/issues/1992)
- Fixed the `Secure Credentials Enabled` setting to update the `~/.zowe/settings/imperative.json` file upon change of the setting without overwriting preexisting data in the file.
- Fixed errors encountered from not having Zowe CLI installed by creating the `~/.zowe/settings/imperative.json` file during activation if it doesn't already exist. This file is for Zowe Explorer to know the Security Credential Manager used for secure profile information and removes the Zowe CLI installation prerequisite. [#1850](https://github.com/zowe/vscode-extension-for-zowe/issues/1850)
- Fixed Zowe Explorer failing to activate in environment with empty workspace. [#1994](https://github.com/zowe/vscode-extension-for-zowe/issues/1994)

## `2.4.0`

### New features and enhancements

- Added check for existing team configuration file in location during create, prompting user to continue with the create action. [#1923](https://github.com/zowe/vscode-extension-for-zowe/issues/1923)
- Added a solution to allow Zowe Explorer extensions with a dependency on Zowe Explorer to work as web extension without Zowe Explorer functionality in vscode.dev. [#1953](https://github.com/zowe/vscode-extension-for-zowe/issues/1953)
- Added a new setting `Secure Credentials Enabled`, default value is selected for security and will have to be unselected to allow creation of team configuration files without default secure arrays to support environments that don't have access to Zowe CLI's Secure Credential Management.

### Bug fixes

- Fixed activation and Refresh Extension issues in web based editors, ie. Theia. [#1807](https://github.com/zowe/vscode-extension-for-zowe/issues/1807)
- Fix refresh job & spool file pull from mainframe doesn't update job status [#1936](https://github.com/zowe/vscode-extension-for-zowe/pull/1936)
- Fix for serial saving of data sets and files to avoid conflict error. [#1868](https://github.com/zowe/vscode-extension-for-zowe/issues/1868)

## `2.3.0`

### New features and enhancements

- Added option to edit team configuration file via the + button for easy access. [#1896](https://github.com/zowe/vscode-extension-for-zowe/issues/1896)
- Added multiple selection to manage context menu of Datasets, USS, and Jobs views. [#1428](https://github.com/zowe/vscode-extension-for-zowe/issues/1428)
- Added Spool file attribute information to a hover over the Spool file's name. [#1832](https://github.com/zowe/vscode-extension-for-zowe/issues/1832)
- Added support for CLI home directory environment variable in Team Config file watcher, and support watching Team Config files named zowe.config.json and zowe.config.user.json at both locations. [#1913](https://github.com/zowe/vscode-extension-for-zowe/issues/1913)
- Update to Job's View Spool file label to display PROCSTEP if available, if PROCSTEP isn't available the label will display the Spool file's record count. [#1889](https://github.com/zowe/vscode-extension-for-zowe/issues/1889) [#1832](https://github.com/zowe/vscode-extension-for-zowe/issues/1832)

### Bug fixes

- Fixed extension being slow to load large team config files. [#1911](https://github.com/zowe/vscode-extension-for-zowe/issues/1911)
- Fixed issue with cached profile information after updates to profiles. [#1915](https://github.com/zowe/vscode-extension-for-zowe/issues/1915)
- Fixed issue with saving credentials to v1 profile's yaml file when un-secure and save is selected after credential prompting. [#1886](https://github.com/zowe/vscode-extension-for-zowe/issues/1886)
- Fixed issue with outdated cached information after Update Credentials. [#1858](https://github.com/zowe/vscode-extension-for-zowe/issues/1858)
- Fixed issue with support for ZOWE_CLI_HOME environment variable. [#1747](https://github.com/zowe/vscode-extension-for-zowe/issues/1747)

## `2.2.1`

- Bugfix: Fixed activation failure when error reading team configuration file. [#1876](https://github.com/zowe/vscode-extension-for-zowe/issues/1876)
- Bugfix: Fixed Profile IO errors by refactoring use of Imperative's CliProfileManager. [#1851](https://github.com/zowe/vscode-extension-for-zowe/issues/1851)
- Bugfix: Fixed runtime error found in initForZowe call used by extenders. [#1872](https://github.com/zowe/vscode-extension-for-zowe/issues/1872)
- Bugfix: Added error notification for users when OS case sensitivitiy is not set up to avoid issues found with USS files in single directory of same name but different case. [#1484](https://github.com/zowe/vscode-extension-for-zowe/issues/1484)
- Bugfix: Added file watcher for team configuration files to fix v2 profile update issues experienced during creation, updating, and deletion of global or project level configuration files in VS Code. [#1760](https://github.com/zowe/vscode-extension-for-zowe/issues/1760)
- Bugfix: Updated dependencies for improved security. [#1878](https://github.com/zowe/vscode-extension-for-zowe/pull/1878)

## `2.2.0`

- Optimized saving of files on DS/USS when utilizing autosave or experiencing slow upload speeds.
- Updates to use new Zowe Explorer APIs `ZoweVsCodeExtension.updateCredentials` for credential prompting and `ProfilesCache.updateProfilesArrays` for profiles that don't store credentials locally in profile file.

## `2.1.0`

- Added: `Pull from Mainframe` option added for JES spool files. [#1837](https://github.com/zowe/vscode-extension-for-zowe/pull/1837)
- Added: Updated Licenses. [#1841](https://github.com/zowe/vscode-extension-for-zowe/issues/1841)
- Bugfix: Updated imports to use the imperative instance provided by the CLI package. [#1842](https://github.com/zowe/vscode-extension-for-zowe/issues/1842)
- Bugfix: Fixed unwanted requests made by tree node when closing folder. [#754](https://github.com/zowe/vscode-extension-for-zowe/issues/754)
- Bugfix: Fix for credentials not being updated after the invalid credentials error is displayed. [#1799](https://github.com/zowe/vscode-extension-for-zowe/issues/1799)
- Bugfix: Fixed hyperlink for Job submitted when profile is not already in JOBS view. [#1751](https://github.com/zowe/vscode-extension-for-zowe/issues/1751)
- Bugfix: Fixed keybindings for `Refresh Zowe Explorer` to not override default VSC keybinding. See [README.md](https://github.com/zowe/vscode-extension-for-zowe/blob/main/packages/zowe-explorer/README.md#keyboard-shortcuts) for new keybindings. [#1826](https://github.com/zowe/vscode-extension-for-zowe/issues/1826)
- Bugfix: Fixed `Update Profile` issue for missing non-secure credentials. [#1804](https://github.com/zowe/vscode-extension-for-zowe/issues/1804)
- Bugfix: Fixed errors when operation cancelled during credential prompt. [#1827](https://github.com/zowe/vscode-extension-for-zowe/issues/1827)
- Bugfix: Login and Logout operations no longer require a restart of Zowe Explorer or VSC. [#1750](https://github.com/zowe/vscode-extension-for-zowe/issues/1750)
- Bugfix: Fix for Login token always being stored in plain text. [#1840](https://github.com/zowe/vscode-extension-for-zowe/issues/1840)
- Bugfix: Fixed Theia tests. [#1665](https://github.com/zowe/vscode-extension-for-zowe/issues/1665)

## `2.0.3`

- Bugfix: Fixed Quick-key Delete in USS and Jobs trees. [#1821](https://github.com/zowe/vscode-extension-for-zowe/pull/1821)
- Bugfix: Fixed issue with Zowe Explorer crashing during initialization due to Zowe config file errors. [#1822](https://github.com/zowe/vscode-extension-for-zowe/pull/1822)
- Bugfix: Fixed issue where Spool files failed to open when credentials were not stored in a profile. [#1823](https://github.com/zowe/vscode-extension-for-zowe/pull/1823)
- Bugfix: Fixed extra space in the Invalid Credentials dialog, at profile validation profilename. [#1824](https://github.com/zowe/vscode-extension-for-zowe/pull/1824)
- Bugfix: Updated dependencies for improved security. [#1819](https://github.com/zowe/vscode-extension-for-zowe/pull/1819)

## `2.0.2`

- Bugfix: Fixed USS search filter fails on credential-less profiles. [#1811](https://github.com/zowe/vscode-extension-for-zowe/pull/1811)
- Bugfix: Fixed Zowe Explorer recognizing environment variable ZOWE_CLI_HOME. [#1803](https://github.com/zowe/vscode-extension-for-zowe/pull/1803)
- Bugfix: Fixed Zowe Explorer prompting for TSO Account number when saved in config file's TSO profile. [#1801](https://github.com/zowe/vscode-extension-for-zowe/pull/1801)

## `2.0.1`

- BugFix: Improved logging information to help diagnose Team Profile issues. [#1776](https://github.com/zowe/vscode-extension-for-zowe/pull/1776)
- BugFix: Fixed adding profiles to the tree view on Theia. [#1774](https://github.com/zowe/vscode-extension-for-zowe/issues/1774)
- BugFix: Updated Log4js version to resolve initialization problem on Eclipse Che. [#1692](https://github.com/zowe/vscode-extension-for-zowe/issues/1692)
- BugFix: Fixed dataset upload issue by trimming labels. [#1789](https://github.com/zowe/vscode-extension-for-zowe/issues/1789)
- BugFix: Fixed duplicate jobs appearing in the jobs view upon making an owner/prefix filter search for extenders. [#1780](https://github.com/zowe/vscode-extension-for-zowe/pull/1780)
- BugFix: Fixed error displayed when opening a job file for extenders. [#1701](https://github.com/zowe/vscode-extension-for-zowe/pull/1701)

## `2.0.0`

- Major: Introduced Team Profiles and more. See the prerelease items (if any) below for more details.

## 2.0.0-next.202204202000

- Updated Imperative to gather information from the corresponding base profile. [#1757](https://github.com/zowe/vscode-extension-for-zowe/pull/1757)
- Fixed issue when first Team Config profile management file is created. [#1754](https://github.com/zowe/vscode-extension-for-zowe/pull/1754)
- Fixed `Failed to find property user` on load or refresh. [#1757](https://github.com/zowe/vscode-extension-for-zowe/pull/1757)
- Fixed getting credentials from the wrong base profile. [#1757](https://github.com/zowe/vscode-extension-for-zowe/pull/1757)
- Fixed writing tokens to the wrong base profile. [#1757](https://github.com/zowe/vscode-extension-for-zowe/pull/1757)
- Fixed Windows not being able to share Tokens between CLI and ZE. [#1757](https://github.com/zowe/vscode-extension-for-zowe/pull/1757)
- Fixed Login info written to global file if proifle name is the same as project level profile. [#1761](https://github.com/zowe/vscode-extension-for-zowe/pull/1761)

## 2.0.0-next.202204180940

- Refactored the PRofilesCache to reduce maintenance efforts going forward. [#1715](https://github.com/zowe/vscode-extension-for-zowe/issues/1715)
- Updated CLI to consume security related fixes and more. [#1740](https://github.com/zowe/vscode-extension-for-zowe/pull/1740)
- Added differentiation between project and global level profiles. [#1727](https://github.com/zowe/vscode-extension-for-zowe/issues/1727)
- Removed the Secure Credential setting. [#1739](https://github.com/zowe/vscode-extension-for-zowe/issues/1739), [#722](https://github.com/zowe/vscode-extension-for-zowe/issues/722), [#820](https://github.com/zowe/vscode-extension-for-zowe/issues/820), and [#1223](https://github.com/zowe/vscode-extension-for-zowe/issues/1223)
- Synchronized the ZE preferred Security service with the CLI. [#1736](https://github.com/zowe/vscode-extension-for-zowe/issues/1736)
- Fixed APIML token not working between clients (ZE and CLI). [#1713](https://github.com/zowe/vscode-extension-for-zowe/issues/1713)

## 2.0.0-next.202204081040

- Fixed TSO commands in when using teamConfig. [#1731](https://github.com/zowe/vscode-extension-for-zowe/pull/1731)
- Fixed `Zowe Explorer: Refresh Zowe Explorer` command palette option. [1735](https://github.com/zowe/vscode-extension-for-zowe/pull/1735)

## 2.0.0-next.202204041200

- Added Secure Credential support, allowing users to update credentials using GUI. [#1699](https://github.com/zowe/vscode-extension-for-zowe/pull/1693)
- Update Zowe Explorer 2.0 settings migration. [1714](https://github.com/zowe/vscode-extension-for-zowe/pull/1714)
- Update Zowe Explorer SSO logout check for extenders. [#1711](https://github.com/zowe/vscode-extension-for-zowe/pull/1711)
- Update Zowe SDK dependency. [#1699](https://github.com/zowe/vscode-extension-for-zowe/pull/1693)
- Updated dependencies for improved security. [#1702](https://github.com/zowe/vscode-extension-for-zowe/pull/1702)

## `v2.0.0-next.202202281000`

- Update Zowe CLI SDK to version 7.0.0-next.202202242016.
- Fixed the bug that overwrites like-named profiles in a nested config.

## `v2.0.0-next.202202221200`

- Added extender's type info to config schema during config file creation and removed Zowe CLI installation dependency. [#1629](https://github.com/zowe/vscode-extension-for-zowe/pull/1629)
- Added support for Login and Logout using the config file. [#1637](https://github.com/zowe/vscode-extension-for-zowe/pull/1637)
- Added capability to refresh Zowe Explorer updating the Views to reflect different profile handling to include the config file. [#1650](https://github.com/zowe/vscode-extension-for-zowe/pull/1650)
- Updated Zowe SDK dependency. [#1624](https://github.com/zowe/vscode-extension-for-zowe/pull/1624)

## `1.22.0`

- Added: Extensible Login and Logout capabilities for Zowe extenders to utilize for token based authentication. [#1606](https://github.com/zowe/vscode-extension-for-zowe/pull/1606) and [#1255](https://github.com/zowe/vscode-extension-for-zowe/issues/1255).
- Added: Eclipse Public License file. Users can view the license file in the root directory of the Zowe Explorer repository [#1626](https://github.com/zowe/vscode-extension-for-zowe/pull/1626).
- Updated: Supported Node.js version was changed to v12 or higher. We no longer support running the product on earlier versions (10.x and earlier) of Node.js [#1640](https://github.com/zowe/vscode-extension-for-zowe/pull/1640).
- Updated: Security updates for `copy-props`, `nanoid`, and `markdown-it` dependencies were changed to improve security alerting [#1638](https://github.com/zowe/vscode-extension-for-zowe/pull/1638), [#1636](https://github.com/zowe/vscode-extension-for-zowe/pull/1636), and [#1649](https://github.com/zowe/vscode-extension-for-zowe/pull/1649).
- Updated: A work around was developed to help developers debug Zowe Explorer VS Code extension on Theia. For more information, see **Work around for debugging in Theia** [#1576](https://github.com/zowe/vscode-extension-for-zowe/pull/1576).
- Fixed: The Zowe Explorer deployment script was updated to use vsce (Visual Studio Code Extension Manager) version 1.103.1 to help ensure that it is compatible with Node v12 [#1608](https://github.com/zowe/vscode-extension-for-zowe/pull/1608).
- Fixed: Fixed the Theia input box issue that caused entered values to be validated incorrectly [#1580](https://github.com/zowe/vscode-extension-for-zowe/pull/1580).

## `1.21.0`

- Add a progress bar for the simultaneous deletion of multiple jobs [#1583](https://github.com/zowe/vscode-extension-for-zowe/pull/1583). Thanks @uzuko01
- Added the note about the deprecation of the associate profile feature to the Associate Profile section of Zowe Docs and to the Zowe Explorer Readme [#1575](https://github.com/zowe/vscode-extension-for-zowe/pull/1575). Thanks @IgorCATech
- Changed the `DataSet uploaded successfully` message type. Now messages are shown in the status bar instead of the notification pop-up [#1542](https://github.com/zowe/vscode-extension-for-zowe/pull/1542). Thanks @anokhikastiaIBM
- Updated dependencies for improved security [#1591](https://github.com/zowe/vscode-extension-for-zowe/pull/1591) and [#1601](https://github.com/zowe/vscode-extension-for-zowe/pull/1601). Thanks @lauren-li
- Updated Theia tests to use the latest Theia version [#1566](https://github.com/zowe/vscode-extension-for-zowe/pull/1566). Thanks @JillieBeanSim
- Fixed the issue that caused JCL errors in the JOBS tree to be displayed as `undefined:undefined(undefined)` [#1584](https://github.com/zowe/vscode-extension-for-zowe/pull/1584). Thanks @roman-kupriyanov
- Fixed the Theia input box issue that caused entered values to be incorrectly validated [#1580](https://github.com/zowe/vscode-extension-for-zowe/pull/1580). Thanks @JillieBeanSim
- Fixed the issue that caused the removal of unsaved credentials of a profile in the Jobs tree after deleting a job. Now when you delete a job from the Jobs tree with a profile that does not have the stored credentials, the profile keeps the cached credentials [#1524](https://github.com/zowe/vscode-extension-for-zowe/pull/1524). Thanks @nickImbirev

## `1.20.0`

- Added a Github action bot that automates the issue triage [#1530](https://github.com/zowe/vscode-extension-for-zowe/pull/1530). Thanks @crawr
- Updated the @zowe/cli version to 6.33.3 to fix the SSH2 audit failure [#1522](https://github.com/zowe/vscode-extension-for-zowe/pull/1522). Thanks @JillieBeanSim
- Updated the Jobs Issue Stop and Issue Modify commands so that they can be consumed by Extenders with the `issueMvsCommand` API [#1508](https://github.com/zowe/vscode-extension-for-zowe/pull/1508). Thanks @JillieBeanSim
- Use Visual Studio Code's standard confirmation prompt for the Data Sets, USS, and Job trees when clicking on a Favorited profile that does not exist [#1506](https://github.com/zowe/vscode-extension-for-zowe/pull/1506). Thanks @JillieBeanSim
- Updated the deletion prompt for the USS and Jobs trees [#1505](https://github.com/zowe/vscode-extension-for-zowe/pull/1505). Thanks @JillieBeanSim
- Updated the placeholder text in the `Add Profile` entry field [#1490](https://github.com/zowe/vscode-extension-for-zowe/pull/1490). Thanks @anokhikastiaIBM
- Fixed the Not Found issue that resulted from attempts to delete a member whose parent data set was already deleted using multi-delete [#1525](https://github.com/zowe/vscode-extension-for-zowe/pull/1525). Thanks @JillieBeanSim

## `1.19.0`

- Added a check to ensure that a base profile exists before running the function that combines base and service profiles [#1500](https://github.com/zowe/vscode-extension-for-zowe/pull/1500). Thanks @lauren-li
- Added Imperative logger access for extenders [#1433](https://github.com/zowe/vscode-extension-for-zowe/pull/1433). Thanks @katelynienaber
- Added documentation for Imperative logger for extenders [#1467](https://github.com/zowe/vscode-extension-for-zowe/pull/1467). Thanks @katelynienaber
- Implemented separate console windows for TSO and MVS commands [#1478](https://github.com/zowe/vscode-extension-for-zowe/pull/1478). Thanks @katelynienaber
- Fixed the bug that caused the check credentials pop-up to disappear too quickly [#1486](https://github.com/zowe/vscode-extension-for-zowe/pull/1486). Thanks @JillieBeanSim
- Fixed the bug that kept the command text box while escaping the process of entering a TSO command. Now the command text box does not pop up if you cancel entering a TSO command [#1479](https://github.com/zowe/vscode-extension-for-zowe/pull/1479). Thanks @katelynienaber
- Fixed the bug that caused issues with deleting data set members in Ecplipse Theia or Che [#1487](https://github.com/zowe/vscode-extension-for-zowe/pull/1478). Thanks @phaumer
- Fixed the bug that caused the deletion of selected data sets while removing a single data set member by using the right-click action. [#1483](https://github.com/zowe/vscode-extension-for-zowe/pull/1483). Thanks @JillieBeanSim

## `1.18.0`

- Added the ability to register custom profile types in `ProfilesCache` for extenders [#1419](https://github.com/zowe/vscode-extension-for-zowe/pull/1419). Thanks @phaumer
- Added the ability to pass account and other information from tso profile [#1378](https://github.com/zowe/vscode-extension-for-zowe/pull/1378). Thanks @fswarbrick
- Added profiles cache to extenders [#1390](https://github.com/zowe/vscode-extension-for-zowe/pull/1390). Thanks @phaumer
- Status icons now reset when refreshing the explorer views [#1404](https://github.com/zowe/vscode-extension-for-zowe/pull/1404). Thanks @lauren-li
- Fixed the issue that prevented the expected error message `No valid value for z/OS URL. Operation Cancelled` from being displayed while escaping the host text box during the creation or update of a profile [#1426](https://github.com/zowe/vscode-extension-for-zowe/pull/1426). Thanks @JillieBeanSim
- Fixed the issue that invoked profile validation before updating a profile. Now a profile is validated only after the update [#1415](https://github.com/zowe/vscode-extension-for-zowe/pull/1415). Thanks @JillieBeanSim
- Fixed the issue of Zowe profiles encoding value when opening a USS file in the text editor [#1400](https://github.com/zowe/vscode-extension-for-zowe/pull/1400). Thanks @JillieBeanSim

## `1.17.0`

- Added the feature that automatically includes a missing profile in the Jobs view when submitting a job [#1386](https://github.com/zowe/vscode-extension-for-zowe/pull/1386). Thanks @nickImbirev
- Added the extender documentation for KeytarApi for Secure Credential Store [#1384](https://github.com/zowe/vscode-extension-for-zowe/pull/1384). Thanks @JillieBeanSim
- Added a new setting that enables you to hide Zowe Explorer's temporary downloads folder from a workspace [#1373](https://github.com/zowe/vscode-extension-for-zowe/pull/1373). Thanks @crawr
- Added the command to refresh a particular job and get the latest information and content for its spool files [#1363](https://github.com/zowe/vscode-extension-for-zowe/pull/1363). Thanks @nickImbirev
- Added the function that enables you to delete multiple datasets and data set members [#1323](https://github.com/zowe/vscode-extension-for-zowe/pull/1323). Thanks @katelynienaber
- Added the feature that enables you to use multiple VS Code windows for files opened via Zowe Explorer [#1347](https://github.com/zowe/vscode-extension-for-zowe/pull/1347). Thanks @JillieBeanSim
- Added the command to refresh USS directory file names without the entire tree collapsing [#1369](https://github.com/zowe/vscode-extension-for-zowe/pull/1369). Thanks @rudyflores
- Removed non-functioning code from invalid credentials for Theia [#1371](https://github.com/zowe/vscode-extension-for-zowe/pull/1371). Thanks @lauren-li
- Fixed the issue with USS Search and Update Profile errors for profiles without credentials [#1391](https://github.com/zowe/vscode-extension-for-zowe/pull/1391). Thanks @lauren-li

## `1.16.0`

- Added the refresh data set member names option. You can now retrieve a new list of members from the mainframe [#1343](https://github.com/zowe/vscode-extension-for-zowe/pull/1343). Thanks @rudyflores
- Added the best practice documentation for error handling [#1335](https://github.com/zowe/vscode-extension-for-zowe/pull/1335). Thanks @katelynienaber
- Added the developer guide for adding commands to core Zowe Explorer menus [#1332](https://github.com/zowe/vscode-extension-for-zowe/pull/1332). Thanks @lauren-li
- Standardized context group names [#1340](https://github.com/zowe/vscode-extension-for-zowe/pull/1340). Thanks @lauren-li
- Fixed the error message that popped up when accessing a profile from Favorites [#1344](https://github.com/zowe/vscode-extension-for-zowe/pull/1344). Thanks @rudyflores
- Fixed the issue that prevented the Allocate Like feature from working correctly [#1322](https://github.com/zowe/vscode-extension-for-zowe/pull/1322). Thanks @katelynienaber

## `1.15.1`

- Fixed the issue that required the vscode module to be imported in the API package [#1318](https://github.com/zowe/vscode-extension-for-zowe/pull/1318). Thanks @JillieBeanSim

## `1.15.0`

- Added the secure credentials support for Extenders API [#1306](https://github.com/zowe/vscode-extension-for-zowe/pull/1306). Thanks @JillieBeanSim
- Improved Zowe Explorer extenders. Zowe Explorer extenders can now utilize Extender API to have profile folder and meta file created upon initialization [#1282](https://github.com/zowe/vscode-extension-for-zowe/pull/1282). Thanks @JillieBeanSim
- Improved the Command Palette by adding "Zowe Explorer:" before all commands that are related to the extension. Removed some commands from the palette that caused issues [#1308](https://github.com/zowe/vscode-extension-for-zowe/pull/1308). Thanks @lauren-li
- Updated Theia Tests. Now you need to have Zowe CLI 6.31.0 and the latest .vsix file in the `theia/plugins` folder to run Theia tests [#1268](https://github.com/zowe/vscode-extension-for-zowe/pull/1268). Thanks @deepali-hub
- Fixed the issue that prevented the `issue STOP command` function from executing correctly [#1304](https://github.com/zowe/vscode-extension-for-zowe/pull/1304). Thanks
  @nickImbirev
- Fixed the issue that caused the Add Profile icon to disappear [#1307](https://github.com/zowe/vscode-extension-for-zowe/pull/1307). Thanks @lauren-li
- Fixed the vulnerability in NPM Audit [#1309](https://github.com/zowe/vscode-extension-for-zowe/pull/1309). Thanks @JillieBeanSim
- Fixed the issue that doubled the occurrence of the port prompt [#1298](https://github.com/zowe/vscode-extension-for-zowe/pull/1298). Thanks @katelynienaber
- Fixed the issue that triggered the `Delete Job` command even outside Zowe Explorer views [#1310](https://github.com/zowe/vscode-extension-for-zowe/pull/1310). @crawr
- Fixed the trailing slash issue that caused issues with USS search [#1313](https://github.com/zowe/vscode-extension-for-zowe/pull/1313). Thanks @katelynienaber

## `1.14.0`

- Added the Issue TSO Commands feature [#1245](https://github.com/zowe/vscode-extension-for-zowe/pull/1245). Thanks @JillieBeanSim
- Fixed the issue that caused the USS tree to collapse after renaming a folder [#1259](https://github.com/zowe/vscode-extension-for-zowe/pull/1259). Thanks @lauren-li
- Fixed the issue that prevented jobs with an octothorpe (#) in the name from opening [#1253](https://github.com/zowe/vscode-extension-for-zowe/issues/1253). Thanks @katelynienaber

## `1.13.1`

- Updated the dialog text for issuing MVS commands. Now the text of the function is `Zowe: Issue MVS Command` [#1230](https://github.com/zowe/vscode-extension-for-zowe/pull/1230). Thanks @JillieBeanSim
- Added the prompt for credentials when issuing MVS commands, using the right click action, against profiles with missing credentials [#1231](https://github.com/zowe/vscode-extension-for-zowe/pull/1231). Thanks @JillieBeanSim
- Added the Prerequisites section to the Zowe Explorer Extension for FTP ReadMe [#1246](https://github.com/zowe/vscode-extension-for-zowe/pull/1246). Thanks @lauren-li
- Added Open VSX to the deployment pipeline [#1240](https://github.com/zowe/vscode-extension-for-zowe/pull/1240). Thanks @zFernand0

## `1.13.0`

- Added the monorepo landing Readme that contains the high-level overview of the repository folders such as `packages` folder, instructions on how to contribute to the project and links to Medium articles providing additional useful information about Zowe Explorer and Zowe [#1199](https://github.com/zowe/vscode-extension-for-zowe/pull/1199). Thanks @IgorCATech
- Fixed the issue that prevented the list of recently opened files from being displayed upon request. You can access a list of recently opened files by pressing the Ctrl+Alt+R (Windows) or Command+Option+R (Mac) key combination [#1208](https://github.com/zowe/vscode-extension-for-zowe/pull/#1208). Thanks @jellypuno
- Fixed the issue that prevented file picker from functioning. The file picker feature lets you filter your datasets in the tree by pressing the Ctrl+Alt+P (Windows) or Command+Option+P (Mac) key combination [#992](https://github.com/zowe/vscode-extension-for-zowe/issues/992). Thanks @katelynienaber
- Fixed the issue that caused the content from a previously filtered USS directory instead of the currently filtered USS directory to be served [#1134](https://github.com/zowe/vscode-extension-for-zowe/issues/1134). Thanks @lauren-li
- Added the previously selected `RejectUnauthorized` value to the placeholder text of the entry field while updating an existing profile. In addition, the value is highlighted and shown at the top of the selection list [#1218](https://github.com/zowe/vscode-extension-for-zowe/pull/1218). Thanks @JillieBeanSim
- Added the pre-filled and pre-selected filename of the copied member to the entry field while performing the paste member action [#1183](https://github.com/zowe/vscode-extension-for-zowe/pull/1183). Thanks @JillieBeanSim
- Added the multiple deletion of jobs feature [#1128](https://github.com/zowe/vscode-extension-for-zowe/pull/1128). Thanks @crawr
- Improved error handling for the data set copy/paste member, migrate, and recall functions [#1219](https://github.com/zowe/vscode-extension-for-zowe/pull/1219). Thanks @tiantn

## `1.12.1`

- Fixed the issue that prevented edited profile base paths from being saved [#989](https://github.com/zowe/vscode-extension-for-zowe/issues/989). Thanks @katelynienaber
- Fixed the issue that prevented Zowe Explorer from storing empty values for optional profile fields, such as `user`, `password`, `timeout`, and `encoding`. This is done to be consistent with the way Zowe CLI stores profile information when creating and editing profiles [#1016](https://github.com/zowe/vscode-extension-for-zowe/issues/1016). Thanks @katelynienaber
- Fixed the issue that caused repeated credential prompting if a user refused to authenticate [#1147](https://github.com/zowe/vscode-extension-for-zowe/issues/1147). Thanks @katelynienaber
- Fixed the issue that caused removed favorite profiles to be favorited again in subsequent IDE sessions [#1144](https://github.com/zowe/vscode-extension-for-zowe/issues/1144). Thanks @lauren-li
- Fixed the issue that prevented updated credential prompting from occurring when a profile was marked “invalid” [#1095](https://github.com/zowe/vscode-extension-for-zowe/issues/1095). Thanks @katelynienaber

## `1.12.0`

- Added the ability to edit data set attributes before allocation [#1031](https://github.com/zowe/vscode-extension-for-zowe/issues/1031). Thanks @katelynienaber
- Allowed filtering of member names from the Data Sets search bar [#868](https://github.com/zowe/vscode-extension-for-zowe/issues/868). Thanks @JillieBeanSim
- Reorganized the context menus and streamlined the visible icons [#1052](https://github.com/zowe/vscode-extension-for-zowe/issues/1052). Thanks @katelynienaber
- Fixed the messaging displayed when handling inactive profiles and when updating profiles [#1065](https://github.com/zowe/vscode-extension-for-zowe/issues/1065) [#1096](https://github.com/zowe/vscode-extension-for-zowe/issues/1096). Thanks @jellypuno
- Fixed the issue causing tree restructure when renaming a USS file or directory [#757](https://github.com/zowe/vscode-extension-for-zowe/issues/757). Thanks @katelynienaber
- Fixed the issue preventing issuing of commands when using profiles with tokens [#1051](https://github.com/zowe/vscode-extension-for-zowe/issues/1051). Thanks @crawr
- Refactored refresh functions. Thanks @lauren-li @JillieBeanSim
- Updated FTP and API Readme documentation. Thanks @phaumer
- Added regression tests for profiles in Theia. Thanks @deepali-hub

## `1.11.1`

- Updated Keytar and Jest dev deps for Node 14. Thanks @t1m0thyj

## `1.11.0`

- Added login and logout functions for base profiles. You can now log in to API Mediation Layer and generate a token for your base profile. [#914](https://github.com/zowe/vscode-extension-for-zowe/issues/914). Thanks @crawr
- Fixed the empty profile folders in Favorites issue. [#1026](https://github.com/zowe/vscode-extension-for-zowe/issues/1026). Thanks @lauren-li
- Fixed the initialization error that occurred when base profiles were used while being logged out from API ML. [1063](https://github.com/zowe/vscode-extension-for-zowe/issues/1063). Thanks @jellypuno
- Fixed the issue preventing the tree refresh function from updating extender profiles. [1078](https://github.com/zowe/vscode-extension-for-zowe/issues/1078). Thanks @lauren-li
- Fixed the issue causing jobs retrieval failure when using profiles with tokens. [1088](https://github.com/zowe/vscode-extension-for-zowe/issues/1088). Thanks @jellypuno

## `1.10.1`

- Updated arguments to keep the order of precedence consistent between service and base profile. [#1055](https://github.com/zowe/vscode-extension-for-zowe/issues/1055). Thanks @JillieBeanSim

## `1.10.0`

- Added Base Profile support. [#1037](https://github.com/zowe/vscode-extension-for-zowe/issues/1037). Thanks @katelynienaber, @jellypuno, @JillieBeanSim, @lauren-li, @crawr, @phaumer

## `1.9.0`

- Added the Allocate Like feature. [#904](https://github.com/zowe/vscode-extension-for-zowe/issues/904). Thanks @katelynienaber
- Added the ability to disable/enable profile validation. [#922](https://github.com/zowe/vscode-extension-for-zowe/issues/922). Thanks @JillieBeanSim
- Added the ability to access other profiles during profile validation. [#953](https://github.com/zowe/vscode-extension-for-zowe/issues/953). Thanks @JillieBeanSim
- Grouped Favorites by profile for Datasets, USS, and Jobs. [#168](https://github.com/zowe/vscode-extension-for-zowe/issues/168). Thanks @lauren-li
- Fixed USS renaming issues. [#911](https://github.com/zowe/vscode-extension-for-zowe/issues/911). Thanks @katelynienaber and @lauren-li
- Fixed the deletion of datasets issue. [#963](https://github.com/zowe/vscode-extension-for-zowe/issues/963). Thanks @katelynienaber
- Once entered, datasets and members are displayed in uppercase. [#962](https://github.com/zowe/vscode-extension-for-zowe/issues/962). Thanks @AndrewTwydell and @Pranay154
- Removed errors in Favorites items caused by profiles that are created by other extensions. [#968](https://github.com/zowe/vscode-extension-for-zowe/issues/968). Thanks @lauren-li
- Updated the environment check for Theia compatibility. [#1009](https://github.com/zowe/vscode-extension-for-zowe/issues/1009). Thanks @lauren-li

## `1.8.0`

- Webpack working with localization and logging. Thanks @lauren-li
- Allow extenders to load their saved profile sessions upon their activation. Thanks @lauren-li
- Provide a re-validation for invalid profiles automatically. Thanks @JillieBeanSim
- Bug fix related to saving USS files. Thanks @JillieBeanSim.
- Bug fix related to the deletion of datasets. Thanks @katelynienaber

## `1.7.1`

- Fixed USS save operation. Thanks @JillieBeanSim
- Added validation information message. Thanks @JillieBeanSim
- Restructured Readme. Thanks @IgorCATech

## `1.7.0`

- Disallow multiple profiles with same name but different capitalizations. Thanks @katelynienaber
- Improvements for Optional Credentials. Thanks @crawr @jellypuno
- Reorganize Data Sets context menu. Thanks @katelynienaber
- Adding star icon for favorites. Thanks @katelynienaber
- Profile Validation. Thanks @jellypuno
- Updating Credentials via Check Credentials. Thanks @JillieBeanSim
- Favorites get loaded and opened into new files. Thanks @phaumer
- Improve messaging of confirmation dialogues. Thanks @crawr
- Enable editing of filters. Thanks @katelynienaber
- Update Codecov settings. Thanks @jellypuno
- Handle encoding value from z/OSMF Profiles. Thanks @dkelosky
- Enable editing of ASCII files in USS. Thanks @Colin-Stone
- Refactor unit test and add more integration tests. Thanks @katelynienaber

## `1.6.0`

- Create connections with any registered profile type. Thanks @JillieBeanSim
- Streamline first profile creation. Thanks @crawr
- Add recall options for migrated datasets. Thanks @Pranay154
- Fix persistent data after recall functionality. Thanks @katelynienaber
- Fix deleting and editing connection not considering other profile types. Thanks @phaumer
- Fix multiple prompts when escaping/canceling editing session. Thanks @jellypuno
- Fix failure to load optional secure fields from profiles. Thanks @tjohnsonBCM
- Fixed issue when manually editing/deleting associated profiles. Thanks @Colin-Stone
- Refactor unit tests. Thanks @stepanzharychevbroadcom, @katelynienaber

## `1.5.2`

- Fix undefined profile error message. Thanks @JillieBeanSim

## `1.5.1`

- Fix failure to load optional secure fields from profiles. Thanks @tjohnsonBCM
- Fix pressing Escape does not abort Edit profile dialogue. Thanks @jellypuno
- Fix editing of Credentials when setting them to spaces. Thanks @jellypuno
- Fix deletion of profiles not considering all extensibility use cases. Thanks @phaumer

## `1.5.0`

- Fixes for saving of Datasets from Favourites section. Thanks @stepanzharychevbroadcom
- Management of Theia specific merge conflict resolution. Thanks @Alexandru-Dumitru
- Add to recall when PS File opened. Thanks @katelynienaber
- Provide edit support for Profile credentials. Thanks @jellypuno
- Support for profile deletion. Thanks @crawr
- Addressed USS file merge conflict triggering issue. Thanks @Alexandru-Dumitru
- Provide refresh all method for Zowe Explorer - Extenders. Thanks @phaumer
- Extender guidelines and documentation. Thanks @Colin-Stone
- Provision of profile association links to support extenders of Zowe Explorer. Thanks @Colin-Stone
- Creation of an extender API for extenders of Zowe Explorer. Thanks @Colin-Stone
- Management of VSAM files within Dataset explorer. Thanks @Colin-Stone
- VSCode context now based on Regular expression for flexibility. Thanks @Colin-Stone
- Vsix file deployment via Theia pipeline. Thanks @crawr
- Reduction in size of extension.ts file. Thanks @katelynienaber
- ContextValue of undefined error addressed for new members. Thanks @katelynienaber
- Fixed when Pull from mainframe didn't work on USS Files. Thanks @stepanzharychevbroadcom
- Fixed Bug submitting JCL from Command Palette. Thanks @stepanzharychevbroadcom
- Refactoring of testing for accuracy and maintainability. Thanks @stepanzharychevbroadcom

## `1.4.1`

- Fix for USS files not saving correctly. Thanks @phaumer
- Icon update for migrated files only. Thanks @Colin-Stone

## `1.4.0`

- Added support for large datasets and PDS members. Thanks @jellypuno
- Fixed inconsistent behavior when renaming USS file and directories. Thanks @stepanzharychevbroadcom
- Fixed deleting a USS file. Thanks @Colin-Stone
- Fixed profiles not automatically updating values when changed externally. Thanks @jellypuno
- Fixed load error when file names had special characters. Thanks @jellypuno
- Fixed load os USS file list. Thanks @jellypuno
- Improved user experience of USS file navigation #461. Thanks @stepanzharychevbroadcom
- Fixed tab name when renaming dataset. Thanks @stepanzharychevbroadcom
- Improved performance when renaming datasets and members. Thanks @CForrest97
- Added prompting of credentials if previous credentials where entered incorrectly. Thanks @jellypuno
- Added support for VSCode Quick Open shortcut. Thanks @katelynienaber
- Added support for VSCode Open Recent Files shortcut. Thanks @katelynienaber
- Fixed USS Favorites not being remembered. Thanks @Colin-Stone
- Setup automated regression testing on a Theia environment. Thanks @crawr
- Fixed copying dataset on temporary folder #635. Thanks @Colin-Stone
- Made dataset terminology more consistent. Thanks @stepanzharychevbroadcom
- Fixed uploading files to USS. Thanks @stepanzharychevbroadcom
- Fixed searching/filtering data. Thanks @Colin-Stone
- Refactored code to include interfaces and abstract classes. Thanks @Colin-Stone
- Refactored icon retrieval process. Thanks @stepanzharychevbroadcom
- Updated Zowe Explorer video. Thanks @IgorCATech
- Revised pipeline to use shared libraries. Thanks @zFernand0

## `1.3.1`

- Updated Zowe Icon. Thanks @stepanzharychevbroadcom
- Address VSC tree expand behavior changes. Thanks @phaumer
- Refresh all action includes profiles. Thanks @jellypuno
- Consistent handling of renaming USS files. Thanks @stepanzharychevbroadcom
- Renaming datasets should update open tab. Thanks @stepanzharychevbroadcom
- USS delete function reinstated. Thanks @Colin-Stone
- Issue with uploadBinaryFile API not being correctly redirected. Thanks @Colin-Stone
- OnSave Upload trigger correction for USSFile . Thanks Alexandru-Dumitru

## `1.3.0`

- Dependency on ~/.zowe folder existing removed. Thanks @tjohnsonBCM
- Label changes for specific dataset functionality. Thanks @CForrest97
- Zowe Explorer to incorporate @zowe CLI implementation. Thanks @zFernand0
- Profiles manage other profile types apart from zosmf. Thanks @Colin-Stone
- Exploit imperative bundled keytar for secure credentials when standalone. Thanks @Colin-Stone

## `1.2.4`

- Fix to Credentials initialization to wait on promise. Thanks @Colin-Stone

## `1.2.3`

- Secure credentials backwards compatibility. Thanks @tjohnsonBCM

## `1.2.2`

- Fix requirement of ~/.zowe folder. Thanks @phaumer

## `1.2.1`

- Fix for automatic release of VSIX. Thanks @awharn
- Fixed creating data sets causes tree to lose expand behavior issue. Thanks @katelynienaber
- Fixed issue with undefined node. Thanks @Colin-Stone

## `1.2.0`

- Support CLI plugin extensibility. Thanks @phaumer
- Fixed Issue for filters after creating dataset. Thanks @phaumer
- Managing text/binary download choice. Thanks @stepanzharychevbroadcom
- Addressed 'Uploading zip file (binary)' silent failures. Thanks @stepanzharychevbroadcom
- Consistency updates for context menu. Thanks @sladyn98
- Automatically use Changelog contents in pipeline as release description. Thanks @awharn
- Provision of warning message after two failed login attempts. Thanks @jellypuno
- Consistency, added filter tip to convey ability to add multiple filters entries. Thanks @katelynienaber
- Tree view refresh when dataset member added or deleted. Thanks @katelynienaber
- Code improvement - Centralized error handling. Thanks @crawr
- Integration Script updates. Thanks @zFernand0
- Keytar (Secure credentials) compatibility support. Thanks @Colin-Stone
- Improved usability of MVS Command feature including 'Recall' function. Thanks @Colin-Stone
- Fixed issue where Job folder did not auto-expand. Thanks @Colin-Stone
- Use Progress indicator wrapper around longer running list functions. Thanks @Colin-Stone

## `1.1.0`

- Updates to Readme to include links to Theia Readme. Thanks @IgorCATech
- Fix for incorrect profile name in some favorites. Thanks @lauren-li
- Update dataset filters on dataset creation. Thanks @katelynienaber
- Include VSIX in Github release. Thanks @zFernand0
- Fix dataset delete fails silently bug. Thanks @Colin-Stone
- Fix to handle "Show Dataset Attributes" in Favorites. Thanks @katelynienaber
- Enhancements to profile creation. Thanks @jellypuno
- Theia specific QuickPick modifications. Thanks @phaumer
- Update incorrect profile message. Thanks @lauren-li
- Fix Copy and paste dataset menu duplication. Thanks @lauren-li

## `1.0.1`

- Remove duplicate commands #376. Thanks @lauren-li
- Update localization for v1.0.0 #374. Thanks @lauren-li
- Update keywords #383. @zFernand0
- Update package json files #391. @zFernand0
- Fixed adding sessions in Theia #382. Thanks @phaumer
- Add validation for undefined username and password + more cosmetic fix #378. Thanks @jellypuno
- Update incorrect profile message #387. Thanks @lauren-li

## `1.0.0`

- VSCode centric Connection settings. Thanks @crawr, @jellypuno
  - Credential prompting in profiles and favorite . Thanks @crawr, @jellypuno
- Dataset and Dataset member copy and renaming function. Thanks @CForrest97
- Theia support including documentation.
- Save improvements implementing improved Safe Save functionality as the default behavior. Thanks Alexandru-Dumitru
- Reliability and Resilience updates:
  - for default profiles
  - for deleting a dataset in use
  - testing improvements and coverage
  - rationalizing deliverables
  - performance improvements

## 0.29.0

- Provide ability to rename datasets. Thanks @CForrest97
- Fix URL parsing. @MarkAckert
- Fixed `AppSettings` error message. @jellypuno

## 0.28.0

- Provide ability to add new profiles in explorer. Thanks @crawr, @jellypuno
- Recognize migrated dataset context. Thanks @Colin-Stone
- Fix dataset delete fails silently bug. Thanks @Colin-Stone

## 0.27.0

- Name change to Zowe Explorer
- Enhancements to the History recall 'QuickPick' dialogs. Thanks @Colin-Stone
- Favorites are now sorted. Thanks @Colin-Stone

## 0.26.1

- Fix vulnerabilities related to brightside-core

## 0.26.0

- Added Persistence for profiles selection. Thanks @Colin-Stone
- Performance enhancements for Profile loading operations. Thanks @Colin-Stone
- Filter rewording. Thanks @Colin-Stone

## 0.25.0

- Add Edit to context menu for MVS and USS Tree. Thanks to Rodney-Wilson
- Restructured all search and filters dialogs to incorporate a recall/history function. Thanks @Colin-Stone
- Added Search Favorite for USS Favorites. Thanks @Colin-Stone
- Added Job and Search Favorite for Jobs. Thanks @Colin-Stone
- Provided support for specifying jobs by job id. Thanks @Colin-Stone
- Fixed issue with submitting datasets job link. Thanks @Colin-Stone
- Fixed label for Jobs Refresh All. Thanks @Colin-Stone
- Minor icon improvement to distinguish Favorites from LPAR's. Thanks @Colin-Stone
- Support copy path Thanks @lauren-li
- Progress Bar animation on opening large files. Thanks to Rodney-Wilson

## 0.24.1

- Fixed issue when saving USS files

## 0.24.0

- Updated Localization Documentation and Added Update Dictionary Script. Thanks to @evannwu20
- Show stepname or procstep alongside spool name. Thanks @crshnburn
- Add command to issue TSO command. Thanks @crshnburn
- Added icons for files and folders. Thanks to @Colin-Stone

## 0.23.2

- Fixed issue when saving datasets in Windows

## 0.23.1

- Refined dataset suffix solution by restricting to explicit names only

## 0.23.0

- Add support for localization. Thanks to @evannwu20
- Correctly determine if file is binary for saving. Thanks @crshnburn
- Fix Default profile error message with friendlier version. Thanks @lauren-li
- Context menu grouping for MVS and USS. Thanks @lauren-li
- Preference to Specify Temp Folder. Thanks to @adambattenburg
- Store local version of dataset with a suffix if appropriate to enable syntax highlighting. Thanks to @Colin-Stone

## 0.22.0

- Add ability to create directories or files on the root node. Thanks to @kristinochka
- Add ability to upload files through regular OS browse dialog on regular nodes and favorites. Thanks to @kristinochka
- Add USS File Refresh and USS Safe Save. Thanks to @adambattenburg
- Honor the file tag (binary or ascii) if not specified. Thanks to @Colin-Stone

## 0.21.0

- Added the Upload member to datasets. Thanks Kristina Mayo
- Addressed same file issue with Favorites in USS explorer. Thanks to Rodney-Wilson and Lauren-Li
- USS Favorites. Ensure file deletion synchronisation. Thanks to Rodney-Wilson and Lauren-Li

## 0.20.0

- Combined Spool files with Jobs in Jobs view. Thanks Colin Stone

## 0.19.1

- Fix error when files exist in the profiles folder (such as `.DS_Store` which is automatically generated on macOS)

## 0.19.0

- Added the rename USS files. Thanks Kristina Mayo

## 0.18.0

- Added the ability to submit JCL from physical sequential data sets

## 0.17.0

- Add Favorites to USS explorer. Thanks to Rodney-Wilson and Lauren-Li
- Add ability to obtain the raw JCL from a job on spool and resubmit. Thanks @crshnburn

## 0.16.3

- Fix behavior when the user cancels "quick pick" dialogs, including selecting profiles and deleting data sets.

## 0.16.2

- Add the stderr of the getDefaultProfile or getAllProfiles process to display in the error message to the user

## 0.16.1

- Attempt to fix an issue where saving data sets ceases to work without any error message

## 0.16.0

- Add the ability to display data set attributes by right clicking on a data set
- Add the ability to save all spool content by clicking a download icon next to the job. Thanks @crshnburn

## 0.15.1

- Add a delete session menu item for sessions in the jobs view. Thanks @crshnburn
- Prevent the delete menu item for USS files and directories appearing on the context menu for sessions. Thanks @crshnburn
- Fixed an issue where adding a profile to the USS explorer incorrectly referenced data sets

## 0.15.0

- The extension is now compatible with installations which use a secure credential management plugin for profiles in Zowe CLI

## 0.14.0

- All zowe views now part of single Zowe view container. Thanks Colin Stone

## 0.13.0

- Added the ability to list and view spool of z/OS Jobs. Thanks @crshnburn

## 0.12.0

- Added GIFs to README for USS use cases. Thanks Colin Stone
- Added the ability to toggle binary mode or text mode on USS files. Thanks @crshnburn

## 0.11.0

- Create and delete functionality for USS Files and directories added as menu items.

## 0.10.4

- Add additional log messages

## 0.10.3

- Use path.sep rather than "/".

## 0.10.2

- VSCode-USS-extension-for-zowe fixed general USS file name error. Thanks Colin Stone

## 0.10.1

- VSCode-USS-extension-for-zowe merged in. Thanks Colin Stone

## 0.9.1

- Fix documentation links in Readme. Thanks Brandon Jenkins

## 0.9.0

- Display an informational message when no data set patterns are found. Thanks @crshnburn

## 0.8.4

- Fixed an issue where the submit JCL function was looking for user profiles in the wrong directory

## 0.8.3

- Fixed an issue where labels did not correctly display the name of the Zowe CLI profile

## 0.8.2

- Fixed for compatibility with the current version of the Zowe CLI. If you are having issues retrieving user name or password using this extension, please update your zowe CLI to the latest available version, recreate your profiles, and update this extension. That should solve any issues you are having.

## 0.8.0

- Introduced capability to submit jobs from the editor. Thanks @crshnburn

## 0.7.0

- Updated for compatibility with Zowe CLI >=2.0.0. You must now have plain text profiles and Zowe CLI 2.0.0 or greater to use this extension. If you have previously created profiles, please update or recreate them with Zowe CLI.
- Log files now go to `~/.vscode/extensions/zowe.vscode-extension-for-zowe-x.x.x/logs`

## 0.6.5

- Fixed issue with platform-specific folder separator, added progress bar when saving

## 0.6.4

- Make favorites persistent after upgrading the extension

## 0.6.3

- Updates to README

## 0.6.2

- Updates to README

## 0.6.1

- Updates to README

## 0.5.0

- Initial release<|MERGE_RESOLUTION|>--- conflicted
+++ resolved
@@ -8,12 +8,9 @@
 
 - Added Job search prefix validator [1971](https://github.com/zowe/vscode-extension-for-zowe/issues/1971)
 - Added file association for `zowe.config.json` and `zowe.config.user.json` to automatically detect them as JSON with Comments. [#1997](https://github.com/zowe/vscode-extension-for-zowe/issues/1997)
-<<<<<<< HEAD
-- Updated error dialog when Zowe config is invalid, with option to "Show Config" within VS Code for diagnostics. [#1986](https://github.com/zowe/vscode-extension-for-zowe/issues/1986)
-=======
 - Added favorite job query to jobs view. [#1947](https://github.com/zowe/vscode-extension-for-zowe/issues/1947)
 - Added confirmation message for "Submit Job" feature as an option in extension settings (set to "All jobs" by default). [#998](https://github.com/zowe/vscode-extension-for-zowe/issues/998)
->>>>>>> 22f8ff99
+- Updated error dialog when Zowe config is invalid, with option to "Show Config" within VS Code for diagnostics. [#1986](https://github.com/zowe/vscode-extension-for-zowe/issues/1986)
 
 ### Bug fixes
 
