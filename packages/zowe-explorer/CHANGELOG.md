# Change Log

All notable changes to the "vscode-extension-for-zowe" extension will be documented in this file.

## TBD Release

### New features and enhancements

<<<<<<< HEAD
=======
- Removal of support for Zowe Explorer APIs that have been removed. Check the [list](https://github.com/zowe/vscode-extension-for-zowe/tree/next/docs/early-access/v3/Extenders.md) of APIs that were removed.

>>>>>>> 40c0fc88
### Bug fixes

## `2.7.0`

### New features and enhancements

<<<<<<< HEAD
- Added Job search query label to the session in the Jobs tree. [#2062](https://github.com/zowe/vscode-extension-for-zowe/pull/2064)
- Added feature to copy datasets (pds, sequential, members across pds) with multi-select capabilities. [#1150](https://github.com/zowe/vscode-extension-for-zowe/issues/1550)
=======
- Added Job search label to the Jobs tree. Label will show current search query [2062](https://github.com/zowe/vscode-extension-for-zowe/pull/2064).
>>>>>>> 40c0fc88

### Bug fixes

- Fixed issue where job search queries were not working properly when favorited. [#2122](https://github.com/zowe/vscode-extension-for-zowe/issues/2122)
- Fixed issues where document changes may fail to upload if the environment has a slow filesystem or mainframe connection, or when VS Code exits during an upload operation. [#1948](https://github.com/zowe/vscode-extension-for-zowe/issues/1948)

## `2.6.2`

### Bug fixes

- Updated dependencies for security audits.

## `2.6.1`

### Bug fixes

- Removed excess pop-ups when listing/opening USS files, and replaced required pop-ups with status bar items to improve UX. [#2091](https://github.com/zowe/vscode-extension-for-zowe/issues/2091)
- Prevented creation of duplicate session after executing a favorited search query. [#1029](https://github.com/zowe/vscode-extension-for-zowe/issues/1029)
- Resolved an issue where VS Code did not provide all context menu options for a profile node after a multi-select operation. [#2108](https://github.com/zowe/vscode-extension-for-zowe/pull/2108)
- Fixed issue with standardization of old v1 settings in Zowe Explorer during activation. [#1520](https://github.com/zowe/vscode-extension-for-zowe/issues/1520)
- Fixed bug where a JSON error occurs for job nodes when collapsing or expanding with a single click. [#2121](https://github.com/zowe/vscode-extension-for-zowe/issues/2121)
- Fixed possible data loss when file is saved but fails to upload and VS Code does not detect unsaved changes. [#2099](https://github.com/zowe/vscode-extension-for-zowe/issues/2099)

## `2.6.0`

### New features and enhancements

- Added Job search prefix validator [1971](https://github.com/zowe/vscode-extension-for-zowe/issues/1971)
- Added file association for `zowe.config.json` and `zowe.config.user.json` to automatically detect them as JSON with Comments. [#1997](https://github.com/zowe/vscode-extension-for-zowe/issues/1997)
- Added the ability to list all datasets, even those with Imperative Errors. [#235](https://github.com/zowe/vscode-extension-for-zowe/issues/235) & [#2036](https://github.com/zowe/vscode-extension-for-zowe/issues/2036)
- Added favorite job query to jobs view. [#1947](https://github.com/zowe/vscode-extension-for-zowe/issues/1947)
- Added confirmation message for "Submit Job" feature as an option in extension settings (set to "All jobs" by default). [#998](https://github.com/zowe/vscode-extension-for-zowe/issues/998)
- Updated UI/UX method calls to use standalone `Gui` module for better usability and maintainability. [#1967](https://github.com/zowe/vscode-extension-for-zowe/issues/1967)
- Updated error dialog when Zowe config is invalid, with option to "Show Config" within VS Code for diagnostics. [#1986](https://github.com/zowe/vscode-extension-for-zowe/issues/1986)
- Added support for pasting at top-level of USS tree (if filtered), and optimized copy/paste operations to avoid using local paths when possible. [#2041](https://github.com/zowe/vscode-extension-for-zowe/issues/2041)

### Bug fixes

- Updated check for Theia environment to reduce false positives in different environments. [#2079](https://github.com/zowe/vscode-extension-for-zowe/issues/2079)
- Fixed issue where responseTimeout (in Zowe config) was not provided for supported API calls. [#1907](https://github.com/zowe/vscode-extension-for-zowe/issues/1907)
- Fixed issue where "Show Attributes" feature used conflicting colors with light VS Code themes. [#2048](https://github.com/zowe/vscode-extension-for-zowe/issues/2048)
- Fixed settings not persisting in Theia versions >=1.29.0. [#2065](https://github.com/zowe/vscode-extension-for-zowe/pull/2065)
- Removed TSLint (as it is deprecated), and replaced all TSLint rules with their ESLint equivalents. [#2030](https://github.com/zowe/vscode-extension-for-zowe/issues/2030)
- Fixed issue with a success message being returned along with error for Job deletion. [#2075](https://github.com/zowe/vscode-extension-for-zowe/issues/2075)
- Removed extra files from the VSIX bundle to reduce download size by 64%. [#2042](https://github.com/zowe/vscode-extension-for-zowe/pull/2042)
- Surfaced any errors from a dataset Recall/Migrate operation. [#2032](https://github.com/zowe/vscode-extension-for-zowe/issues/2032)
- Re-implemented regular dataset API call if the dataSetsMatching does not exist. [#2084](https://github.com/zowe/vscode-extension-for-zowe/issues/2084)

## `2.5.0`

### New features and enhancements

- Added ability to filter jobs by status. Improved Job filtering User experience. [#1925](https://github.com/zowe/vscode-extension-for-zowe/issues/1925)
- Added option to view PDS member attributes, and updated formatting for attributes webview. [#1577](https://github.com/zowe/vscode-extension-for-zowe/issues/1577)
- Streamlined attribute viewing options into one feature - "Show Attributes".
- Added multiple select copy/paste feature on uss view [#1549](https://github.com/zowe/vscode-extension-for-zowe/issues/1549)
- Added multiple select for hide session [#1555](https://github.com/zowe/vscode-extension-for-zowe/issues/1555)

### Bug fixes

- Fixed missing localization for certain VScode error/info/warning messages. [#1722](https://github.com/zowe/vscode-extension-for-zowe/issues/1722)
- Fixed "Allocate Like" error that prevented proper execution. [#1973](https://github.com/zowe/vscode-extension-for-zowe/issues/1973)
- Fixed de-sync issue between Data Set and Favorites panels when adding or deleting datasets/members that were favorited. [#1488](https://github.com/zowe/vscode-extension-for-zowe/issues/1488)
- Added logging in places where errors were being caught and ignored.
- Fixed issue where parent in Jobs list closes after single/multiple job deletion. [#1676](https://github.com/zowe/vscode-extension-for-zowe/issues/1676)

## `2.4.1`

### Bug fixes

- Bugfix: Added validation check while creating, renaming and using allocate alike feature for datasets [#1849](https://github.com/zowe/vscode-extension-for-zowe/issues/1849)
- Fixed login/logout errors from Team config file watcher. [#1924](https://github.com/zowe/vscode-extension-for-zowe/issues/1924)
- Fixed the loading of previously saved profiles in the tree views.
- Fixed default zosmf profile being added to tree view when no previous sessions have been added. [#1992](https://github.com/zowe/vscode-extension-for-zowe/issues/1992)
- Fixed the `Secure Credentials Enabled` setting to update the `~/.zowe/settings/imperative.json` file upon change of the setting without overwriting preexisting data in the file.
- Fixed errors encountered from not having Zowe CLI installed by creating the `~/.zowe/settings/imperative.json` file during activation if it doesn't already exist. This file is for Zowe Explorer to know the Security Credential Manager used for secure profile information and removes the Zowe CLI installation prerequisite. [#1850](https://github.com/zowe/vscode-extension-for-zowe/issues/1850)
- Fixed Zowe Explorer failing to activate in environment with empty workspace. [#1994](https://github.com/zowe/vscode-extension-for-zowe/issues/1994)

## `2.4.0`

### New features and enhancements

- Added check for existing team configuration file in location during create, prompting user to continue with the create action. [#1923](https://github.com/zowe/vscode-extension-for-zowe/issues/1923)
- Added a solution to allow Zowe Explorer extensions with a dependency on Zowe Explorer to work as web extension without Zowe Explorer functionality in vscode.dev. [#1953](https://github.com/zowe/vscode-extension-for-zowe/issues/1953)
- Added a new setting `Secure Credentials Enabled`, default value is selected for security and will have to be unselected to allow creation of team configuration files without default secure arrays to support environments that don't have access to Zowe CLI's Secure Credential Management.

### Bug fixes

- Fixed activation and Refresh Extension issues in web based editors, ie. Theia. [#1807](https://github.com/zowe/vscode-extension-for-zowe/issues/1807)
- Fix refresh job & spool file pull from mainframe doesn't update job status [#1936](https://github.com/zowe/vscode-extension-for-zowe/pull/1936)
- Fix for serial saving of data sets and files to avoid conflict error. [#1868](https://github.com/zowe/vscode-extension-for-zowe/issues/1868)

## `2.3.0`

### New features and enhancements

- Added option to edit team configuration file via the + button for easy access. [#1896](https://github.com/zowe/vscode-extension-for-zowe/issues/1896)
- Added multiple selection to manage context menu of Datasets, USS, and Jobs views. [#1428](https://github.com/zowe/vscode-extension-for-zowe/issues/1428)
- Added Spool file attribute information to a hover over the Spool file's name. [#1832](https://github.com/zowe/vscode-extension-for-zowe/issues/1832)
- Added support for CLI home directory environment variable in Team Config file watcher, and support watching Team Config files named zowe.config.json and zowe.config.user.json at both locations. [#1913](https://github.com/zowe/vscode-extension-for-zowe/issues/1913)
- Update to Job's View Spool file label to display PROCSTEP if available, if PROCSTEP isn't available the label will display the Spool file's record count. [#1889](https://github.com/zowe/vscode-extension-for-zowe/issues/1889) [#1832](https://github.com/zowe/vscode-extension-for-zowe/issues/1832)

### Bug fixes

- Fixed extension being slow to load large team config files. [#1911](https://github.com/zowe/vscode-extension-for-zowe/issues/1911)
- Fixed issue with cached profile information after updates to profiles. [#1915](https://github.com/zowe/vscode-extension-for-zowe/issues/1915)
- Fixed issue with saving credentials to v1 profile's yaml file when un-secure and save is selected after credential prompting. [#1886](https://github.com/zowe/vscode-extension-for-zowe/issues/1886)
- Fixed issue with outdated cached information after Update Credentials. [#1858](https://github.com/zowe/vscode-extension-for-zowe/issues/1858)
- Fixed issue with support for ZOWE_CLI_HOME environment variable. [#1747](https://github.com/zowe/vscode-extension-for-zowe/issues/1747)

## `2.2.1`

- Bugfix: Fixed activation failure when error reading team configuration file. [#1876](https://github.com/zowe/vscode-extension-for-zowe/issues/1876)
- Bugfix: Fixed Profile IO errors by refactoring use of Imperative's CliProfileManager. [#1851](https://github.com/zowe/vscode-extension-for-zowe/issues/1851)
- Bugfix: Fixed runtime error found in initForZowe call used by extenders. [#1872](https://github.com/zowe/vscode-extension-for-zowe/issues/1872)
- Bugfix: Added error notification for users when OS case sensitivitiy is not set up to avoid issues found with USS files in single directory of same name but different case. [#1484](https://github.com/zowe/vscode-extension-for-zowe/issues/1484)
- Bugfix: Added file watcher for team configuration files to fix v2 profile update issues experienced during creation, updating, and deletion of global or project level configuration files in VS Code. [#1760](https://github.com/zowe/vscode-extension-for-zowe/issues/1760)
- Bugfix: Updated dependencies for improved security. [#1878](https://github.com/zowe/vscode-extension-for-zowe/pull/1878)

## `2.2.0`

- Optimized saving of files on DS/USS when utilizing autosave or experiencing slow upload speeds.
- Updates to use new Zowe Explorer APIs `ZoweVsCodeExtension.updateCredentials` for credential prompting and `ProfilesCache.updateProfilesArrays` for profiles that don't store credentials locally in profile file.

## `2.1.0`

- Added: `Pull from Mainframe` option added for JES spool files. [#1837](https://github.com/zowe/vscode-extension-for-zowe/pull/1837)
- Added: Updated Licenses. [#1841](https://github.com/zowe/vscode-extension-for-zowe/issues/1841)
- Bugfix: Updated imports to use the imperative instance provided by the CLI package. [#1842](https://github.com/zowe/vscode-extension-for-zowe/issues/1842)
- Bugfix: Fixed unwanted requests made by tree node when closing folder. [#754](https://github.com/zowe/vscode-extension-for-zowe/issues/754)
- Bugfix: Fix for credentials not being updated after the invalid credentials error is displayed. [#1799](https://github.com/zowe/vscode-extension-for-zowe/issues/1799)
- Bugfix: Fixed hyperlink for Job submitted when profile is not already in JOBS view. [#1751](https://github.com/zowe/vscode-extension-for-zowe/issues/1751)
- Bugfix: Fixed keybindings for `Refresh Zowe Explorer` to not override default VSC keybinding. See [README.md](https://github.com/zowe/vscode-extension-for-zowe/blob/main/packages/zowe-explorer/README.md#keyboard-shortcuts) for new keybindings. [#1826](https://github.com/zowe/vscode-extension-for-zowe/issues/1826)
- Bugfix: Fixed `Update Profile` issue for missing non-secure credentials. [#1804](https://github.com/zowe/vscode-extension-for-zowe/issues/1804)
- Bugfix: Fixed errors when operation cancelled during credential prompt. [#1827](https://github.com/zowe/vscode-extension-for-zowe/issues/1827)
- Bugfix: Login and Logout operations no longer require a restart of Zowe Explorer or VSC. [#1750](https://github.com/zowe/vscode-extension-for-zowe/issues/1750)
- Bugfix: Fix for Login token always being stored in plain text. [#1840](https://github.com/zowe/vscode-extension-for-zowe/issues/1840)
- Bugfix: Fixed Theia tests. [#1665](https://github.com/zowe/vscode-extension-for-zowe/issues/1665)

## `2.0.3`

- Bugfix: Fixed Quick-key Delete in USS and Jobs trees. [#1821](https://github.com/zowe/vscode-extension-for-zowe/pull/1821)
- Bugfix: Fixed issue with Zowe Explorer crashing during initialization due to Zowe config file errors. [#1822](https://github.com/zowe/vscode-extension-for-zowe/pull/1822)
- Bugfix: Fixed issue where Spool files failed to open when credentials were not stored in a profile. [#1823](https://github.com/zowe/vscode-extension-for-zowe/pull/1823)
- Bugfix: Fixed extra space in the Invalid Credentials dialog, at profile validation profilename. [#1824](https://github.com/zowe/vscode-extension-for-zowe/pull/1824)
- Bugfix: Updated dependencies for improved security. [#1819](https://github.com/zowe/vscode-extension-for-zowe/pull/1819)

## `2.0.2`

- Bugfix: Fixed USS search filter fails on credential-less profiles. [#1811](https://github.com/zowe/vscode-extension-for-zowe/pull/1811)
- Bugfix: Fixed Zowe Explorer recognizing environment variable ZOWE_CLI_HOME. [#1803](https://github.com/zowe/vscode-extension-for-zowe/pull/1803)
- Bugfix: Fixed Zowe Explorer prompting for TSO Account number when saved in config file's TSO profile. [#1801](https://github.com/zowe/vscode-extension-for-zowe/pull/1801)

## `2.0.1`

- BugFix: Improved logging information to help diagnose Team Profile issues. [#1776](https://github.com/zowe/vscode-extension-for-zowe/pull/1776)
- BugFix: Fixed adding profiles to the tree view on Theia. [#1774](https://github.com/zowe/vscode-extension-for-zowe/issues/1774)
- BugFix: Updated Log4js version to resolve initialization problem on Eclipse Che. [#1692](https://github.com/zowe/vscode-extension-for-zowe/issues/1692)
- BugFix: Fixed dataset upload issue by trimming labels. [#1789](https://github.com/zowe/vscode-extension-for-zowe/issues/1789)
- BugFix: Fixed duplicate jobs appearing in the jobs view upon making an owner/prefix filter search for extenders. [#1780](https://github.com/zowe/vscode-extension-for-zowe/pull/1780)
- BugFix: Fixed error displayed when opening a job file for extenders. [#1701](https://github.com/zowe/vscode-extension-for-zowe/pull/1701)

## `2.0.0`

- Major: Introduced Team Profiles and more. See the prerelease items (if any) below for more details.

## 2.0.0-next.202204202000

- Updated Imperative to gather information from the corresponding base profile. [#1757](https://github.com/zowe/vscode-extension-for-zowe/pull/1757)
- Fixed issue when first Team Config profile management file is created. [#1754](https://github.com/zowe/vscode-extension-for-zowe/pull/1754)
- Fixed `Failed to find property user` on load or refresh. [#1757](https://github.com/zowe/vscode-extension-for-zowe/pull/1757)
- Fixed getting credentials from the wrong base profile. [#1757](https://github.com/zowe/vscode-extension-for-zowe/pull/1757)
- Fixed writing tokens to the wrong base profile. [#1757](https://github.com/zowe/vscode-extension-for-zowe/pull/1757)
- Fixed Windows not being able to share Tokens between CLI and ZE. [#1757](https://github.com/zowe/vscode-extension-for-zowe/pull/1757)
- Fixed Login info written to global file if proifle name is the same as project level profile. [#1761](https://github.com/zowe/vscode-extension-for-zowe/pull/1761)

## 2.0.0-next.202204180940

- Refactored the PRofilesCache to reduce maintenance efforts going forward. [#1715](https://github.com/zowe/vscode-extension-for-zowe/issues/1715)
- Updated CLI to consume security related fixes and more. [#1740](https://github.com/zowe/vscode-extension-for-zowe/pull/1740)
- Added differentiation between project and global level profiles. [#1727](https://github.com/zowe/vscode-extension-for-zowe/issues/1727)
- Removed the Secure Credential setting. [#1739](https://github.com/zowe/vscode-extension-for-zowe/issues/1739), [#722](https://github.com/zowe/vscode-extension-for-zowe/issues/722), [#820](https://github.com/zowe/vscode-extension-for-zowe/issues/820), and [#1223](https://github.com/zowe/vscode-extension-for-zowe/issues/1223)
- Synchronized the ZE preferred Security service with the CLI. [#1736](https://github.com/zowe/vscode-extension-for-zowe/issues/1736)
- Fixed APIML token not working between clients (ZE and CLI). [#1713](https://github.com/zowe/vscode-extension-for-zowe/issues/1713)

## 2.0.0-next.202204081040

- Fixed TSO commands in when using teamConfig. [#1731](https://github.com/zowe/vscode-extension-for-zowe/pull/1731)
- Fixed `Zowe Explorer: Refresh Zowe Explorer` command palette option. [1735](https://github.com/zowe/vscode-extension-for-zowe/pull/1735)

## 2.0.0-next.202204041200

- Added Secure Credential support, allowing users to update credentials using GUI. [#1699](https://github.com/zowe/vscode-extension-for-zowe/pull/1693)
- Update Zowe Explorer 2.0 settings migration. [1714](https://github.com/zowe/vscode-extension-for-zowe/pull/1714)
- Update Zowe Explorer SSO logout check for extenders. [#1711](https://github.com/zowe/vscode-extension-for-zowe/pull/1711)
- Update Zowe SDK dependency. [#1699](https://github.com/zowe/vscode-extension-for-zowe/pull/1693)
- Updated dependencies for improved security. [#1702](https://github.com/zowe/vscode-extension-for-zowe/pull/1702)

## `v2.0.0-next.202202281000`

- Update Zowe CLI SDK to version 7.0.0-next.202202242016.
- Fixed the bug that overwrites like-named profiles in a nested config.

## `v2.0.0-next.202202221200`

- Added extender's type info to config schema during config file creation and removed Zowe CLI installation dependency. [#1629](https://github.com/zowe/vscode-extension-for-zowe/pull/1629)
- Added support for Login and Logout using the config file. [#1637](https://github.com/zowe/vscode-extension-for-zowe/pull/1637)
- Added capability to refresh Zowe Explorer updating the Views to reflect different profile handling to include the config file. [#1650](https://github.com/zowe/vscode-extension-for-zowe/pull/1650)
- Updated Zowe SDK dependency. [#1624](https://github.com/zowe/vscode-extension-for-zowe/pull/1624)

## `1.22.0`

- Added: Extensible Login and Logout capabilities for Zowe extenders to utilize for token based authentication. [#1606](https://github.com/zowe/vscode-extension-for-zowe/pull/1606) and [#1255](https://github.com/zowe/vscode-extension-for-zowe/issues/1255).
- Added: Eclipse Public License file. Users can view the license file in the root directory of the Zowe Explorer repository [#1626](https://github.com/zowe/vscode-extension-for-zowe/pull/1626).
- Updated: Supported Node.js version was changed to v12 or higher. We no longer support running the product on earlier versions (10.x and earlier) of Node.js [#1640](https://github.com/zowe/vscode-extension-for-zowe/pull/1640).
- Updated: Security updates for `copy-props`, `nanoid`, and `markdown-it` dependencies were changed to improve security alerting [#1638](https://github.com/zowe/vscode-extension-for-zowe/pull/1638), [#1636](https://github.com/zowe/vscode-extension-for-zowe/pull/1636), and [#1649](https://github.com/zowe/vscode-extension-for-zowe/pull/1649).
- Updated: A work around was developed to help developers debug Zowe Explorer VS Code extension on Theia. For more information, see **Work around for debugging in Theia** [#1576](https://github.com/zowe/vscode-extension-for-zowe/pull/1576).
- Fixed: The Zowe Explorer deployment script was updated to use vsce (Visual Studio Code Extension Manager) version 1.103.1 to help ensure that it is compatible with Node v12 [#1608](https://github.com/zowe/vscode-extension-for-zowe/pull/1608).
- Fixed: Fixed the Theia input box issue that caused entered values to be validated incorrectly [#1580](https://github.com/zowe/vscode-extension-for-zowe/pull/1580).

## `1.21.0`

- Add a progress bar for the simultaneous deletion of multiple jobs [#1583](https://github.com/zowe/vscode-extension-for-zowe/pull/1583). Thanks @uzuko01
- Added the note about the deprecation of the associate profile feature to the Associate Profile section of Zowe Docs and to the Zowe Explorer Readme [#1575](https://github.com/zowe/vscode-extension-for-zowe/pull/1575). Thanks @IgorCATech
- Changed the `DataSet uploaded successfully` message type. Now messages are shown in the status bar instead of the notification pop-up [#1542](https://github.com/zowe/vscode-extension-for-zowe/pull/1542). Thanks @anokhikastiaIBM
- Updated dependencies for improved security [#1591](https://github.com/zowe/vscode-extension-for-zowe/pull/1591) and [#1601](https://github.com/zowe/vscode-extension-for-zowe/pull/1601). Thanks @lauren-li
- Updated Theia tests to use the latest Theia version [#1566](https://github.com/zowe/vscode-extension-for-zowe/pull/1566). Thanks @JillieBeanSim
- Fixed the issue that caused JCL errors in the JOBS tree to be displayed as `undefined:undefined(undefined)` [#1584](https://github.com/zowe/vscode-extension-for-zowe/pull/1584). Thanks @roman-kupriyanov
- Fixed the Theia input box issue that caused entered values to be incorrectly validated [#1580](https://github.com/zowe/vscode-extension-for-zowe/pull/1580). Thanks @JillieBeanSim
- Fixed the issue that caused the removal of unsaved credentials of a profile in the Jobs tree after deleting a job. Now when you delete a job from the Jobs tree with a profile that does not have the stored credentials, the profile keeps the cached credentials [#1524](https://github.com/zowe/vscode-extension-for-zowe/pull/1524). Thanks @nickImbirev

## `1.20.0`

- Added a Github action bot that automates the issue triage [#1530](https://github.com/zowe/vscode-extension-for-zowe/pull/1530). Thanks @crawr
- Updated the @zowe/cli version to 6.33.3 to fix the SSH2 audit failure [#1522](https://github.com/zowe/vscode-extension-for-zowe/pull/1522). Thanks @JillieBeanSim
- Updated the Jobs Issue Stop and Issue Modify commands so that they can be consumed by Extenders with the `issueMvsCommand` API [#1508](https://github.com/zowe/vscode-extension-for-zowe/pull/1508). Thanks @JillieBeanSim
- Use Visual Studio Code's standard confirmation prompt for the Data Sets, USS, and Job trees when clicking on a Favorited profile that does not exist [#1506](https://github.com/zowe/vscode-extension-for-zowe/pull/1506). Thanks @JillieBeanSim
- Updated the deletion prompt for the USS and Jobs trees [#1505](https://github.com/zowe/vscode-extension-for-zowe/pull/1505). Thanks @JillieBeanSim
- Updated the placeholder text in the `Add Profile` entry field [#1490](https://github.com/zowe/vscode-extension-for-zowe/pull/1490). Thanks @anokhikastiaIBM
- Fixed the Not Found issue that resulted from attempts to delete a member whose parent data set was already deleted using multi-delete [#1525](https://github.com/zowe/vscode-extension-for-zowe/pull/1525). Thanks @JillieBeanSim

## `1.19.0`

- Added a check to ensure that a base profile exists before running the function that combines base and service profiles [#1500](https://github.com/zowe/vscode-extension-for-zowe/pull/1500). Thanks @lauren-li
- Added Imperative logger access for extenders [#1433](https://github.com/zowe/vscode-extension-for-zowe/pull/1433). Thanks @katelynienaber
- Added documentation for Imperative logger for extenders [#1467](https://github.com/zowe/vscode-extension-for-zowe/pull/1467). Thanks @katelynienaber
- Implemented separate console windows for TSO and MVS commands [#1478](https://github.com/zowe/vscode-extension-for-zowe/pull/1478). Thanks @katelynienaber
- Fixed the bug that caused the check credentials pop-up to disappear too quickly [#1486](https://github.com/zowe/vscode-extension-for-zowe/pull/1486). Thanks @JillieBeanSim
- Fixed the bug that kept the command text box while escaping the process of entering a TSO command. Now the command text box does not pop up if you cancel entering a TSO command [#1479](https://github.com/zowe/vscode-extension-for-zowe/pull/1479). Thanks @katelynienaber
- Fixed the bug that caused issues with deleting data set members in Ecplipse Theia or Che [#1487](https://github.com/zowe/vscode-extension-for-zowe/pull/1478). Thanks @phaumer
- Fixed the bug that caused the deletion of selected data sets while removing a single data set member by using the right-click action. [#1483](https://github.com/zowe/vscode-extension-for-zowe/pull/1483). Thanks @JillieBeanSim

## `1.18.0`

- Added the ability to register custom profile types in `ProfilesCache` for extenders [#1419](https://github.com/zowe/vscode-extension-for-zowe/pull/1419). Thanks @phaumer
- Added the ability to pass account and other information from tso profile [#1378](https://github.com/zowe/vscode-extension-for-zowe/pull/1378). Thanks @fswarbrick
- Added profiles cache to extenders [#1390](https://github.com/zowe/vscode-extension-for-zowe/pull/1390). Thanks @phaumer
- Status icons now reset when refreshing the explorer views [#1404](https://github.com/zowe/vscode-extension-for-zowe/pull/1404). Thanks @lauren-li
- Fixed the issue that prevented the expected error message `No valid value for z/OS URL. Operation Cancelled` from being displayed while escaping the host text box during the creation or update of a profile [#1426](https://github.com/zowe/vscode-extension-for-zowe/pull/1426). Thanks @JillieBeanSim
- Fixed the issue that invoked profile validation before updating a profile. Now a profile is validated only after the update [#1415](https://github.com/zowe/vscode-extension-for-zowe/pull/1415). Thanks @JillieBeanSim
- Fixed the issue of Zowe profiles encoding value when opening a USS file in the text editor [#1400](https://github.com/zowe/vscode-extension-for-zowe/pull/1400). Thanks @JillieBeanSim

## `1.17.0`

- Added the feature that automatically includes a missing profile in the Jobs view when submitting a job [#1386](https://github.com/zowe/vscode-extension-for-zowe/pull/1386). Thanks @nickImbirev
- Added the extender documentation for KeytarApi for Secure Credential Store [#1384](https://github.com/zowe/vscode-extension-for-zowe/pull/1384). Thanks @JillieBeanSim
- Added a new setting that enables you to hide Zowe Explorer's temporary downloads folder from a workspace [#1373](https://github.com/zowe/vscode-extension-for-zowe/pull/1373). Thanks @crawr
- Added the command to refresh a particular job and get the latest information and content for its spool files [#1363](https://github.com/zowe/vscode-extension-for-zowe/pull/1363). Thanks @nickImbirev
- Added the function that enables you to delete multiple datasets and data set members [#1323](https://github.com/zowe/vscode-extension-for-zowe/pull/1323). Thanks @katelynienaber
- Added the feature that enables you to use multiple VS Code windows for files opened via Zowe Explorer [#1347](https://github.com/zowe/vscode-extension-for-zowe/pull/1347). Thanks @JillieBeanSim
- Added the command to refresh USS directory file names without the entire tree collapsing [#1369](https://github.com/zowe/vscode-extension-for-zowe/pull/1369). Thanks @rudyflores
- Removed non-functioning code from invalid credentials for Theia [#1371](https://github.com/zowe/vscode-extension-for-zowe/pull/1371). Thanks @lauren-li
- Fixed the issue with USS Search and Update Profile errors for profiles without credentials [#1391](https://github.com/zowe/vscode-extension-for-zowe/pull/1391). Thanks @lauren-li

## `1.16.0`

- Added the refresh data set member names option. You can now retrieve a new list of members from the mainframe [#1343](https://github.com/zowe/vscode-extension-for-zowe/pull/1343). Thanks @rudyflores
- Added the best practice documentation for error handling [#1335](https://github.com/zowe/vscode-extension-for-zowe/pull/1335). Thanks @katelynienaber
- Added the developer guide for adding commands to core Zowe Explorer menus [#1332](https://github.com/zowe/vscode-extension-for-zowe/pull/1332). Thanks @lauren-li
- Standardized context group names [#1340](https://github.com/zowe/vscode-extension-for-zowe/pull/1340). Thanks @lauren-li
- Fixed the error message that popped up when accessing a profile from Favorites [#1344](https://github.com/zowe/vscode-extension-for-zowe/pull/1344). Thanks @rudyflores
- Fixed the issue that prevented the Allocate Like feature from working correctly [#1322](https://github.com/zowe/vscode-extension-for-zowe/pull/1322). Thanks @katelynienaber

## `1.15.1`

- Fixed the issue that required the vscode module to be imported in the API package [#1318](https://github.com/zowe/vscode-extension-for-zowe/pull/1318). Thanks @JillieBeanSim

## `1.15.0`

- Added the secure credentials support for Extenders API [#1306](https://github.com/zowe/vscode-extension-for-zowe/pull/1306). Thanks @JillieBeanSim
- Improved Zowe Explorer extenders. Zowe Explorer extenders can now utilize Extender API to have profile folder and meta file created upon initialization [#1282](https://github.com/zowe/vscode-extension-for-zowe/pull/1282). Thanks @JillieBeanSim
- Improved the Command Palette by adding "Zowe Explorer:" before all commands that are related to the extension. Removed some commands from the palette that caused issues [#1308](https://github.com/zowe/vscode-extension-for-zowe/pull/1308). Thanks @lauren-li
- Updated Theia Tests. Now you need to have Zowe CLI 6.31.0 and the latest .vsix file in the `theia/plugins` folder to run Theia tests [#1268](https://github.com/zowe/vscode-extension-for-zowe/pull/1268). Thanks @deepali-hub
- Fixed the issue that prevented the `issue STOP command` function from executing correctly [#1304](https://github.com/zowe/vscode-extension-for-zowe/pull/1304). Thanks
  @nickImbirev
- Fixed the issue that caused the Add Profile icon to disappear [#1307](https://github.com/zowe/vscode-extension-for-zowe/pull/1307). Thanks @lauren-li
- Fixed the vulnerability in NPM Audit [#1309](https://github.com/zowe/vscode-extension-for-zowe/pull/1309). Thanks @JillieBeanSim
- Fixed the issue that doubled the occurrence of the port prompt [#1298](https://github.com/zowe/vscode-extension-for-zowe/pull/1298). Thanks @katelynienaber
- Fixed the issue that triggered the `Delete Job` command even outside Zowe Explorer views [#1310](https://github.com/zowe/vscode-extension-for-zowe/pull/1310). @crawr
- Fixed the trailing slash issue that caused issues with USS search [#1313](https://github.com/zowe/vscode-extension-for-zowe/pull/1313). Thanks @katelynienaber

## `1.14.0`

- Added the Issue TSO Commands feature [#1245](https://github.com/zowe/vscode-extension-for-zowe/pull/1245). Thanks @JillieBeanSim
- Fixed the issue that caused the USS tree to collapse after renaming a folder [#1259](https://github.com/zowe/vscode-extension-for-zowe/pull/1259). Thanks @lauren-li
- Fixed the issue that prevented jobs with an octothorpe (#) in the name from opening [#1253](https://github.com/zowe/vscode-extension-for-zowe/issues/1253). Thanks @katelynienaber

## `1.13.1`

- Updated the dialog text for issuing MVS commands. Now the text of the function is `Zowe: Issue MVS Command` [#1230](https://github.com/zowe/vscode-extension-for-zowe/pull/1230). Thanks @JillieBeanSim
- Added the prompt for credentials when issuing MVS commands, using the right click action, against profiles with missing credentials [#1231](https://github.com/zowe/vscode-extension-for-zowe/pull/1231). Thanks @JillieBeanSim
- Added the Prerequisites section to the Zowe Explorer Extension for FTP ReadMe [#1246](https://github.com/zowe/vscode-extension-for-zowe/pull/1246). Thanks @lauren-li
- Added Open VSX to the deployment pipeline [#1240](https://github.com/zowe/vscode-extension-for-zowe/pull/1240). Thanks @zFernand0

## `1.13.0`

- Added the monorepo landing Readme that contains the high-level overview of the repository folders such as `packages` folder, instructions on how to contribute to the project and links to Medium articles providing additional useful information about Zowe Explorer and Zowe [#1199](https://github.com/zowe/vscode-extension-for-zowe/pull/1199). Thanks @IgorCATech
- Fixed the issue that prevented the list of recently opened files from being displayed upon request. You can access a list of recently opened files by pressing the Ctrl+Alt+R (Windows) or Command+Option+R (Mac) key combination [#1208](https://github.com/zowe/vscode-extension-for-zowe/pull/#1208). Thanks @jellypuno
- Fixed the issue that prevented file picker from functioning. The file picker feature lets you filter your datasets in the tree by pressing the Ctrl+Alt+P (Windows) or Command+Option+P (Mac) key combination [#992](https://github.com/zowe/vscode-extension-for-zowe/issues/992). Thanks @katelynienaber
- Fixed the issue that caused the content from a previously filtered USS directory instead of the currently filtered USS directory to be served [#1134](https://github.com/zowe/vscode-extension-for-zowe/issues/1134). Thanks @lauren-li
- Added the previously selected `RejectUnauthorized` value to the placeholder text of the entry field while updating an existing profile. In addition, the value is highlighted and shown at the top of the selection list [#1218](https://github.com/zowe/vscode-extension-for-zowe/pull/1218). Thanks @JillieBeanSim
- Added the pre-filled and pre-selected filename of the copied member to the entry field while performing the paste member action [#1183](https://github.com/zowe/vscode-extension-for-zowe/pull/1183). Thanks @JillieBeanSim
- Added the multiple deletion of jobs feature [#1128](https://github.com/zowe/vscode-extension-for-zowe/pull/1128). Thanks @crawr
- Improved error handling for the data set copy/paste member, migrate, and recall functions [#1219](https://github.com/zowe/vscode-extension-for-zowe/pull/1219). Thanks @tiantn

## `1.12.1`

- Fixed the issue that prevented edited profile base paths from being saved [#989](https://github.com/zowe/vscode-extension-for-zowe/issues/989). Thanks @katelynienaber
- Fixed the issue that prevented Zowe Explorer from storing empty values for optional profile fields, such as `user`, `password`, `timeout`, and `encoding`. This is done to be consistent with the way Zowe CLI stores profile information when creating and editing profiles [#1016](https://github.com/zowe/vscode-extension-for-zowe/issues/1016). Thanks @katelynienaber
- Fixed the issue that caused repeated credential prompting if a user refused to authenticate [#1147](https://github.com/zowe/vscode-extension-for-zowe/issues/1147). Thanks @katelynienaber
- Fixed the issue that caused removed favorite profiles to be favorited again in subsequent IDE sessions [#1144](https://github.com/zowe/vscode-extension-for-zowe/issues/1144). Thanks @lauren-li
- Fixed the issue that prevented updated credential prompting from occurring when a profile was marked “invalid” [#1095](https://github.com/zowe/vscode-extension-for-zowe/issues/1095). Thanks @katelynienaber

## `1.12.0`

- Added the ability to edit data set attributes before allocation [#1031](https://github.com/zowe/vscode-extension-for-zowe/issues/1031). Thanks @katelynienaber
- Allowed filtering of member names from the Data Sets search bar [#868](https://github.com/zowe/vscode-extension-for-zowe/issues/868). Thanks @JillieBeanSim
- Reorganized the context menus and streamlined the visible icons [#1052](https://github.com/zowe/vscode-extension-for-zowe/issues/1052). Thanks @katelynienaber
- Fixed the messaging displayed when handling inactive profiles and when updating profiles [#1065](https://github.com/zowe/vscode-extension-for-zowe/issues/1065) [#1096](https://github.com/zowe/vscode-extension-for-zowe/issues/1096). Thanks @jellypuno
- Fixed the issue causing tree restructure when renaming a USS file or directory [#757](https://github.com/zowe/vscode-extension-for-zowe/issues/757). Thanks @katelynienaber
- Fixed the issue preventing issuing of commands when using profiles with tokens [#1051](https://github.com/zowe/vscode-extension-for-zowe/issues/1051). Thanks @crawr
- Refactored refresh functions. Thanks @lauren-li @JillieBeanSim
- Updated FTP and API Readme documentation. Thanks @phaumer
- Added regression tests for profiles in Theia. Thanks @deepali-hub

## `1.11.1`

- Updated Keytar and Jest dev deps for Node 14. Thanks @t1m0thyj

## `1.11.0`

- Added login and logout functions for base profiles. You can now log in to API Mediation Layer and generate a token for your base profile. [#914](https://github.com/zowe/vscode-extension-for-zowe/issues/914). Thanks @crawr
- Fixed the empty profile folders in Favorites issue. [#1026](https://github.com/zowe/vscode-extension-for-zowe/issues/1026). Thanks @lauren-li
- Fixed the initialization error that occurred when base profiles were used while being logged out from API ML. [1063](https://github.com/zowe/vscode-extension-for-zowe/issues/1063). Thanks @jellypuno
- Fixed the issue preventing the tree refresh function from updating extender profiles. [1078](https://github.com/zowe/vscode-extension-for-zowe/issues/1078). Thanks @lauren-li
- Fixed the issue causing jobs retrieval failure when using profiles with tokens. [1088](https://github.com/zowe/vscode-extension-for-zowe/issues/1088). Thanks @jellypuno

## `1.10.1`

- Updated arguments to keep the order of precedence consistent between service and base profile. [#1055](https://github.com/zowe/vscode-extension-for-zowe/issues/1055). Thanks @JillieBeanSim

## `1.10.0`

- Added Base Profile support. [#1037](https://github.com/zowe/vscode-extension-for-zowe/issues/1037). Thanks @katelynienaber, @jellypuno, @JillieBeanSim, @lauren-li, @crawr, @phaumer

## `1.9.0`

- Added the Allocate Like feature. [#904](https://github.com/zowe/vscode-extension-for-zowe/issues/904). Thanks @katelynienaber
- Added the ability to disable/enable profile validation. [#922](https://github.com/zowe/vscode-extension-for-zowe/issues/922). Thanks @JillieBeanSim
- Added the ability to access other profiles during profile validation. [#953](https://github.com/zowe/vscode-extension-for-zowe/issues/953). Thanks @JillieBeanSim
- Grouped Favorites by profile for Datasets, USS, and Jobs. [#168](https://github.com/zowe/vscode-extension-for-zowe/issues/168). Thanks @lauren-li
- Fixed USS renaming issues. [#911](https://github.com/zowe/vscode-extension-for-zowe/issues/911). Thanks @katelynienaber and @lauren-li
- Fixed the deletion of datasets issue. [#963](https://github.com/zowe/vscode-extension-for-zowe/issues/963). Thanks @katelynienaber
- Once entered, datasets and members are displayed in uppercase. [#962](https://github.com/zowe/vscode-extension-for-zowe/issues/962). Thanks @AndrewTwydell and @Pranay154
- Removed errors in Favorites items caused by profiles that are created by other extensions. [#968](https://github.com/zowe/vscode-extension-for-zowe/issues/968). Thanks @lauren-li
- Updated the environment check for Theia compatibility. [#1009](https://github.com/zowe/vscode-extension-for-zowe/issues/1009). Thanks @lauren-li

## `1.8.0`

- Webpack working with localization and logging. Thanks @lauren-li
- Allow extenders to load their saved profile sessions upon their activation. Thanks @lauren-li
- Provide a re-validation for invalid profiles automatically. Thanks @JillieBeanSim
- Bug fix related to saving USS files. Thanks @JillieBeanSim.
- Bug fix related to the deletion of datasets. Thanks @katelynienaber

## `1.7.1`

- Fixed USS save operation. Thanks @JillieBeanSim
- Added validation information message. Thanks @JillieBeanSim
- Restructured Readme. Thanks @IgorCATech

## `1.7.0`

- Disallow multiple profiles with same name but different capitalizations. Thanks @katelynienaber
- Improvements for Optional Credentials. Thanks @crawr @jellypuno
- Reorganize Data Sets context menu. Thanks @katelynienaber
- Adding star icon for favorites. Thanks @katelynienaber
- Profile Validation. Thanks @jellypuno
- Updating Credentials via Check Credentials. Thanks @JillieBeanSim
- Favorites get loaded and opened into new files. Thanks @phaumer
- Improve messaging of confirmation dialogues. Thanks @crawr
- Enable editing of filters. Thanks @katelynienaber
- Update Codecov settings. Thanks @jellypuno
- Handle encoding value from z/OSMF Profiles. Thanks @dkelosky
- Enable editing of ASCII files in USS. Thanks @Colin-Stone
- Refactor unit test and add more integration tests. Thanks @katelynienaber

## `1.6.0`

- Create connections with any registered profile type. Thanks @JillieBeanSim
- Streamline first profile creation. Thanks @crawr
- Add recall options for migrated datasets. Thanks @Pranay154
- Fix persistent data after recall functionality. Thanks @katelynienaber
- Fix deleting and editing connection not considering other profile types. Thanks @phaumer
- Fix multiple prompts when escaping/canceling editing session. Thanks @jellypuno
- Fix failure to load optional secure fields from profiles. Thanks @tjohnsonBCM
- Fixed issue when manually editing/deleting associated profiles. Thanks @Colin-Stone
- Refactor unit tests. Thanks @stepanzharychevbroadcom, @katelynienaber

## `1.5.2`

- Fix undefined profile error message. Thanks @JillieBeanSim

## `1.5.1`

- Fix failure to load optional secure fields from profiles. Thanks @tjohnsonBCM
- Fix pressing Escape does not abort Edit profile dialogue. Thanks @jellypuno
- Fix editing of Credentials when setting them to spaces. Thanks @jellypuno
- Fix deletion of profiles not considering all extensibility use cases. Thanks @phaumer

## `1.5.0`

- Fixes for saving of Datasets from Favourites section. Thanks @stepanzharychevbroadcom
- Management of Theia specific merge conflict resolution. Thanks @Alexandru-Dumitru
- Add to recall when PS File opened. Thanks @katelynienaber
- Provide edit support for Profile credentials. Thanks @jellypuno
- Support for profile deletion. Thanks @crawr
- Addressed USS file merge conflict triggering issue. Thanks @Alexandru-Dumitru
- Provide refresh all method for Zowe Explorer - Extenders. Thanks @phaumer
- Extender guidelines and documentation. Thanks @Colin-Stone
- Provision of profile association links to support extenders of Zowe Explorer. Thanks @Colin-Stone
- Creation of an extender API for extenders of Zowe Explorer. Thanks @Colin-Stone
- Management of VSAM files within Dataset explorer. Thanks @Colin-Stone
- VSCode context now based on Regular expression for flexibility. Thanks @Colin-Stone
- Vsix file deployment via Theia pipeline. Thanks @crawr
- Reduction in size of extension.ts file. Thanks @katelynienaber
- ContextValue of undefined error addressed for new members. Thanks @katelynienaber
- Fixed when Pull from mainframe didn't work on USS Files. Thanks @stepanzharychevbroadcom
- Fixed Bug submitting JCL from Command Palette. Thanks @stepanzharychevbroadcom
- Refactoring of testing for accuracy and maintainability. Thanks @stepanzharychevbroadcom

## `1.4.1`

- Fix for USS files not saving correctly. Thanks @phaumer
- Icon update for migrated files only. Thanks @Colin-Stone

## `1.4.0`

- Added support for large datasets and PDS members. Thanks @jellypuno
- Fixed inconsistent behavior when renaming USS file and directories. Thanks @stepanzharychevbroadcom
- Fixed deleting a USS file. Thanks @Colin-Stone
- Fixed profiles not automatically updating values when changed externally. Thanks @jellypuno
- Fixed load error when file names had special characters. Thanks @jellypuno
- Fixed load os USS file list. Thanks @jellypuno
- Improved user experience of USS file navigation #461. Thanks @stepanzharychevbroadcom
- Fixed tab name when renaming dataset. Thanks @stepanzharychevbroadcom
- Improved performance when renaming datasets and members. Thanks @CForrest97
- Added prompting of credentials if previous credentials where entered incorrectly. Thanks @jellypuno
- Added support for VSCode Quick Open shortcut. Thanks @katelynienaber
- Added support for VSCode Open Recent Files shortcut. Thanks @katelynienaber
- Fixed USS Favorites not being remembered. Thanks @Colin-Stone
- Setup automated regression testing on a Theia environment. Thanks @crawr
- Fixed copying dataset on temporary folder #635. Thanks @Colin-Stone
- Made dataset terminology more consistent. Thanks @stepanzharychevbroadcom
- Fixed uploading files to USS. Thanks @stepanzharychevbroadcom
- Fixed searching/filtering data. Thanks @Colin-Stone
- Refactored code to include interfaces and abstract classes. Thanks @Colin-Stone
- Refactored icon retrieval process. Thanks @stepanzharychevbroadcom
- Updated Zowe Explorer video. Thanks @IgorCATech
- Revised pipeline to use shared libraries. Thanks @zFernand0

## `1.3.1`

- Updated Zowe Icon. Thanks @stepanzharychevbroadcom
- Address VSC tree expand behavior changes. Thanks @phaumer
- Refresh all action includes profiles. Thanks @jellypuno
- Consistent handling of renaming USS files. Thanks @stepanzharychevbroadcom
- Renaming datasets should update open tab. Thanks @stepanzharychevbroadcom
- USS delete function reinstated. Thanks @Colin-Stone
- Issue with uploadBinaryFile API not being correctly redirected. Thanks @Colin-Stone
- OnSave Upload trigger correction for USSFile . Thanks Alexandru-Dumitru

## `1.3.0`

- Dependency on ~/.zowe folder existing removed. Thanks @tjohnsonBCM
- Label changes for specific dataset functionality. Thanks @CForrest97
- Zowe Explorer to incorporate @zowe CLI implementation. Thanks @zFernand0
- Profiles manage other profile types apart from zosmf. Thanks @Colin-Stone
- Exploit imperative bundled keytar for secure credentials when standalone. Thanks @Colin-Stone

## `1.2.4`

- Fix to Credentials initialization to wait on promise. Thanks @Colin-Stone

## `1.2.3`

- Secure credentials backwards compatibility. Thanks @tjohnsonBCM

## `1.2.2`

- Fix requirement of ~/.zowe folder. Thanks @phaumer

## `1.2.1`

- Fix for automatic release of VSIX. Thanks @awharn
- Fixed creating data sets causes tree to lose expand behavior issue. Thanks @katelynienaber
- Fixed issue with undefined node. Thanks @Colin-Stone

## `1.2.0`

- Support CLI plugin extensibility. Thanks @phaumer
- Fixed Issue for filters after creating dataset. Thanks @phaumer
- Managing text/binary download choice. Thanks @stepanzharychevbroadcom
- Addressed 'Uploading zip file (binary)' silent failures. Thanks @stepanzharychevbroadcom
- Consistency updates for context menu. Thanks @sladyn98
- Automatically use Changelog contents in pipeline as release description. Thanks @awharn
- Provision of warning message after two failed login attempts. Thanks @jellypuno
- Consistency, added filter tip to convey ability to add multiple filters entries. Thanks @katelynienaber
- Tree view refresh when dataset member added or deleted. Thanks @katelynienaber
- Code improvement - Centralized error handling. Thanks @crawr
- Integration Script updates. Thanks @zFernand0
- Keytar (Secure credentials) compatibility support. Thanks @Colin-Stone
- Improved usability of MVS Command feature including 'Recall' function. Thanks @Colin-Stone
- Fixed issue where Job folder did not auto-expand. Thanks @Colin-Stone
- Use Progress indicator wrapper around longer running list functions. Thanks @Colin-Stone

## `1.1.0`

- Updates to Readme to include links to Theia Readme. Thanks @IgorCATech
- Fix for incorrect profile name in some favorites. Thanks @lauren-li
- Update dataset filters on dataset creation. Thanks @katelynienaber
- Include VSIX in Github release. Thanks @zFernand0
- Fix dataset delete fails silently bug. Thanks @Colin-Stone
- Fix to handle "Show Dataset Attributes" in Favorites. Thanks @katelynienaber
- Enhancements to profile creation. Thanks @jellypuno
- Theia specific QuickPick modifications. Thanks @phaumer
- Update incorrect profile message. Thanks @lauren-li
- Fix Copy and paste dataset menu duplication. Thanks @lauren-li

## `1.0.1`

- Remove duplicate commands #376. Thanks @lauren-li
- Update localization for v1.0.0 #374. Thanks @lauren-li
- Update keywords #383. @zFernand0
- Update package json files #391. @zFernand0
- Fixed adding sessions in Theia #382. Thanks @phaumer
- Add validation for undefined username and password + more cosmetic fix #378. Thanks @jellypuno
- Update incorrect profile message #387. Thanks @lauren-li

## `1.0.0`

- VSCode centric Connection settings. Thanks @crawr, @jellypuno
  - Credential prompting in profiles and favorite . Thanks @crawr, @jellypuno
- Dataset and Dataset member copy and renaming function. Thanks @CForrest97
- Theia support including documentation.
- Save improvements implementing improved Safe Save functionality as the default behavior. Thanks Alexandru-Dumitru
- Reliability and Resilience updates:
  - for default profiles
  - for deleting a dataset in use
  - testing improvements and coverage
  - rationalizing deliverables
  - performance improvements

## 0.29.0

- Provide ability to rename datasets. Thanks @CForrest97
- Fix URL parsing. @MarkAckert
- Fixed `AppSettings` error message. @jellypuno

## 0.28.0

- Provide ability to add new profiles in explorer. Thanks @crawr, @jellypuno
- Recognize migrated dataset context. Thanks @Colin-Stone
- Fix dataset delete fails silently bug. Thanks @Colin-Stone

## 0.27.0

- Name change to Zowe Explorer
- Enhancements to the History recall 'QuickPick' dialogs. Thanks @Colin-Stone
- Favorites are now sorted. Thanks @Colin-Stone

## 0.26.1

- Fix vulnerabilities related to brightside-core

## 0.26.0

- Added Persistence for profiles selection. Thanks @Colin-Stone
- Performance enhancements for Profile loading operations. Thanks @Colin-Stone
- Filter rewording. Thanks @Colin-Stone

## 0.25.0

- Add Edit to context menu for MVS and USS Tree. Thanks to Rodney-Wilson
- Restructured all search and filters dialogs to incorporate a recall/history function. Thanks @Colin-Stone
- Added Search Favorite for USS Favorites. Thanks @Colin-Stone
- Added Job and Search Favorite for Jobs. Thanks @Colin-Stone
- Provided support for specifying jobs by job id. Thanks @Colin-Stone
- Fixed issue with submitting datasets job link. Thanks @Colin-Stone
- Fixed label for Jobs Refresh All. Thanks @Colin-Stone
- Minor icon improvement to distinguish Favorites from LPAR's. Thanks @Colin-Stone
- Support copy path Thanks @lauren-li
- Progress Bar animation on opening large files. Thanks to Rodney-Wilson

## 0.24.1

- Fixed issue when saving USS files

## 0.24.0

- Updated Localization Documentation and Added Update Dictionary Script. Thanks to @evannwu20
- Show stepname or procstep alongside spool name. Thanks @crshnburn
- Add command to issue TSO command. Thanks @crshnburn
- Added icons for files and folders. Thanks to @Colin-Stone

## 0.23.2

- Fixed issue when saving datasets in Windows

## 0.23.1

- Refined dataset suffix solution by restricting to explicit names only

## 0.23.0

- Add support for localization. Thanks to @evannwu20
- Correctly determine if file is binary for saving. Thanks @crshnburn
- Fix Default profile error message with friendlier version. Thanks @lauren-li
- Context menu grouping for MVS and USS. Thanks @lauren-li
- Preference to Specify Temp Folder. Thanks to @adambattenburg
- Store local version of dataset with a suffix if appropriate to enable syntax highlighting. Thanks to @Colin-Stone

## 0.22.0

- Add ability to create directories or files on the root node. Thanks to @kristinochka
- Add ability to upload files through regular OS browse dialog on regular nodes and favorites. Thanks to @kristinochka
- Add USS File Refresh and USS Safe Save. Thanks to @adambattenburg
- Honor the file tag (binary or ascii) if not specified. Thanks to @Colin-Stone

## 0.21.0

- Added the Upload member to datasets. Thanks Kristina Mayo
- Addressed same file issue with Favorites in USS explorer. Thanks to Rodney-Wilson and Lauren-Li
- USS Favorites. Ensure file deletion synchronisation. Thanks to Rodney-Wilson and Lauren-Li

## 0.20.0

- Combined Spool files with Jobs in Jobs view. Thanks Colin Stone

## 0.19.1

- Fix error when files exist in the profiles folder (such as `.DS_Store` which is automatically generated on macOS)

## 0.19.0

- Added the rename USS files. Thanks Kristina Mayo

## 0.18.0

- Added the ability to submit JCL from physical sequential data sets

## 0.17.0

- Add Favorites to USS explorer. Thanks to Rodney-Wilson and Lauren-Li
- Add ability to obtain the raw JCL from a job on spool and resubmit. Thanks @crshnburn

## 0.16.3

- Fix behavior when the user cancels "quick pick" dialogs, including selecting profiles and deleting data sets.

## 0.16.2

- Add the stderr of the getDefaultProfile or getAllProfiles process to display in the error message to the user

## 0.16.1

- Attempt to fix an issue where saving data sets ceases to work without any error message

## 0.16.0

- Add the ability to display data set attributes by right clicking on a data set
- Add the ability to save all spool content by clicking a download icon next to the job. Thanks @crshnburn

## 0.15.1

- Add a delete session menu item for sessions in the jobs view. Thanks @crshnburn
- Prevent the delete menu item for USS files and directories appearing on the context menu for sessions. Thanks @crshnburn
- Fixed an issue where adding a profile to the USS explorer incorrectly referenced data sets

## 0.15.0

- The extension is now compatible with installations which use a secure credential management plugin for profiles in Zowe CLI

## 0.14.0

- All zowe views now part of single Zowe view container. Thanks Colin Stone

## 0.13.0

- Added the ability to list and view spool of z/OS Jobs. Thanks @crshnburn

## 0.12.0

- Added GIFs to README for USS use cases. Thanks Colin Stone
- Added the ability to toggle binary mode or text mode on USS files. Thanks @crshnburn

## 0.11.0

- Create and delete functionality for USS Files and directories added as menu items.

## 0.10.4

- Add additional log messages

## 0.10.3

- Use path.sep rather than "/".

## 0.10.2

- VSCode-USS-extension-for-zowe fixed general USS file name error. Thanks Colin Stone

## 0.10.1

- VSCode-USS-extension-for-zowe merged in. Thanks Colin Stone

## 0.9.1

- Fix documentation links in Readme. Thanks Brandon Jenkins

## 0.9.0

- Display an informational message when no data set patterns are found. Thanks @crshnburn

## 0.8.4

- Fixed an issue where the submit JCL function was looking for user profiles in the wrong directory

## 0.8.3

- Fixed an issue where labels did not correctly display the name of the Zowe CLI profile

## 0.8.2

- Fixed for compatibility with the current version of the Zowe CLI. If you are having issues retrieving user name or password using this extension, please update your zowe CLI to the latest available version, recreate your profiles, and update this extension. That should solve any issues you are having.

## 0.8.0

- Introduced capability to submit jobs from the editor. Thanks @crshnburn

## 0.7.0

- Updated for compatibility with Zowe CLI >=2.0.0. You must now have plain text profiles and Zowe CLI 2.0.0 or greater to use this extension. If you have previously created profiles, please update or recreate them with Zowe CLI.
- Log files now go to `~/.vscode/extensions/zowe.vscode-extension-for-zowe-x.x.x/logs`

## 0.6.5

- Fixed issue with platform-specific folder separator, added progress bar when saving

## 0.6.4

- Make favorites persistent after upgrading the extension

## 0.6.3

- Updates to README

## 0.6.2

- Updates to README

## 0.6.1

- Updates to README

## 0.5.0

- Initial release<|MERGE_RESOLUTION|>--- conflicted
+++ resolved
@@ -6,23 +6,17 @@
 
 ### New features and enhancements
 
-<<<<<<< HEAD
-=======
 - Removal of support for Zowe Explorer APIs that have been removed. Check the [list](https://github.com/zowe/vscode-extension-for-zowe/tree/next/docs/early-access/v3/Extenders.md) of APIs that were removed.
 
->>>>>>> 40c0fc88
 ### Bug fixes
 
 ## `2.7.0`
 
 ### New features and enhancements
 
-<<<<<<< HEAD
 - Added Job search query label to the session in the Jobs tree. [#2062](https://github.com/zowe/vscode-extension-for-zowe/pull/2064)
 - Added feature to copy datasets (pds, sequential, members across pds) with multi-select capabilities. [#1150](https://github.com/zowe/vscode-extension-for-zowe/issues/1550)
-=======
 - Added Job search label to the Jobs tree. Label will show current search query [2062](https://github.com/zowe/vscode-extension-for-zowe/pull/2064).
->>>>>>> 40c0fc88
 
 ### Bug fixes
 
