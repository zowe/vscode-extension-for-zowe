--- conflicted
+++ resolved
@@ -2,21 +2,14 @@
 
 All notable changes to the "vscode-extension-for-zowe" extension will be documented in this file.
 
-<<<<<<< HEAD
-## New features and enhancements
+## TBD Release
+
+### New features and enhancements
 
 - Adapted to new API changes from grouping of common methods into singleton classes [#2109](https://github.com/zowe/vscode-extension-for-zowe/issues/2109)
-
-## Bug fixes
-=======
-## Recent Changes
-
-### New features and enhancements
-
 - Migrated to webpack v5 [#2214](https://github.com/zowe/vscode-extension-for-zowe/issues/2214)
 
 ### Bug fixes
->>>>>>> 41aade78
 
 ## `3.0.0-next.202401241448`
 
