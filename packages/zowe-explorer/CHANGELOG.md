# Change Log

All notable changes to the "vscode-extension-for-zowe" extension will be documented in this file.

## TBD Release

### New features and enhancements

<<<<<<< HEAD
- Migrate from Yarn to PNPM.

### Bug fixes

- Update dependencies for technicall currency purposes

=======
- Support VS Code engine 1.79.0 and higher.
- Ability to compare 2 files from MVS and/or UNIX System Services views via right click actions, with option to compare in Read-Only mode too.

### Bug fixes

>>>>>>> 9ad5a7f5
## `3.0.0-next.202309121526`

### New features and enhancements

- Removal of v1 profile support. [#2072](https://github.com/zowe/vscode-extension-for-zowe/issues/2072)
- Removal of support for Zowe Explorer APIs that have been removed. Check the [list](https://github.com/zowe/vscode-extension-for-zowe/tree/next/docs/early-access/v3/Extenders.md) of APIs that were removed.
- Added support for Local Storage settings for persistent settings in Zowe Explorer [#2208](https://github.com/zowe/vscode-extension-for-zowe/issues/2208)
- Updated activation event to `onStartupFinished`. [#1910](https://github.com/zowe/vscode-extension-for-zowe/issues/1910)
- Added `madge` script in `package.json` to track circular dependencies. [#2148](https://github.com/zowe/vscode-extension-for-zowe/issues/2148)
- Migrated to new package manager PNPM from Yarn.

### Bug fixes

## `2.12.0`

### New features and enhancements

- Added "Sort Jobs" feature in Jobs tree view: accessible via sort icon or right-clicking on session node. [#2257](https://github.com/zowe/vscode-extension-for-zowe/issues/2257)
- Introduce a new user interface for managing profiles via right-click action "Manage Profile".
- Added new edit feature on `Edit Attributes` view for changing file tags on USS. [#2113](https://github.com/zowe/vscode-extension-for-zowe/issues/2113)
- Added new API {ZE Extender MetaData} to allow extenders to have the metadata of registered extenders to aid in team configuration file creation from a view that isn't Zowe Explorer's. [#2394](https://github.com/zowe/vscode-extension-for-zowe/issues/2394)
- Added ability to install extension from VS Code marketplace if custom credential manager extension is missing after defining it on `imperative.json`. [#2381](https://github.com/zowe/vscode-extension-for-zowe/issues/2381)
- Added new right-click action for `Submit as JCL` for local files in the VS Code file explorer as well as files opened in the VS Code text editor. [#2475](https://github.com/zowe/vscode-extension-for-zowe/issues/2475)
- Added "Sort PDS members" feature in Data Sets tree view: accessible via sort icon on session node, or by right-clicking a PDS or session. [#2420](https://github.com/zowe/vscode-extension-for-zowe/issues/2420)
- Added "Filter PDS members" feature in Data Sets tree view: accessible via filter icon on session node, or by right-clicking a PDS or session. [#2420](https://github.com/zowe/vscode-extension-for-zowe/issues/2420)
- Added descriptions to data set nodes if filtering and/or sorting is enabled (where applicable).
- Added webview for editing persistent items on Zowe Explorer. [#2488](https://github.com/zowe/vscode-extension-for-zowe/issues/2488)

### Bug fixes

- Fixed submitting local JCL using command pallet option `Zowe Explorer: Submit as JCL` by adding a check for chosen profile returned to continue the action. [#1625](https://github.com/zowe/vscode-extension-for-zowe/issues/1625)
- Fixed conflict resolution being skipped if local and remote file have different contents but are the same size. [#2496](https://github.com/zowe/vscode-extension-for-zowe/issues/2496)
- Fixed issue with token based auth for unsecure profiles in Zowe Explorer. [#2518](https://github.com/zowe/vscode-extension-for-zowe/issues/2518)

## `2.11.2`

### Bug fixes

- Update Zowe Explorer API dependency to pick up latest fixes for Zowe Secrets. [#2512](https://github.com/zowe/vscode-extension-for-zowe/issues/2512)

## `2.11.1`

### Bug fixes

- Fixed issue where USS nodes were not removed from tree during deletion. [#2479](https://github.com/zowe/vscode-extension-for-zowe/issues/2479)
- Fixed issue where new USS nodes from a paste operation were not shown in tree until refreshed. [#2479](https://github.com/zowe/vscode-extension-for-zowe/issues/2479)
- Fixed issue where the "Delete Job" action showed a successful deletion message, even if the API returned an error.
- USS directories, PDS nodes, job nodes and session nodes now update with their respective "collapsed icon" when collapsed.
- Fixed bug where the list of datasets from a filter search was not re-sorted after a new data set was created in Zowe Explorer. [#2473](https://github.com/zowe/vscode-extension-for-zowe/issues/2473)

## `2.11.0`

### New features and enhancements

- Allow deleting migrated datasets [#2447](https://github.com/zowe/vscode-extension-for-zowe/issues/2447)

### Bug fixes

- Fixed issue with favorited Job filter search. [#2440](https://github.com/zowe/vscode-extension-for-zowe/issues/2440)
- Remove the 'Show Attributes' context menu action for migrated datasets. [#2033](https://github.com/zowe/vscode-extension-for-zowe/issues/2033)
- Fixed issue with endless credential prompt loop when logging out. [#2262](https://github.com/zowe/vscode-extension-for-zowe/issues/2262)
- Bump `@zowe/secrets-for-zowe-sdk` to 7.18.4 to handle install errors gracefully and to allow running without MSVC redistributables.
- Fixed issue where data set content does not always appear as soon as the editor is opened. [#2427](https://github.com/zowe/vscode-extension-for-zowe/issues/2427)
- Adjust scope of "Security: Secure Credentials Enabled" setting to `machine-overridable` so it appears again in certain cloud IDEs.
- Fixed issue where disabling "Automatic Profile Validation" caused the search prompts to stop appearing for all tree views. [#2454](https://github.com/zowe/vscode-extension-for-zowe/issues/2454)

## `2.10.0`

### New features and enhancements

- Added call to callback if defined by extenders when a change to the team config profile is made. [#2385](https://github.com/zowe/vscode-extension-for-zowe/issues/2385)
- Replaced `keytar` dependency with `keyring` module from [`@zowe/secrets-for-zowe-sdk`](https://github.com/zowe/zowe-cli/tree/master/packages/secrets). [#2358](https://github.com/zowe/vscode-extension-for-zowe/issues/2358) [#2348](https://github.com/zowe/vscode-extension-for-zowe/issues/2348)
- Added "Edit Attributes" option for USS files and folders. [#2254](https://github.com/zowe/vscode-extension-for-zowe/issues/2254)

### Bug fixes

- Fix the USS refresh icon (replacing "download" with "refresh")
- Fix error for Theia check when token authentication returns 401. [#2407](https://github.com/zowe/vscode-extension-for-zowe/issues/2407)

## `2.9.2`

### Bug fixes

- Added jobs not found message when no results are returned from filter [#2362](https://github.com/zowe/vscode-extension-for-zowe/issues/2362)
- Fixed loop when user selects Cancel on the Check Credentials message. [#2262](https://github.com/zowe/vscode-extension-for-zowe/issues/2262)
- Fixed issue where job session nodes were not adding new job nodes when refreshed. [#2370](https://github.com/zowe/vscode-extension-for-zowe/issues/2370)
- Fixed error when listing data set members that include control characters in the name.

## `2.9.1`

### Bug fixes

- Optimized fetching and caching of child nodes across the primary tree views (Data Sets, Unix System Services, Jobs). [#2347](https://github.com/zowe/vscode-extension-for-zowe/issues/2347)
- Fixed issue where profiles with authentication tokens were breaking functionality for direct-to-service profiles after user interaction. [#2330](https://github.com/zowe/vscode-extension-for-zowe/issues/2330)
- Fixed profile watcher for browser based environments. [#2211](https://github.com/zowe/vscode-extension-for-zowe/issues/2211)
- Updated dependencies for security audits.

## `2.9.0`

### New features and enhancements

- Added option to save unique data set attributes as a template after allocation for future use. [#1425](https://github.com/zowe/vscode-extension-for-zowe/issues/1425)
- Added "Cancel Job" feature for job nodes in Jobs tree view. [#2251](https://github.com/zowe/vscode-extension-for-zowe/issues/2251)
- Enhanced ID generation for parent tree nodes to ensure uniqueness.
- Added support for custom credential manager extensions in Zowe Explorer [#2212](https://github.com/zowe/vscode-extension-for-zowe/issues/2212)

### Bug fixes

- Fixed issue where the "Disable Validation for Profile" context menu option did not update to "Enable Validation for Profile" after use. [#1897](https://github.com/zowe/vscode-extension-for-zowe/issues/1897)
- Fixed parameters passed to `path.join()` calls [#2172](https://github.com/zowe/vscode-extension-for-zowe/issues/2172)
- Fixed issue handling job files with the same DD names across different steps. [#2279](https://github.com/zowe/vscode-extension-for-zowe/issues/2279)
- Fixed issue handling job files with unnamed steps. [#2315](https://github.com/zowe/vscode-extension-for-zowe/issues/2315)
- Fixed issue with Windows path when uploading a file to a data set. [#2323](https://github.com/zowe/vscode-extension-for-zowe/issues/2323)
- Fixed an issue where the mismatch etag error returned was not triggering the diff editor, resulting in possible loss of data due to the issue. [#2277](https://github.com/zowe/vscode-extension-for-zowe/issues/2277)
- Fixed issue where refreshing views collapsed the respective trees. [#2215](https://github.com/zowe/vscode-extension-for-zowe/issues/2215)
- Fixed an issue where user would not get prompted when authentication error is thrown. [#2334](https://github.com/zowe/vscode-extension-for-zowe/issues/2334)
- Fixed issue where profiles with authentication tokens were breaking functionality for direct-to-service profiles after user interaction. [#2111](https://github.com/zowe/vscode-extension-for-zowe/issues/2111)

## `2.8.2`

### Bug fixes

- Fixed `zowe.settings.version` being added to settings.json in workspaces. [#2312](https://github.com/zowe/vscode-extension-for-zowe/issues/2312)

## `2.9.0` IN PROGRESS

### New Features and Enhancements

- Added "Cancel Job" feature for job nodes in Jobs tree view. [#2251](https://github.com/zowe/vscode-extension-for-zowe/issues/2251)

## `2.8.1`

### Bug fixes

- Fixed an issue with updating imperative.json file's Credential Manager value. [#2289](https://github.com/zowe/vscode-extension-for-zowe/issues/2289)
- Fixed an issue with "Zowe Explorer: Poll Content in Active Editor" keybind interfering with debug capabilities in VScode. The keybind to poll JES Spool file content will require the spool file to be active in the text editor. [#2285](https://github.com/zowe/vscode-extension-for-zowe/issues/2285)
- Updated linter rules and addressed linter errors. [#2291](https://github.com/zowe/vscode-extension-for-zowe/issues/2291)
- Fixed an issue with `zowe.settings.version` setting being updated with incorrect type. [#2166](https://github.com/zowe/vscode-extension-for-zowe/issues/2166)
- Updated dependencies for security audits.

## `2.8.0`

### New features and enhancements

- Added a new Zowe Explorer setting, `zowe.logger`, with a default setting of `INFO`.
- Added an output channel, `Zowe Explorer`, for logging within VS Code's Output view. The log level is set by the new Zowe Explorer setting, `zowe.logger`.
- Added a new setting `zowe.files.logsFolder.path` that can be used to override Zowe Explorer logs folder if default location is read-only. [#2186](https://github.com/zowe/vscode-extension-for-zowe/issues/2186)
- Opening a dialog for Upload or Download of files will now open at the project level directory or the user's home directory if no project is opened. [#2203](https://github.com/zowe/vscode-extension-for-zowe/issues/2203)
- Updated linter rules and addressed linter errors. [#2184](https://github.com/zowe/vscode-extension-for-zowe/issues/2184)
- Added polling options for JES Spool files. Spool files can be polled manually by clicking on the spool file name or automatic polling can be set with `Start Polling` option in context menu. [#1952](https://github.com/zowe/vscode-extension-for-zowe/issues/1952)
- Added the JOBS context menu option to download all spool files in binary format. [#2060](https://github.com/zowe/vscode-extension-for-zowe/issues/2060)
- Added two new options to download a single spool file from a Job in plain text or in binary format. [#2060](https://github.com/zowe/vscode-extension-for-zowe/issues/2060)
- Added the option for secure credential storage to be enable in Theia environment.

### Bug fixes

- Fixed issue with silent failures when uploading members into a data set. [#2167](https://github.com/zowe/vscode-extension-for-zowe/issues/2167)
- Fixed an issue where VSCode did not provide all context menu options for a profile node after a multi-select operation. [#2108](https://github.com/zowe/vscode-extension-for-zowe/pull/2108)
- Fixed an issue where the "Paste" option is shown for a multi-select operation in the "Data Sets" view.
- Fixed a z/OSMF issue for Data Sets and Jobs with special characters in the names. [#2175](https://github.com/zowe/vscode-extension-for-zowe/issues/2175)
- Fixed redundant text in error messages that included the same error details twice.
- Fixed issue where a spool file would open a duplicate tab when clicked between updates. [#1952](https://github.com/zowe/vscode-extension-for-zowe/issues/1952)
- Fixed issue where a job search query would not expand the session node after it has been filtered.
- Fixed error message when no data sets found that match pattern.
- Fixed secure credential storage not possible to enable in Theia.

## `2.7.0`

### New features and enhancements

- Added Job search query label to the session in the Jobs tree. [#2062](https://github.com/zowe/vscode-extension-for-zowe/pull/2064)
- Added feature to copy datasets (pds, sequential, members across pds) with multi-select capabilities. [#1150](https://github.com/zowe/vscode-extension-for-zowe/issues/1550)
- Added Job search label to the Jobs tree. Label will show current search query [2062](https://github.com/zowe/vscode-extension-for-zowe/pull/2064).

### Bug fixes

- Fixed issue where job search queries were not working properly when favorited. [#2122](https://github.com/zowe/vscode-extension-for-zowe/issues/2122)
- Fixed issues where document changes may fail to upload if the environment has a slow filesystem or mainframe connection, or when VS Code exits during an upload operation. [#1948](https://github.com/zowe/vscode-extension-for-zowe/issues/1948)
- Fixed custom credential manager in `~/.zowe/settings/imperative.json` file being overwritten with invalid JSON. [#2187](https://github.com/zowe/vscode-extension-for-zowe/issues/2187)
- Fixed several linter errors throughout the codebase and consolidated linter rules. [#2184](https://github.com/zowe/vscode-extension-for-zowe/issues/2184)

## `2.6.2`

### Bug fixes

- Updated dependencies for security audits.

## `2.6.1`

### Bug fixes

- Removed excess pop-ups when listing/opening USS files, and replaced required pop-ups with status bar items to improve UX. [#2091](https://github.com/zowe/vscode-extension-for-zowe/issues/2091)
- Prevented creation of duplicate session after executing a favorited search query. [#1029](https://github.com/zowe/vscode-extension-for-zowe/issues/1029)
- Resolved an issue where VS Code did not provide all context menu options for a profile node after a multi-select operation. [#2108](https://github.com/zowe/vscode-extension-for-zowe/pull/2108)
- Fixed issue with standardization of old v1 settings in Zowe Explorer during activation. [#1520](https://github.com/zowe/vscode-extension-for-zowe/issues/1520)
- Fixed bug where a JSON error occurs for job nodes when collapsing or expanding with a single click. [#2121](https://github.com/zowe/vscode-extension-for-zowe/issues/2121)
- Fixed possible data loss when file is saved but fails to upload and VS Code does not detect unsaved changes. [#2099](https://github.com/zowe/vscode-extension-for-zowe/issues/2099)

## `2.6.0`

### New features and enhancements

- Added Job search prefix validator [1971](https://github.com/zowe/vscode-extension-for-zowe/issues/1971)
- Added file association for `zowe.config.json` and `zowe.config.user.json` to automatically detect them as JSON with Comments. [#1997](https://github.com/zowe/vscode-extension-for-zowe/issues/1997)
- Added the ability to list all datasets, even those with Imperative Errors. [#235](https://github.com/zowe/vscode-extension-for-zowe/issues/235) & [#2036](https://github.com/zowe/vscode-extension-for-zowe/issues/2036)
- Added favorite job query to jobs view. [#1947](https://github.com/zowe/vscode-extension-for-zowe/issues/1947)
- Added confirmation message for "Submit Job" feature as an option in extension settings (set to "All jobs" by default). [#998](https://github.com/zowe/vscode-extension-for-zowe/issues/998)
- Updated UI/UX method calls to use standalone `Gui` module for better usability and maintainability. [#1967](https://github.com/zowe/vscode-extension-for-zowe/issues/1967)
- Updated error dialog when Zowe config is invalid, with option to "Show Config" within VS Code for diagnostics. [#1986](https://github.com/zowe/vscode-extension-for-zowe/issues/1986)
- Added support for pasting at top-level of USS tree (if filtered), and optimized copy/paste operations to avoid using local paths when possible. [#2041](https://github.com/zowe/vscode-extension-for-zowe/issues/2041)

### Bug fixes

- Updated check for Theia environment to reduce false positives in different environments. [#2079](https://github.com/zowe/vscode-extension-for-zowe/issues/2079)
- Fixed issue where responseTimeout (in Zowe config) was not provided for supported API calls. [#1907](https://github.com/zowe/vscode-extension-for-zowe/issues/1907)
- Fixed issue where "Show Attributes" feature used conflicting colors with light VS Code themes. [#2048](https://github.com/zowe/vscode-extension-for-zowe/issues/2048)
- Fixed settings not persisting in Theia versions >=1.29.0. [#2065](https://github.com/zowe/vscode-extension-for-zowe/pull/2065)
- Removed TSLint (as it is deprecated), and replaced all TSLint rules with their ESLint equivalents. [#2030](https://github.com/zowe/vscode-extension-for-zowe/issues/2030)
- Fixed issue with a success message being returned along with error for Job deletion. [#2075](https://github.com/zowe/vscode-extension-for-zowe/issues/2075)
- Removed extra files from the VSIX bundle to reduce download size by 64%. [#2042](https://github.com/zowe/vscode-extension-for-zowe/pull/2042)
- Surfaced any errors from a dataset Recall/Migrate operation. [#2032](https://github.com/zowe/vscode-extension-for-zowe/issues/2032)
- Re-implemented regular dataset API call if the dataSetsMatching does not exist. [#2084](https://github.com/zowe/vscode-extension-for-zowe/issues/2084)

## `2.5.0`

### New features and enhancements

- Added ability to filter jobs by status. Improved Job filtering User experience. [#1925](https://github.com/zowe/vscode-extension-for-zowe/issues/1925)
- Added option to view PDS member attributes, and updated formatting for attributes webview. [#1577](https://github.com/zowe/vscode-extension-for-zowe/issues/1577)
- Streamlined attribute viewing options into one feature - "Show Attributes".
- Added multiple select copy/paste feature on uss view [#1549](https://github.com/zowe/vscode-extension-for-zowe/issues/1549)
- Added multiple select for hide session [#1555](https://github.com/zowe/vscode-extension-for-zowe/issues/1555)

### Bug fixes

- Fixed missing localization for certain VScode error/info/warning messages. [#1722](https://github.com/zowe/vscode-extension-for-zowe/issues/1722)
- Fixed "Allocate Like" error that prevented proper execution. [#1973](https://github.com/zowe/vscode-extension-for-zowe/issues/1973)
- Fixed de-sync issue between Data Set and Favorites panels when adding or deleting datasets/members that were favorited. [#1488](https://github.com/zowe/vscode-extension-for-zowe/issues/1488)
- Added logging in places where errors were being caught and ignored.
- Fixed issue where parent in Jobs list closes after single/multiple job deletion. [#1676](https://github.com/zowe/vscode-extension-for-zowe/issues/1676)

## `2.4.1`

### Bug fixes

- Bugfix: Added validation check while creating, renaming and using allocate alike feature for datasets [#1849](https://github.com/zowe/vscode-extension-for-zowe/issues/1849)
- Fixed login/logout errors from Team config file watcher. [#1924](https://github.com/zowe/vscode-extension-for-zowe/issues/1924)
- Fixed the loading of previously saved profiles in the tree views.
- Fixed default zosmf profile being added to tree view when no previous sessions have been added. [#1992](https://github.com/zowe/vscode-extension-for-zowe/issues/1992)
- Fixed the `Secure Credentials Enabled` setting to update the `~/.zowe/settings/imperative.json` file upon change of the setting without overwriting preexisting data in the file.
- Fixed errors encountered from not having Zowe CLI installed by creating the `~/.zowe/settings/imperative.json` file during activation if it doesn't already exist. This file is for Zowe Explorer to know the Security Credential Manager used for secure profile information and removes the Zowe CLI installation prerequisite. [#1850](https://github.com/zowe/vscode-extension-for-zowe/issues/1850)
- Fixed Zowe Explorer failing to activate in environment with empty workspace. [#1994](https://github.com/zowe/vscode-extension-for-zowe/issues/1994)

## `2.4.0`

### New features and enhancements

- Added check for existing team configuration file in location during create, prompting user to continue with the create action. [#1923](https://github.com/zowe/vscode-extension-for-zowe/issues/1923)
- Added a solution to allow Zowe Explorer extensions with a dependency on Zowe Explorer to work as web extension without Zowe Explorer functionality in vscode.dev. [#1953](https://github.com/zowe/vscode-extension-for-zowe/issues/1953)
- Added a new setting `Secure Credentials Enabled`, default value is selected for security and will have to be unselected to allow creation of team configuration files without default secure arrays to support environments that don't have access to Zowe CLI's Secure Credential Management.

### Bug fixes

- Fixed activation and Refresh Extension issues in web based editors, ie. Theia. [#1807](https://github.com/zowe/vscode-extension-for-zowe/issues/1807)
- Fix refresh job & spool file pull from mainframe doesn't update job status [#1936](https://github.com/zowe/vscode-extension-for-zowe/pull/1936)
- Fix for serial saving of data sets and files to avoid conflict error. [#1868](https://github.com/zowe/vscode-extension-for-zowe/issues/1868)

## `2.3.0`

### New features and enhancements

- Added option to edit team configuration file via the + button for easy access. [#1896](https://github.com/zowe/vscode-extension-for-zowe/issues/1896)
- Added multiple selection to manage context menu of Datasets, USS, and Jobs views. [#1428](https://github.com/zowe/vscode-extension-for-zowe/issues/1428)
- Added Spool file attribute information to a hover over the Spool file's name. [#1832](https://github.com/zowe/vscode-extension-for-zowe/issues/1832)
- Added support for CLI home directory environment variable in Team Config file watcher, and support watching Team Config files named zowe.config.json and zowe.config.user.json at both locations. [#1913](https://github.com/zowe/vscode-extension-for-zowe/issues/1913)
- Update to Job's View Spool file label to display PROCSTEP if available, if PROCSTEP isn't available the label will display the Spool file's record count. [#1889](https://github.com/zowe/vscode-extension-for-zowe/issues/1889) [#1832](https://github.com/zowe/vscode-extension-for-zowe/issues/1832)

### Bug fixes

- Fixed extension being slow to load large team config files. [#1911](https://github.com/zowe/vscode-extension-for-zowe/issues/1911)
- Fixed issue with cached profile information after updates to profiles. [#1915](https://github.com/zowe/vscode-extension-for-zowe/issues/1915)
- Fixed issue with saving credentials to v1 profile's yaml file when un-secure and save is selected after credential prompting. [#1886](https://github.com/zowe/vscode-extension-for-zowe/issues/1886)
- Fixed issue with outdated cached information after Update Credentials. [#1858](https://github.com/zowe/vscode-extension-for-zowe/issues/1858)
- Fixed issue with support for ZOWE_CLI_HOME environment variable. [#1747](https://github.com/zowe/vscode-extension-for-zowe/issues/1747)

## `2.2.1`

- Bugfix: Fixed activation failure when error reading team configuration file. [#1876](https://github.com/zowe/vscode-extension-for-zowe/issues/1876)
- Bugfix: Fixed Profile IO errors by refactoring use of Imperative's CliProfileManager. [#1851](https://github.com/zowe/vscode-extension-for-zowe/issues/1851)
- Bugfix: Fixed runtime error found in initForZowe call used by extenders. [#1872](https://github.com/zowe/vscode-extension-for-zowe/issues/1872)
- Bugfix: Added error notification for users when OS case sensitivitiy is not set up to avoid issues found with USS files in single directory of same name but different case. [#1484](https://github.com/zowe/vscode-extension-for-zowe/issues/1484)
- Bugfix: Added file watcher for team configuration files to fix v2 profile update issues experienced during creation, updating, and deletion of global or project level configuration files in VS Code. [#1760](https://github.com/zowe/vscode-extension-for-zowe/issues/1760)
- Bugfix: Updated dependencies for improved security. [#1878](https://github.com/zowe/vscode-extension-for-zowe/pull/1878)

## `2.2.0`

- Optimized saving of files on DS/USS when utilizing autosave or experiencing slow upload speeds.
- Updates to use new Zowe Explorer APIs `ZoweVsCodeExtension.updateCredentials` for credential prompting and `ProfilesCache.updateProfilesArrays` for profiles that don't store credentials locally in profile file.

## `2.1.0`

- Added: `Pull from Mainframe` option added for JES spool files. [#1837](https://github.com/zowe/vscode-extension-for-zowe/pull/1837)
- Added: Updated Licenses. [#1841](https://github.com/zowe/vscode-extension-for-zowe/issues/1841)
- Bugfix: Updated imports to use the imperative instance provided by the CLI package. [#1842](https://github.com/zowe/vscode-extension-for-zowe/issues/1842)
- Bugfix: Fixed unwanted requests made by tree node when closing folder. [#754](https://github.com/zowe/vscode-extension-for-zowe/issues/754)
- Bugfix: Fix for credentials not being updated after the invalid credentials error is displayed. [#1799](https://github.com/zowe/vscode-extension-for-zowe/issues/1799)
- Bugfix: Fixed hyperlink for Job submitted when profile is not already in JOBS view. [#1751](https://github.com/zowe/vscode-extension-for-zowe/issues/1751)
- Bugfix: Fixed keybindings for `Refresh Zowe Explorer` to not override default VSC keybinding. See [README.md](https://github.com/zowe/vscode-extension-for-zowe/blob/main/packages/zowe-explorer/README.md#keyboard-shortcuts) for new keybindings. [#1826](https://github.com/zowe/vscode-extension-for-zowe/issues/1826)
- Bugfix: Fixed `Update Profile` issue for missing non-secure credentials. [#1804](https://github.com/zowe/vscode-extension-for-zowe/issues/1804)
- Bugfix: Fixed errors when operation cancelled during credential prompt. [#1827](https://github.com/zowe/vscode-extension-for-zowe/issues/1827)
- Bugfix: Login and Logout operations no longer require a restart of Zowe Explorer or VSC. [#1750](https://github.com/zowe/vscode-extension-for-zowe/issues/1750)
- Bugfix: Fix for Login token always being stored in plain text. [#1840](https://github.com/zowe/vscode-extension-for-zowe/issues/1840)
- Bugfix: Fixed Theia tests. [#1665](https://github.com/zowe/vscode-extension-for-zowe/issues/1665)

## `2.0.3`

- Bugfix: Fixed Quick-key Delete in USS and Jobs trees. [#1821](https://github.com/zowe/vscode-extension-for-zowe/pull/1821)
- Bugfix: Fixed issue with Zowe Explorer crashing during initialization due to Zowe config file errors. [#1822](https://github.com/zowe/vscode-extension-for-zowe/pull/1822)
- Bugfix: Fixed issue where Spool files failed to open when credentials were not stored in a profile. [#1823](https://github.com/zowe/vscode-extension-for-zowe/pull/1823)
- Bugfix: Fixed extra space in the Invalid Credentials dialog, at profile validation profilename. [#1824](https://github.com/zowe/vscode-extension-for-zowe/pull/1824)
- Bugfix: Updated dependencies for improved security. [#1819](https://github.com/zowe/vscode-extension-for-zowe/pull/1819)

## `2.0.2`

- Bugfix: Fixed USS search filter fails on credential-less profiles. [#1811](https://github.com/zowe/vscode-extension-for-zowe/pull/1811)
- Bugfix: Fixed Zowe Explorer recognizing environment variable ZOWE_CLI_HOME. [#1803](https://github.com/zowe/vscode-extension-for-zowe/pull/1803)
- Bugfix: Fixed Zowe Explorer prompting for TSO Account number when saved in config file's TSO profile. [#1801](https://github.com/zowe/vscode-extension-for-zowe/pull/1801)

## `2.0.1`

- BugFix: Improved logging information to help diagnose Team Profile issues. [#1776](https://github.com/zowe/vscode-extension-for-zowe/pull/1776)
- BugFix: Fixed adding profiles to the tree view on Theia. [#1774](https://github.com/zowe/vscode-extension-for-zowe/issues/1774)
- BugFix: Updated Log4js version to resolve initialization problem on Eclipse Che. [#1692](https://github.com/zowe/vscode-extension-for-zowe/issues/1692)
- BugFix: Fixed dataset upload issue by trimming labels. [#1789](https://github.com/zowe/vscode-extension-for-zowe/issues/1789)
- BugFix: Fixed duplicate jobs appearing in the jobs view upon making an owner/prefix filter search for extenders. [#1780](https://github.com/zowe/vscode-extension-for-zowe/pull/1780)
- BugFix: Fixed error displayed when opening a job file for extenders. [#1701](https://github.com/zowe/vscode-extension-for-zowe/pull/1701)

## `2.0.0`

- Major: Introduced Team Profiles and more. See the prerelease items (if any) below for more details.

## 2.0.0-next.202204202000

- Updated Imperative to gather information from the corresponding base profile. [#1757](https://github.com/zowe/vscode-extension-for-zowe/pull/1757)
- Fixed issue when first Team Config profile management file is created. [#1754](https://github.com/zowe/vscode-extension-for-zowe/pull/1754)
- Fixed `Failed to find property user` on load or refresh. [#1757](https://github.com/zowe/vscode-extension-for-zowe/pull/1757)
- Fixed getting credentials from the wrong base profile. [#1757](https://github.com/zowe/vscode-extension-for-zowe/pull/1757)
- Fixed writing tokens to the wrong base profile. [#1757](https://github.com/zowe/vscode-extension-for-zowe/pull/1757)
- Fixed Windows not being able to share Tokens between CLI and ZE. [#1757](https://github.com/zowe/vscode-extension-for-zowe/pull/1757)
- Fixed Login info written to global file if proifle name is the same as project level profile. [#1761](https://github.com/zowe/vscode-extension-for-zowe/pull/1761)

## 2.0.0-next.202204180940

- Refactored the PRofilesCache to reduce maintenance efforts going forward. [#1715](https://github.com/zowe/vscode-extension-for-zowe/issues/1715)
- Updated CLI to consume security related fixes and more. [#1740](https://github.com/zowe/vscode-extension-for-zowe/pull/1740)
- Added differentiation between project and global level profiles. [#1727](https://github.com/zowe/vscode-extension-for-zowe/issues/1727)
- Removed the Secure Credential setting. [#1739](https://github.com/zowe/vscode-extension-for-zowe/issues/1739), [#722](https://github.com/zowe/vscode-extension-for-zowe/issues/722), [#820](https://github.com/zowe/vscode-extension-for-zowe/issues/820), and [#1223](https://github.com/zowe/vscode-extension-for-zowe/issues/1223)
- Synchronized the ZE preferred Security service with the CLI. [#1736](https://github.com/zowe/vscode-extension-for-zowe/issues/1736)
- Fixed APIML token not working between clients (ZE and CLI). [#1713](https://github.com/zowe/vscode-extension-for-zowe/issues/1713)

## 2.0.0-next.202204081040

- Fixed TSO commands in when using teamConfig. [#1731](https://github.com/zowe/vscode-extension-for-zowe/pull/1731)
- Fixed `Zowe Explorer: Refresh Zowe Explorer` command palette option. [1735](https://github.com/zowe/vscode-extension-for-zowe/pull/1735)

## 2.0.0-next.202204041200

- Added Secure Credential support, allowing users to update credentials using GUI. [#1699](https://github.com/zowe/vscode-extension-for-zowe/pull/1693)
- Update Zowe Explorer 2.0 settings migration. [1714](https://github.com/zowe/vscode-extension-for-zowe/pull/1714)
- Update Zowe Explorer SSO logout check for extenders. [#1711](https://github.com/zowe/vscode-extension-for-zowe/pull/1711)
- Update Zowe SDK dependency. [#1699](https://github.com/zowe/vscode-extension-for-zowe/pull/1693)
- Updated dependencies for improved security. [#1702](https://github.com/zowe/vscode-extension-for-zowe/pull/1702)

## `v2.0.0-next.202202281000`

- Update Zowe CLI SDK to version 7.0.0-next.202202242016.
- Fixed the bug that overwrites like-named profiles in a nested config.

## `v2.0.0-next.202202221200`

- Added extender's type info to config schema during config file creation and removed Zowe CLI installation dependency. [#1629](https://github.com/zowe/vscode-extension-for-zowe/pull/1629)
- Added support for Login and Logout using the config file. [#1637](https://github.com/zowe/vscode-extension-for-zowe/pull/1637)
- Added capability to refresh Zowe Explorer updating the Views to reflect different profile handling to include the config file. [#1650](https://github.com/zowe/vscode-extension-for-zowe/pull/1650)
- Updated Zowe SDK dependency. [#1624](https://github.com/zowe/vscode-extension-for-zowe/pull/1624)

## `1.22.0`

- Added: Extensible Login and Logout capabilities for Zowe extenders to utilize for token based authentication. [#1606](https://github.com/zowe/vscode-extension-for-zowe/pull/1606) and [#1255](https://github.com/zowe/vscode-extension-for-zowe/issues/1255).
- Added: Eclipse Public License file. Users can view the license file in the root directory of the Zowe Explorer repository [#1626](https://github.com/zowe/vscode-extension-for-zowe/pull/1626).
- Updated: Supported Node.js version was changed to v12 or higher. We no longer support running the product on earlier versions (10.x and earlier) of Node.js [#1640](https://github.com/zowe/vscode-extension-for-zowe/pull/1640).
- Updated: Security updates for `copy-props`, `nanoid`, and `markdown-it` dependencies were changed to improve security alerting [#1638](https://github.com/zowe/vscode-extension-for-zowe/pull/1638), [#1636](https://github.com/zowe/vscode-extension-for-zowe/pull/1636), and [#1649](https://github.com/zowe/vscode-extension-for-zowe/pull/1649).
- Updated: A work around was developed to help developers debug Zowe Explorer VS Code extension on Theia. For more information, see **Work around for debugging in Theia** [#1576](https://github.com/zowe/vscode-extension-for-zowe/pull/1576).
- Fixed: The Zowe Explorer deployment script was updated to use vsce (Visual Studio Code Extension Manager) version 1.103.1 to help ensure that it is compatible with Node v12 [#1608](https://github.com/zowe/vscode-extension-for-zowe/pull/1608).
- Fixed: Fixed the Theia input box issue that caused entered values to be validated incorrectly [#1580](https://github.com/zowe/vscode-extension-for-zowe/pull/1580).

## `1.21.0`

- Add a progress bar for the simultaneous deletion of multiple jobs [#1583](https://github.com/zowe/vscode-extension-for-zowe/pull/1583). Thanks @uzuko01
- Added the note about the deprecation of the associate profile feature to the Associate Profile section of Zowe Docs and to the Zowe Explorer Readme [#1575](https://github.com/zowe/vscode-extension-for-zowe/pull/1575). Thanks @IgorCATech
- Changed the `DataSet uploaded successfully` message type. Now messages are shown in the status bar instead of the notification pop-up [#1542](https://github.com/zowe/vscode-extension-for-zowe/pull/1542). Thanks @anokhikastiaIBM
- Updated dependencies for improved security [#1591](https://github.com/zowe/vscode-extension-for-zowe/pull/1591) and [#1601](https://github.com/zowe/vscode-extension-for-zowe/pull/1601). Thanks @lauren-li
- Updated Theia tests to use the latest Theia version [#1566](https://github.com/zowe/vscode-extension-for-zowe/pull/1566). Thanks @JillieBeanSim
- Fixed the issue that caused JCL errors in the JOBS tree to be displayed as `undefined:undefined(undefined)` [#1584](https://github.com/zowe/vscode-extension-for-zowe/pull/1584). Thanks @roman-kupriyanov
- Fixed the Theia input box issue that caused entered values to be incorrectly validated [#1580](https://github.com/zowe/vscode-extension-for-zowe/pull/1580). Thanks @JillieBeanSim
- Fixed the issue that caused the removal of unsaved credentials of a profile in the Jobs tree after deleting a job. Now when you delete a job from the Jobs tree with a profile that does not have the stored credentials, the profile keeps the cached credentials [#1524](https://github.com/zowe/vscode-extension-for-zowe/pull/1524). Thanks @nickImbirev

## `1.20.0`

- Added a Github action bot that automates the issue triage [#1530](https://github.com/zowe/vscode-extension-for-zowe/pull/1530). Thanks @crawr
- Updated the @zowe/cli version to 6.33.3 to fix the SSH2 audit failure [#1522](https://github.com/zowe/vscode-extension-for-zowe/pull/1522). Thanks @JillieBeanSim
- Updated the Jobs Issue Stop and Issue Modify commands so that they can be consumed by Extenders with the `issueMvsCommand` API [#1508](https://github.com/zowe/vscode-extension-for-zowe/pull/1508). Thanks @JillieBeanSim
- Use Visual Studio Code's standard confirmation prompt for the Data Sets, USS, and Job trees when clicking on a Favorited profile that does not exist [#1506](https://github.com/zowe/vscode-extension-for-zowe/pull/1506). Thanks @JillieBeanSim
- Updated the deletion prompt for the USS and Jobs trees [#1505](https://github.com/zowe/vscode-extension-for-zowe/pull/1505). Thanks @JillieBeanSim
- Updated the placeholder text in the `Add Profile` entry field [#1490](https://github.com/zowe/vscode-extension-for-zowe/pull/1490). Thanks @anokhikastiaIBM
- Fixed the Not Found issue that resulted from attempts to delete a member whose parent data set was already deleted using multi-delete [#1525](https://github.com/zowe/vscode-extension-for-zowe/pull/1525). Thanks @JillieBeanSim

## `1.19.0`

- Added a check to ensure that a base profile exists before running the function that combines base and service profiles [#1500](https://github.com/zowe/vscode-extension-for-zowe/pull/1500). Thanks @lauren-li
- Added Imperative logger access for extenders [#1433](https://github.com/zowe/vscode-extension-for-zowe/pull/1433). Thanks @katelynienaber
- Added documentation for Imperative logger for extenders [#1467](https://github.com/zowe/vscode-extension-for-zowe/pull/1467). Thanks @katelynienaber
- Implemented separate console windows for TSO and MVS commands [#1478](https://github.com/zowe/vscode-extension-for-zowe/pull/1478). Thanks @katelynienaber
- Fixed the bug that caused the check credentials pop-up to disappear too quickly [#1486](https://github.com/zowe/vscode-extension-for-zowe/pull/1486). Thanks @JillieBeanSim
- Fixed the bug that kept the command text box while escaping the process of entering a TSO command. Now the command text box does not pop up if you cancel entering a TSO command [#1479](https://github.com/zowe/vscode-extension-for-zowe/pull/1479). Thanks @katelynienaber
- Fixed the bug that caused issues with deleting data set members in Ecplipse Theia or Che [#1487](https://github.com/zowe/vscode-extension-for-zowe/pull/1478). Thanks @phaumer
- Fixed the bug that caused the deletion of selected data sets while removing a single data set member by using the right-click action. [#1483](https://github.com/zowe/vscode-extension-for-zowe/pull/1483). Thanks @JillieBeanSim

## `1.18.0`

- Added the ability to register custom profile types in `ProfilesCache` for extenders [#1419](https://github.com/zowe/vscode-extension-for-zowe/pull/1419). Thanks @phaumer
- Added the ability to pass account and other information from tso profile [#1378](https://github.com/zowe/vscode-extension-for-zowe/pull/1378). Thanks @fswarbrick
- Added profiles cache to extenders [#1390](https://github.com/zowe/vscode-extension-for-zowe/pull/1390). Thanks @phaumer
- Status icons now reset when refreshing the explorer views [#1404](https://github.com/zowe/vscode-extension-for-zowe/pull/1404). Thanks @lauren-li
- Fixed the issue that prevented the expected error message `No valid value for z/OS URL. Operation Cancelled` from being displayed while escaping the host text box during the creation or update of a profile [#1426](https://github.com/zowe/vscode-extension-for-zowe/pull/1426). Thanks @JillieBeanSim
- Fixed the issue that invoked profile validation before updating a profile. Now a profile is validated only after the update [#1415](https://github.com/zowe/vscode-extension-for-zowe/pull/1415). Thanks @JillieBeanSim
- Fixed the issue of Zowe profiles encoding value when opening a USS file in the text editor [#1400](https://github.com/zowe/vscode-extension-for-zowe/pull/1400). Thanks @JillieBeanSim

## `1.17.0`

- Added the feature that automatically includes a missing profile in the Jobs view when submitting a job [#1386](https://github.com/zowe/vscode-extension-for-zowe/pull/1386). Thanks @nickImbirev
- Added the extender documentation for KeytarApi for Secure Credential Store [#1384](https://github.com/zowe/vscode-extension-for-zowe/pull/1384). Thanks @JillieBeanSim
- Added a new setting that enables you to hide Zowe Explorer's temporary downloads folder from a workspace [#1373](https://github.com/zowe/vscode-extension-for-zowe/pull/1373). Thanks @crawr
- Added the command to refresh a particular job and get the latest information and content for its spool files [#1363](https://github.com/zowe/vscode-extension-for-zowe/pull/1363). Thanks @nickImbirev
- Added the function that enables you to delete multiple datasets and data set members [#1323](https://github.com/zowe/vscode-extension-for-zowe/pull/1323). Thanks @katelynienaber
- Added the feature that enables you to use multiple VS Code windows for files opened via Zowe Explorer [#1347](https://github.com/zowe/vscode-extension-for-zowe/pull/1347). Thanks @JillieBeanSim
- Added the command to refresh USS directory file names without the entire tree collapsing [#1369](https://github.com/zowe/vscode-extension-for-zowe/pull/1369). Thanks @rudyflores
- Removed non-functioning code from invalid credentials for Theia [#1371](https://github.com/zowe/vscode-extension-for-zowe/pull/1371). Thanks @lauren-li
- Fixed the issue with USS Search and Update Profile errors for profiles without credentials [#1391](https://github.com/zowe/vscode-extension-for-zowe/pull/1391). Thanks @lauren-li

## `1.16.0`

- Added the refresh data set member names option. You can now retrieve a new list of members from the mainframe [#1343](https://github.com/zowe/vscode-extension-for-zowe/pull/1343). Thanks @rudyflores
- Added the best practice documentation for error handling [#1335](https://github.com/zowe/vscode-extension-for-zowe/pull/1335). Thanks @katelynienaber
- Added the developer guide for adding commands to core Zowe Explorer menus [#1332](https://github.com/zowe/vscode-extension-for-zowe/pull/1332). Thanks @lauren-li
- Standardized context group names [#1340](https://github.com/zowe/vscode-extension-for-zowe/pull/1340). Thanks @lauren-li
- Fixed the error message that popped up when accessing a profile from Favorites [#1344](https://github.com/zowe/vscode-extension-for-zowe/pull/1344). Thanks @rudyflores
- Fixed the issue that prevented the Allocate Like feature from working correctly [#1322](https://github.com/zowe/vscode-extension-for-zowe/pull/1322). Thanks @katelynienaber

## `1.15.1`

- Fixed the issue that required the vscode module to be imported in the API package [#1318](https://github.com/zowe/vscode-extension-for-zowe/pull/1318). Thanks @JillieBeanSim

## `1.15.0`

- Added the secure credentials support for Extenders API [#1306](https://github.com/zowe/vscode-extension-for-zowe/pull/1306). Thanks @JillieBeanSim
- Improved Zowe Explorer extenders. Zowe Explorer extenders can now utilize Extender API to have profile folder and meta file created upon initialization [#1282](https://github.com/zowe/vscode-extension-for-zowe/pull/1282). Thanks @JillieBeanSim
- Improved the Command Palette by adding "Zowe Explorer:" before all commands that are related to the extension. Removed some commands from the palette that caused issues [#1308](https://github.com/zowe/vscode-extension-for-zowe/pull/1308). Thanks @lauren-li
- Updated Theia Tests. Now you need to have Zowe CLI 6.31.0 and the latest .vsix file in the `theia/plugins` folder to run Theia tests [#1268](https://github.com/zowe/vscode-extension-for-zowe/pull/1268). Thanks @deepali-hub
- Fixed the issue that prevented the `issue STOP command` function from executing correctly [#1304](https://github.com/zowe/vscode-extension-for-zowe/pull/1304). Thanks
  @nickImbirev
- Fixed the issue that caused the Add Profile icon to disappear [#1307](https://github.com/zowe/vscode-extension-for-zowe/pull/1307). Thanks @lauren-li
- Fixed the vulnerability in NPM Audit [#1309](https://github.com/zowe/vscode-extension-for-zowe/pull/1309). Thanks @JillieBeanSim
- Fixed the issue that doubled the occurrence of the port prompt [#1298](https://github.com/zowe/vscode-extension-for-zowe/pull/1298). Thanks @katelynienaber
- Fixed the issue that triggered the `Delete Job` command even outside Zowe Explorer views [#1310](https://github.com/zowe/vscode-extension-for-zowe/pull/1310). @crawr
- Fixed the trailing slash issue that caused issues with USS search [#1313](https://github.com/zowe/vscode-extension-for-zowe/pull/1313). Thanks @katelynienaber

## `1.14.0`

- Added the Issue TSO Commands feature [#1245](https://github.com/zowe/vscode-extension-for-zowe/pull/1245). Thanks @JillieBeanSim
- Fixed the issue that caused the USS tree to collapse after renaming a folder [#1259](https://github.com/zowe/vscode-extension-for-zowe/pull/1259). Thanks @lauren-li
- Fixed the issue that prevented jobs with an octothorpe (#) in the name from opening [#1253](https://github.com/zowe/vscode-extension-for-zowe/issues/1253). Thanks @katelynienaber

## `1.13.1`

- Updated the dialog text for issuing MVS commands. Now the text of the function is `Zowe: Issue MVS Command` [#1230](https://github.com/zowe/vscode-extension-for-zowe/pull/1230). Thanks @JillieBeanSim
- Added the prompt for credentials when issuing MVS commands, using the right click action, against profiles with missing credentials [#1231](https://github.com/zowe/vscode-extension-for-zowe/pull/1231). Thanks @JillieBeanSim
- Added the Prerequisites section to the Zowe Explorer Extension for FTP ReadMe [#1246](https://github.com/zowe/vscode-extension-for-zowe/pull/1246). Thanks @lauren-li
- Added Open VSX to the deployment pipeline [#1240](https://github.com/zowe/vscode-extension-for-zowe/pull/1240). Thanks @zFernand0

## `1.13.0`

- Added the monorepo landing Readme that contains the high-level overview of the repository folders such as `packages` folder, instructions on how to contribute to the project and links to Medium articles providing additional useful information about Zowe Explorer and Zowe [#1199](https://github.com/zowe/vscode-extension-for-zowe/pull/1199). Thanks @IgorCATech
- Fixed the issue that prevented the list of recently opened files from being displayed upon request. You can access a list of recently opened files by pressing the Ctrl+Alt+R (Windows) or Command+Option+R (Mac) key combination [#1208](https://github.com/zowe/vscode-extension-for-zowe/pull/#1208). Thanks @jellypuno
- Fixed the issue that prevented file picker from functioning. The file picker feature lets you filter your datasets in the tree by pressing the Ctrl+Alt+P (Windows) or Command+Option+P (Mac) key combination [#992](https://github.com/zowe/vscode-extension-for-zowe/issues/992). Thanks @katelynienaber
- Fixed the issue that caused the content from a previously filtered USS directory instead of the currently filtered USS directory to be served [#1134](https://github.com/zowe/vscode-extension-for-zowe/issues/1134). Thanks @lauren-li
- Added the previously selected `RejectUnauthorized` value to the placeholder text of the entry field while updating an existing profile. In addition, the value is highlighted and shown at the top of the selection list [#1218](https://github.com/zowe/vscode-extension-for-zowe/pull/1218). Thanks @JillieBeanSim
- Added the pre-filled and pre-selected filename of the copied member to the entry field while performing the paste member action [#1183](https://github.com/zowe/vscode-extension-for-zowe/pull/1183). Thanks @JillieBeanSim
- Added the multiple deletion of jobs feature [#1128](https://github.com/zowe/vscode-extension-for-zowe/pull/1128). Thanks @crawr
- Improved error handling for the data set copy/paste member, migrate, and recall functions [#1219](https://github.com/zowe/vscode-extension-for-zowe/pull/1219). Thanks @tiantn

## `1.12.1`

- Fixed the issue that prevented edited profile base paths from being saved [#989](https://github.com/zowe/vscode-extension-for-zowe/issues/989). Thanks @katelynienaber
- Fixed the issue that prevented Zowe Explorer from storing empty values for optional profile fields, such as `user`, `password`, `timeout`, and `encoding`. This is done to be consistent with the way Zowe CLI stores profile information when creating and editing profiles [#1016](https://github.com/zowe/vscode-extension-for-zowe/issues/1016). Thanks @katelynienaber
- Fixed the issue that caused repeated credential prompting if a user refused to authenticate [#1147](https://github.com/zowe/vscode-extension-for-zowe/issues/1147). Thanks @katelynienaber
- Fixed the issue that caused removed favorite profiles to be favorited again in subsequent IDE sessions [#1144](https://github.com/zowe/vscode-extension-for-zowe/issues/1144). Thanks @lauren-li
- Fixed the issue that prevented updated credential prompting from occurring when a profile was marked “invalid” [#1095](https://github.com/zowe/vscode-extension-for-zowe/issues/1095). Thanks @katelynienaber

## `1.12.0`

- Added the ability to edit data set attributes before allocation [#1031](https://github.com/zowe/vscode-extension-for-zowe/issues/1031). Thanks @katelynienaber
- Allowed filtering of member names from the Data Sets search bar [#868](https://github.com/zowe/vscode-extension-for-zowe/issues/868). Thanks @JillieBeanSim
- Reorganized the context menus and streamlined the visible icons [#1052](https://github.com/zowe/vscode-extension-for-zowe/issues/1052). Thanks @katelynienaber
- Fixed the messaging displayed when handling inactive profiles and when updating profiles [#1065](https://github.com/zowe/vscode-extension-for-zowe/issues/1065) [#1096](https://github.com/zowe/vscode-extension-for-zowe/issues/1096). Thanks @jellypuno
- Fixed the issue causing tree restructure when renaming a USS file or directory [#757](https://github.com/zowe/vscode-extension-for-zowe/issues/757). Thanks @katelynienaber
- Fixed the issue preventing issuing of commands when using profiles with tokens [#1051](https://github.com/zowe/vscode-extension-for-zowe/issues/1051). Thanks @crawr
- Refactored refresh functions. Thanks @lauren-li @JillieBeanSim
- Updated FTP and API Readme documentation. Thanks @phaumer
- Added regression tests for profiles in Theia. Thanks @deepali-hub

## `1.11.1`

- Updated Keytar and Jest dev deps for Node 14. Thanks @t1m0thyj

## `1.11.0`

- Added login and logout functions for base profiles. You can now log in to API Mediation Layer and generate a token for your base profile. [#914](https://github.com/zowe/vscode-extension-for-zowe/issues/914). Thanks @crawr
- Fixed the empty profile folders in Favorites issue. [#1026](https://github.com/zowe/vscode-extension-for-zowe/issues/1026). Thanks @lauren-li
- Fixed the initialization error that occurred when base profiles were used while being logged out from API ML. [1063](https://github.com/zowe/vscode-extension-for-zowe/issues/1063). Thanks @jellypuno
- Fixed the issue preventing the tree refresh function from updating extender profiles. [1078](https://github.com/zowe/vscode-extension-for-zowe/issues/1078). Thanks @lauren-li
- Fixed the issue causing jobs retrieval failure when using profiles with tokens. [1088](https://github.com/zowe/vscode-extension-for-zowe/issues/1088). Thanks @jellypuno

## `1.10.1`

- Updated arguments to keep the order of precedence consistent between service and base profile. [#1055](https://github.com/zowe/vscode-extension-for-zowe/issues/1055). Thanks @JillieBeanSim

## `1.10.0`

- Added Base Profile support. [#1037](https://github.com/zowe/vscode-extension-for-zowe/issues/1037). Thanks @katelynienaber, @jellypuno, @JillieBeanSim, @lauren-li, @crawr, @phaumer

## `1.9.0`

- Added the Allocate Like feature. [#904](https://github.com/zowe/vscode-extension-for-zowe/issues/904). Thanks @katelynienaber
- Added the ability to disable/enable profile validation. [#922](https://github.com/zowe/vscode-extension-for-zowe/issues/922). Thanks @JillieBeanSim
- Added the ability to access other profiles during profile validation. [#953](https://github.com/zowe/vscode-extension-for-zowe/issues/953). Thanks @JillieBeanSim
- Grouped Favorites by profile for Datasets, USS, and Jobs. [#168](https://github.com/zowe/vscode-extension-for-zowe/issues/168). Thanks @lauren-li
- Fixed USS renaming issues. [#911](https://github.com/zowe/vscode-extension-for-zowe/issues/911). Thanks @katelynienaber and @lauren-li
- Fixed the deletion of datasets issue. [#963](https://github.com/zowe/vscode-extension-for-zowe/issues/963). Thanks @katelynienaber
- Once entered, datasets and members are displayed in uppercase. [#962](https://github.com/zowe/vscode-extension-for-zowe/issues/962). Thanks @AndrewTwydell and @Pranay154
- Removed errors in Favorites items caused by profiles that are created by other extensions. [#968](https://github.com/zowe/vscode-extension-for-zowe/issues/968). Thanks @lauren-li
- Updated the environment check for Theia compatibility. [#1009](https://github.com/zowe/vscode-extension-for-zowe/issues/1009). Thanks @lauren-li

## `1.8.0`

- Webpack working with localization and logging. Thanks @lauren-li
- Allow extenders to load their saved profile sessions upon their activation. Thanks @lauren-li
- Provide a re-validation for invalid profiles automatically. Thanks @JillieBeanSim
- Bug fix related to saving USS files. Thanks @JillieBeanSim.
- Bug fix related to the deletion of datasets. Thanks @katelynienaber

## `1.7.1`

- Fixed USS save operation. Thanks @JillieBeanSim
- Added validation information message. Thanks @JillieBeanSim
- Restructured Readme. Thanks @IgorCATech

## `1.7.0`

- Disallow multiple profiles with same name but different capitalizations. Thanks @katelynienaber
- Improvements for Optional Credentials. Thanks @crawr @jellypuno
- Reorganize Data Sets context menu. Thanks @katelynienaber
- Adding star icon for favorites. Thanks @katelynienaber
- Profile Validation. Thanks @jellypuno
- Updating Credentials via Check Credentials. Thanks @JillieBeanSim
- Favorites get loaded and opened into new files. Thanks @phaumer
- Improve messaging of confirmation dialogues. Thanks @crawr
- Enable editing of filters. Thanks @katelynienaber
- Update Codecov settings. Thanks @jellypuno
- Handle encoding value from z/OSMF Profiles. Thanks @dkelosky
- Enable editing of ASCII files in USS. Thanks @Colin-Stone
- Refactor unit test and add more integration tests. Thanks @katelynienaber

## `1.6.0`

- Create connections with any registered profile type. Thanks @JillieBeanSim
- Streamline first profile creation. Thanks @crawr
- Add recall options for migrated datasets. Thanks @Pranay154
- Fix persistent data after recall functionality. Thanks @katelynienaber
- Fix deleting and editing connection not considering other profile types. Thanks @phaumer
- Fix multiple prompts when escaping/canceling editing session. Thanks @jellypuno
- Fix failure to load optional secure fields from profiles. Thanks @tjohnsonBCM
- Fixed issue when manually editing/deleting associated profiles. Thanks @Colin-Stone
- Refactor unit tests. Thanks @stepanzharychevbroadcom, @katelynienaber

## `1.5.2`

- Fix undefined profile error message. Thanks @JillieBeanSim

## `1.5.1`

- Fix failure to load optional secure fields from profiles. Thanks @tjohnsonBCM
- Fix pressing Escape does not abort Edit profile dialogue. Thanks @jellypuno
- Fix editing of Credentials when setting them to spaces. Thanks @jellypuno
- Fix deletion of profiles not considering all extensibility use cases. Thanks @phaumer

## `1.5.0`

- Fixes for saving of Datasets from Favourites section. Thanks @stepanzharychevbroadcom
- Management of Theia specific merge conflict resolution. Thanks @Alexandru-Dumitru
- Add to recall when PS File opened. Thanks @katelynienaber
- Provide edit support for Profile credentials. Thanks @jellypuno
- Support for profile deletion. Thanks @crawr
- Addressed USS file merge conflict triggering issue. Thanks @Alexandru-Dumitru
- Provide refresh all method for Zowe Explorer - Extenders. Thanks @phaumer
- Extender guidelines and documentation. Thanks @Colin-Stone
- Provision of profile association links to support extenders of Zowe Explorer. Thanks @Colin-Stone
- Creation of an extender API for extenders of Zowe Explorer. Thanks @Colin-Stone
- Management of VSAM files within Dataset explorer. Thanks @Colin-Stone
- VSCode context now based on Regular expression for flexibility. Thanks @Colin-Stone
- Vsix file deployment via Theia pipeline. Thanks @crawr
- Reduction in size of extension.ts file. Thanks @katelynienaber
- ContextValue of undefined error addressed for new members. Thanks @katelynienaber
- Fixed when Pull from mainframe didn't work on USS Files. Thanks @stepanzharychevbroadcom
- Fixed Bug submitting JCL from Command Palette. Thanks @stepanzharychevbroadcom
- Refactoring of testing for accuracy and maintainability. Thanks @stepanzharychevbroadcom

## `1.4.1`

- Fix for USS files not saving correctly. Thanks @phaumer
- Icon update for migrated files only. Thanks @Colin-Stone

## `1.4.0`

- Added support for large datasets and PDS members. Thanks @jellypuno
- Fixed inconsistent behavior when renaming USS file and directories. Thanks @stepanzharychevbroadcom
- Fixed deleting a USS file. Thanks @Colin-Stone
- Fixed profiles not automatically updating values when changed externally. Thanks @jellypuno
- Fixed load error when file names had special characters. Thanks @jellypuno
- Fixed load os USS file list. Thanks @jellypuno
- Improved user experience of USS file navigation #461. Thanks @stepanzharychevbroadcom
- Fixed tab name when renaming dataset. Thanks @stepanzharychevbroadcom
- Improved performance when renaming datasets and members. Thanks @CForrest97
- Added prompting of credentials if previous credentials where entered incorrectly. Thanks @jellypuno
- Added support for VSCode Quick Open shortcut. Thanks @katelynienaber
- Added support for VSCode Open Recent Files shortcut. Thanks @katelynienaber
- Fixed USS Favorites not being remembered. Thanks @Colin-Stone
- Setup automated regression testing on a Theia environment. Thanks @crawr
- Fixed copying dataset on temporary folder #635. Thanks @Colin-Stone
- Made dataset terminology more consistent. Thanks @stepanzharychevbroadcom
- Fixed uploading files to USS. Thanks @stepanzharychevbroadcom
- Fixed searching/filtering data. Thanks @Colin-Stone
- Refactored code to include interfaces and abstract classes. Thanks @Colin-Stone
- Refactored icon retrieval process. Thanks @stepanzharychevbroadcom
- Updated Zowe Explorer video. Thanks @IgorCATech
- Revised pipeline to use shared libraries. Thanks @zFernand0

## `1.3.1`

- Updated Zowe Icon. Thanks @stepanzharychevbroadcom
- Address VSC tree expand behavior changes. Thanks @phaumer
- Refresh all action includes profiles. Thanks @jellypuno
- Consistent handling of renaming USS files. Thanks @stepanzharychevbroadcom
- Renaming datasets should update open tab. Thanks @stepanzharychevbroadcom
- USS delete function reinstated. Thanks @Colin-Stone
- Issue with uploadBinaryFile API not being correctly redirected. Thanks @Colin-Stone
- OnSave Upload trigger correction for USSFile . Thanks Alexandru-Dumitru

## `1.3.0`

- Dependency on ~/.zowe folder existing removed. Thanks @tjohnsonBCM
- Label changes for specific dataset functionality. Thanks @CForrest97
- Zowe Explorer to incorporate @zowe CLI implementation. Thanks @zFernand0
- Profiles manage other profile types apart from zosmf. Thanks @Colin-Stone
- Exploit imperative bundled keytar for secure credentials when standalone. Thanks @Colin-Stone

## `1.2.4`

- Fix to Credentials initialization to wait on promise. Thanks @Colin-Stone

## `1.2.3`

- Secure credentials backwards compatibility. Thanks @tjohnsonBCM

## `1.2.2`

- Fix requirement of ~/.zowe folder. Thanks @phaumer

## `1.2.1`

- Fix for automatic release of VSIX. Thanks @awharn
- Fixed creating data sets causes tree to lose expand behavior issue. Thanks @katelynienaber
- Fixed issue with undefined node. Thanks @Colin-Stone

## `1.2.0`

- Support CLI plugin extensibility. Thanks @phaumer
- Fixed Issue for filters after creating dataset. Thanks @phaumer
- Managing text/binary download choice. Thanks @stepanzharychevbroadcom
- Addressed 'Uploading zip file (binary)' silent failures. Thanks @stepanzharychevbroadcom
- Consistency updates for context menu. Thanks @sladyn98
- Automatically use Changelog contents in pipeline as release description. Thanks @awharn
- Provision of warning message after two failed login attempts. Thanks @jellypuno
- Consistency, added filter tip to convey ability to add multiple filters entries. Thanks @katelynienaber
- Tree view refresh when dataset member added or deleted. Thanks @katelynienaber
- Code improvement - Centralized error handling. Thanks @crawr
- Integration Script updates. Thanks @zFernand0
- Keytar (Secure credentials) compatibility support. Thanks @Colin-Stone
- Improved usability of MVS Command feature including 'Recall' function. Thanks @Colin-Stone
- Fixed issue where Job folder did not auto-expand. Thanks @Colin-Stone
- Use Progress indicator wrapper around longer running list functions. Thanks @Colin-Stone

## `1.1.0`

- Updates to Readme to include links to Theia Readme. Thanks @IgorCATech
- Fix for incorrect profile name in some favorites. Thanks @lauren-li
- Update dataset filters on dataset creation. Thanks @katelynienaber
- Include VSIX in Github release. Thanks @zFernand0
- Fix dataset delete fails silently bug. Thanks @Colin-Stone
- Fix to handle "Show Dataset Attributes" in Favorites. Thanks @katelynienaber
- Enhancements to profile creation. Thanks @jellypuno
- Theia specific QuickPick modifications. Thanks @phaumer
- Update incorrect profile message. Thanks @lauren-li
- Fix Copy and paste dataset menu duplication. Thanks @lauren-li

## `1.0.1`

- Remove duplicate commands #376. Thanks @lauren-li
- Update localization for v1.0.0 #374. Thanks @lauren-li
- Update keywords #383. @zFernand0
- Update package json files #391. @zFernand0
- Fixed adding sessions in Theia #382. Thanks @phaumer
- Add validation for undefined username and password + more cosmetic fix #378. Thanks @jellypuno
- Update incorrect profile message #387. Thanks @lauren-li

## `1.0.0`

- VSCode centric Connection settings. Thanks @crawr, @jellypuno
  - Credential prompting in profiles and favorite . Thanks @crawr, @jellypuno
- Dataset and Dataset member copy and renaming function. Thanks @CForrest97
- Theia support including documentation.
- Save improvements implementing improved Safe Save functionality as the default behavior. Thanks Alexandru-Dumitru
- Reliability and Resilience updates:
  - for default profiles
  - for deleting a dataset in use
  - testing improvements and coverage
  - rationalizing deliverables
  - performance improvements

## 0.29.0

- Provide ability to rename datasets. Thanks @CForrest97
- Fix URL parsing. @MarkAckert
- Fixed `AppSettings` error message. @jellypuno

## 0.28.0

- Provide ability to add new profiles in explorer. Thanks @crawr, @jellypuno
- Recognize migrated dataset context. Thanks @Colin-Stone
- Fix dataset delete fails silently bug. Thanks @Colin-Stone

## 0.27.0

- Name change to Zowe Explorer
- Enhancements to the History recall 'QuickPick' dialogs. Thanks @Colin-Stone
- Favorites are now sorted. Thanks @Colin-Stone

## 0.26.1

- Fix vulnerabilities related to brightside-core

## 0.26.0

- Added Persistence for profiles selection. Thanks @Colin-Stone
- Performance enhancements for Profile loading operations. Thanks @Colin-Stone
- Filter rewording. Thanks @Colin-Stone

## 0.25.0

- Add Edit to context menu for MVS and USS Tree. Thanks to Rodney-Wilson
- Restructured all search and filters dialogs to incorporate a recall/history function. Thanks @Colin-Stone
- Added Search Favorite for USS Favorites. Thanks @Colin-Stone
- Added Job and Search Favorite for Jobs. Thanks @Colin-Stone
- Provided support for specifying jobs by job id. Thanks @Colin-Stone
- Fixed issue with submitting datasets job link. Thanks @Colin-Stone
- Fixed label for Jobs Refresh All. Thanks @Colin-Stone
- Minor icon improvement to distinguish Favorites from LPAR's. Thanks @Colin-Stone
- Support copy path Thanks @lauren-li
- Progress Bar animation on opening large files. Thanks to Rodney-Wilson

## 0.24.1

- Fixed issue when saving USS files

## 0.24.0

- Updated Localization Documentation and Added Update Dictionary Script. Thanks to @evannwu20
- Show stepname or procstep alongside spool name. Thanks @crshnburn
- Add command to issue TSO command. Thanks @crshnburn
- Added icons for files and folders. Thanks to @Colin-Stone

## 0.23.2

- Fixed issue when saving datasets in Windows

## 0.23.1

- Refined dataset suffix solution by restricting to explicit names only

## 0.23.0

- Add support for localization. Thanks to @evannwu20
- Correctly determine if file is binary for saving. Thanks @crshnburn
- Fix Default profile error message with friendlier version. Thanks @lauren-li
- Context menu grouping for MVS and USS. Thanks @lauren-li
- Preference to Specify Temp Folder. Thanks to @adambattenburg
- Store local version of dataset with a suffix if appropriate to enable syntax highlighting. Thanks to @Colin-Stone

## 0.22.0

- Add ability to create directories or files on the root node. Thanks to @kristinochka
- Add ability to upload files through regular OS browse dialog on regular nodes and favorites. Thanks to @kristinochka
- Add USS File Refresh and USS Safe Save. Thanks to @adambattenburg
- Honor the file tag (binary or ascii) if not specified. Thanks to @Colin-Stone

## 0.21.0

- Added the Upload member to datasets. Thanks Kristina Mayo
- Addressed same file issue with Favorites in USS explorer. Thanks to Rodney-Wilson and Lauren-Li
- USS Favorites. Ensure file deletion synchronisation. Thanks to Rodney-Wilson and Lauren-Li

## 0.20.0

- Combined Spool files with Jobs in Jobs view. Thanks Colin Stone

## 0.19.1

- Fix error when files exist in the profiles folder (such as `.DS_Store` which is automatically generated on macOS)

## 0.19.0

- Added the rename USS files. Thanks Kristina Mayo

## 0.18.0

- Added the ability to submit JCL from physical sequential data sets

## 0.17.0

- Add Favorites to USS explorer. Thanks to Rodney-Wilson and Lauren-Li
- Add ability to obtain the raw JCL from a job on spool and resubmit. Thanks @crshnburn

## 0.16.3

- Fix behavior when the user cancels "quick pick" dialogs, including selecting profiles and deleting data sets.

## 0.16.2

- Add the stderr of the getDefaultProfile or getAllProfiles process to display in the error message to the user

## 0.16.1

- Attempt to fix an issue where saving data sets ceases to work without any error message

## 0.16.0

- Add the ability to display data set attributes by right clicking on a data set
- Add the ability to save all spool content by clicking a download icon next to the job. Thanks @crshnburn

## 0.15.1

- Add a delete session menu item for sessions in the jobs view. Thanks @crshnburn
- Prevent the delete menu item for USS files and directories appearing on the context menu for sessions. Thanks @crshnburn
- Fixed an issue where adding a profile to the USS explorer incorrectly referenced data sets

## 0.15.0

- The extension is now compatible with installations which use a secure credential management plugin for profiles in Zowe CLI

## 0.14.0

- All zowe views now part of single Zowe view container. Thanks Colin Stone

## 0.13.0

- Added the ability to list and view spool of z/OS Jobs. Thanks @crshnburn

## 0.12.0

- Added GIFs to README for USS use cases. Thanks Colin Stone
- Added the ability to toggle binary mode or text mode on USS files. Thanks @crshnburn

## 0.11.0

- Create and delete functionality for USS Files and directories added as menu items.

## 0.10.4

- Add additional log messages

## 0.10.3

- Use path.sep rather than "/".

## 0.10.2

- VSCode-USS-extension-for-zowe fixed general USS file name error. Thanks Colin Stone

## 0.10.1

- VSCode-USS-extension-for-zowe merged in. Thanks Colin Stone

## 0.9.1

- Fix documentation links in Readme. Thanks Brandon Jenkins

## 0.9.0

- Display an informational message when no data set patterns are found. Thanks @crshnburn

## 0.8.4

- Fixed an issue where the submit JCL function was looking for user profiles in the wrong directory

## 0.8.3

- Fixed an issue where labels did not correctly display the name of the Zowe CLI profile

## 0.8.2

- Fixed for compatibility with the current version of the Zowe CLI. If you are having issues retrieving user name or password using this extension, please update your zowe CLI to the latest available version, recreate your profiles, and update this extension. That should solve any issues you are having.

## 0.8.0

- Introduced capability to submit jobs from the editor. Thanks @crshnburn

## 0.7.0

- Updated for compatibility with Zowe CLI >=2.0.0. You must now have plain text profiles and Zowe CLI 2.0.0 or greater to use this extension. If you have previously created profiles, please update or recreate them with Zowe CLI.
- Log files now go to `~/.vscode/extensions/zowe.vscode-extension-for-zowe-x.x.x/logs`

## 0.6.5

- Fixed issue with platform-specific folder separator, added progress bar when saving

## 0.6.4

- Make favorites persistent after upgrading the extension

## 0.6.3

- Updates to README

## 0.6.2

- Updates to README

## 0.6.1

- Updates to README

## 0.5.0

- Initial release<|MERGE_RESOLUTION|>--- conflicted
+++ resolved
@@ -6,20 +6,16 @@
 
 ### New features and enhancements
 
-<<<<<<< HEAD
 - Migrate from Yarn to PNPM.
 
 ### Bug fixes
 
-- Update dependencies for technicall currency purposes
-
-=======
+- Update dependencies for technical currency purposes
 - Support VS Code engine 1.79.0 and higher.
 - Ability to compare 2 files from MVS and/or UNIX System Services views via right click actions, with option to compare in Read-Only mode too.
 
 ### Bug fixes
 
->>>>>>> 9ad5a7f5
 ## `3.0.0-next.202309121526`
 
 ### New features and enhancements
