# Change Log

All notable changes to the "vscode-extension-for-zowe" extension will be documented in this file.

## TBD Release

### New features and enhancements

### Bug fixes

<<<<<<< HEAD
- Fixed issue with silent failures when uploading members into a data set. [#2167](https://github.com/zowe/vscode-extension-for-zowe/issues/2167)

=======
>>>>>>> 6fa16aad
## `2.7.0`

### New features and enhancements

<<<<<<< HEAD
- Added Job search label to the Jobs tree. Label will show current search query. [#2062](https://github.com/zowe/vscode-extension-for-zowe/pull/2064)
=======
- Added Job search query label to the session in the Jobs tree. [#2062](https://github.com/zowe/vscode-extension-for-zowe/pull/2064)
>>>>>>> 6fa16aad
- Added feature to copy datasets (pds, sequential, members across pds) with multi-select capabilities. [#1150](https://github.com/zowe/vscode-extension-for-zowe/issues/1550)

### Bug fixes

- Fixed issue where job search queries were not working properly when favorited. [#2122](https://github.com/zowe/vscode-extension-for-zowe/issues/2122)
- Fixed issues where document changes may fail to upload if the environment has a slow filesystem or mainframe connection, or when VS Code exits during an upload operation. [#1948](https://github.com/zowe/vscode-extension-for-zowe/issues/1948)

## `2.6.2`

### Bug fixes

- Updated dependencies for security audits.

## `2.6.1`

### Bug fixes

- Removed excess pop-ups when listing/opening USS files, and replaced required pop-ups with status bar items to improve UX. [#2091](https://github.com/zowe/vscode-extension-for-zowe/issues/2091)
- Prevented creation of duplicate session after executing a favorited search query. [#1029](https://github.com/zowe/vscode-extension-for-zowe/issues/1029)
- Resolved an issue where VS Code did not provide all context menu options for a profile node after a multi-select operation. [#2108](https://github.com/zowe/vscode-extension-for-zowe/pull/2108)
- Fixed issue with standardization of old v1 settings in Zowe Explorer during activation. [#1520](https://github.com/zowe/vscode-extension-for-zowe/issues/1520)
- Fixed bug where a JSON error occurs for job nodes when collapsing or expanding with a single click. [#2121](https://github.com/zowe/vscode-extension-for-zowe/issues/2121)
- Fixed possible data loss when file is saved but fails to upload and VS Code does not detect unsaved changes. [#2099](https://github.com/zowe/vscode-extension-for-zowe/issues/2099)

## `2.6.0`

### New features and enhancements

- Added Job search prefix validator [1971](https://github.com/zowe/vscode-extension-for-zowe/issues/1971)
- Added file association for `zowe.config.json` and `zowe.config.user.json` to automatically detect them as JSON with Comments. [#1997](https://github.com/zowe/vscode-extension-for-zowe/issues/1997)
- Added the ability to list all datasets, even those with Imperative Errors. [#235](https://github.com/zowe/vscode-extension-for-zowe/issues/235) & [#2036](https://github.com/zowe/vscode-extension-for-zowe/issues/2036)
- Added favorite job query to jobs view. [#1947](https://github.com/zowe/vscode-extension-for-zowe/issues/1947)
- Added confirmation message for "Submit Job" feature as an option in extension settings (set to "All jobs" by default). [#998](https://github.com/zowe/vscode-extension-for-zowe/issues/998)
- Updated UI/UX method calls to use standalone `Gui` module for better usability and maintainability. [#1967](https://github.com/zowe/vscode-extension-for-zowe/issues/1967)
- Updated error dialog when Zowe config is invalid, with option to "Show Config" within VS Code for diagnostics. [#1986](https://github.com/zowe/vscode-extension-for-zowe/issues/1986)
- Added support for pasting at top-level of USS tree (if filtered), and optimized copy/paste operations to avoid using local paths when possible. [#2041](https://github.com/zowe/vscode-extension-for-zowe/issues/2041)

### Bug fixes

- Updated check for Theia environment to reduce false positives in different environments. [#2079](https://github.com/zowe/vscode-extension-for-zowe/issues/2079)
- Fixed issue where responseTimeout (in Zowe config) was not provided for supported API calls. [#1907](https://github.com/zowe/vscode-extension-for-zowe/issues/1907)
- Fixed issue where "Show Attributes" feature used conflicting colors with light VS Code themes. [#2048](https://github.com/zowe/vscode-extension-for-zowe/issues/2048)
- Fixed settings not persisting in Theia versions >=1.29.0. [#2065](https://github.com/zowe/vscode-extension-for-zowe/pull/2065)
- Removed TSLint (as it is deprecated), and replaced all TSLint rules with their ESLint equivalents. [#2030](https://github.com/zowe/vscode-extension-for-zowe/issues/2030)
- Fixed issue with a success message being returned along with error for Job deletion. [#2075](https://github.com/zowe/vscode-extension-for-zowe/issues/2075)
- Removed extra files from the VSIX bundle to reduce download size by 64%. [#2042](https://github.com/zowe/vscode-extension-for-zowe/pull/2042)
- Surfaced any errors from a dataset Recall/Migrate operation. [#2032](https://github.com/zowe/vscode-extension-for-zowe/issues/2032)
- Re-implemented regular dataset API call if the dataSetsMatching does not exist. [#2084](https://github.com/zowe/vscode-extension-for-zowe/issues/2084)

## `2.5.0`

### New features and enhancements

- Added ability to filter jobs by status. Improved Job filtering User experience. [#1925](https://github.com/zowe/vscode-extension-for-zowe/issues/1925)
- Added option to view PDS member attributes, and updated formatting for attributes webview. [#1577](https://github.com/zowe/vscode-extension-for-zowe/issues/1577)
- Streamlined attribute viewing options into one feature - "Show Attributes".
- Added multiple select copy/paste feature on uss view [#1549](https://github.com/zowe/vscode-extension-for-zowe/issues/1549)
- Added multiple select for hide session [#1555](https://github.com/zowe/vscode-extension-for-zowe/issues/1555)

### Bug fixes

- Fixed missing localization for certain VScode error/info/warning messages. [#1722](https://github.com/zowe/vscode-extension-for-zowe/issues/1722)
- Fixed "Allocate Like" error that prevented proper execution. [#1973](https://github.com/zowe/vscode-extension-for-zowe/issues/1973)
- Fixed de-sync issue between Data Set and Favorites panels when adding or deleting datasets/members that were favorited. [#1488](https://github.com/zowe/vscode-extension-for-zowe/issues/1488)
- Added logging in places where errors were being caught and ignored.
- Fixed issue where parent in Jobs list closes after single/multiple job deletion. [#1676](https://github.com/zowe/vscode-extension-for-zowe/issues/1676)

## `2.4.1`

### Bug fixes

- Bugfix: Added validation check while creating, renaming and using allocate alike feature for datasets [#1849](https://github.com/zowe/vscode-extension-for-zowe/issues/1849)
- Fixed login/logout errors from Team config file watcher. [#1924](https://github.com/zowe/vscode-extension-for-zowe/issues/1924)
- Fixed the loading of previously saved profiles in the tree views.
- Fixed default zosmf profile being added to tree view when no previous sessions have been added. [#1992](https://github.com/zowe/vscode-extension-for-zowe/issues/1992)
- Fixed the `Secure Credentials Enabled` setting to update the `~/.zowe/settings/imperative.json` file upon change of the setting without overwriting preexisting data in the file.
- Fixed errors encountered from not having Zowe CLI installed by creating the `~/.zowe/settings/imperative.json` file during activation if it doesn't already exist. This file is for Zowe Explorer to know the Security Credential Manager used for secure profile information and removes the Zowe CLI installation prerequisite. [#1850](https://github.com/zowe/vscode-extension-for-zowe/issues/1850)
- Fixed Zowe Explorer failing to activate in environment with empty workspace. [#1994](https://github.com/zowe/vscode-extension-for-zowe/issues/1994)

## `2.4.0`

### New features and enhancements

- Added check for existing team configuration file in location during create, prompting user to continue with the create action. [#1923](https://github.com/zowe/vscode-extension-for-zowe/issues/1923)
- Added a solution to allow Zowe Explorer extensions with a dependency on Zowe Explorer to work as web extension without Zowe Explorer functionality in vscode.dev. [#1953](https://github.com/zowe/vscode-extension-for-zowe/issues/1953)
- Added a new setting `Secure Credentials Enabled`, default value is selected for security and will have to be unselected to allow creation of team configuration files without default secure arrays to support environments that don't have access to Zowe CLI's Secure Credential Management.

### Bug fixes

- Fixed activation and Refresh Extension issues in web based editors, ie. Theia. [#1807](https://github.com/zowe/vscode-extension-for-zowe/issues/1807)
- Fix refresh job & spool file pull from mainframe doesn't update job status [#1936](https://github.com/zowe/vscode-extension-for-zowe/pull/1936)
- Fix for serial saving of data sets and files to avoid conflict error. [#1868](https://github.com/zowe/vscode-extension-for-zowe/issues/1868)

## `2.3.0`

### New features and enhancements

- Added option to edit team configuration file via the + button for easy access. [#1896](https://github.com/zowe/vscode-extension-for-zowe/issues/1896)
- Added multiple selection to manage context menu of Datasets, USS, and Jobs views. [#1428](https://github.com/zowe/vscode-extension-for-zowe/issues/1428)
- Added Spool file attribute information to a hover over the Spool file's name. [#1832](https://github.com/zowe/vscode-extension-for-zowe/issues/1832)
- Added support for CLI home directory environment variable in Team Config file watcher, and support watching Team Config files named zowe.config.json and zowe.config.user.json at both locations. [#1913](https://github.com/zowe/vscode-extension-for-zowe/issues/1913)
- Update to Job's View Spool file label to display PROCSTEP if available, if PROCSTEP isn't available the label will display the Spool file's record count. [#1889](https://github.com/zowe/vscode-extension-for-zowe/issues/1889) [#1832](https://github.com/zowe/vscode-extension-for-zowe/issues/1832)

### Bug fixes

- Fixed extension being slow to load large team config files. [#1911](https://github.com/zowe/vscode-extension-for-zowe/issues/1911)
- Fixed issue with cached profile information after updates to profiles. [#1915](https://github.com/zowe/vscode-extension-for-zowe/issues/1915)
- Fixed issue with saving credentials to v1 profile's yaml file when un-secure and save is selected after credential prompting. [#1886](https://github.com/zowe/vscode-extension-for-zowe/issues/1886)
- Fixed issue with outdated cached information after Update Credentials. [#1858](https://github.com/zowe/vscode-extension-for-zowe/issues/1858)
- Fixed issue with support for ZOWE_CLI_HOME environment variable. [#1747](https://github.com/zowe/vscode-extension-for-zowe/issues/1747)

## `2.2.1`

- Bugfix: Fixed activation failure when error reading team configuration file. [#1876](https://github.com/zowe/vscode-extension-for-zowe/issues/1876)
- Bugfix: Fixed Profile IO errors by refactoring use of Imperative's CliProfileManager. [#1851](https://github.com/zowe/vscode-extension-for-zowe/issues/1851)
- Bugfix: Fixed runtime error found in initForZowe call used by extenders. [#1872](https://github.com/zowe/vscode-extension-for-zowe/issues/1872)
- Bugfix: Added error notification for users when OS case sensitivitiy is not set up to avoid issues found with USS files in single directory of same name but different case. [#1484](https://github.com/zowe/vscode-extension-for-zowe/issues/1484)
- Bugfix: Added file watcher for team configuration files to fix v2 profile update issues experienced during creation, updating, and deletion of global or project level configuration files in VS Code. [#1760](https://github.com/zowe/vscode-extension-for-zowe/issues/1760)
- Bugfix: Updated dependencies for improved security. [#1878](https://github.com/zowe/vscode-extension-for-zowe/pull/1878)

## `2.2.0`

- Optimized saving of files on DS/USS when utilizing autosave or experiencing slow upload speeds.
- Updates to use new Zowe Explorer APIs `ZoweVsCodeExtension.updateCredentials` for credential prompting and `ProfilesCache.updateProfilesArrays` for profiles that don't store credentials locally in profile file.

## `2.1.0`

- Added: `Pull from Mainframe` option added for JES spool files. [#1837](https://github.com/zowe/vscode-extension-for-zowe/pull/1837)
- Added: Updated Licenses. [#1841](https://github.com/zowe/vscode-extension-for-zowe/issues/1841)
- Bugfix: Updated imports to use the imperative instance provided by the CLI package. [#1842](https://github.com/zowe/vscode-extension-for-zowe/issues/1842)
- Bugfix: Fixed unwanted requests made by tree node when closing folder. [#754](https://github.com/zowe/vscode-extension-for-zowe/issues/754)
- Bugfix: Fix for credentials not being updated after the invalid credentials error is displayed. [#1799](https://github.com/zowe/vscode-extension-for-zowe/issues/1799)
- Bugfix: Fixed hyperlink for Job submitted when profile is not already in JOBS view. [#1751](https://github.com/zowe/vscode-extension-for-zowe/issues/1751)
- Bugfix: Fixed keybindings for `Refresh Zowe Explorer` to not override default VSC keybinding. See [README.md](https://github.com/zowe/vscode-extension-for-zowe/blob/main/packages/zowe-explorer/README.md#keyboard-shortcuts) for new keybindings. [#1826](https://github.com/zowe/vscode-extension-for-zowe/issues/1826)
- Bugfix: Fixed `Update Profile` issue for missing non-secure credentials. [#1804](https://github.com/zowe/vscode-extension-for-zowe/issues/1804)
- Bugfix: Fixed errors when operation cancelled during credential prompt. [#1827](https://github.com/zowe/vscode-extension-for-zowe/issues/1827)
- Bugfix: Login and Logout operations no longer require a restart of Zowe Explorer or VSC. [#1750](https://github.com/zowe/vscode-extension-for-zowe/issues/1750)
- Bugfix: Fix for Login token always being stored in plain text. [#1840](https://github.com/zowe/vscode-extension-for-zowe/issues/1840)
- Bugfix: Fixed Theia tests. [#1665](https://github.com/zowe/vscode-extension-for-zowe/issues/1665)

## `2.0.3`

- Bugfix: Fixed Quick-key Delete in USS and Jobs trees. [#1821](https://github.com/zowe/vscode-extension-for-zowe/pull/1821)
- Bugfix: Fixed issue with Zowe Explorer crashing during initialization due to Zowe config file errors. [#1822](https://github.com/zowe/vscode-extension-for-zowe/pull/1822)
- Bugfix: Fixed issue where Spool files failed to open when credentials were not stored in a profile. [#1823](https://github.com/zowe/vscode-extension-for-zowe/pull/1823)
- Bugfix: Fixed extra space in the Invalid Credentials dialog, at profile validation profilename. [#1824](https://github.com/zowe/vscode-extension-for-zowe/pull/1824)
- Bugfix: Updated dependencies for improved security. [#1819](https://github.com/zowe/vscode-extension-for-zowe/pull/1819)

## `2.0.2`

- Bugfix: Fixed USS search filter fails on credential-less profiles. [#1811](https://github.com/zowe/vscode-extension-for-zowe/pull/1811)
- Bugfix: Fixed Zowe Explorer recognizing environment variable ZOWE_CLI_HOME. [#1803](https://github.com/zowe/vscode-extension-for-zowe/pull/1803)
- Bugfix: Fixed Zowe Explorer prompting for TSO Account number when saved in config file's TSO profile. [#1801](https://github.com/zowe/vscode-extension-for-zowe/pull/1801)

## `2.0.1`

- BugFix: Improved logging information to help diagnose Team Profile issues. [#1776](https://github.com/zowe/vscode-extension-for-zowe/pull/1776)
- BugFix: Fixed adding profiles to the tree view on Theia. [#1774](https://github.com/zowe/vscode-extension-for-zowe/issues/1774)
- BugFix: Updated Log4js version to resolve initialization problem on Eclipse Che. [#1692](https://github.com/zowe/vscode-extension-for-zowe/issues/1692)
- BugFix: Fixed dataset upload issue by trimming labels. [#1789](https://github.com/zowe/vscode-extension-for-zowe/issues/1789)
- BugFix: Fixed duplicate jobs appearing in the jobs view upon making an owner/prefix filter search for extenders. [#1780](https://github.com/zowe/vscode-extension-for-zowe/pull/1780)
- BugFix: Fixed error displayed when opening a job file for extenders. [#1701](https://github.com/zowe/vscode-extension-for-zowe/pull/1701)

## `2.0.0`

- Major: Introduced Team Profiles and more. See the prerelease items (if any) below for more details.

## 2.0.0-next.202204202000

- Updated Imperative to gather information from the corresponding base profile. [#1757](https://github.com/zowe/vscode-extension-for-zowe/pull/1757)
- Fixed issue when first Team Config profile management file is created. [#1754](https://github.com/zowe/vscode-extension-for-zowe/pull/1754)
- Fixed `Failed to find property user` on load or refresh. [#1757](https://github.com/zowe/vscode-extension-for-zowe/pull/1757)
- Fixed getting credentials from the wrong base profile. [#1757](https://github.com/zowe/vscode-extension-for-zowe/pull/1757)
- Fixed writing tokens to the wrong base profile. [#1757](https://github.com/zowe/vscode-extension-for-zowe/pull/1757)
- Fixed Windows not being able to share Tokens between CLI and ZE. [#1757](https://github.com/zowe/vscode-extension-for-zowe/pull/1757)
- Fixed Login info written to global file if proifle name is the same as project level profile. [#1761](https://github.com/zowe/vscode-extension-for-zowe/pull/1761)

## 2.0.0-next.202204180940

- Refactored the PRofilesCache to reduce maintenance efforts going forward. [#1715](https://github.com/zowe/vscode-extension-for-zowe/issues/1715)
- Updated CLI to consume security related fixes and more. [#1740](https://github.com/zowe/vscode-extension-for-zowe/pull/1740)
- Added differentiation between project and global level profiles. [#1727](https://github.com/zowe/vscode-extension-for-zowe/issues/1727)
- Removed the Secure Credential setting. [#1739](https://github.com/zowe/vscode-extension-for-zowe/issues/1739), [#722](https://github.com/zowe/vscode-extension-for-zowe/issues/722), [#820](https://github.com/zowe/vscode-extension-for-zowe/issues/820), and [#1223](https://github.com/zowe/vscode-extension-for-zowe/issues/1223)
- Synchronized the ZE preferred Security service with the CLI. [#1736](https://github.com/zowe/vscode-extension-for-zowe/issues/1736)
- Fixed APIML token not working between clients (ZE and CLI). [#1713](https://github.com/zowe/vscode-extension-for-zowe/issues/1713)

## 2.0.0-next.202204081040

- Fixed TSO commands in when using teamConfig. [#1731](https://github.com/zowe/vscode-extension-for-zowe/pull/1731)
- Fixed `Zowe Explorer: Refresh Zowe Explorer` command palette option. [1735](https://github.com/zowe/vscode-extension-for-zowe/pull/1735)

## 2.0.0-next.202204041200

- Added Secure Credential support, allowing users to update credentials using GUI. [#1699](https://github.com/zowe/vscode-extension-for-zowe/pull/1693)
- Update Zowe Explorer 2.0 settings migration. [1714](https://github.com/zowe/vscode-extension-for-zowe/pull/1714)
- Update Zowe Explorer SSO logout check for extenders. [#1711](https://github.com/zowe/vscode-extension-for-zowe/pull/1711)
- Update Zowe SDK dependency. [#1699](https://github.com/zowe/vscode-extension-for-zowe/pull/1693)
- Updated dependencies for improved security. [#1702](https://github.com/zowe/vscode-extension-for-zowe/pull/1702)

## `v2.0.0-next.202202281000`

- Update Zowe CLI SDK to version 7.0.0-next.202202242016.
- Fixed the bug that overwrites like-named profiles in a nested config.

## `v2.0.0-next.202202221200`

- Added extender's type info to config schema during config file creation and removed Zowe CLI installation dependency. [#1629](https://github.com/zowe/vscode-extension-for-zowe/pull/1629)
- Added support for Login and Logout using the config file. [#1637](https://github.com/zowe/vscode-extension-for-zowe/pull/1637)
- Added capability to refresh Zowe Explorer updating the Views to reflect different profile handling to include the config file. [#1650](https://github.com/zowe/vscode-extension-for-zowe/pull/1650)
- Updated Zowe SDK dependency. [#1624](https://github.com/zowe/vscode-extension-for-zowe/pull/1624)

## `1.22.0`

- Added: Extensible Login and Logout capabilities for Zowe extenders to utilize for token based authentication. [#1606](https://github.com/zowe/vscode-extension-for-zowe/pull/1606) and [#1255](https://github.com/zowe/vscode-extension-for-zowe/issues/1255).
- Added: Eclipse Public License file. Users can view the license file in the root directory of the Zowe Explorer repository [#1626](https://github.com/zowe/vscode-extension-for-zowe/pull/1626).
- Updated: Supported Node.js version was changed to v12 or higher. We no longer support running the product on earlier versions (10.x and earlier) of Node.js [#1640](https://github.com/zowe/vscode-extension-for-zowe/pull/1640).
- Updated: Security updates for `copy-props`, `nanoid`, and `markdown-it` dependencies were changed to improve security alerting [#1638](https://github.com/zowe/vscode-extension-for-zowe/pull/1638), [#1636](https://github.com/zowe/vscode-extension-for-zowe/pull/1636), and [#1649](https://github.com/zowe/vscode-extension-for-zowe/pull/1649).
- Updated: A work around was developed to help developers debug Zowe Explorer VS Code extension on Theia. For more information, see **Work around for debugging in Theia** [#1576](https://github.com/zowe/vscode-extension-for-zowe/pull/1576).
- Fixed: The Zowe Explorer deployment script was updated to use vsce (Visual Studio Code Extension Manager) version 1.103.1 to help ensure that it is compatible with Node v12 [#1608](https://github.com/zowe/vscode-extension-for-zowe/pull/1608).
- Fixed: Fixed the Theia input box issue that caused entered values to be validated incorrectly [#1580](https://github.com/zowe/vscode-extension-for-zowe/pull/1580).

## `1.21.0`

- Add a progress bar for the simultaneous deletion of multiple jobs [#1583](https://github.com/zowe/vscode-extension-for-zowe/pull/1583). Thanks @uzuko01
- Added the note about the deprecation of the associate profile feature to the Associate Profile section of Zowe Docs and to the Zowe Explorer Readme [#1575](https://github.com/zowe/vscode-extension-for-zowe/pull/1575). Thanks @IgorCATech
- Changed the `DataSet uploaded successfully` message type. Now messages are shown in the status bar instead of the notification pop-up [#1542](https://github.com/zowe/vscode-extension-for-zowe/pull/1542). Thanks @anokhikastiaIBM
- Updated dependencies for improved security [#1591](https://github.com/zowe/vscode-extension-for-zowe/pull/1591) and [#1601](https://github.com/zowe/vscode-extension-for-zowe/pull/1601). Thanks @lauren-li
- Updated Theia tests to use the latest Theia version [#1566](https://github.com/zowe/vscode-extension-for-zowe/pull/1566). Thanks @JillieBeanSim
- Fixed the issue that caused JCL errors in the JOBS tree to be displayed as `undefined:undefined(undefined)` [#1584](https://github.com/zowe/vscode-extension-for-zowe/pull/1584). Thanks @roman-kupriyanov
- Fixed the Theia input box issue that caused entered values to be incorrectly validated [#1580](https://github.com/zowe/vscode-extension-for-zowe/pull/1580). Thanks @JillieBeanSim
- Fixed the issue that caused the removal of unsaved credentials of a profile in the Jobs tree after deleting a job. Now when you delete a job from the Jobs tree with a profile that does not have the stored credentials, the profile keeps the cached credentials [#1524](https://github.com/zowe/vscode-extension-for-zowe/pull/1524). Thanks @nickImbirev

## `1.20.0`

- Added a Github action bot that automates the issue triage [#1530](https://github.com/zowe/vscode-extension-for-zowe/pull/1530). Thanks @crawr
- Updated the @zowe/cli version to 6.33.3 to fix the SSH2 audit failure [#1522](https://github.com/zowe/vscode-extension-for-zowe/pull/1522). Thanks @JillieBeanSim
- Updated the Jobs Issue Stop and Issue Modify commands so that they can be consumed by Extenders with the `issueMvsCommand` API [#1508](https://github.com/zowe/vscode-extension-for-zowe/pull/1508). Thanks @JillieBeanSim
- Use Visual Studio Code's standard confirmation prompt for the Data Sets, USS, and Job trees when clicking on a Favorited profile that does not exist [#1506](https://github.com/zowe/vscode-extension-for-zowe/pull/1506). Thanks @JillieBeanSim
- Updated the deletion prompt for the USS and Jobs trees [#1505](https://github.com/zowe/vscode-extension-for-zowe/pull/1505). Thanks @JillieBeanSim
- Updated the placeholder text in the `Add Profile` entry field [#1490](https://github.com/zowe/vscode-extension-for-zowe/pull/1490). Thanks @anokhikastiaIBM
- Fixed the Not Found issue that resulted from attempts to delete a member whose parent data set was already deleted using multi-delete [#1525](https://github.com/zowe/vscode-extension-for-zowe/pull/1525). Thanks @JillieBeanSim

## `1.19.0`

- Added a check to ensure that a base profile exists before running the function that combines base and service profiles [#1500](https://github.com/zowe/vscode-extension-for-zowe/pull/1500). Thanks @lauren-li
- Added Imperative logger access for extenders [#1433](https://github.com/zowe/vscode-extension-for-zowe/pull/1433). Thanks @katelynienaber
- Added documentation for Imperative logger for extenders [#1467](https://github.com/zowe/vscode-extension-for-zowe/pull/1467). Thanks @katelynienaber
- Implemented separate console windows for TSO and MVS commands [#1478](https://github.com/zowe/vscode-extension-for-zowe/pull/1478). Thanks @katelynienaber
- Fixed the bug that caused the check credentials pop-up to disappear too quickly [#1486](https://github.com/zowe/vscode-extension-for-zowe/pull/1486). Thanks @JillieBeanSim
- Fixed the bug that kept the command text box while escaping the process of entering a TSO command. Now the command text box does not pop up if you cancel entering a TSO command [#1479](https://github.com/zowe/vscode-extension-for-zowe/pull/1479). Thanks @katelynienaber
- Fixed the bug that caused issues with deleting data set members in Ecplipse Theia or Che [#1487](https://github.com/zowe/vscode-extension-for-zowe/pull/1478). Thanks @phaumer
- Fixed the bug that caused the deletion of selected data sets while removing a single data set member by using the right-click action. [#1483](https://github.com/zowe/vscode-extension-for-zowe/pull/1483). Thanks @JillieBeanSim

## `1.18.0`

- Added the ability to register custom profile types in `ProfilesCache` for extenders [#1419](https://github.com/zowe/vscode-extension-for-zowe/pull/1419). Thanks @phaumer
- Added the ability to pass account and other information from tso profile [#1378](https://github.com/zowe/vscode-extension-for-zowe/pull/1378). Thanks @fswarbrick
- Added profiles cache to extenders [#1390](https://github.com/zowe/vscode-extension-for-zowe/pull/1390). Thanks @phaumer
- Status icons now reset when refreshing the explorer views [#1404](https://github.com/zowe/vscode-extension-for-zowe/pull/1404). Thanks @lauren-li
- Fixed the issue that prevented the expected error message `No valid value for z/OS URL. Operation Cancelled` from being displayed while escaping the host text box during the creation or update of a profile [#1426](https://github.com/zowe/vscode-extension-for-zowe/pull/1426). Thanks @JillieBeanSim
- Fixed the issue that invoked profile validation before updating a profile. Now a profile is validated only after the update [#1415](https://github.com/zowe/vscode-extension-for-zowe/pull/1415). Thanks @JillieBeanSim
- Fixed the issue of Zowe profiles encoding value when opening a USS file in the text editor [#1400](https://github.com/zowe/vscode-extension-for-zowe/pull/1400). Thanks @JillieBeanSim

## `1.17.0`

- Added the feature that automatically includes a missing profile in the Jobs view when submitting a job [#1386](https://github.com/zowe/vscode-extension-for-zowe/pull/1386). Thanks @nickImbirev
- Added the extender documentation for KeytarApi for Secure Credential Store [#1384](https://github.com/zowe/vscode-extension-for-zowe/pull/1384). Thanks @JillieBeanSim
- Added a new setting that enables you to hide Zowe Explorer's temporary downloads folder from a workspace [#1373](https://github.com/zowe/vscode-extension-for-zowe/pull/1373). Thanks @crawr
- Added the command to refresh a particular job and get the latest information and content for its spool files [#1363](https://github.com/zowe/vscode-extension-for-zowe/pull/1363). Thanks @nickImbirev
- Added the function that enables you to delete multiple datasets and data set members [#1323](https://github.com/zowe/vscode-extension-for-zowe/pull/1323). Thanks @katelynienaber
- Added the feature that enables you to use multiple VS Code windows for files opened via Zowe Explorer [#1347](https://github.com/zowe/vscode-extension-for-zowe/pull/1347). Thanks @JillieBeanSim
- Added the command to refresh USS directory file names without the entire tree collapsing [#1369](https://github.com/zowe/vscode-extension-for-zowe/pull/1369). Thanks @rudyflores
- Removed non-functioning code from invalid credentials for Theia [#1371](https://github.com/zowe/vscode-extension-for-zowe/pull/1371). Thanks @lauren-li
- Fixed the issue with USS Search and Update Profile errors for profiles without credentials [#1391](https://github.com/zowe/vscode-extension-for-zowe/pull/1391). Thanks @lauren-li

## `1.16.0`

- Added the refresh data set member names option. You can now retrieve a new list of members from the mainframe [#1343](https://github.com/zowe/vscode-extension-for-zowe/pull/1343). Thanks @rudyflores
- Added the best practice documentation for error handling [#1335](https://github.com/zowe/vscode-extension-for-zowe/pull/1335). Thanks @katelynienaber
- Added the developer guide for adding commands to core Zowe Explorer menus [#1332](https://github.com/zowe/vscode-extension-for-zowe/pull/1332). Thanks @lauren-li
- Standardized context group names [#1340](https://github.com/zowe/vscode-extension-for-zowe/pull/1340). Thanks @lauren-li
- Fixed the error message that popped up when accessing a profile from Favorites [#1344](https://github.com/zowe/vscode-extension-for-zowe/pull/1344). Thanks @rudyflores
- Fixed the issue that prevented the Allocate Like feature from working correctly [#1322](https://github.com/zowe/vscode-extension-for-zowe/pull/1322). Thanks @katelynienaber

## `1.15.1`

- Fixed the issue that required the vscode module to be imported in the API package [#1318](https://github.com/zowe/vscode-extension-for-zowe/pull/1318). Thanks @JillieBeanSim

## `1.15.0`

- Added the secure credentials support for Extenders API [#1306](https://github.com/zowe/vscode-extension-for-zowe/pull/1306). Thanks @JillieBeanSim
- Improved Zowe Explorer extenders. Zowe Explorer extenders can now utilize Extender API to have profile folder and meta file created upon initialization [#1282](https://github.com/zowe/vscode-extension-for-zowe/pull/1282). Thanks @JillieBeanSim
- Improved the Command Palette by adding "Zowe Explorer:" before all commands that are related to the extension. Removed some commands from the palette that caused issues [#1308](https://github.com/zowe/vscode-extension-for-zowe/pull/1308). Thanks @lauren-li
- Updated Theia Tests. Now you need to have Zowe CLI 6.31.0 and the latest .vsix file in the `theia/plugins` folder to run Theia tests [#1268](https://github.com/zowe/vscode-extension-for-zowe/pull/1268). Thanks @deepali-hub
- Fixed the issue that prevented the `issue STOP command` function from executing correctly [#1304](https://github.com/zowe/vscode-extension-for-zowe/pull/1304). Thanks
  @nickImbirev
- Fixed the issue that caused the Add Profile icon to disappear [#1307](https://github.com/zowe/vscode-extension-for-zowe/pull/1307). Thanks @lauren-li
- Fixed the vulnerability in NPM Audit [#1309](https://github.com/zowe/vscode-extension-for-zowe/pull/1309). Thanks @JillieBeanSim
- Fixed the issue that doubled the occurrence of the port prompt [#1298](https://github.com/zowe/vscode-extension-for-zowe/pull/1298). Thanks @katelynienaber
- Fixed the issue that triggered the `Delete Job` command even outside Zowe Explorer views [#1310](https://github.com/zowe/vscode-extension-for-zowe/pull/1310). @crawr
- Fixed the trailing slash issue that caused issues with USS search [#1313](https://github.com/zowe/vscode-extension-for-zowe/pull/1313). Thanks @katelynienaber

## `1.14.0`

- Added the Issue TSO Commands feature [#1245](https://github.com/zowe/vscode-extension-for-zowe/pull/1245). Thanks @JillieBeanSim
- Fixed the issue that caused the USS tree to collapse after renaming a folder [#1259](https://github.com/zowe/vscode-extension-for-zowe/pull/1259). Thanks @lauren-li
- Fixed the issue that prevented jobs with an octothorpe (#) in the name from opening [#1253](https://github.com/zowe/vscode-extension-for-zowe/issues/1253). Thanks @katelynienaber

## `1.13.1`

- Updated the dialog text for issuing MVS commands. Now the text of the function is `Zowe: Issue MVS Command` [#1230](https://github.com/zowe/vscode-extension-for-zowe/pull/1230). Thanks @JillieBeanSim
- Added the prompt for credentials when issuing MVS commands, using the right click action, against profiles with missing credentials [#1231](https://github.com/zowe/vscode-extension-for-zowe/pull/1231). Thanks @JillieBeanSim
- Added the Prerequisites section to the Zowe Explorer Extension for FTP ReadMe [#1246](https://github.com/zowe/vscode-extension-for-zowe/pull/1246). Thanks @lauren-li
- Added Open VSX to the deployment pipeline [#1240](https://github.com/zowe/vscode-extension-for-zowe/pull/1240). Thanks @zFernand0

## `1.13.0`

- Added the monorepo landing Readme that contains the high-level overview of the repository folders such as `packages` folder, instructions on how to contribute to the project and links to Medium articles providing additional useful information about Zowe Explorer and Zowe [#1199](https://github.com/zowe/vscode-extension-for-zowe/pull/1199). Thanks @IgorCATech
- Fixed the issue that prevented the list of recently opened files from being displayed upon request. You can access a list of recently opened files by pressing the Ctrl+Alt+R (Windows) or Command+Option+R (Mac) key combination [#1208](https://github.com/zowe/vscode-extension-for-zowe/pull/#1208). Thanks @jellypuno
- Fixed the issue that prevented file picker from functioning. The file picker feature lets you filter your datasets in the tree by pressing the Ctrl+Alt+P (Windows) or Command+Option+P (Mac) key combination [#992](https://github.com/zowe/vscode-extension-for-zowe/issues/992). Thanks @katelynienaber
- Fixed the issue that caused the content from a previously filtered USS directory instead of the currently filtered USS directory to be served [#1134](https://github.com/zowe/vscode-extension-for-zowe/issues/1134). Thanks @lauren-li
- Added the previously selected `RejectUnauthorized` value to the placeholder text of the entry field while updating an existing profile. In addition, the value is highlighted and shown at the top of the selection list [#1218](https://github.com/zowe/vscode-extension-for-zowe/pull/1218). Thanks @JillieBeanSim
- Added the pre-filled and pre-selected filename of the copied member to the entry field while performing the paste member action [#1183](https://github.com/zowe/vscode-extension-for-zowe/pull/1183). Thanks @JillieBeanSim
- Added the multiple deletion of jobs feature [#1128](https://github.com/zowe/vscode-extension-for-zowe/pull/1128). Thanks @crawr
- Improved error handling for the data set copy/paste member, migrate, and recall functions [#1219](https://github.com/zowe/vscode-extension-for-zowe/pull/1219). Thanks @tiantn

## `1.12.1`

- Fixed the issue that prevented edited profile base paths from being saved [#989](https://github.com/zowe/vscode-extension-for-zowe/issues/989). Thanks @katelynienaber
- Fixed the issue that prevented Zowe Explorer from storing empty values for optional profile fields, such as `user`, `password`, `timeout`, and `encoding`. This is done to be consistent with the way Zowe CLI stores profile information when creating and editing profiles [#1016](https://github.com/zowe/vscode-extension-for-zowe/issues/1016). Thanks @katelynienaber
- Fixed the issue that caused repeated credential prompting if a user refused to authenticate [#1147](https://github.com/zowe/vscode-extension-for-zowe/issues/1147). Thanks @katelynienaber
- Fixed the issue that caused removed favorite profiles to be favorited again in subsequent IDE sessions [#1144](https://github.com/zowe/vscode-extension-for-zowe/issues/1144). Thanks @lauren-li
- Fixed the issue that prevented updated credential prompting from occurring when a profile was marked “invalid” [#1095](https://github.com/zowe/vscode-extension-for-zowe/issues/1095). Thanks @katelynienaber

## `1.12.0`

- Added the ability to edit data set attributes before allocation [#1031](https://github.com/zowe/vscode-extension-for-zowe/issues/1031). Thanks @katelynienaber
- Allowed filtering of member names from the Data Sets search bar [#868](https://github.com/zowe/vscode-extension-for-zowe/issues/868). Thanks @JillieBeanSim
- Reorganized the context menus and streamlined the visible icons [#1052](https://github.com/zowe/vscode-extension-for-zowe/issues/1052). Thanks @katelynienaber
- Fixed the messaging displayed when handling inactive profiles and when updating profiles [#1065](https://github.com/zowe/vscode-extension-for-zowe/issues/1065) [#1096](https://github.com/zowe/vscode-extension-for-zowe/issues/1096). Thanks @jellypuno
- Fixed the issue causing tree restructure when renaming a USS file or directory [#757](https://github.com/zowe/vscode-extension-for-zowe/issues/757). Thanks @katelynienaber
- Fixed the issue preventing issuing of commands when using profiles with tokens [#1051](https://github.com/zowe/vscode-extension-for-zowe/issues/1051). Thanks @crawr
- Refactored refresh functions. Thanks @lauren-li @JillieBeanSim
- Updated FTP and API Readme documentation. Thanks @phaumer
- Added regression tests for profiles in Theia. Thanks @deepali-hub

## `1.11.1`

- Updated Keytar and Jest dev deps for Node 14. Thanks @t1m0thyj

## `1.11.0`

- Added login and logout functions for base profiles. You can now log in to API Mediation Layer and generate a token for your base profile. [#914](https://github.com/zowe/vscode-extension-for-zowe/issues/914). Thanks @crawr
- Fixed the empty profile folders in Favorites issue. [#1026](https://github.com/zowe/vscode-extension-for-zowe/issues/1026). Thanks @lauren-li
- Fixed the initialization error that occurred when base profiles were used while being logged out from API ML. [1063](https://github.com/zowe/vscode-extension-for-zowe/issues/1063). Thanks @jellypuno
- Fixed the issue preventing the tree refresh function from updating extender profiles. [1078](https://github.com/zowe/vscode-extension-for-zowe/issues/1078). Thanks @lauren-li
- Fixed the issue causing jobs retrieval failure when using profiles with tokens. [1088](https://github.com/zowe/vscode-extension-for-zowe/issues/1088). Thanks @jellypuno

## `1.10.1`

- Updated arguments to keep the order of precedence consistent between service and base profile. [#1055](https://github.com/zowe/vscode-extension-for-zowe/issues/1055). Thanks @JillieBeanSim

## `1.10.0`

- Added Base Profile support. [#1037](https://github.com/zowe/vscode-extension-for-zowe/issues/1037). Thanks @katelynienaber, @jellypuno, @JillieBeanSim, @lauren-li, @crawr, @phaumer

## `1.9.0`

- Added the Allocate Like feature. [#904](https://github.com/zowe/vscode-extension-for-zowe/issues/904). Thanks @katelynienaber
- Added the ability to disable/enable profile validation. [#922](https://github.com/zowe/vscode-extension-for-zowe/issues/922). Thanks @JillieBeanSim
- Added the ability to access other profiles during profile validation. [#953](https://github.com/zowe/vscode-extension-for-zowe/issues/953). Thanks @JillieBeanSim
- Grouped Favorites by profile for Datasets, USS, and Jobs. [#168](https://github.com/zowe/vscode-extension-for-zowe/issues/168). Thanks @lauren-li
- Fixed USS renaming issues. [#911](https://github.com/zowe/vscode-extension-for-zowe/issues/911). Thanks @katelynienaber and @lauren-li
- Fixed the deletion of datasets issue. [#963](https://github.com/zowe/vscode-extension-for-zowe/issues/963). Thanks @katelynienaber
- Once entered, datasets and members are displayed in uppercase. [#962](https://github.com/zowe/vscode-extension-for-zowe/issues/962). Thanks @AndrewTwydell and @Pranay154
- Removed errors in Favorites items caused by profiles that are created by other extensions. [#968](https://github.com/zowe/vscode-extension-for-zowe/issues/968). Thanks @lauren-li
- Updated the environment check for Theia compatibility. [#1009](https://github.com/zowe/vscode-extension-for-zowe/issues/1009). Thanks @lauren-li

## `1.8.0`

- Webpack working with localization and logging. Thanks @lauren-li
- Allow extenders to load their saved profile sessions upon their activation. Thanks @lauren-li
- Provide a re-validation for invalid profiles automatically. Thanks @JillieBeanSim
- Bug fix related to saving USS files. Thanks @JillieBeanSim.
- Bug fix related to the deletion of datasets. Thanks @katelynienaber

## `1.7.1`

- Fixed USS save operation. Thanks @JillieBeanSim
- Added validation information message. Thanks @JillieBeanSim
- Restructured Readme. Thanks @IgorCATech

## `1.7.0`

- Disallow multiple profiles with same name but different capitalizations. Thanks @katelynienaber
- Improvements for Optional Credentials. Thanks @crawr @jellypuno
- Reorganize Data Sets context menu. Thanks @katelynienaber
- Adding star icon for favorites. Thanks @katelynienaber
- Profile Validation. Thanks @jellypuno
- Updating Credentials via Check Credentials. Thanks @JillieBeanSim
- Favorites get loaded and opened into new files. Thanks @phaumer
- Improve messaging of confirmation dialogues. Thanks @crawr
- Enable editing of filters. Thanks @katelynienaber
- Update Codecov settings. Thanks @jellypuno
- Handle encoding value from z/OSMF Profiles. Thanks @dkelosky
- Enable editing of ASCII files in USS. Thanks @Colin-Stone
- Refactor unit test and add more integration tests. Thanks @katelynienaber

## `1.6.0`

- Create connections with any registered profile type. Thanks @JillieBeanSim
- Streamline first profile creation. Thanks @crawr
- Add recall options for migrated datasets. Thanks @Pranay154
- Fix persistent data after recall functionality. Thanks @katelynienaber
- Fix deleting and editing connection not considering other profile types. Thanks @phaumer
- Fix multiple prompts when escaping/canceling editing session. Thanks @jellypuno
- Fix failure to load optional secure fields from profiles. Thanks @tjohnsonBCM
- Fixed issue when manually editing/deleting associated profiles. Thanks @Colin-Stone
- Refactor unit tests. Thanks @stepanzharychevbroadcom, @katelynienaber

## `1.5.2`

- Fix undefined profile error message. Thanks @JillieBeanSim

## `1.5.1`

- Fix failure to load optional secure fields from profiles. Thanks @tjohnsonBCM
- Fix pressing Escape does not abort Edit profile dialogue. Thanks @jellypuno
- Fix editing of Credentials when setting them to spaces. Thanks @jellypuno
- Fix deletion of profiles not considering all extensibility use cases. Thanks @phaumer

## `1.5.0`

- Fixes for saving of Datasets from Favourites section. Thanks @stepanzharychevbroadcom
- Management of Theia specific merge conflict resolution. Thanks @Alexandru-Dumitru
- Add to recall when PS File opened. Thanks @katelynienaber
- Provide edit support for Profile credentials. Thanks @jellypuno
- Support for profile deletion. Thanks @crawr
- Addressed USS file merge conflict triggering issue. Thanks @Alexandru-Dumitru
- Provide refresh all method for Zowe Explorer - Extenders. Thanks @phaumer
- Extender guidelines and documentation. Thanks @Colin-Stone
- Provision of profile association links to support extenders of Zowe Explorer. Thanks @Colin-Stone
- Creation of an extender API for extenders of Zowe Explorer. Thanks @Colin-Stone
- Management of VSAM files within Dataset explorer. Thanks @Colin-Stone
- VSCode context now based on Regular expression for flexibility. Thanks @Colin-Stone
- Vsix file deployment via Theia pipeline. Thanks @crawr
- Reduction in size of extension.ts file. Thanks @katelynienaber
- ContextValue of undefined error addressed for new members. Thanks @katelynienaber
- Fixed when Pull from mainframe didn't work on USS Files. Thanks @stepanzharychevbroadcom
- Fixed Bug submitting JCL from Command Palette. Thanks @stepanzharychevbroadcom
- Refactoring of testing for accuracy and maintainability. Thanks @stepanzharychevbroadcom

## `1.4.1`

- Fix for USS files not saving correctly. Thanks @phaumer
- Icon update for migrated files only. Thanks @Colin-Stone

## `1.4.0`

- Added support for large datasets and PDS members. Thanks @jellypuno
- Fixed inconsistent behavior when renaming USS file and directories. Thanks @stepanzharychevbroadcom
- Fixed deleting a USS file. Thanks @Colin-Stone
- Fixed profiles not automatically updating values when changed externally. Thanks @jellypuno
- Fixed load error when file names had special characters. Thanks @jellypuno
- Fixed load os USS file list. Thanks @jellypuno
- Improved user experience of USS file navigation #461. Thanks @stepanzharychevbroadcom
- Fixed tab name when renaming dataset. Thanks @stepanzharychevbroadcom
- Improved performance when renaming datasets and members. Thanks @CForrest97
- Added prompting of credentials if previous credentials where entered incorrectly. Thanks @jellypuno
- Added support for VSCode Quick Open shortcut. Thanks @katelynienaber
- Added support for VSCode Open Recent Files shortcut. Thanks @katelynienaber
- Fixed USS Favorites not being remembered. Thanks @Colin-Stone
- Setup automated regression testing on a Theia environment. Thanks @crawr
- Fixed copying dataset on temporary folder #635. Thanks @Colin-Stone
- Made dataset terminology more consistent. Thanks @stepanzharychevbroadcom
- Fixed uploading files to USS. Thanks @stepanzharychevbroadcom
- Fixed searching/filtering data. Thanks @Colin-Stone
- Refactored code to include interfaces and abstract classes. Thanks @Colin-Stone
- Refactored icon retrieval process. Thanks @stepanzharychevbroadcom
- Updated Zowe Explorer video. Thanks @IgorCATech
- Revised pipeline to use shared libraries. Thanks @zFernand0

## `1.3.1`

- Updated Zowe Icon. Thanks @stepanzharychevbroadcom
- Address VSC tree expand behavior changes. Thanks @phaumer
- Refresh all action includes profiles. Thanks @jellypuno
- Consistent handling of renaming USS files. Thanks @stepanzharychevbroadcom
- Renaming datasets should update open tab. Thanks @stepanzharychevbroadcom
- USS delete function reinstated. Thanks @Colin-Stone
- Issue with uploadBinaryFile API not being correctly redirected. Thanks @Colin-Stone
- OnSave Upload trigger correction for USSFile . Thanks Alexandru-Dumitru

## `1.3.0`

- Dependency on ~/.zowe folder existing removed. Thanks @tjohnsonBCM
- Label changes for specific dataset functionality. Thanks @CForrest97
- Zowe Explorer to incorporate @zowe CLI implementation. Thanks @zFernand0
- Profiles manage other profile types apart from zosmf. Thanks @Colin-Stone
- Exploit imperative bundled keytar for secure credentials when standalone. Thanks @Colin-Stone

## `1.2.4`

- Fix to Credentials initialization to wait on promise. Thanks @Colin-Stone

## `1.2.3`

- Secure credentials backwards compatibility. Thanks @tjohnsonBCM

## `1.2.2`

- Fix requirement of ~/.zowe folder. Thanks @phaumer

## `1.2.1`

- Fix for automatic release of VSIX. Thanks @awharn
- Fixed creating data sets causes tree to lose expand behavior issue. Thanks @katelynienaber
- Fixed issue with undefined node. Thanks @Colin-Stone

## `1.2.0`

- Support CLI plugin extensibility. Thanks @phaumer
- Fixed Issue for filters after creating dataset. Thanks @phaumer
- Managing text/binary download choice. Thanks @stepanzharychevbroadcom
- Addressed 'Uploading zip file (binary)' silent failures. Thanks @stepanzharychevbroadcom
- Consistency updates for context menu. Thanks @sladyn98
- Automatically use Changelog contents in pipeline as release description. Thanks @awharn
- Provision of warning message after two failed login attempts. Thanks @jellypuno
- Consistency, added filter tip to convey ability to add multiple filters entries. Thanks @katelynienaber
- Tree view refresh when dataset member added or deleted. Thanks @katelynienaber
- Code improvement - Centralized error handling. Thanks @crawr
- Integration Script updates. Thanks @zFernand0
- Keytar (Secure credentials) compatibility support. Thanks @Colin-Stone
- Improved usability of MVS Command feature including 'Recall' function. Thanks @Colin-Stone
- Fixed issue where Job folder did not auto-expand. Thanks @Colin-Stone
- Use Progress indicator wrapper around longer running list functions. Thanks @Colin-Stone

## `1.1.0`

- Updates to Readme to include links to Theia Readme. Thanks @IgorCATech
- Fix for incorrect profile name in some favorites. Thanks @lauren-li
- Update dataset filters on dataset creation. Thanks @katelynienaber
- Include VSIX in Github release. Thanks @zFernand0
- Fix dataset delete fails silently bug. Thanks @Colin-Stone
- Fix to handle "Show Dataset Attributes" in Favorites. Thanks @katelynienaber
- Enhancements to profile creation. Thanks @jellypuno
- Theia specific QuickPick modifications. Thanks @phaumer
- Update incorrect profile message. Thanks @lauren-li
- Fix Copy and paste dataset menu duplication. Thanks @lauren-li

## `1.0.1`

- Remove duplicate commands #376. Thanks @lauren-li
- Update localization for v1.0.0 #374. Thanks @lauren-li
- Update keywords #383. @zFernand0
- Update package json files #391. @zFernand0
- Fixed adding sessions in Theia #382. Thanks @phaumer
- Add validation for undefined username and password + more cosmetic fix #378. Thanks @jellypuno
- Update incorrect profile message #387. Thanks @lauren-li

## `1.0.0`

- VSCode centric Connection settings. Thanks @crawr, @jellypuno
  - Credential prompting in profiles and favorite . Thanks @crawr, @jellypuno
- Dataset and Dataset member copy and renaming function. Thanks @CForrest97
- Theia support including documentation.
- Save improvements implementing improved Safe Save functionality as the default behavior. Thanks Alexandru-Dumitru
- Reliability and Resilience updates:
  - for default profiles
  - for deleting a dataset in use
  - testing improvements and coverage
  - rationalizing deliverables
  - performance improvements

## 0.29.0

- Provide ability to rename datasets. Thanks @CForrest97
- Fix URL parsing. @MarkAckert
- Fixed `AppSettings` error message. @jellypuno

## 0.28.0

- Provide ability to add new profiles in explorer. Thanks @crawr, @jellypuno
- Recognize migrated dataset context. Thanks @Colin-Stone
- Fix dataset delete fails silently bug. Thanks @Colin-Stone

## 0.27.0

- Name change to Zowe Explorer
- Enhancements to the History recall 'QuickPick' dialogs. Thanks @Colin-Stone
- Favorites are now sorted. Thanks @Colin-Stone

## 0.26.1

- Fix vulnerabilities related to brightside-core

## 0.26.0

- Added Persistence for profiles selection. Thanks @Colin-Stone
- Performance enhancements for Profile loading operations. Thanks @Colin-Stone
- Filter rewording. Thanks @Colin-Stone

## 0.25.0

- Add Edit to context menu for MVS and USS Tree. Thanks to Rodney-Wilson
- Restructured all search and filters dialogs to incorporate a recall/history function. Thanks @Colin-Stone
- Added Search Favorite for USS Favorites. Thanks @Colin-Stone
- Added Job and Search Favorite for Jobs. Thanks @Colin-Stone
- Provided support for specifying jobs by job id. Thanks @Colin-Stone
- Fixed issue with submitting datasets job link. Thanks @Colin-Stone
- Fixed label for Jobs Refresh All. Thanks @Colin-Stone
- Minor icon improvement to distinguish Favorites from LPAR's. Thanks @Colin-Stone
- Support copy path Thanks @lauren-li
- Progress Bar animation on opening large files. Thanks to Rodney-Wilson

## 0.24.1

- Fixed issue when saving USS files

## 0.24.0

- Updated Localization Documentation and Added Update Dictionary Script. Thanks to @evannwu20
- Show stepname or procstep alongside spool name. Thanks @crshnburn
- Add command to issue TSO command. Thanks @crshnburn
- Added icons for files and folders. Thanks to @Colin-Stone

## 0.23.2

- Fixed issue when saving datasets in Windows

## 0.23.1

- Refined dataset suffix solution by restricting to explicit names only

## 0.23.0

- Add support for localization. Thanks to @evannwu20
- Correctly determine if file is binary for saving. Thanks @crshnburn
- Fix Default profile error message with friendlier version. Thanks @lauren-li
- Context menu grouping for MVS and USS. Thanks @lauren-li
- Preference to Specify Temp Folder. Thanks to @adambattenburg
- Store local version of dataset with a suffix if appropriate to enable syntax highlighting. Thanks to @Colin-Stone

## 0.22.0

- Add ability to create directories or files on the root node. Thanks to @kristinochka
- Add ability to upload files through regular OS browse dialog on regular nodes and favorites. Thanks to @kristinochka
- Add USS File Refresh and USS Safe Save. Thanks to @adambattenburg
- Honor the file tag (binary or ascii) if not specified. Thanks to @Colin-Stone

## 0.21.0

- Added the Upload member to datasets. Thanks Kristina Mayo
- Addressed same file issue with Favorites in USS explorer. Thanks to Rodney-Wilson and Lauren-Li
- USS Favorites. Ensure file deletion synchronisation. Thanks to Rodney-Wilson and Lauren-Li

## 0.20.0

- Combined Spool files with Jobs in Jobs view. Thanks Colin Stone

## 0.19.1

- Fix error when files exist in the profiles folder (such as `.DS_Store` which is automatically generated on macOS)

## 0.19.0

- Added the rename USS files. Thanks Kristina Mayo

## 0.18.0

- Added the ability to submit JCL from physical sequential data sets

## 0.17.0

- Add Favorites to USS explorer. Thanks to Rodney-Wilson and Lauren-Li
- Add ability to obtain the raw JCL from a job on spool and resubmit. Thanks @crshnburn

## 0.16.3

- Fix behavior when the user cancels "quick pick" dialogs, including selecting profiles and deleting data sets.

## 0.16.2

- Add the stderr of the getDefaultProfile or getAllProfiles process to display in the error message to the user

## 0.16.1

- Attempt to fix an issue where saving data sets ceases to work without any error message

## 0.16.0

- Add the ability to display data set attributes by right clicking on a data set
- Add the ability to save all spool content by clicking a download icon next to the job. Thanks @crshnburn

## 0.15.1

- Add a delete session menu item for sessions in the jobs view. Thanks @crshnburn
- Prevent the delete menu item for USS files and directories appearing on the context menu for sessions. Thanks @crshnburn
- Fixed an issue where adding a profile to the USS explorer incorrectly referenced data sets

## 0.15.0

- The extension is now compatible with installations which use a secure credential management plugin for profiles in Zowe CLI

## 0.14.0

- All zowe views now part of single Zowe view container. Thanks Colin Stone

## 0.13.0

- Added the ability to list and view spool of z/OS Jobs. Thanks @crshnburn

## 0.12.0

- Added GIFs to README for USS use cases. Thanks Colin Stone
- Added the ability to toggle binary mode or text mode on USS files. Thanks @crshnburn

## 0.11.0

- Create and delete functionality for USS Files and directories added as menu items.

## 0.10.4

- Add additional log messages

## 0.10.3

- Use path.sep rather than "/".

## 0.10.2

- VSCode-USS-extension-for-zowe fixed general USS file name error. Thanks Colin Stone

## 0.10.1

- VSCode-USS-extension-for-zowe merged in. Thanks Colin Stone

## 0.9.1

- Fix documentation links in Readme. Thanks Brandon Jenkins

## 0.9.0

- Display an informational message when no data set patterns are found. Thanks @crshnburn

## 0.8.4

- Fixed an issue where the submit JCL function was looking for user profiles in the wrong directory

## 0.8.3

- Fixed an issue where labels did not correctly display the name of the Zowe CLI profile

## 0.8.2

- Fixed for compatibility with the current version of the Zowe CLI. If you are having issues retrieving user name or password using this extension, please update your zowe CLI to the latest available version, recreate your profiles, and update this extension. That should solve any issues you are having.

## 0.8.0

- Introduced capability to submit jobs from the editor. Thanks @crshnburn

## 0.7.0

- Updated for compatibility with Zowe CLI >=2.0.0. You must now have plain text profiles and Zowe CLI 2.0.0 or greater to use this extension. If you have previously created profiles, please update or recreate them with Zowe CLI.
- Log files now go to `~/.vscode/extensions/zowe.vscode-extension-for-zowe-x.x.x/logs`

## 0.6.5

- Fixed issue with platform-specific folder separator, added progress bar when saving

## 0.6.4

- Make favorites persistent after upgrading the extension

## 0.6.3

- Updates to README

## 0.6.2

- Updates to README

## 0.6.1

- Updates to README

## 0.5.0

- Initial release<|MERGE_RESOLUTION|>--- conflicted
+++ resolved
@@ -8,20 +8,14 @@
 
 ### Bug fixes
 
-<<<<<<< HEAD
 - Fixed issue with silent failures when uploading members into a data set. [#2167](https://github.com/zowe/vscode-extension-for-zowe/issues/2167)
 
-=======
->>>>>>> 6fa16aad
 ## `2.7.0`
 
 ### New features and enhancements
 
-<<<<<<< HEAD
 - Added Job search label to the Jobs tree. Label will show current search query. [#2062](https://github.com/zowe/vscode-extension-for-zowe/pull/2064)
-=======
 - Added Job search query label to the session in the Jobs tree. [#2062](https://github.com/zowe/vscode-extension-for-zowe/pull/2064)
->>>>>>> 6fa16aad
 - Added feature to copy datasets (pds, sequential, members across pds) with multi-select capabilities. [#1150](https://github.com/zowe/vscode-extension-for-zowe/issues/1550)
 
 ### Bug fixes
