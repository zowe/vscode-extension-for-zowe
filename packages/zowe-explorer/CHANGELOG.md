--- conflicted
+++ resolved
@@ -19,12 +19,9 @@
 - Fixed issue where "Paste" option is shown for a multi-select operation in the "Data Sets" pane.
 - Fixed z/OSMF profiles issue with Data Sets and Jobs with special characters in the names. [#2175](https://github.com/zowe/vscode-extension-for-zowe/issues/2175)
 - Fixed redundant text in error messages that included the same error details twice.
-<<<<<<< HEAD
 - Fixed issue where a spool file would open a duplicate tab when clicked between updates. [#1952](https://github.com/zowe/vscode-extension-for-zowe/issues/1952)
 - Fixed issue where a job search query would not expand the session node after it has been filtered.
-=======
 - Fixed error message when no data sets found that match pattern.
->>>>>>> 6e59df78
 
 ## `2.7.0`
 
