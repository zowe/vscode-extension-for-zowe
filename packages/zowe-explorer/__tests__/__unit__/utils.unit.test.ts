--- conflicted
+++ resolved
@@ -41,14 +41,7 @@
             .mockReturnValue(globalMocks.mockProfileInstance),
         configurable: true,
     });
-<<<<<<< HEAD
-    Object.defineProperty(globals, "ISTHEIA", { get: isTheia, configurable: true });
-    Object.defineProperty(utils, "isTheia", { value: jest.fn(), configurable: true });
-=======
     Object.defineProperty(globals, "ISTHEIA", { get: globalMocks.isTheia, configurable: true });
-    Object.defineProperty(globals, "LOG", { value: jest.fn(), configurable: true });
-    Object.defineProperty(globals.LOG, "error", { value: jest.fn(), configurable: true });
->>>>>>> 20d62317
 
     Object.defineProperty(globalMocks.mockProfilesCache, "getProfileInfo", {
         value: jest.fn(() => {
