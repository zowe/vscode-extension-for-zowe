--- conflicted
+++ resolved
@@ -51,10 +51,6 @@
             };
         }),
     });
-<<<<<<< HEAD
-=======
-    Object.defineProperty(ZoweLogger, "error", { value: jest.fn(), configurable: true });
-    Object.defineProperty(ZoweLogger, "trace", { value: jest.fn(), configurable: true });
     Object.defineProperty(ZoweLocalStorage, "storage", {
         value: {
             get: () => ({ persistence: true, favorites: [], history: [], sessions: ["zosmf"], searchHistory: [], fileHistory: [] }),
@@ -63,7 +59,6 @@
         },
         configurable: true,
     });
->>>>>>> 9426168e
 
     const ProgressLocation = jest.fn().mockImplementation(() => {
         return {
