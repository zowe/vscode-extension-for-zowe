--- conflicted
+++ resolved
@@ -28,13 +28,8 @@
 import { createUSSSessionNode, createUSSTree } from "../../../__mocks__/mockCreators/uss";
 import { ZoweUSSNode } from "../../../src/uss/ZoweUSSNode";
 import { getIconById, IconId, getIconByNode } from "../../../src/generators/icons";
-<<<<<<< HEAD
-import * as zowe from "@zowe/cli";
+import * as zosfiles from "@zowe/zos-files-for-zowe-sdk";
 import { ZoweLogger } from "../../../src/utils/ZoweLogger";
-=======
-import * as zosfiles from "@zowe/zos-files-for-zowe-sdk";
-import { ZoweLogger } from "../../../src/utils/LoggerUtils";
->>>>>>> ceaba7c1
 import { ZoweLocalStorage } from "../../../src/utils/ZoweLocalStorage";
 import { mocked } from "../../../__mocks__/mockUtils";
 
