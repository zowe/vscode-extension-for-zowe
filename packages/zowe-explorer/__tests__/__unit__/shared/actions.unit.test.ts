/**
 * This program and the accompanying materials are made available under the terms of the
 * Eclipse Public License v2.0 which accompanies this distribution, and is available at
 * https://www.eclipse.org/legal/epl-v20.html
 *
 * SPDX-License-Identifier: EPL-2.0
 *
 * Copyright Contributors to the Zowe Project.
 *
 */

import * as vscode from "vscode";
import {
    createInstanceOfProfile,
    createIProfile,
    createISessionWithoutCredentials,
    createQuickPickContent,
    createQuickPickItem,
    createTreeView,
} from "../../../__mocks__/mockCreators/shared";
import { createDatasetSessionNode, createDatasetTree } from "../../../__mocks__/mockCreators/datasets";
import { Gui, IZoweNodeType } from "@zowe/zowe-explorer-api";
import { Profiles } from "../../../src/Profiles";
import * as utils from "../../../src/utils/ProfilesUtils";
import * as globals from "../../../src/globals";
import { ZoweDatasetNode } from "../../../src/dataset/ZoweDatasetNode";
import * as sharedActions from "../../../src/shared/actions";
import { createUSSSessionNode, createUSSTree } from "../../../__mocks__/mockCreators/uss";
import { ZoweUSSNode } from "../../../src/uss/ZoweUSSNode";
import { getIconById, IconId, getIconByNode } from "../../../src/generators/icons";
import * as zowe from "@zowe/cli";
import { ZoweLogger } from "../../../src/utils/LoggerUtils";
import { ZoweLocalStorage } from "../../../src/utils/ZoweLocalStorage";

async function createGlobalMocks() {
    const globalMocks = {
        session: createISessionWithoutCredentials(),
        treeView: createTreeView(),
        imperativeProfile: createIProfile(),
        withProgress: null,
        mockCallback: null,
        ProgressLocation: jest.fn().mockImplementation(() => {
            return {
                Notification: 15,
            };
        }),
        qpPlaceholder: 'Choose "Create new..." to define a new profile or select an existing profile to add to the Data Set Explorer',
    };

    Object.defineProperty(vscode.window, "withProgress", {
        value: jest.fn().mockImplementation((progLocation, callback) => {
            const progress = {
                report: (message) => {
                    return;
                },
            };
            const token = {
                isCancellationRequested: false,
                onCancellationRequested: undefined,
            };
            return callback(progress, token);
        }),
        configurable: true,
    });

    Object.defineProperty(Gui, "setStatusBarMessage", {
        value: jest.fn().mockReturnValue({
            dispose: jest.fn(),
        }),
        configurable: true,
    });
    Object.defineProperty(vscode.window, "createTreeView", {
        value: jest.fn().mockReturnValue({ onDidCollapseElement: jest.fn() }),
        configurable: true,
    });
    Object.defineProperty(vscode.workspace, "getConfiguration", { value: jest.fn(), configurable: true });
    Object.defineProperty(vscode.window, "showInformationMessage", { value: jest.fn(), configurable: true });
    Object.defineProperty(vscode.window, "showInputBox", { value: jest.fn(), configurable: true });
    Object.defineProperty(vscode.window, "showErrorMessage", { value: jest.fn(), configurable: true });
    Object.defineProperty(Gui, "showMessage", { value: jest.fn(), configurable: true });
    Object.defineProperty(Gui, "resolveQuickPick", { value: jest.fn(), configurable: true });
    Object.defineProperty(Gui, "createQuickPick", { value: jest.fn(), configurable: true });
    Object.defineProperty(vscode.commands, "executeCommand", { value: globalMocks.withProgress, configurable: true });
    Object.defineProperty(vscode, "ProgressLocation", { value: globalMocks.ProgressLocation, configurable: true });
    Object.defineProperty(Profiles, "getInstance", {
        value: jest.fn().mockReturnValue(createInstanceOfProfile(globalMocks.imperativeProfile)),
        configurable: true,
    });
    Object.defineProperty(zowe, "Download", {
        value: {
            ussFile: jest.fn().mockReturnValue({
                apiResponse: {
                    etag: "ABC123",
                },
            }),
        },
        configurable: true,
    });
    Object.defineProperty(zowe, "Utilities", { value: jest.fn(), configurable: true });
    Object.defineProperty(zowe.Utilities, "isFileTagBinOrAscii", { value: jest.fn(), configurable: true });
    Object.defineProperty(globals, "LOG", { value: jest.fn(), configurable: true });
    Object.defineProperty(globals.LOG, "debug", { value: jest.fn(), configurable: true });
    Object.defineProperty(globals.LOG, "error", { value: jest.fn(), configurable: true });
    Object.defineProperty(globals.LOG, "warn", { value: jest.fn(), configurable: true });
    Object.defineProperty(ZoweLogger, "error", { value: jest.fn(), configurable: true });
    Object.defineProperty(ZoweLogger, "debug", { value: jest.fn(), configurable: true });
    Object.defineProperty(ZoweLogger, "warn", { value: jest.fn(), configurable: true });
    Object.defineProperty(ZoweLogger, "info", { value: jest.fn(), configurable: true });
    Object.defineProperty(ZoweLogger, "trace", { value: jest.fn(), configurable: true });
    Object.defineProperty(ZoweLocalStorage, "storage", {
        value: {
            get: () => ({ persistence: true, favorites: [], history: [], sessions: ["zosmf"], searchHistory: [], fileHistory: [] }),
            update: jest.fn(),
            keys: () => [],
        },
        configurable: true,
    });

    return globalMocks;
}

// Idea is borrowed from: https://github.com/kulshekhar/ts-jest/blob/master/src/util/testing.ts
const mocked = <T extends (...args: any[]) => any>(fn: T): jest.Mock<ReturnType<T>> => fn as any;

describe("Shared Actions Unit Tests - Function searchInAllLoadedItems", () => {
    function createBlockMocks(globalMocks) {
        const newMocks = {
            datasetSessionNode: createDatasetSessionNode(globalMocks.session, globalMocks.imperativeProfile),
            ussSessionNode: createUSSSessionNode(globalMocks.session, globalMocks.imperativeProfile),
        };
        return newMocks;
    }

    afterAll(() => jest.restoreAllMocks());

    it("Checking that searchInAllLoadedItems works for a PS", async () => {
        const globalMocks = await createGlobalMocks();
        const blockMocks = createBlockMocks(globalMocks);

        const testNode = new ZoweDatasetNode({
            label: "HLQ.PROD2.STUFF",
            collapsibleState: vscode.TreeItemCollapsibleState.None,
            parentNode: blockMocks.datasetSessionNode,
            session: globalMocks.session,
        });
        const testDatasetTree = createDatasetTree(blockMocks.datasetSessionNode, globalMocks.treeView);

        jest.spyOn(ZoweDatasetNode.prototype, "openDs").mockResolvedValueOnce(undefined);
        testDatasetTree.getAllLoadedItems.mockResolvedValueOnce([testNode]);
        const testUssTree = createUSSTree([], [blockMocks.ussSessionNode], globalMocks.treeView);
        Object.defineProperty(testUssTree, "getAllLoadedItems", {
            value: jest.fn().mockResolvedValueOnce([]),
            configurable: true,
        });
        testDatasetTree.getChildren.mockImplementation((arg) => {
            if (arg) {
                return Promise.resolve([testNode]);
            } else {
                return Promise.resolve([blockMocks.datasetSessionNode]);
            }
        });

        const qpItem = new utils.FilterItem({ text: "[sestest]: HLQ.PROD2.STUFF" });
        const quickPickContent = createQuickPickContent(qpItem, [qpItem], globalMocks.qpPlaceholder);
        quickPickContent.placeholder = "Select a filter";
        mocked(Gui.createQuickPick).mockReturnValue(quickPickContent);
        jest.spyOn(Gui, "resolveQuickPick").mockResolvedValueOnce(qpItem);

        await sharedActions.searchInAllLoadedItems(testDatasetTree, testUssTree);
        expect(testDatasetTree.addSearchHistory).toBeCalledWith("HLQ.PROD2.STUFF");
    });
    it("Checking that searchInAllLoadedItems works for a PDS", async () => {
        const globalMocks = await createGlobalMocks();
        const blockMocks = createBlockMocks(globalMocks);

        const testNode = new ZoweDatasetNode({
            label: "HLQ.PROD2.STUFF",
            collapsibleState: vscode.TreeItemCollapsibleState.Collapsed,
            parentNode: blockMocks.datasetSessionNode,
            session: globalMocks.session,
        });
        const testDatasetTree = createDatasetTree(blockMocks.datasetSessionNode, globalMocks.treeView);
        testDatasetTree.getAllLoadedItems.mockResolvedValueOnce([testNode]);
        const testUssTree = createUSSTree([], [blockMocks.ussSessionNode], globalMocks.treeView);
        Object.defineProperty(testUssTree, "getAllLoadedItems", {
            value: jest.fn().mockResolvedValueOnce([]),
            configurable: true,
        });
        testDatasetTree.getChildren.mockImplementation((arg) => {
            if (arg) {
                return Promise.resolve([testNode]);
            } else {
                return Promise.resolve([blockMocks.datasetSessionNode]);
            }
        });

        const qpItem = new utils.FilterItem({ text: "[sestest]: HLQ.PROD2.STUFF" });
        const quickPickContent = createQuickPickContent(qpItem, [qpItem], globalMocks.qpPlaceholder);
        quickPickContent.placeholder = "Select a filter";
        mocked(Gui.createQuickPick).mockReturnValue(quickPickContent);
        jest.spyOn(Gui, "resolveQuickPick").mockResolvedValueOnce(qpItem);

        await sharedActions.searchInAllLoadedItems(testDatasetTree, testUssTree);
        expect(testDatasetTree.addSearchHistory).not.toBeCalled();
    });
    it("Checking that searchInAllLoadedItems works for a member", async () => {
        const globalMocks = await createGlobalMocks();
        const blockMocks = createBlockMocks(globalMocks);

        const testNode = new ZoweDatasetNode({
            label: "HLQ.PROD2.STUFF",
            collapsibleState: vscode.TreeItemCollapsibleState.Collapsed,
            parentNode: blockMocks.datasetSessionNode,
            session: globalMocks.session,
        });
        const testMember = new ZoweDatasetNode({
            label: "TESTMEMB",
            collapsibleState: vscode.TreeItemCollapsibleState.None,
            parentNode: testNode,
            session: globalMocks.session,
        });
        testNode.children.push(testMember);
        const testDatasetTree = createDatasetTree(blockMocks.datasetSessionNode, globalMocks.treeView);
        testDatasetTree.getChildren.mockReturnValue([blockMocks.datasetSessionNode]);

<<<<<<< HEAD
=======
        jest.spyOn(ZoweDatasetNode.prototype, "openDs").mockResolvedValueOnce(undefined);
>>>>>>> 95b63c1c
        testDatasetTree.getAllLoadedItems.mockResolvedValueOnce([testMember]);
        const testUssTree = createUSSTree([], [blockMocks.ussSessionNode], globalMocks.treeView);
        Object.defineProperty(testUssTree, "getAllLoadedItems", {
            value: jest.fn().mockResolvedValueOnce([]),
            configurable: true,
        });
        testDatasetTree.getChildren.mockImplementation((arg) => {
            if (arg === testNode) {
                return Promise.resolve([testMember]);
            } else if (arg) {
                return Promise.resolve([testNode]);
            } else {
                return Promise.resolve([blockMocks.datasetSessionNode]);
            }
        });
        const qpItem = new utils.FilterItem({ text: "[sestest]: HLQ.PROD2.STUFF(TESTMEMB)" });
        const quickPickContent = createQuickPickContent(qpItem, [qpItem], globalMocks.qpPlaceholder);
        quickPickContent.placeholder = "Select a filter";
        mocked(Gui.createQuickPick).mockReturnValue(quickPickContent);
        jest.spyOn(Gui, "resolveQuickPick").mockResolvedValueOnce(qpItem);

        await sharedActions.searchInAllLoadedItems(testDatasetTree, testUssTree);
        expect(testDatasetTree.addSearchHistory).toBeCalledWith("HLQ.PROD2.STUFF(TESTMEMB)");
    });
    it("Checking that searchInAllLoadedItems works for a USS folder", async () => {
        const globalMocks = await createGlobalMocks();
        const blockMocks = createBlockMocks(globalMocks);

        const folder = new ZoweUSSNode({
            label: "folder",
            collapsibleState: vscode.TreeItemCollapsibleState.Collapsed,
            parentNode: blockMocks.ussSessionNode,
            profile: globalMocks.imperativeProfile,
            parentPath: "/",
        });
        const testUssTree = createUSSTree([], [blockMocks.ussSessionNode], globalMocks.treeView);
        Object.defineProperty(testUssTree, "getAllLoadedItems", {
            value: jest.fn().mockResolvedValueOnce([folder]),
            configurable: true,
        });
        jest.spyOn(folder, "getProfileName").mockImplementationOnce(() => "firstName");
        jest.spyOn(blockMocks.ussSessionNode, "getChildren").mockResolvedValueOnce([folder]);

        const qpItem = new utils.FilterItem({ text: "[sestest]: /folder" });
        const quickPickContent = createQuickPickContent(qpItem, [qpItem], globalMocks.qpPlaceholder);
        quickPickContent.placeholder = "Select a filter";
        mocked(Gui.createQuickPick).mockReturnValue(quickPickContent);
        jest.spyOn(Gui, "resolveQuickPick").mockResolvedValueOnce(qpItem);
        Object.defineProperty(testUssTree, "setItem", {
            value: jest.fn().mockImplementation(),
            configurable: true,
        });

        const openNode = jest.spyOn(folder, "openUSS").mockImplementation();
        await sharedActions.searchInAllLoadedItems(undefined, testUssTree);
        expect(openNode).not.toBeCalled();
    });
    it("Checking that searchInAllLoadedItems works for a USS file", async () => {
        const globalMocks = await createGlobalMocks();
        const blockMocks = createBlockMocks(globalMocks);

        const folder = new ZoweUSSNode({
            label: "folder",
            collapsibleState: vscode.TreeItemCollapsibleState.Collapsed,
            parentNode: blockMocks.ussSessionNode,
            profile: globalMocks.imperativeProfile,
            parentPath: "/",
        });
        const file = new ZoweUSSNode({
            label: "file",
            collapsibleState: vscode.TreeItemCollapsibleState.None,
            parentNode: folder,
            profile: globalMocks.imperativeProfile,
            parentPath: "/folder",
        });
        const testUssTree = createUSSTree([], [blockMocks.ussSessionNode], globalMocks.treeView);
        Object.defineProperty(testUssTree, "getAllLoadedItems", {
            value: jest.fn().mockResolvedValueOnce([file]),
            configurable: true,
        });
        jest.spyOn(blockMocks.ussSessionNode, "getChildren").mockResolvedValueOnce([folder]);
        jest.spyOn(folder, "getChildren").mockResolvedValueOnce([file]);

        const qpItem = new utils.FilterItem({ text: "[sestest]: /folder/file" });
        const quickPickContent = createQuickPickContent(qpItem, [qpItem], globalMocks.qpPlaceholder);
        quickPickContent.placeholder = "Select a filter";
        mocked(Gui.createQuickPick).mockReturnValue(quickPickContent);
        jest.spyOn(Gui, "resolveQuickPick").mockResolvedValueOnce(qpItem);
        Object.defineProperty(testUssTree, "setItem", {
            value: jest.fn().mockImplementation(),
            configurable: true,
        });

        const openNode = jest.spyOn(file, "openUSS").mockImplementation();
        await sharedActions.searchInAllLoadedItems(undefined, testUssTree);

        expect(testUssTree.addSearchHistory).toBeCalledWith("/folder/file");
        expect(openNode).toHaveBeenCalledWith(false, true, testUssTree);
    });
    it("Checking that searchInAllLoadedItems fails when no pattern is entered", async () => {
        const globalMocks = await createGlobalMocks();
        const blockMocks = createBlockMocks(globalMocks);

        const testDatasetTree = createDatasetTree(blockMocks.datasetSessionNode, globalMocks.treeView);
        testDatasetTree.getAllLoadedItems.mockResolvedValueOnce([]);
        const testUssTree = createUSSTree([], [blockMocks.ussSessionNode], globalMocks.treeView);
        Object.defineProperty(testUssTree, "getAllLoadedItems", {
            value: jest.fn().mockResolvedValueOnce([]),
            configurable: true,
        });
        const qpItem = "";
        const quickPickContent = createQuickPickContent(qpItem, [qpItem as any], globalMocks.qpPlaceholder);
        quickPickContent.placeholder = "Select a filter";
        mocked(Gui.createQuickPick).mockReturnValue(quickPickContent);
        jest.spyOn(Gui, "resolveQuickPick").mockResolvedValueOnce(qpItem as any);

        await sharedActions.searchInAllLoadedItems(testDatasetTree, testUssTree);
        expect(testUssTree.addSearchHistory).not.toBeCalled();
    });
});

describe("Shared Actions Unit Tests - Function openRecentMemberPrompt", () => {
    function createBlockMocks(globalMocks) {
        const newMocks = {
            datasetSessionNode: createDatasetSessionNode(globalMocks.session, globalMocks.imperativeProfile),
            ussSessionNode: createUSSSessionNode(globalMocks.session, globalMocks.imperativeProfile),
            quickPickItem: createQuickPickItem(),
        };
        return newMocks;
    }

    it("Tests that openRecentMemberPrompt (opening a recent member) is executed successfully on a PDS", async () => {
        const globalMocks = await createGlobalMocks();
        const blockMocks = createBlockMocks(globalMocks);

        const dsNode = new ZoweDatasetNode({
            label: "node",
            collapsibleState: vscode.TreeItemCollapsibleState.Collapsed,
            parentNode: blockMocks.datasetSessionNode,
            session: globalMocks.session,
        });
        const child = new ZoweDatasetNode({
            label: "child",
            collapsibleState: vscode.TreeItemCollapsibleState.None,
            parentNode: dsNode,
            session: globalMocks.session,
        });
        child.contextValue = globals.DS_MEMBER_CONTEXT;
        child.pattern = child.label as string;
        const qpItem = new utils.FilterDescriptor(child.pattern);
        const quickPickContent = createQuickPickContent("[sestest]: node(child)", [qpItem], globalMocks.qpPlaceholder);

        const testDatasetTree = createDatasetTree(blockMocks.datasetSessionNode, globalMocks.treeView);
        mocked(testDatasetTree.getFileHistory).mockReturnValueOnce([`[sestest]: node(child)`]);
        const testUSSTree = createUSSTree([], [blockMocks.ussSessionNode], globalMocks.treeView);
        mocked(testUSSTree.getFileHistory).mockReturnValueOnce([]);
        mocked(Gui.createQuickPick).mockReturnValue(quickPickContent);
        jest.spyOn(Gui, "resolveQuickPick").mockResolvedValueOnce(qpItem);

        await sharedActions.openRecentMemberPrompt(testDatasetTree, testUSSTree);
        expect(testDatasetTree.openItemFromPath).toBeCalledWith(`[sestest]: node(child)`, blockMocks.datasetSessionNode);
    });

    it("Tests that openRecentMemberPrompt (opening a recent member) is executed successfully on a DS", async () => {
        const globalMocks = await createGlobalMocks();
        const blockMocks = createBlockMocks(globalMocks);

        const dsNode = new ZoweDatasetNode({
            label: "node",
            collapsibleState: vscode.TreeItemCollapsibleState.Collapsed,
            parentNode: blockMocks.datasetSessionNode,
            session: globalMocks.session,
        });
        dsNode.contextValue = globals.DS_DS_CONTEXT;
        const qpItem = new utils.FilterDescriptor(dsNode.label as string);
        const quickPickContent = createQuickPickContent("[sestest]: node", [qpItem], globalMocks.qpPlaceholder);

        const testDatasetTree = createDatasetTree(blockMocks.datasetSessionNode, globalMocks.treeView);
        mocked(testDatasetTree.getFileHistory).mockReturnValueOnce([`[sestest]: node`]);
        const testUSSTree = createUSSTree([], [blockMocks.ussSessionNode], globalMocks.treeView);
        mocked(testUSSTree.getFileHistory).mockReturnValueOnce([]);
        mocked(Gui.createQuickPick).mockReturnValue(quickPickContent);
        jest.spyOn(Gui, "resolveQuickPick").mockResolvedValueOnce(qpItem);

        await sharedActions.openRecentMemberPrompt(testDatasetTree, testUSSTree);
        expect(testDatasetTree.openItemFromPath).toBeCalledWith(`[sestest]: node`, blockMocks.datasetSessionNode);
    });

    it("Tests that openRecentMemberPrompt (opening a recent member) is executed successfully on a USS file", async () => {
        const globalMocks = await createGlobalMocks();
        const blockMocks = createBlockMocks(globalMocks);

        const node = new ZoweUSSNode({
            label: "node3.txt",
            collapsibleState: vscode.TreeItemCollapsibleState.None,
            parentNode: blockMocks.ussSessionNode,
            profile: globalMocks.imperativeProfile,
            parentPath: "/node1/node2",
        });
        node.contextValue = globals.DS_DS_CONTEXT;
        const qpItem = new utils.FilterDescriptor(node.label as string);
        const quickPickContent = createQuickPickContent("[sestest]: /node1/node2/node3.txt", [qpItem], globalMocks.qpPlaceholder);

        const testDatasetTree = createDatasetTree(blockMocks.datasetSessionNode, globalMocks.treeView);
        mocked(testDatasetTree.getFileHistory).mockReturnValueOnce([]);
        const testUSSTree = createUSSTree([], [blockMocks.ussSessionNode], globalMocks.treeView);
        mocked(testUSSTree.getFileHistory).mockReturnValueOnce([`[sestest]: /node1/node2/node3.txt`]);
        mocked(Gui.createQuickPick).mockReturnValue(quickPickContent);
        jest.spyOn(Gui, "resolveQuickPick").mockResolvedValueOnce(qpItem);

        await sharedActions.openRecentMemberPrompt(testDatasetTree, testUSSTree);
        expect(testUSSTree.openItemFromPath).toBeCalledWith(`/node1/node2/node3.txt`, blockMocks.ussSessionNode);
    });
});

describe("Shared Actions Unit Tests - Function returnIconState", () => {
    function createBlockMocks(globalMocks) {
        const newMocks = {
            datasetSessionNode: createDatasetSessionNode(globalMocks.session, globalMocks.imperativeProfile),
            mockGetIconByNode: jest.fn(),
        };
        newMocks.mockGetIconByNode.mockReturnValue(IconId.sessionActive);
        return newMocks;
    }

    it("Tests that returnIconState is resetting active icons", async () => {
        const globalMocks = createGlobalMocks();
        const blockMocks = createBlockMocks(globalMocks);
        const resultNode: IZoweNodeType = blockMocks.datasetSessionNode;
        const resultIcon = getIconById(IconId.session);
        resultNode.iconPath = resultIcon.path;

        const testNode: IZoweNodeType = blockMocks.datasetSessionNode;
        const sessionIcon = getIconById(IconId.sessionActive);
        testNode.iconPath = sessionIcon.path;

        const response = await sharedActions.returnIconState(testNode);
        expect(getIconByNode(response)).toEqual(getIconByNode(resultNode));
    });

    it("Tests that returnIconState is resetting inactive icons", async () => {
        const globalMocks = createGlobalMocks();
        const blockMocks = createBlockMocks(globalMocks);
        const resultNode: IZoweNodeType = blockMocks.datasetSessionNode;
        const resultIcon = getIconById(IconId.session);
        resultNode.iconPath = resultIcon.path;
        const testNode: IZoweNodeType = blockMocks.datasetSessionNode;
        const sessionIcon = getIconById(IconId.sessionInactive);
        testNode.iconPath = sessionIcon.path;

        blockMocks.mockGetIconByNode.mockReturnValueOnce(IconId.sessionInactive);
        const response = await sharedActions.returnIconState(testNode);
        expect(getIconByNode(response)).toEqual(getIconByNode(resultNode));
    });
});

describe("Shared Actions Unit Tests - Function resetValidationSettings", () => {
    function createBlockMocks(globalMocks) {
        const newMocks = {
            datasetSessionNode: createDatasetSessionNode(globalMocks.session, globalMocks.imperativeProfile),
            mockEnableValidationContext: jest.fn(),
            mockDisableValidationContext: jest.fn(),
            mockCheckProfileValidationSetting: jest.fn(),
        };
        return newMocks;
    }

    it("Tests that resetValidationSettings resets contextValue to false upon global change", async () => {
        const globalMocks = createGlobalMocks();
        const blockMocks = createBlockMocks(globalMocks);
        const testNode: IZoweNodeType = blockMocks.datasetSessionNode;
        testNode.contextValue = `${globals.DS_SESSION_CONTEXT}${globals.VALIDATE_SUFFIX}true`;
        const mockNode: IZoweNodeType = blockMocks.datasetSessionNode;
        mockNode.contextValue = `${globals.DS_SESSION_CONTEXT}${globals.VALIDATE_SUFFIX}false`;
        Object.defineProperty(Profiles, "getInstance", {
            value: jest.fn(() => {
                return {
                    disableValidationContext: blockMocks.mockDisableValidationContext.mockReturnValue(mockNode),
                    checkProfileValidationSetting: blockMocks.mockCheckProfileValidationSetting.mockReturnValue(false),
                };
            }),
        });
        const response = await sharedActions.resetValidationSettings(testNode, false);
        expect(response.contextValue).toContain(`${globals.VALIDATE_SUFFIX}false`);
    });

    it("Tests that resetValidationSettings resets contextValue to true upon global change", async () => {
        const globalMocks = createGlobalMocks();
        const blockMocks = createBlockMocks(globalMocks);
        const testNode: IZoweNodeType = blockMocks.datasetSessionNode;
        testNode.contextValue = `${globals.DS_SESSION_CONTEXT}${globals.VALIDATE_SUFFIX}false`;
        const mockNode: IZoweNodeType = blockMocks.datasetSessionNode;
        mockNode.contextValue = `${globals.DS_SESSION_CONTEXT}${globals.VALIDATE_SUFFIX}true`;
        Object.defineProperty(Profiles, "getInstance", {
            value: jest.fn(() => {
                return {
                    enableValidationContext: blockMocks.mockEnableValidationContext.mockReturnValue(mockNode),
                    checkProfileValidationSetting: blockMocks.mockCheckProfileValidationSetting.mockReturnValue(true),
                };
            }),
        });
        const response = await sharedActions.resetValidationSettings(testNode, true);
        expect(response.contextValue).toContain(`${globals.VALIDATE_SUFFIX}true`);
    });
});<|MERGE_RESOLUTION|>--- conflicted
+++ resolved
@@ -223,10 +223,6 @@
         const testDatasetTree = createDatasetTree(blockMocks.datasetSessionNode, globalMocks.treeView);
         testDatasetTree.getChildren.mockReturnValue([blockMocks.datasetSessionNode]);
 
-<<<<<<< HEAD
-=======
-        jest.spyOn(ZoweDatasetNode.prototype, "openDs").mockResolvedValueOnce(undefined);
->>>>>>> 95b63c1c
         testDatasetTree.getAllLoadedItems.mockResolvedValueOnce([testMember]);
         const testUssTree = createUSSTree([], [blockMocks.ussSessionNode], globalMocks.treeView);
         Object.defineProperty(testUssTree, "getAllLoadedItems", {
