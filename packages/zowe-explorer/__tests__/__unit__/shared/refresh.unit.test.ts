--- conflicted
+++ resolved
@@ -79,10 +79,6 @@
         value: jest.fn().mockImplementationOnce(() => Promise.resolve()),
         configurable: true,
     });
-<<<<<<< HEAD
-=======
-    Object.defineProperty(ZoweLogger, "error", { value: jest.fn(), configurable: true });
-    Object.defineProperty(ZoweLogger, "debug", { value: jest.fn(), configurable: true });
     Object.defineProperty(ZoweLocalStorage, "storage", {
         value: {
             get: () => ({ persistence: true, favorites: [], history: [], sessions: ["zosmf"], searchHistory: [], fileHistory: [] }),
@@ -91,7 +87,6 @@
         },
         configurable: true,
     });
->>>>>>> 9426168e
 
     return globalMocks;
 }
