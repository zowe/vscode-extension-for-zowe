--- conflicted
+++ resolved
@@ -230,64 +230,6 @@
         );
         expect(ZoweExplorerApiRegister.getUssApi(null).putContent).toBeCalled();
     });
-<<<<<<< HEAD
-=======
-
-    it("should test with uss node that old API method is called", async () => {
-        const putContents = jest.fn();
-        ZoweExplorerApiRegister.getUssApi = jest.fn<any, Parameters<typeof ZoweExplorerApiRegister.getUssApi>>(
-            (profile: imperative.IProfileLoaded) => {
-                return {
-                    putContents,
-                };
-            }
-        );
-
-        await sharedUtils.uploadContent(
-            new ZoweUSSNode(null, null, null, null, null),
-            {
-                fileName: "whatever",
-            } as any,
-            null,
-            {
-                profile: {
-                    encoding: 123,
-                },
-            } as any
-        );
-        expect(ZoweExplorerApiRegister.getUssApi(null).putContents).toBeCalled();
-    });
-
-    it("should test with data set node that old API method is called", async () => {
-        const putContents = jest.fn();
-        ZoweExplorerApiRegister.getMvsApi = jest.fn<any, Parameters<typeof ZoweExplorerApiRegister.getMvsApi>>(
-            (profile: imperative.IProfileLoaded) => {
-                return {
-                    putContents,
-                };
-            }
-        );
-
-        const session = createISessionWithoutCredentials();
-        const imperativeProfile = createIProfile();
-        const codepage = 285;
-        imperativeProfile.profile.encoding = codepage;
-        const datasetSessionNode = createDatasetSessionNode(session, imperativeProfile);
-        await sharedUtils.uploadContent(
-            datasetSessionNode,
-            {
-                fileName: "whatever",
-            } as any,
-            null,
-            {
-                profile: {
-                    encoding: codepage,
-                },
-            } as any
-        );
-        expect(ZoweExplorerApiRegister.getMvsApi(null).putContents).toBeCalled();
-    });
->>>>>>> b2c62f4b
 });
 
 describe("Test force upload", () => {
