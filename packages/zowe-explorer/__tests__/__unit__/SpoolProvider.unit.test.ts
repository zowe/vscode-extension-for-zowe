--- conflicted
+++ resolved
@@ -101,14 +101,7 @@
         Object.defineProperty(uriMock, "parse", { value: parse });
         const query = jest.fn();
         Object.defineProperty(uriMock, "query", { value: query });
-<<<<<<< HEAD
-
-        spoolprovider.encodeJobFile("sessionName", iJobFile);
-        expect(mockUri.with.mock.calls.length).toEqual(1);
-=======
         const uri = spoolprovider.encodeJobFile("sessionName", iJobFile);
-        // expect(mockUri.with.mock.calls.length).toEqual(1);
->>>>>>> 40c0fc88
         expect(mockUri.with.mock.calls[0][0]).toEqual({
             path: "TESTJOB.100.STDOUT",
             query:
