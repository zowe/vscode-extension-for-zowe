/**
 * This program and the accompanying materials are made available under the terms of the
 * Eclipse Public License v2.0 which accompanies this distribution, and is available at
 * https://www.eclipse.org/legal/epl-v20.html
 *
 * SPDX-License-Identifier: EPL-2.0
 *
 * Copyright Contributors to the Zowe Project.
 *
 */

import * as vscode from "vscode";
import * as zowe from "@zowe/cli";
import { Gui, IZoweJobTreeNode, Sorting, Validation } from "@zowe/zowe-explorer-api";
import { ZoweJobNode, ZoweSpoolNode } from "../../../src/job/ZoweJobNode";
import {
    createISession,
    createIProfile,
    createTreeView,
    createISessionWithoutCredentials,
    createTextDocument,
    createInstanceOfProfile,
} from "../../../__mocks__/mockCreators/shared";
import {
    createIJobFile,
    createIJobObject,
    createJobFavoritesNode,
    createJobNode,
    createJobSessionNode,
    createJobsTree,
} from "../../../__mocks__/mockCreators/jobs";
import { createJesApi, bindJesApi } from "../../../__mocks__/mockCreators/api";
import * as jobActions from "../../../src/job/actions";
import { ZoweDatasetNode } from "../../../src/dataset/ZoweDatasetNode";
import * as dsActions from "../../../src/dataset/actions";
import * as globals from "../../../src/globals";
import { createDatasetSessionNode, createDatasetTree } from "../../../__mocks__/mockCreators/datasets";
import { Profiles } from "../../../src/Profiles";
import * as SpoolProvider from "../../../src/SpoolProvider";
import * as refreshActions from "../../../src/shared/refresh";
import * as sharedUtils from "../../../src/shared/utils";
import { ZoweLogger } from "../../../src/utils/LoggerUtils";
import { SpoolFile } from "../../../src/SpoolProvider";
import { ZosJobsProvider } from "../../../src/job/ZosJobsProvider";
import { ZoweLocalStorage } from "../../../src/utils/ZoweLocalStorage";
import { LocalFileManagement } from "../../../src/utils/LocalFileManagement";
import { ProfileManagement } from "../../../src/utils/ProfileManagement";
import { TreeProviders } from "../../../src/shared/TreeProviders";

jest.mock("../../../src/utils/LoggerUtils");

const activeTextEditorDocument = jest.fn();

function createGlobalMocks() {
    const newMocks = {
        session: createISession(),
        treeView: createTreeView(),
        iJob: createIJobObject(),
        imperativeProfile: createIProfile(),
        JobNode1: new ZoweJobNode({
            label: "testProfile",
            collapsibleState: vscode.TreeItemCollapsibleState.None,
            session: createISession(),
            profile: createIProfile(),
            job: settingJobObjects(createIJobObject(), "ZOWEUSR1", "JOB045123", "ABEND S222"),
        }),
        JobNode2: new ZoweJobNode({
            label: "testProfile",
            collapsibleState: vscode.TreeItemCollapsibleState.None,
            session: createISession(),
            profile: createIProfile(),
            job: settingJobObjects(createIJobObject(), "ZOWEUSR1", "JOB045120", "CC 0000"),
        }),
        JobNode3: new ZoweJobNode({
            label: "testProfile",
            collapsibleState: vscode.TreeItemCollapsibleState.None,
            session: createISession(),
            profile: createIProfile(),
            job: settingJobObjects(createIJobObject(), "ZOWEUSR2", "JOB045125", "CC 0000"),
        }),
        mockJobArray: [],
        testJobsTree: null as any,
        jesApi: null as any,
        mockProfileInstance: null,
    };
    newMocks.mockProfileInstance = createInstanceOfProfile(newMocks.imperativeProfile);
    newMocks.testJobsTree = createJobsTree(newMocks.session, newMocks.iJob, newMocks.imperativeProfile, newMocks.treeView);
    newMocks.mockJobArray = [newMocks.JobNode1, newMocks.JobNode2, newMocks.JobNode3] as any;
    newMocks.jesApi = createJesApi(newMocks.imperativeProfile);
    bindJesApi(newMocks.jesApi);
    jest.spyOn(Gui, "createTreeView").mockReturnValue({ onDidCollapseElement: jest.fn() } as any);
    Object.defineProperty(vscode.workspace, "getConfiguration", {
        value: jest.fn().mockImplementation(() => new Map([["zowe.jobs.confirmSubmission", false]])),
        configurable: true,
    });
    Object.defineProperty(Gui, "showMessage", { value: jest.fn(), configurable: true });
    Object.defineProperty(Gui, "warningMessage", { value: jest.fn(), configurable: true });
    Object.defineProperty(Gui, "errorMessage", { value: jest.fn(), configurable: true });
    Object.defineProperty(Gui, "showOpenDialog", { value: jest.fn(), configurable: true });
    Object.defineProperty(LocalFileManagement, "getDefaultUri", { value: jest.fn(), configurable: true });
    Object.defineProperty(vscode.window, "showWarningMessage", { value: jest.fn(), configurable: true });
    Object.defineProperty(zowe, "IssueCommand", { value: jest.fn(), configurable: true });
    Object.defineProperty(zowe.IssueCommand, "issueSimple", { value: jest.fn(), configurable: true });
    Object.defineProperty(vscode.window, "showOpenDialog", { value: jest.fn(), configurable: true });
    Object.defineProperty(zowe, "CancelJobs", { value: jest.fn(), configurable: true });
    Object.defineProperty(zowe.CancelJobs, "cancelJobForJob", { value: jest.fn(), configurable: true });
    Object.defineProperty(zowe, "GetJobs", { value: jest.fn(), configurable: true });
    Object.defineProperty(zowe.GetJobs, "getJclForJob", { value: jest.fn(), configurable: true });
    Object.defineProperty(zowe.GetJobs, "getStatusForJob", { value: jest.fn(), configurable: true });
    Object.defineProperty(zowe.GetJobs, "getSpoolContentById", { value: jest.fn(), configurable: true });
    Object.defineProperty(vscode.workspace, "openTextDocument", { value: jest.fn(), configurable: true });
    jest.spyOn(Gui, "showTextDocument");
    jest.spyOn(vscode.window, "showTextDocument");
    Object.defineProperty(zowe, "ZosmfSession", { value: jest.fn(), configurable: true });
    Object.defineProperty(zowe.ZosmfSession, "createSessCfgFromArgs", { value: jest.fn(), configurable: true });
    Object.defineProperty(zowe, "DownloadJobs", { value: jest.fn(), configurable: true });
    Object.defineProperty(zowe.DownloadJobs, "downloadAllSpoolContentCommon", { value: jest.fn(), configurable: true });
    Object.defineProperty(vscode.window, "showInputBox", { value: jest.fn(), configurable: true });
    Object.defineProperty(vscode.window, "activeTextEditor", { value: jest.fn(), configurable: true });
    Object.defineProperty(vscode.window, "showQuickPick", { value: jest.fn(), configurable: true });
    Object.defineProperty(vscode.window.activeTextEditor, "document", {
        get: activeTextEditorDocument,
        configurable: true,
    });
    Object.defineProperty(Profiles, "getInstance", { value: jest.fn().mockResolvedValue(newMocks.mockProfileInstance), configurable: true });
    const executeCommand = jest.fn();
    Object.defineProperty(vscode.commands, "executeCommand", { value: executeCommand, configurable: true });
    Object.defineProperty(SpoolProvider, "encodeJobFile", { value: jest.fn(), configurable: true });
    Object.defineProperty(SpoolProvider, "toUniqueJobFileUri", { value: jest.fn(), configurable: true });
    Object.defineProperty(ZoweLogger, "error", { value: jest.fn(), configurable: true });
    Object.defineProperty(ZoweLogger, "debug", { value: jest.fn(), configurable: true });
    Object.defineProperty(ZoweLogger, "trace", { value: jest.fn(), configurable: true });
    Object.defineProperty(vscode.window, "showInformationMessage", { value: jest.fn(), configurable: true });
    Object.defineProperty(ZoweLocalStorage, "storage", {
        value: {
            get: () => ({ persistence: true, favorites: [], history: [], sessions: ["zosmf"], searchHistory: [], fileHistory: [] }),
            update: jest.fn(),
            keys: () => [],
        },
        configurable: true,
    });
    Object.defineProperty(ProfileManagement, "getRegisteredProfileNameList", {
        value: jest.fn().mockReturnValue([newMocks.imperativeProfile.name]),
        configurable: true,
    });
    function settingJobObjects(job: zowe.IJob, setjobname: string, setjobid: string, setjobreturncode: string): zowe.IJob {
        job.jobname = setjobname;
        job.jobid = setjobid;
        job.retcode = setjobreturncode;
        return job;
    }

    return newMocks;
}

// Idea is borrowed from: https://github.com/kulshekhar/ts-jest/blob/master/src/util/testing.ts
const mocked = <T extends (...args: any[]) => any>(fn: T): jest.Mock<ReturnType<T>> => fn as any;

afterEach(() => {
    jest.clearAllMocks();
});

describe("Jobs Actions Unit Tests - Function setPrefix", () => {
    it("Checking that the prefix is set correctly on the job", async () => {
        const blockMocks = createGlobalMocks();
        const node = new ZoweJobNode({ label: "job", collapsibleState: vscode.TreeItemCollapsibleState.None, session: blockMocks.session });

        const mySpy = mocked(vscode.window.showInputBox).mockResolvedValue("*");
        await jobActions.setPrefix(node, blockMocks.testJobsTree);

        expect(mySpy.mock.calls.length).toBe(1);
        expect(mySpy).toHaveBeenCalledWith(
            expect.objectContaining({
                prompt: "Prefix",
            })
        );

        mySpy.mockRestore();
    });
});

describe("Jobs Actions Unit Tests - Function setOwner", () => {
    it("Checking that the owner is set correctly on the job", async () => {
        const blockMocks = createGlobalMocks();
        const node = new ZoweJobNode({
            label: "job",
            collapsibleState: vscode.TreeItemCollapsibleState.None,
            session: blockMocks.session,
            profile: blockMocks.imperativeProfile,
            job: blockMocks.iJob,
        });

        const mySpy = mocked(vscode.window.showInputBox).mockResolvedValue("OWNER");
        await jobActions.setOwner(node, blockMocks.testJobsTree);

        expect(mySpy.mock.calls.length).toBe(1);
        expect(mySpy).toHaveBeenCalledWith(
            expect.objectContaining({
                prompt: "Owner",
            })
        );

        mySpy.mockRestore();
    });
});

describe("Jobs Actions Unit Tests - Function stopCommand", () => {
    it("Checking that stop command of Job Node is executed properly", async () => {
        const blockMocks = createGlobalMocks();
        const node = new ZoweJobNode({
            label: "job",
            collapsibleState: vscode.TreeItemCollapsibleState.None,
            session: blockMocks.session,
            profile: blockMocks.imperativeProfile,
            job: blockMocks.iJob,
        });

        mocked(zowe.IssueCommand.issueSimple).mockResolvedValueOnce({
            success: false,
            zosmfResponse: [],
            commandResponse: "fake response",
        });
        await jobActions.stopCommand(node);
        expect(mocked(Gui.showMessage).mock.calls.length).toBe(1);
        expect(mocked(Gui.showMessage).mock.calls[0][0]).toEqual("Command response: fake response");
    });
    it("Checking failed attempt to issue stop command for Job Node.", async () => {
        const blockMocks = createGlobalMocks();
        const node = new ZoweJobNode({
            label: "job",
            collapsibleState: vscode.TreeItemCollapsibleState.None,
            session: blockMocks.session,
            profile: blockMocks.imperativeProfile,
        });
        mocked(zowe.IssueCommand.issueSimple).mockResolvedValueOnce({
            success: false,
            zosmfResponse: [],
            commandResponse: "fake response",
        });
        await jobActions.stopCommand(node);
        expect(mocked(Gui.errorMessage).mock.calls.length).toBe(1);
    });
});

describe("Jobs Actions Unit Tests - Function modifyCommand", () => {
    it("Checking modification of Job Node", async () => {
        const blockMocks = createGlobalMocks();
        const node = new ZoweJobNode({
            label: "job",
            collapsibleState: vscode.TreeItemCollapsibleState.None,
            session: blockMocks.session,
            profile: blockMocks.imperativeProfile,
            job: blockMocks.iJob,
        });

        mocked(vscode.window.showInputBox).mockResolvedValue("modify");
        mocked(zowe.IssueCommand.issueSimple).mockResolvedValueOnce({
            success: false,
            zosmfResponse: [],
            commandResponse: "fake response",
        });
        await jobActions.modifyCommand(node);
        expect(mocked(Gui.showMessage).mock.calls.length).toBe(1);
        expect(mocked(Gui.showMessage).mock.calls[0][0]).toEqual("Command response: fake response");
    });
    it("Checking failed attempt to modify Job Node", async () => {
        const blockMocks = createGlobalMocks();
        const node = new ZoweJobNode({
            label: "job",
            collapsibleState: vscode.TreeItemCollapsibleState.None,
            session: blockMocks.session,
            profile: blockMocks.imperativeProfile,
        });
        mocked(vscode.window.showInputBox).mockResolvedValue("modify");
        mocked(zowe.IssueCommand.issueSimple).mockResolvedValueOnce({
            success: false,
            zosmfResponse: [],
            commandResponse: "fake response",
        });
        await jobActions.modifyCommand(node);
        expect(mocked(Gui.errorMessage).mock.calls.length).toBe(1);
    });
});

describe("Jobs Actions Unit Tests - Function downloadSpool", () => {
    it("Checking download of Job Spool", async () => {
        const blockMocks = createGlobalMocks();
        const jobs: IZoweJobTreeNode[] = [];
        const node = new ZoweJobNode({
            label: "job",
            collapsibleState: vscode.TreeItemCollapsibleState.None,
            session: blockMocks.session,
            profile: blockMocks.imperativeProfile,
            job: blockMocks.iJob,
        });
        const fileUri = {
            fsPath: "/tmp/foo",
            scheme: "",
            authority: "",
            fragment: "",
            path: "",
            query: "",
        };
        jobs.push(node);
        mocked(Gui.showOpenDialog).mockResolvedValue([fileUri as vscode.Uri]);
        const downloadFileSpy = jest.spyOn(blockMocks.jesApi, "downloadSpoolContent");

        await jobActions.downloadSpool(jobs);
        expect(mocked(Gui.showOpenDialog)).toBeCalled();
        expect(downloadFileSpy).toBeCalled();
        expect(downloadFileSpy.mock.calls[0][0]).toEqual({
            jobid: node.job.jobid,
            jobname: node.job.jobname,
            outDir: fileUri.fsPath,
        });
    });
    it("Checking failed attempt to download Job Spool", async () => {
        createGlobalMocks();
        const fileUri = {
            fsPath: "/tmp/foo",
            scheme: "",
            authority: "",
            fragment: "",
            path: "",
            query: "",
        };
        mocked(Gui.showOpenDialog).mockResolvedValue([fileUri as vscode.Uri]);
        await jobActions.downloadSpool(undefined as any);
        expect(mocked(Gui.errorMessage).mock.calls.length).toBe(1);
    });
});

describe("Jobs Actions Unit Tests - Function downloadSingleSpool", () => {
    it("Checking download of Job Spool", async () => {
        const blockMocks = createGlobalMocks();
        const iJobFile = createIJobFile();
        const jobs: IZoweJobTreeNode[] = [];
        const node = new ZoweJobNode({
            label: "test:dd - 1",
            collapsibleState: vscode.TreeItemCollapsibleState.None,
            session: blockMocks.session,
            profile: blockMocks.imperativeProfile,
            job: blockMocks.iJob,
        });
        const fileUri = {
            fsPath: "/tmp/foo",
            scheme: "",
            authority: "",
            fragment: "",
            path: "",
            query: "",
        };
        jobs.push(node);
        mocked(Gui.showOpenDialog).mockResolvedValue([fileUri as vscode.Uri]);
        const downloadFileSpy = jest.spyOn(blockMocks.jesApi, "downloadSingleSpool");
        const spool: zowe.IJobFile = { ...iJobFile, stepname: "test", ddname: "dd", "record-count": 1 };
        const getSpoolFilesSpy = jest.spyOn(SpoolProvider, "getSpoolFiles").mockResolvedValue([spool]);

        await jobActions.downloadSingleSpool(jobs, true);
        expect(mocked(Gui.showOpenDialog)).toBeCalled();
        expect(getSpoolFilesSpy).toHaveBeenCalledWith(node);
        expect(downloadFileSpy).toBeCalled();
        expect(downloadFileSpy.mock.calls[0][0]).toEqual({
            jobFile: spool,
            binary: true,
            outDir: fileUri.fsPath,
        });
    });

    it("should fail to download single spool files if the extender has not implemented the operation", async () => {
        const blockMocks = createGlobalMocks();
        const iJobFile = createIJobFile();
        const jobs: IZoweJobTreeNode[] = [];
        const node = new ZoweJobNode({
            label: "test:dd - 1",
            collapsibleState: vscode.TreeItemCollapsibleState.None,
            session: blockMocks.session,
            profile: blockMocks.imperativeProfile,
            job: blockMocks.iJob,
        });
        const fileUri = {
            fsPath: "/tmp/foo",
            scheme: "",
            authority: "",
            fragment: "",
            path: "",
            query: "",
        };
        jobs.push(node);
        mocked(Gui.showOpenDialog).mockResolvedValue([fileUri as vscode.Uri]);
        blockMocks.jesApi.downloadSingleSpool = undefined;
        const spool: zowe.IJobFile = { ...iJobFile, stepname: "test", ddname: "dd", "record-count": 1 };
        const getSpoolFilesSpy = jest.spyOn(SpoolProvider, "getSpoolFiles").mockResolvedValue([spool]);

        await jobActions.downloadSingleSpool(jobs, true);
        expect(getSpoolFilesSpy).not.toHaveBeenCalled();
        expect(mocked(Gui.showOpenDialog)).not.toHaveBeenCalled();
        expect(mocked(Gui.errorMessage)).toHaveBeenCalled();
        expect(mocked(Gui.errorMessage).mock.calls[0][0]).toContain("Download Single Spool operation not implemented by extender");
    });
});

describe("Jobs Actions Unit Tests - Function downloadJcl", () => {
    it("Checking download of Job JCL", async () => {
        const blockMocks = createGlobalMocks();
        const node = new ZoweJobNode({
            label: "job",
            collapsibleState: vscode.TreeItemCollapsibleState.None,
            session: blockMocks.session,
            profile: blockMocks.imperativeProfile,
            job: blockMocks.iJob,
        });
        await jobActions.downloadJcl(node);
        expect(mocked(zowe.GetJobs.getJclForJob)).toBeCalled();
        expect(mocked(vscode.workspace.openTextDocument)).toBeCalled();
        expect(mocked(Gui.showTextDocument)).toBeCalled();
    });
    it("Checking failed attempt to download Job JCL", async () => {
        createGlobalMocks();
        await jobActions.downloadJcl(undefined as any);
        expect(mocked(Gui.errorMessage)).toBeCalled();
    });
});

describe("Jobs Actions Unit Tests - Function submitJcl", () => {
    function createBlockMocks() {
        const session = createISessionWithoutCredentials();
        const treeView = createTreeView();
        const iJob = createIJobObject();
        const imperativeProfile = createIProfile();
        const datasetSessionNode = createDatasetSessionNode(session, imperativeProfile);
        const textDocument = createTextDocument("HLQ.TEST.AFILE(mem)", datasetSessionNode);
        (textDocument.languageId as any) = "jcl";
        (textDocument.uri.fsPath as any) = "/user/temp/textdocument.txt";
        const profileInstance = createInstanceOfProfile(imperativeProfile);
        const jesApi = createJesApi(imperativeProfile);
        const mockCheckCurrentProfile = jest.fn();
        const mockLoadNamedProfile = jest.fn();
        bindJesApi(jesApi);
        const errorGuiMsgSpy = jest.spyOn(Gui, "errorMessage");
        const errorLogSpy = jest.spyOn(ZoweLogger, "error");
        Object.defineProperty(Profiles, "getInstance", {
            value: jest.fn(() => {
                return {
                    loadNamedProfile: mockLoadNamedProfile.mockReturnValueOnce(imperativeProfile),
                    checkCurrentProfile: mockCheckCurrentProfile.mockReturnValueOnce({
                        name: imperativeProfile.name,
                        status: "unverified",
                    }),
                    validProfile: Validation.ValidationType.UNVERIFIED,
                };
            }),
        });

        return {
            session,
            treeView,
            iJob,
            imperativeProfile,
            datasetSessionNode,
            testDatasetTree: createDatasetTree(datasetSessionNode, treeView),
            textDocument,
            profileInstance,
            jesApi,
            mockCheckCurrentProfile,
            errorLogSpy,
            errorGuiMsgSpy,
            mockLoadNamedProfile,
        };
    }

    it("Checking submit of active text editor content as JCL", async () => {
        createGlobalMocks();
        const blockMocks: any = createBlockMocks();
        mocked(zowe.ZosmfSession.createSessCfgFromArgs).mockReturnValue(blockMocks.session);
        mocked(Profiles.getInstance).mockReturnValue(blockMocks.profileInstance);
        mocked(vscode.window.showQuickPick).mockReturnValueOnce(
            new Promise((resolve) => {
                resolve(blockMocks.datasetSessionNode.label);
            })
        );
        const mockFile = {
            path: "/fake/path/file.txt",
        } as vscode.Uri;
        blockMocks.testDatasetTree.getChildren.mockResolvedValueOnce([
            new ZoweDatasetNode({ label: "node", collapsibleState: vscode.TreeItemCollapsibleState.None, parentNode: blockMocks.datasetSessionNode }),
            blockMocks.datasetSessionNode,
        ]);
        const showTextDocumentSpy = jest.spyOn(vscode.window, "showTextDocument");
        activeTextEditorDocument.mockReturnValue(blockMocks.textDocument);
        const submitJclSpy = jest.spyOn(blockMocks.jesApi, "submitJcl");
        submitJclSpy.mockClear();
        submitJclSpy.mockResolvedValueOnce(blockMocks.iJob);
        await dsActions.submitJcl(blockMocks.testDatasetTree, mockFile);

        expect(showTextDocumentSpy).toBeCalled();
        expect(submitJclSpy).toBeCalled();
        expect(mocked(Gui.showMessage)).toBeCalled();
        expect(mocked(Gui.showMessage).mock.calls.length).toBe(1);
        expect(mocked(Gui.showMessage).mock.calls[0][0]).toEqual(
            "Job submitted [JOB1234](command:zowe.jobs.setJobSpool?%5B%22sestest%22%2C%22JOB1234%22%5D)"
        );
        showTextDocumentSpy.mockClear();
    });
    it("Checking submit of JCL file from VSC explorer tree", async () => {
        createGlobalMocks();
        const blockMocks: any = createBlockMocks();
        mocked(zowe.ZosmfSession.createSessCfgFromArgs).mockReturnValue(blockMocks.session);
        mocked(Profiles.getInstance).mockReturnValue(blockMocks.profileInstance);
        mocked(vscode.window.showQuickPick).mockReturnValueOnce(Promise.resolve(blockMocks.datasetSessionNode.label));
        blockMocks.testDatasetTree.getChildren.mockResolvedValueOnce([
            new ZoweDatasetNode({ label: "node", collapsibleState: vscode.TreeItemCollapsibleState.None, parentNode: blockMocks.datasetSessionNode }),
            blockMocks.datasetSessionNode,
        ]);
        activeTextEditorDocument.mockReturnValue(blockMocks.textDocument);
        const submitJclSpy = jest.spyOn(blockMocks.jesApi, "submitJcl");
        submitJclSpy.mockClear();
        submitJclSpy.mockResolvedValueOnce(blockMocks.iJob);
        await dsActions.submitJcl(blockMocks.testDatasetTree, undefined);

        expect(submitJclSpy).toBeCalled();
        expect(mocked(Gui.showMessage)).toBeCalled();
        expect(mocked(Gui.showMessage).mock.calls.length).toBe(1);
        expect(mocked(Gui.showMessage).mock.calls[0][0]).toEqual(
            "Job submitted [JOB1234](command:zowe.jobs.setJobSpool?%5B%22sestest%22%2C%22JOB1234%22%5D)"
        );
    });

    it("Checking submit of active text editor content as JCL with Unverified Profile", async () => {
        createGlobalMocks();
        const blockMocks: any = createBlockMocks();
        mocked(zowe.ZosmfSession.createSessCfgFromArgs).mockReturnValue(blockMocks.session);
        mocked(Profiles.getInstance).mockReturnValue(blockMocks.profileInstance);
        mocked(vscode.window.showQuickPick).mockReturnValueOnce(
            new Promise((resolve) => {
                resolve(blockMocks.datasetSessionNode.label);
            })
        );
        blockMocks.testDatasetTree.getChildren.mockResolvedValueOnce([
            new ZoweDatasetNode({ label: "node", collapsibleState: vscode.TreeItemCollapsibleState.None, parentNode: blockMocks.datasetSessionNode }),
            blockMocks.datasetSessionNode,
        ]);
        activeTextEditorDocument.mockReturnValue(blockMocks.textDocument);
        const submitJclSpy = jest.spyOn(blockMocks.jesApi, "submitJcl");
        submitJclSpy.mockClear();
        submitJclSpy.mockResolvedValueOnce(blockMocks.iJob);
        await dsActions.submitJcl(blockMocks.testDatasetTree, undefined);

        expect(submitJclSpy).toBeCalled();
        expect(mocked(Gui.showMessage)).toBeCalled();
        expect(mocked(Gui.showMessage).mock.calls.length).toBe(1);
        expect(mocked(Gui.showMessage).mock.calls[0][0]).toEqual(
            "Job submitted [JOB1234](command:zowe.jobs.setJobSpool?%5B%22sestest%22%2C%22JOB1234%22%5D)"
        );
    });
    it("Checking failure of submitting JCL via command palette if not active text editor", async () => {
        createGlobalMocks();
        const blockMocks = createBlockMocks();
        Object.defineProperty(vscode.window, "activeTextEditor", {
            value: undefined,
            configurable: true,
        });

        await dsActions.submitJcl(blockMocks.testDatasetTree, undefined);

        const errorMsg = "No editor with a document that could be submitted as JCL is currently open.";
        expect(blockMocks.errorLogSpy).toBeCalledWith(errorMsg);
        expect(blockMocks.errorGuiMsgSpy).toBeCalledWith(errorMsg);
    });

    it("Checking cancel option scenario of local JCL submission confirmation dialog", async () => {
        const blockMocks: any = createBlockMocks();
        jest.spyOn(ZoweLogger, "trace").mockImplementation();
        Object.defineProperty(vscode.window, "activeTextEditor", {
            value: { document: { fileName: "test", uri: { fsPath: "fake/profilename/document.txt" } } } as any,
            configurable: true,
        });
        blockMocks.testDatasetTree.getChildren.mockResolvedValueOnce([
            new ZoweDatasetNode({ label: "node", collapsibleState: vscode.TreeItemCollapsibleState.None, parentNode: blockMocks.datasetSessionNode }),
            blockMocks.datasetSessionNode,
        ]);
        jest.spyOn(vscode.commands, "executeCommand").mockImplementation();
        jest.spyOn(ZoweLogger, "debug").mockImplementation();
        const confirmJobSubmissionSpy = jest.spyOn(dsActions, "confirmJobSubmission");
        confirmJobSubmissionSpy.mockResolvedValue(false);
        await expect(dsActions.submitJcl(blockMocks.testDatasetTree, {} as any)).resolves.toEqual(undefined);
        confirmJobSubmissionSpy.mockRestore();
    });

    it("Checking failed attempt to submit of active text editor content as JCL without profile chosen from quickpick", async () => {
        createGlobalMocks();
        const blockMocks = createBlockMocks();
        Object.defineProperty(ProfileManagement, "getRegisteredProfileNameList", {
            value: jest.fn().mockReturnValue(["firstName", "secondName"]),
            configurable: true,
        });
        mocked(zowe.ZosmfSession.createSessCfgFromArgs).mockReturnValue(blockMocks.session.ISession);
        mocked(Profiles.getInstance).mockReturnValue(blockMocks.profileInstance);
        mocked(vscode.window.showQuickPick).mockResolvedValueOnce(undefined); // Here we imitate the case when no profile was selected
        blockMocks.testDatasetTree.getChildren.mockResolvedValueOnce([
            new ZoweDatasetNode({ label: "node", collapsibleState: vscode.TreeItemCollapsibleState.None, parentNode: blockMocks.datasetSessionNode }),
            blockMocks.datasetSessionNode,
        ]);
        activeTextEditorDocument.mockReturnValue(blockMocks.textDocument);
        const messageSpy = jest.spyOn(Gui, "infoMessage");
        const submitJclSpy = jest.spyOn(blockMocks.jesApi, "submitJcl");
        submitJclSpy.mockClear();

        await dsActions.submitJcl(blockMocks.testDatasetTree, undefined);

        expect(submitJclSpy).not.toBeCalled();
        expect(messageSpy).toBeCalledWith("Operation Cancelled");
    });

    it("Checking API error on submit of active text editor content as JCL", async () => {
        createGlobalMocks();
        const blockMocks: any = createBlockMocks();
        mocked(zowe.ZosmfSession.createSessCfgFromArgs).mockReturnValue(blockMocks.session);
        mocked(Profiles.getInstance).mockReturnValue(blockMocks.profileInstance);
        mocked(vscode.window.showQuickPick).mockReturnValueOnce(
            new Promise((resolve) => {
                resolve(blockMocks.datasetSessionNode.label);
            })
        );
        blockMocks.testDatasetTree.getChildren.mockResolvedValueOnce([
            new ZoweDatasetNode({ label: "node", collapsibleState: vscode.TreeItemCollapsibleState.None, parentNode: blockMocks.datasetSessionNode }),
            blockMocks.datasetSessionNode,
        ]);
        activeTextEditorDocument.mockReturnValue(blockMocks.textDocument);
        const submitJclSpy = jest.spyOn(blockMocks.jesApi, "submitJcl");
        submitJclSpy.mockClear();
        const testError = new Error("submitJcl failed");
        submitJclSpy.mockRejectedValueOnce(testError);
        await dsActions.submitJcl(blockMocks.testDatasetTree, undefined);

        expect(submitJclSpy).toBeCalled();
        expect(mocked(Gui.errorMessage)).toBeCalled();
        expect(mocked(Gui.errorMessage).mock.calls[0][0]).toContain(testError.message);
    });
    it("If there are no registered profiles", async () => {
        createGlobalMocks();
        const blockMocks: any = createBlockMocks();
        Object.defineProperty(ProfileManagement, "getRegisteredProfileNameList", {
            value: jest.fn().mockReturnValue([]),
            configurable: true,
        });
        blockMocks.testDatasetTree.getChildren.mockResolvedValueOnce([
            new ZoweDatasetNode({ label: "node", collapsibleState: vscode.TreeItemCollapsibleState.None, parentNode: blockMocks.datasetSessionNode }),
            blockMocks.datasetSessionNode,
        ]);
        mocked(zowe.ZosmfSession.createSessCfgFromArgs).mockReturnValue(blockMocks.session);
        mocked(Profiles.getInstance).mockReturnValue(blockMocks.profileInstance);
        activeTextEditorDocument.mockReturnValue(blockMocks.textDocument);
        const showMessagespy = jest.spyOn(Gui, "showMessage");

        await dsActions.submitJcl(blockMocks.testDatasetTree, undefined);

        expect(showMessagespy).toBeCalledWith("No profiles available");
    });
    it("Getting session name from the path itself", async () => {
        globals.defineGlobals("/user/");
        createGlobalMocks();
        const blockMocks: any = createBlockMocks();
        mocked(zowe.ZosmfSession.createSessCfgFromArgs).mockReturnValue(blockMocks.session);
        mocked(Profiles.getInstance).mockReturnValue(blockMocks.profileInstance);
        blockMocks.testDatasetTree.getChildren.mockResolvedValueOnce([
            new ZoweDatasetNode({ label: "node", collapsibleState: vscode.TreeItemCollapsibleState.None, parentNode: blockMocks.datasetSessionNode }),
            blockMocks.datasetSessionNode,
        ]);
        blockMocks.datasetSessionNode.label = "temp";
        activeTextEditorDocument.mockReturnValue(blockMocks.textDocument);
        const submitJclSpy = jest.spyOn(blockMocks.jesApi, "submitJcl");
        submitJclSpy.mockClear();
        submitJclSpy.mockResolvedValueOnce(blockMocks.iJob);
        await dsActions.submitJcl(blockMocks.testDatasetTree, undefined);

        expect(submitJclSpy).toBeCalled();
        expect(mocked(Gui.showMessage)).toBeCalled();
        expect(mocked(Gui.showMessage).mock.calls.length).toBe(1);
    });
});

describe("Jobs Actions Unit Tests - Function submitMember", () => {
    function createBlockMocks() {
        const session = createISessionWithoutCredentials();
        const iJob = createIJobObject();
        const imperativeProfile = createIProfile();
        const datasetSessionNode = createDatasetSessionNode(session, imperativeProfile);
        const profileInstance = createInstanceOfProfile(imperativeProfile);
        const jesApi = createJesApi(imperativeProfile);
        const mockCheckCurrentProfile = jest.fn();
        bindJesApi(jesApi);

        return {
            session,
            iJob,
            imperativeProfile,
            datasetSessionNode,
            profileInstance,
            jesApi,
            mockCheckCurrentProfile,
        };
    }

    it("Checking Submit Job for PDS Member content", async () => {
        createGlobalMocks();
        const blockMocks = createBlockMocks();
        mocked(Profiles.getInstance).mockReturnValue(blockMocks.profileInstance);
        const subNode = new ZoweDatasetNode({
            label: "dataset",
            collapsibleState: vscode.TreeItemCollapsibleState.Collapsed,
            parentNode: blockMocks.datasetSessionNode,
        });
        subNode.contextValue = globals.DS_PDS_CONTEXT;
        const member = new ZoweDatasetNode({ label: "member", collapsibleState: vscode.TreeItemCollapsibleState.None, parentNode: subNode });
        member.contextValue = globals.DS_MEMBER_CONTEXT;
        const submitJobSpy = jest.spyOn(blockMocks.jesApi, "submitJob");
        submitJobSpy.mockResolvedValueOnce(blockMocks.iJob);

        await dsActions.submitMember(member);
        expect(submitJobSpy).toBeCalled();
        expect(submitJobSpy.mock.calls[0][0]).toEqual("dataset(member)");
        expect(mocked(Gui.showMessage)).toBeCalled();
        expect(mocked(Gui.showMessage).mock.calls[0][0]).toEqual(
            "Job submitted [JOB1234](command:zowe.jobs.setJobSpool?%5B%22sestest%22%2C%22JOB1234%22%5D)"
        );
    });
    it("Checking Submit Job for PDS Member content with Unverified Profile", async () => {
        createGlobalMocks();
        const blockMocks = createBlockMocks();
        mocked(Profiles.getInstance).mockReturnValue(blockMocks.profileInstance);
        Object.defineProperty(Profiles, "getInstance", {
            value: jest.fn(() => {
                return {
                    checkCurrentProfile: blockMocks.mockCheckCurrentProfile.mockReturnValueOnce({
                        name: blockMocks.imperativeProfile.name,
                        status: "unverified",
                    }),
                    validProfile: Validation.ValidationType.UNVERIFIED,
                };
            }),
        });
        const subNode = new ZoweDatasetNode({
            label: "dataset",
            collapsibleState: vscode.TreeItemCollapsibleState.Collapsed,
            parentNode: blockMocks.datasetSessionNode,
        });
        subNode.contextValue = globals.DS_PDS_CONTEXT;
        const member = new ZoweDatasetNode({ label: "member", collapsibleState: vscode.TreeItemCollapsibleState.None, parentNode: subNode });
        member.contextValue = globals.DS_MEMBER_CONTEXT;
        const submitJobSpy = jest.spyOn(blockMocks.jesApi, "submitJob");
        submitJobSpy.mockResolvedValueOnce(blockMocks.iJob);

        await dsActions.submitMember(member);
        expect(submitJobSpy).toBeCalled();
        expect(submitJobSpy.mock.calls[0][0]).toEqual("dataset(member)");
        expect(mocked(Gui.showMessage)).toBeCalled();
        expect(mocked(Gui.showMessage).mock.calls[0][0]).toEqual(
            "Job submitted [JOB1234](command:zowe.jobs.setJobSpool?%5B%22sestest%22%2C%22JOB1234%22%5D)"
        );
    });
    it("Checking Submit Job for PS Dataset content", async () => {
        createGlobalMocks();
        const blockMocks = createBlockMocks();
        mocked(Profiles.getInstance).mockReturnValue(blockMocks.profileInstance);
        const dataset = new ZoweDatasetNode({
            label: "dataset",
            collapsibleState: vscode.TreeItemCollapsibleState.Collapsed,
            parentNode: blockMocks.datasetSessionNode,
        });
        dataset.contextValue = globals.DS_DS_CONTEXT;
        const submitJobSpy = jest.spyOn(blockMocks.jesApi, "submitJob");
        submitJobSpy.mockClear();
        submitJobSpy.mockResolvedValueOnce(blockMocks.iJob);

        await dsActions.submitMember(dataset);
        expect(submitJobSpy).toBeCalled();
        expect(submitJobSpy.mock.calls[0][0]).toEqual("dataset");
        expect(mocked(Gui.showMessage)).toBeCalled();
        expect(mocked(Gui.showMessage).mock.calls[0][0]).toEqual(
            "Job submitted [JOB1234](command:zowe.jobs.setJobSpool?%5B%22sestest%22%2C%22JOB1234%22%5D)"
        );
    });
    it("Checking Submit Job for Favourite PDS Member content", async () => {
        createGlobalMocks();
        const blockMocks = createBlockMocks();
        mocked(Profiles.getInstance).mockReturnValue(blockMocks.profileInstance);
        const favProfileNode = new ZoweDatasetNode({
            label: "test",
            collapsibleState: vscode.TreeItemCollapsibleState.Collapsed,
            parentNode: blockMocks.datasetSessionNode,
        });
        favProfileNode.contextValue = globals.FAV_PROFILE_CONTEXT;
        const favoriteSubNode = new ZoweDatasetNode({
            label: "TEST.JCL",
            collapsibleState: vscode.TreeItemCollapsibleState.Collapsed,
            parentNode: favProfileNode,
        });
        favoriteSubNode.contextValue = globals.DS_PDS_CONTEXT + globals.FAV_SUFFIX;
        const favoriteMember = new ZoweDatasetNode({
            label: globals.DS_PDS_CONTEXT,
            collapsibleState: vscode.TreeItemCollapsibleState.Collapsed,
            parentNode: favoriteSubNode,
        });
        favoriteMember.contextValue = globals.DS_MEMBER_CONTEXT;
        const submitJobSpy = jest.spyOn(blockMocks.jesApi, "submitJob");
        submitJobSpy.mockClear();
        submitJobSpy.mockResolvedValueOnce(blockMocks.iJob);

        await dsActions.submitMember(favoriteMember);
        expect(submitJobSpy).toBeCalled();
        expect(submitJobSpy.mock.calls[0][0]).toEqual("TEST.JCL(pds)");
        expect(mocked(Gui.showMessage)).toBeCalled();
        expect(mocked(Gui.showMessage).mock.calls[0][0]).toEqual(
            "Job submitted [JOB1234](command:zowe.jobs.setJobSpool?%5B%22test%22%2C%22JOB1234%22%5D)"
        );
    });
    it("Checking Submit Job for Favourite PS Dataset content", async () => {
        createGlobalMocks();
        const blockMocks = createBlockMocks();
        mocked(Profiles.getInstance).mockReturnValue(blockMocks.profileInstance);
        const favProfileNode = new ZoweDatasetNode({
            label: "test",
            collapsibleState: vscode.TreeItemCollapsibleState.Collapsed,
            parentNode: blockMocks.datasetSessionNode,
        });
        favProfileNode.contextValue = globals.FAV_PROFILE_CONTEXT;
        const favoriteDataset = new ZoweDatasetNode({
            label: "TEST.JCL",
            collapsibleState: vscode.TreeItemCollapsibleState.Collapsed,
            parentNode: favProfileNode,
        });
        favoriteDataset.contextValue = globals.DS_DS_CONTEXT + globals.FAV_SUFFIX;
        const submitJobSpy = jest.spyOn(blockMocks.jesApi, "submitJob");
        submitJobSpy.mockClear();
        submitJobSpy.mockResolvedValueOnce(blockMocks.iJob);

        await dsActions.submitMember(favoriteDataset);
        expect(submitJobSpy).toBeCalled();
        expect(submitJobSpy.mock.calls[0][0]).toEqual("TEST.JCL");
        expect(mocked(Gui.showMessage)).toBeCalled();
        expect(mocked(Gui.showMessage).mock.calls[0][0]).toEqual(
            "Job submitted [JOB1234](command:zowe.jobs.setJobSpool?%5B%22test%22%2C%22JOB1234%22%5D)"
        );
    });
    it("Checking Submit Job for unsupported Dataset content", async () => {
        createGlobalMocks();
        const blockMocks = createBlockMocks();
        mocked(Profiles.getInstance).mockReturnValue(blockMocks.profileInstance);
        const corruptedNode = new ZoweDatasetNode({
            label: "gibberish",
            collapsibleState: vscode.TreeItemCollapsibleState.Collapsed,
            parentNode: blockMocks.datasetSessionNode,
        });
        corruptedNode.contextValue = "gibberish";
        const corruptedSubNode = new ZoweDatasetNode({
            label: "gibberishmember",
            collapsibleState: vscode.TreeItemCollapsibleState.Collapsed,
            parentNode: corruptedNode,
        });
        const submitJobSpy = jest.spyOn(blockMocks.jesApi, "submitJob");
        submitJobSpy.mockClear();
        submitJobSpy.mockResolvedValueOnce(blockMocks.iJob);

        try {
            await dsActions.submitMember(corruptedSubNode);
        } catch (e) {
            expect(e.message).toEqual("Cannot submit, item invalid.");
        }
        expect(submitJobSpy).not.toBeCalled();
        expect(mocked(Gui.showMessage)).not.toBeCalled();
        expect(mocked(Gui.errorMessage)).toBeCalled();
        expect(mocked(Gui.errorMessage).mock.calls[0][0]).toEqual("Cannot submit, item invalid.");
    });

    it("has proper Submit Job output for all confirmation dialog options", async () => {
        createGlobalMocks();

        const blockMocks = createBlockMocks();
        mocked(Profiles.getInstance).mockReturnValue(blockMocks.profileInstance);
        const dataset = new ZoweDatasetNode({
            label: "TESTUSER.DATASET",
            collapsibleState: vscode.TreeItemCollapsibleState.Collapsed,
            parentNode: blockMocks.datasetSessionNode,
        });
        dataset.contextValue = globals.DS_DS_CONTEXT;

        for (let o = 0; o < sharedUtils.JOB_SUBMIT_DIALOG_OPTS.length; o++) {
            const option = sharedUtils.JOB_SUBMIT_DIALOG_OPTS[o];
            Object.defineProperty(vscode.workspace, "getConfiguration", {
                value: jest.fn().mockImplementation(() => new Map([["zowe.jobs.confirmSubmission", option]])),
                configurable: true,
            });

            if (option === sharedUtils.JOB_SUBMIT_DIALOG_OPTS[sharedUtils.JobSubmitDialogOpts.Disabled]) {
                await dsActions.submitMember(dataset);
                expect(mocked(Gui.warningMessage)).not.toHaveBeenCalled();
            } else if (option === sharedUtils.JOB_SUBMIT_DIALOG_OPTS[sharedUtils.JobSubmitDialogOpts.OtherUserJobs]) {
                dataset.label = "OTHERUSER.DATASET";
                mocked(Gui.warningMessage).mockResolvedValueOnce({ title: "Submit" });
                await dsActions.submitMember(dataset);
                expect(mocked(Gui.warningMessage)).toBeCalledWith("Are you sure you want to submit the following job?\n\n" + dataset.getLabel(), {
                    items: [{ title: "Submit" }],
                    vsCodeOpts: { modal: true },
                });
            } else if (
                option === sharedUtils.JOB_SUBMIT_DIALOG_OPTS[sharedUtils.JobSubmitDialogOpts.AllJobs] ||
                option === sharedUtils.JOB_SUBMIT_DIALOG_OPTS[sharedUtils.JobSubmitDialogOpts.YourJobs]
            ) {
                dataset.label = "TESTUSER.DATASET";
                mocked(Gui.warningMessage).mockResolvedValueOnce({ title: "Submit" });
                await dsActions.submitMember(dataset);
                expect(mocked(Gui.warningMessage)).toBeCalledWith("Are you sure you want to submit the following job?\n\n" + dataset.getLabel(), {
                    items: [{ title: "Submit" }],
                    vsCodeOpts: { modal: true },
                });
            }
            expect(mocked(Profiles.getInstance)).toHaveBeenCalledTimes(2 * (o + 1));
        }

        // Test for "Cancel" or closing the dialog
        mocked(Gui.warningMessage).mockReturnValueOnce(undefined as any);
        await dsActions.submitMember(dataset);
        expect(mocked(Gui.warningMessage)).toBeCalledWith("Are you sure you want to submit the following job?\n\n" + dataset.getLabel(), {
            items: [{ title: "Submit" }],
            vsCodeOpts: { modal: true },
        });
    });
});

<<<<<<< HEAD
=======
describe("Jobs Actions Unit Tests - Function getSpoolContent", () => {
    async function createBlockMocks() {
        const session = createISessionWithoutCredentials();
        const iJob = createIJobObject();
        const iJobFile = createIJobFile();
        const imperativeProfile = createIProfile();
        const datasetSessionNode = createDatasetSessionNode(session, imperativeProfile);
        const profileInstance = createInstanceOfProfile(imperativeProfile);
        const treeView = createTreeView();
        const testJobTree = createJobsTree(session, iJob, imperativeProfile, treeView);
        const jesApi = createJesApi(imperativeProfile);
        jesApi.getSpoolFiles = jest.fn().mockReturnValue([
            {
                stepName: undefined,
                ddname: "test",
                "record-count": "testJob",
                procstep: "testJob",
            },
        ]);
        const mockCheckCurrentProfile = jest.fn();
        const mockUri: vscode.Uri = {
            scheme: "testScheme",
            authority: "testAuthority",
            path: "testPath",
            query: "testQuery",
            fragment: "testFragment",
            fsPath: "testFsPath",
            with: jest.fn(),
            toJSON: jest.fn(),
        };
        bindJesApi(jesApi);
        await TreeProviders.initializeProviders(null as any, {
            ds: async (ctx) => null as any,
            uss: async (ctx) => null as any,
            job: async (ctx) => testJobTree,
        });

        return {
            session,
            iJob,
            iJobFile,
            imperativeProfile,
            datasetSessionNode,
            profileInstance,
            jesApi,
            testJobTree,
            mockCheckCurrentProfile,
            mockUri,
        };
    }

    it("should call showTextDocument with encoded uri", async () => {
        createGlobalMocks();
        const blockMocks = await createBlockMocks();
        const session = "sessionName";
        const spoolFile = blockMocks.iJobFile;
        mocked(SpoolProvider.encodeJobFile).mockReturnValueOnce(blockMocks.mockUri);
        mocked(Profiles.getInstance).mockReturnValue(blockMocks.profileInstance);

        await jobActions.getSpoolContent(session, { spool: spoolFile } as any);

        expect(mocked(Gui.showTextDocument)).toBeCalledWith(blockMocks.mockUri, { preview: false });
    });
    it("should call showTextDocument with encoded uri with unverified profile", async () => {
        createGlobalMocks();
        const blockMocks = await createBlockMocks();
        const session = "sessionName";
        const spoolFile = blockMocks.iJobFile;
        Object.defineProperty(Profiles, "getInstance", {
            value: jest.fn(() => {
                return {
                    checkCurrentProfile: blockMocks.mockCheckCurrentProfile.mockReturnValueOnce({
                        name: blockMocks.imperativeProfile.name,
                        status: "unverified",
                    }),
                    validProfile: Validation.ValidationType.UNVERIFIED,
                };
            }),
        });
        mocked(SpoolProvider.encodeJobFile).mockReturnValueOnce(blockMocks.mockUri);
        mocked(Profiles.getInstance).mockReturnValue(blockMocks.profileInstance);

        await jobActions.getSpoolContent(session, { spool: spoolFile } as any);

        expect(mocked(Gui.showTextDocument)).toBeCalledWith(blockMocks.mockUri, { preview: false });
    });
    it("should show error message for non existing profile", async () => {
        createGlobalMocks();
        const blockMocks = await createBlockMocks();
        const session = "sessionName";
        const spoolFile = blockMocks.iJobFile;
        const anyTimestamp = Date.now();
        mocked(Profiles.getInstance).mockReturnValue(blockMocks.profileInstance);
        mocked(blockMocks.profileInstance.loadNamedProfile).mockImplementationOnce(() => {
            throw new Error("Test");
        });

        await jobActions.getSpoolContent(session, { spool: spoolFile } as any);

        expect(mocked(vscode.window.showTextDocument)).not.toBeCalled();
        expect(mocked(Gui.errorMessage)).toBeCalledWith("Error: Test");
    });
    it("should show an error message in case document cannot be shown for some reason", async () => {
        createGlobalMocks();
        const blockMocks = await createBlockMocks();
        const session = "sessionName";
        const spoolFile = blockMocks.iJobFile;
        const anyTimestamp = Date.now();
        mocked(Profiles.getInstance).mockReturnValue(blockMocks.profileInstance);
        mocked(SpoolProvider.encodeJobFile).mockReturnValueOnce(blockMocks.mockUri);
        mocked(vscode.window.showTextDocument).mockImplementationOnce(() => {
            throw new Error("Test");
        });

        await jobActions.getSpoolContent(session, { spool: spoolFile } as any);

        expect(mocked(Gui.errorMessage)).toBeCalledWith("Error: Test");
    });
    it("should fetch the spool content successfully", async () => {
        createGlobalMocks();
        const blockMocks = await createBlockMocks();
        const testNode = new ZoweJobNode({
            label: "undefined:test - testJob",
            collapsibleState: vscode.TreeItemCollapsibleState.None,
            parentNode: createJobFavoritesNode(),
            session: createISessionWithoutCredentials(),
            profile: createIProfile(),
        });
        jest.spyOn(ZoweSpoolNode.prototype, "getProfile").mockReturnValue({
            name: "test",
        } as any);
        mocked(SpoolProvider.toUniqueJobFileUri).mockReturnValueOnce(() => blockMocks.mockUri);
        mocked(vscode.window.showTextDocument).mockImplementationOnce(() => {
            throw new Error("Test");
        });
        await expect(jobActions.getSpoolContentFromMainframe(testNode)).resolves.not.toThrow();
    });
});

>>>>>>> 95b63c1c
describe("focusing on a job in the tree view", () => {
    it("should focus on the job in the existing tree view session", async () => {
        // arrange
        const submittedJob = createIJobObject();
        const profile = createIProfile();
        const session = createISessionWithoutCredentials();
        const existingJobSession = createJobSessionNode(session, profile);
        const datasetSessionName = existingJobSession.label as string;
        const jobTree = createTreeView();
        const jobTreeProvider = createJobsTree(session, submittedJob, profile, jobTree);
        jobTreeProvider.mSessionNodes.push(existingJobSession);
        const submittedJobNode = new ZoweJobNode({
            label: submittedJob.jobid,
            collapsibleState: vscode.TreeItemCollapsibleState.Collapsed,
            parentNode: existingJobSession,
            session,
            profile,
            job: submittedJob,
        });
        const updatedJobs = [submittedJobNode];
        existingJobSession.getChildren = jest.fn();
        mocked(existingJobSession.getChildren).mockReturnValueOnce(Promise.resolve(updatedJobs));
        // act
        await jobActions.focusOnJob(jobTreeProvider, datasetSessionName, submittedJob.jobid);
        // assert
        expect(mocked(jobTreeProvider.addSession)).not.toHaveBeenCalled();
        expect(mocked(jobTreeProvider.refreshElement)).toHaveBeenCalledWith(existingJobSession);
        // comparison between tree views is not working properly
        // const expectedTreeView = jobTree;
        const expectedTreeView = expect.anything();
        expect(mocked(jobTreeProvider.setItem)).toHaveBeenCalledWith(expectedTreeView, submittedJobNode);
    });
    it("should add a new tree view session and focus on the job under it", async () => {
        // arrange
        const submittedJob = createIJobObject();
        const profile = createIProfile();
        const session = createISessionWithoutCredentials();
        const newJobSession = createJobSessionNode(session, profile);
        const datasetSessionName = newJobSession.label as string;
        const jobTree = createTreeView();
        const jobTreeProvider = createJobsTree(session, submittedJob, profile, jobTree);
        mocked(jobTreeProvider.addSession).mockImplementationOnce(() => {
            jobTreeProvider.mSessionNodes.push(newJobSession);
        });
        const submittedJobNode = new ZoweJobNode({
            label: submittedJob.jobid,
            collapsibleState: vscode.TreeItemCollapsibleState.Collapsed,
            parentNode: newJobSession,
            session,
            profile,
            job: submittedJob,
        });
        const updatedJobs = [submittedJobNode];
        newJobSession.getChildren = jest.fn().mockReturnValueOnce(Promise.resolve(updatedJobs));
        // act
        await jobActions.focusOnJob(jobTreeProvider, datasetSessionName, submittedJob.jobid);
        expect((newJobSession as IZoweJobTreeNode).filtered).toBe(true);
        // assert
        expect(mocked(jobTreeProvider.addSession)).toHaveBeenCalledWith(datasetSessionName);
        expect(mocked(jobTreeProvider.refreshElement)).toHaveBeenCalledWith(newJobSession);
        // comparison between tree views is not working properly
        // const expectedTreeView = jobTree;
        const expectedTreeView = expect.anything();
        expect(mocked(jobTreeProvider.setItem)).toHaveBeenCalledWith(expectedTreeView, submittedJobNode);
    });
    it("should handle error focusing on the job", async () => {
        // arrange
        const submittedJob = createIJobObject();
        const profile = createIProfile();
        const session = createISessionWithoutCredentials();
        const existingJobSession = createJobSessionNode(session, profile);
        const datasetSessionName = existingJobSession.label as string;
        const jobTree = createTreeView();
        const jobTreeProvider = createJobsTree(session, submittedJob, profile, jobTree);
        jobTreeProvider.mSessionNodes.push(existingJobSession);
        const testError = new Error("focusOnJob failed");
        jest.spyOn(jobTreeProvider, "refreshElement").mockImplementationOnce(() => {
            throw testError;
        });
        // act
        await jobActions.focusOnJob(jobTreeProvider, datasetSessionName, submittedJob.jobid);
        // assert
        expect(mocked(jobTreeProvider.refreshElement)).toHaveBeenCalledWith(existingJobSession);
        expect(mocked(Gui.errorMessage)).toHaveBeenCalled();
        expect(mocked(Gui.errorMessage).mock.calls[0][0]).toContain(testError.message);
    });
    it("should handle error adding a new tree view session", async () => {
        // arrange
        const submittedJob = createIJobObject();
        const profile = createIProfile();
        const session = createISessionWithoutCredentials();
        const newJobSession = createJobSessionNode(session, profile);
        const datasetSessionName = newJobSession.label as string;
        const jobTree = createTreeView();
        const jobTreeProvider = createJobsTree(session, submittedJob, profile, jobTree);
        const testError = new Error("focusOnJob failed");
        jest.spyOn(jobTreeProvider, "addSession").mockRejectedValueOnce(testError);
        // act
        await jobActions.focusOnJob(jobTreeProvider, datasetSessionName, submittedJob.jobid);
        // assert
        expect(mocked(jobTreeProvider.addSession)).toHaveBeenCalledWith(datasetSessionName);
        expect(mocked(Gui.errorMessage)).toHaveBeenCalled();
        expect(mocked(Gui.errorMessage).mock.calls[0][0]).toContain(testError.message);
    });
});

describe("Jobs Actions Unit Tests - Function refreshJobsServer", () => {
    function createBlockMocks() {
        const session = createISessionWithoutCredentials();
        const iJob = createIJobObject();
        const iJobFile = createIJobFile();
        const imperativeProfile = createIProfile();
        const datasetSessionNode = createDatasetSessionNode(session, imperativeProfile);
        const profileInstance = createInstanceOfProfile(imperativeProfile);
        const treeView = createTreeView();
        const testJobTree = createJobsTree(session, iJob, imperativeProfile, treeView);
        const jesApi = createJesApi(imperativeProfile);
        const mockCheckCurrentProfile = jest.fn();
        bindJesApi(jesApi);

        return {
            session,
            iJob,
            iJobFile,
            imperativeProfile,
            datasetSessionNode,
            profileInstance,
            jesApi,
            testJobTree,
            mockCheckCurrentProfile,
        };
    }

    it("Checking common execution of function", async () => {
        createGlobalMocks();
        const blockMocks = createBlockMocks();
        const job = new ZoweJobNode({
            label: "jobtest",
            collapsibleState: vscode.TreeItemCollapsibleState.Expanded,
            session: blockMocks.session,
            profile: blockMocks.imperativeProfile,
            job: blockMocks.iJob,
        });
        job.contextValue = globals.JOBS_SESSION_CONTEXT;
        mocked(zowe.ZosmfSession.createSessCfgFromArgs).mockReturnValueOnce(blockMocks.session.ISession);

        await jobActions.refreshJobsServer(job, blockMocks.testJobTree);
        expect(blockMocks.testJobTree.refreshElement).toHaveBeenCalledWith(job);
    });
    it("Checking common execution of function with Unverified", async () => {
        createGlobalMocks();
        const blockMocks = createBlockMocks();
        const job = new ZoweJobNode({
            label: "jobtest",
            collapsibleState: vscode.TreeItemCollapsibleState.Expanded,
            session: blockMocks.session,
            profile: blockMocks.imperativeProfile,
            job: blockMocks.iJob,
        });
        job.contextValue = globals.JOBS_SESSION_CONTEXT;
        mocked(zowe.ZosmfSession.createSessCfgFromArgs).mockReturnValueOnce(blockMocks.session.ISession);

        await jobActions.refreshJobsServer(job, blockMocks.testJobTree);
        expect(blockMocks.testJobTree.refreshElement).toHaveBeenCalledWith(job);
    });
});

describe("cancelJob", () => {
    createGlobalMocks();
    const session = createISession();
    const profile = createIProfile();
    const jobSessionNode = createJobSessionNode(session, profile);
    const jobNode = createJobNode(jobSessionNode, profile);
    const jobsProvider = createJobsTree(session, jobNode.job, profile, createTreeView());
    const jesCancelJobMock = jest.fn();

    const mockJesApi = (mockFn?: jest.Mock<any, any>): void => {
        const jesApi = createJesApi(profile);
        jesApi.cancelJob = mockFn;
        bindJesApi(jesApi);
    };

    const restoreJesApi = (): void => {
        const jesApi = createJesApi(profile);
        bindJesApi(jesApi);
    };

    beforeEach(() => {
        mockJesApi(jesCancelJobMock);
    });

    beforeEach(() => {
        restoreJesApi();
    });

    it("returns early if no nodes are specified", async () => {
        await jobActions.cancelJobs(jobsProvider, []);
        expect(Gui.showMessage).not.toHaveBeenCalled();
    });

    it("returns early if all nodes in selection have been cancelled", async () => {
        jobNode.job.retcode = "CANCELED";
        await jobActions.cancelJobs(jobsProvider, [jobNode]);
        expect(Gui.showMessage).toHaveBeenCalledWith("The selected jobs were already cancelled.");
    });

    it("shows a warning message if one or more jobs failed to cancel", async () => {
        jobNode.job.retcode = "ACTIVE";
        jesCancelJobMock.mockResolvedValueOnce(false);
        await jobActions.cancelJobs(jobsProvider, [jobNode]);
        expect(Gui.warningMessage).toHaveBeenCalledWith("One or more jobs failed to cancel: \n\nTESTJOB(JOB1234): The job was not cancelled.", {
            vsCodeOpts: { modal: true },
        });
    });

    it("shows a warning message if one or more APIs do not support cancelJob", async () => {
        // Make cancelJob undefined
        mockJesApi();
        jobNode.job.retcode = "ACTIVE";
        await jobActions.cancelJobs(jobsProvider, [jobNode]);
        expect(Gui.warningMessage).toHaveBeenCalledWith(
            "One or more jobs failed to cancel: " + "\n\nTESTJOB(JOB1234): The cancel function is not implemented in this API.",
            {
                vsCodeOpts: { modal: true },
            }
        );
    });

    it("shows matching error messages for one or more failed jobs", async () => {
        jobNode.job.retcode = "ACTIVE";
        jesCancelJobMock.mockRejectedValueOnce(new Error("Failed to cancel job... something went wrong."));
        await jobActions.cancelJobs(jobsProvider, [jobNode]);
        expect(Gui.warningMessage).toHaveBeenCalledWith(
            "One or more jobs failed to cancel: " + "\n\nTESTJOB(JOB1234): Failed to cancel job... something went wrong.",
            {
                vsCodeOpts: { modal: true },
            }
        );
    });

    it("shows a message confirming the jobs were cancelled", async () => {
        jobNode.job.retcode = "ACTIVE";
        jesCancelJobMock.mockResolvedValueOnce(true);
        const setImmediateSpy = jest.spyOn(global, "setImmediate");
        await jobActions.cancelJobs(jobsProvider, [jobNode]);

        // Check that refreshElement was called through setImmediate
        expect(setImmediateSpy).toHaveBeenCalled();

        expect(Gui.showMessage).toHaveBeenCalledWith("Cancelled selected jobs successfully.");
    });

    it("does not work for job session nodes", async () => {
        await jobActions.cancelJobs(jobsProvider, [jobSessionNode]);
        expect(jesCancelJobMock).not.toHaveBeenCalled();
    });
});

describe("job deletion command", () => {
    // general mocks
    createGlobalMocks();
    const session = createISession();
    const profile = createIProfile();
    const job = createIJobObject();
    const job2 = createIJobObject();

    const spyOnRefreshAll = () => {
        const refreshAllStub = jest.fn();
        Object.defineProperty(refreshActions, "refreshAll", {
            value: refreshAllStub,
            configurable: true,
        });
        jest.spyOn(refreshActions, "refreshAll");
    };

    const mockWarningMsg = (option: string) => {
        const warningDialogStub = jest.fn();
        Object.defineProperty(Gui, "warningMessage", {
            value: warningDialogStub,
            configurable: true,
        });
        warningDialogStub.mockResolvedValueOnce(option);
    };

    it("should delete a job from the jobs provider", async () => {
        mockWarningMsg("Delete");
        spyOnRefreshAll();

        const jobsProvider = createJobsTree(session, job, profile, createTreeView());
        jobsProvider.delete.mockResolvedValueOnce(Promise.resolve());
        const jobNode = new ZoweJobNode({ label: "jobtest", collapsibleState: vscode.TreeItemCollapsibleState.Expanded, session, profile, job });

        await jobActions.deleteCommand(jobsProvider, jobNode);

        expect(mocked(jobsProvider.delete)).toBeCalledWith(jobNode);
    });

    it("should delete multiple jobs from the jobs provider", async () => {
        mockWarningMsg("Delete");
        spyOnRefreshAll();

        const jobsProvider = createJobsTree(session, job, profile, createTreeView());
        jobsProvider.mSessionNodes.push(job2);
        jobsProvider.delete.mockResolvedValue(Promise.resolve());
        const jobNode1 = new ZoweJobNode({ label: "jobtest1", collapsibleState: vscode.TreeItemCollapsibleState.Expanded, session, profile, job });
        const jobNode2 = new ZoweJobNode({
            label: "jobtest2",
            collapsibleState: vscode.TreeItemCollapsibleState.Expanded,
            session,
            profile,
            job: job2,
        });
        const jobs = [jobNode1, jobNode2];
        // act
        await jobActions.deleteCommand(jobsProvider, undefined, jobs);
        // assert
        expect(mocked(jobsProvider.delete)).toBeCalledWith(jobNode1);
        expect(mocked(jobsProvider.delete)).toBeCalledWith(jobNode2);
    });

    it("should not delete a job in case user cancelled deletion", async () => {
        mockWarningMsg("Cancel");

        const jobsProvider = createJobsTree(session, job, profile, createTreeView());
        jobsProvider.delete.mockResolvedValueOnce(Promise.resolve());
        const jobNode = new ZoweJobNode({ label: "jobtest", collapsibleState: vscode.TreeItemCollapsibleState.Expanded, session, profile, job });

        await jobActions.deleteCommand(jobsProvider, jobNode);
        expect(mocked(jobsProvider.delete)).not.toBeCalled();
    });

    it("should not refresh the current job session after an error during job deletion", async () => {
        mockWarningMsg("Delete");

        const jobsProvider = createJobsTree(session, job, profile, createTreeView());
        jobsProvider.delete.mockResolvedValueOnce(Promise.reject(new Error("something went wrong!")));
        const jobNode = new ZoweJobNode({ label: "jobtest", collapsibleState: vscode.TreeItemCollapsibleState.Expanded, session, profile, job });
        // act
        await jobActions.deleteCommand(jobsProvider, jobNode);
        // assert
        expect(mocked(jobsProvider.delete)).toBeCalledWith(jobNode);
    });

    it("should delete a job via quick key from the jobs provider", async () => {
        mockWarningMsg("Delete");
        spyOnRefreshAll();

        const jobsProvider = createJobsTree(session, job, profile, createTreeView());
        jobsProvider.delete.mockResolvedValueOnce(Promise.resolve());
        const jobNode = new ZoweJobNode({ label: "jobtest", collapsibleState: vscode.TreeItemCollapsibleState.Expanded, session, profile, job });
        jobsProvider.getTreeView.mockReturnValueOnce({ ...jobsProvider.getTreeView(), selection: [jobNode] });
        // act
        await jobActions.deleteCommand(jobsProvider, undefined);

        // assert
        expect(mocked(jobsProvider.delete)).toBeCalledWith(jobNode);
    });
});

describe("Job Actions Unit Tests - Misc. functions", () => {
    createGlobalMocks();
    const session = createISession();
    const profile = createIProfile();
    const job = createIJobObject();
    const jobNode = new ZoweJobNode({ label: "job", collapsibleState: vscode.TreeItemCollapsibleState.None, session, profile, job });

    it("refreshJob works as intended", () => {
        const jobsProvider = createJobsTree(session, job, profile, createTreeView());
        const refreshElementSpy = jest.spyOn(jobsProvider, "refreshElement");
        jobActions.refreshJob(jobNode, jobsProvider);
        expect(refreshElementSpy).toHaveBeenCalledWith(jobNode);
    });

    it("spoolFilePollEvent works as intended", async () => {
        Object.defineProperty(Profiles, "getInstance", {
            value: () => ({
                loadNamedProfile: () => profile,
            }),
            configurable: true,
        });
        const testDoc = {
            fileName: "some_spool_file",
            uri: {
                path: "some_random_path",
                scheme: "zosspool",
                // eslint-disable-next-line max-len
                query: '["some.profile",{"recfm":"UA","records-url":"https://some.url/","stepname":"STEP1","subsystem":"SUB1","job-correlator":"someid","byte-count":1298,"lrecl":133,"jobid":"JOB12345","ddname":"JESMSGLG","id":2,"record-count":19,"class":"A","jobname":"IEFBR14T","procstep":null}]',
            },
        } as unknown as vscode.TextDocument;
        const eventEmitter = {
            fire: jest.fn(),
        };
        // add a fake spool file to SpoolProvider
        SpoolProvider.default.files[testDoc.uri.path] = new SpoolFile(testDoc.uri, eventEmitter as unknown as vscode.EventEmitter<vscode.Uri>);

        const fetchContentSpy = jest.spyOn(SpoolFile.prototype, "fetchContent").mockImplementation();
        const statusMsgSpy = jest.spyOn(Gui, "setStatusBarMessage");
        await jobActions.spoolFilePollEvent(testDoc);
        expect(fetchContentSpy).toHaveBeenCalled();
        expect(statusMsgSpy).toHaveBeenCalledWith(`$(sync~spin) Polling: ${testDoc.fileName}...`);
    });
});
describe("sortJobs function", () => {
    afterEach(() => {
        jest.restoreAllMocks();
    });
    it("sort by name if same sort by increasing id", async () => {
        const globalMocks = createGlobalMocks();
        const testtree = new ZosJobsProvider();
        const expected = new ZosJobsProvider();
        testtree.mSessionNodes[0].sort = {
            method: Sorting.JobSortOpts.Id,
            direction: Sorting.SortDirection.Ascending,
        };
        testtree.mSessionNodes[0].children = [...[globalMocks.mockJobArray[2], globalMocks.mockJobArray[1], globalMocks.mockJobArray[0]]];
        expected.mSessionNodes[0].children = [...[globalMocks.mockJobArray[1], globalMocks.mockJobArray[0], globalMocks.mockJobArray[2]]];
        jest.spyOn(Gui, "showQuickPick").mockResolvedValueOnce({ label: "$(case-sensitive) Job Name" });
        const sortbynamespy = jest.spyOn(ZosJobsProvider.prototype, "sortBy");
        //act
        await jobActions.sortJobs(testtree.mSessionNodes[0], testtree);
        //asert
        expect(sortbynamespy).toBeCalledWith(testtree.mSessionNodes[0]);
        expect(sortbynamespy).toHaveBeenCalled();
        expect(sortbynamespy.mock.calls[0][0].children).toStrictEqual(expected.mSessionNodes[0].children);
    });
    it("sorts by increasing order of id", async () => {
        const globalMocks = createGlobalMocks();
        const testtree = new ZosJobsProvider();
        const expected = new ZosJobsProvider();
        testtree.mSessionNodes[0].sort = {
            method: Sorting.JobSortOpts.Id,
            direction: Sorting.SortDirection.Ascending,
        };
        testtree.mSessionNodes[0].children = [...[globalMocks.mockJobArray[2], globalMocks.mockJobArray[1], globalMocks.mockJobArray[0]]];
        expected.mSessionNodes[0].children = [...[globalMocks.mockJobArray[1], globalMocks.mockJobArray[0], globalMocks.mockJobArray[2]]];
        const sortbyidspy = jest.spyOn(ZosJobsProvider.prototype, "sortBy");
        jest.spyOn(Gui, "showQuickPick").mockResolvedValueOnce({ label: "$(list-ordered) Job ID (default)" });
        //act
        await jobActions.sortJobs(testtree.mSessionNodes[0], testtree);
        //asert
        expect(sortbyidspy).toBeCalledWith(testtree.mSessionNodes[0]);
        expect(sortbyidspy).toHaveBeenCalled();
        expect(sortbyidspy.mock.calls[0][0].children).toStrictEqual(expected.mSessionNodes[0].children);
    });
    it("sort by retcode if same sort by increasing id", async () => {
        const globalMocks = createGlobalMocks();
        const testtree = new ZosJobsProvider();
        const expected = new ZosJobsProvider();
        testtree.mSessionNodes[0].sort = {
            method: Sorting.JobSortOpts.Id,
            direction: Sorting.SortDirection.Ascending,
        };
        testtree.mSessionNodes[0].children = [...[globalMocks.mockJobArray[2], globalMocks.mockJobArray[1], globalMocks.mockJobArray[0]]];
        expected.mSessionNodes[0].children = [...[globalMocks.mockJobArray[0], globalMocks.mockJobArray[1], globalMocks.mockJobArray[2]]];
        const sortbyretcodespy = jest.spyOn(ZosJobsProvider.prototype, "sortBy");
        jest.spyOn(Gui, "showQuickPick").mockResolvedValueOnce({ label: "$(symbol-numeric) Return Code" });

        //act
        await jobActions.sortJobs(testtree.mSessionNodes[0], testtree);
        //asert
        expect(sortbyretcodespy).toBeCalledWith(testtree.mSessionNodes[0]);
        expect(sortbyretcodespy).toHaveBeenCalled();
        expect(sortbyretcodespy.mock.calls[0][0].children).toStrictEqual(expected.mSessionNodes[0].children);
    });

    it("updates sort options after selecting sort direction; returns user to sort selection", async () => {
        const globalMocks = createGlobalMocks();
        const testtree = new ZosJobsProvider();
        testtree.mSessionNodes[0].sort = {
            method: Sorting.JobSortOpts.Id,
            direction: Sorting.SortDirection.Ascending,
        };
        testtree.mSessionNodes[0].children = [globalMocks.mockJobArray[0]];
        const jobsSortBy = jest.spyOn(ZosJobsProvider.prototype, "sortBy");
        const quickPickSpy = jest.spyOn(Gui, "showQuickPick").mockResolvedValueOnce({ label: "$(fold) Sort Direction" });
        quickPickSpy.mockResolvedValueOnce("Descending" as any);
        await jobActions.sortJobs(testtree.mSessionNodes[0], testtree);
        expect(testtree.mSessionNodes[0].sort.direction).toBe(Sorting.SortDirection.Descending);
        expect(quickPickSpy).toHaveBeenCalledTimes(3);
        expect(jobsSortBy).not.toHaveBeenCalled();
    });
});<|MERGE_RESOLUTION|>--- conflicted
+++ resolved
@@ -928,148 +928,6 @@
     });
 });
 
-<<<<<<< HEAD
-=======
-describe("Jobs Actions Unit Tests - Function getSpoolContent", () => {
-    async function createBlockMocks() {
-        const session = createISessionWithoutCredentials();
-        const iJob = createIJobObject();
-        const iJobFile = createIJobFile();
-        const imperativeProfile = createIProfile();
-        const datasetSessionNode = createDatasetSessionNode(session, imperativeProfile);
-        const profileInstance = createInstanceOfProfile(imperativeProfile);
-        const treeView = createTreeView();
-        const testJobTree = createJobsTree(session, iJob, imperativeProfile, treeView);
-        const jesApi = createJesApi(imperativeProfile);
-        jesApi.getSpoolFiles = jest.fn().mockReturnValue([
-            {
-                stepName: undefined,
-                ddname: "test",
-                "record-count": "testJob",
-                procstep: "testJob",
-            },
-        ]);
-        const mockCheckCurrentProfile = jest.fn();
-        const mockUri: vscode.Uri = {
-            scheme: "testScheme",
-            authority: "testAuthority",
-            path: "testPath",
-            query: "testQuery",
-            fragment: "testFragment",
-            fsPath: "testFsPath",
-            with: jest.fn(),
-            toJSON: jest.fn(),
-        };
-        bindJesApi(jesApi);
-        await TreeProviders.initializeProviders(null as any, {
-            ds: async (ctx) => null as any,
-            uss: async (ctx) => null as any,
-            job: async (ctx) => testJobTree,
-        });
-
-        return {
-            session,
-            iJob,
-            iJobFile,
-            imperativeProfile,
-            datasetSessionNode,
-            profileInstance,
-            jesApi,
-            testJobTree,
-            mockCheckCurrentProfile,
-            mockUri,
-        };
-    }
-
-    it("should call showTextDocument with encoded uri", async () => {
-        createGlobalMocks();
-        const blockMocks = await createBlockMocks();
-        const session = "sessionName";
-        const spoolFile = blockMocks.iJobFile;
-        mocked(SpoolProvider.encodeJobFile).mockReturnValueOnce(blockMocks.mockUri);
-        mocked(Profiles.getInstance).mockReturnValue(blockMocks.profileInstance);
-
-        await jobActions.getSpoolContent(session, { spool: spoolFile } as any);
-
-        expect(mocked(Gui.showTextDocument)).toBeCalledWith(blockMocks.mockUri, { preview: false });
-    });
-    it("should call showTextDocument with encoded uri with unverified profile", async () => {
-        createGlobalMocks();
-        const blockMocks = await createBlockMocks();
-        const session = "sessionName";
-        const spoolFile = blockMocks.iJobFile;
-        Object.defineProperty(Profiles, "getInstance", {
-            value: jest.fn(() => {
-                return {
-                    checkCurrentProfile: blockMocks.mockCheckCurrentProfile.mockReturnValueOnce({
-                        name: blockMocks.imperativeProfile.name,
-                        status: "unverified",
-                    }),
-                    validProfile: Validation.ValidationType.UNVERIFIED,
-                };
-            }),
-        });
-        mocked(SpoolProvider.encodeJobFile).mockReturnValueOnce(blockMocks.mockUri);
-        mocked(Profiles.getInstance).mockReturnValue(blockMocks.profileInstance);
-
-        await jobActions.getSpoolContent(session, { spool: spoolFile } as any);
-
-        expect(mocked(Gui.showTextDocument)).toBeCalledWith(blockMocks.mockUri, { preview: false });
-    });
-    it("should show error message for non existing profile", async () => {
-        createGlobalMocks();
-        const blockMocks = await createBlockMocks();
-        const session = "sessionName";
-        const spoolFile = blockMocks.iJobFile;
-        const anyTimestamp = Date.now();
-        mocked(Profiles.getInstance).mockReturnValue(blockMocks.profileInstance);
-        mocked(blockMocks.profileInstance.loadNamedProfile).mockImplementationOnce(() => {
-            throw new Error("Test");
-        });
-
-        await jobActions.getSpoolContent(session, { spool: spoolFile } as any);
-
-        expect(mocked(vscode.window.showTextDocument)).not.toBeCalled();
-        expect(mocked(Gui.errorMessage)).toBeCalledWith("Error: Test");
-    });
-    it("should show an error message in case document cannot be shown for some reason", async () => {
-        createGlobalMocks();
-        const blockMocks = await createBlockMocks();
-        const session = "sessionName";
-        const spoolFile = blockMocks.iJobFile;
-        const anyTimestamp = Date.now();
-        mocked(Profiles.getInstance).mockReturnValue(blockMocks.profileInstance);
-        mocked(SpoolProvider.encodeJobFile).mockReturnValueOnce(blockMocks.mockUri);
-        mocked(vscode.window.showTextDocument).mockImplementationOnce(() => {
-            throw new Error("Test");
-        });
-
-        await jobActions.getSpoolContent(session, { spool: spoolFile } as any);
-
-        expect(mocked(Gui.errorMessage)).toBeCalledWith("Error: Test");
-    });
-    it("should fetch the spool content successfully", async () => {
-        createGlobalMocks();
-        const blockMocks = await createBlockMocks();
-        const testNode = new ZoweJobNode({
-            label: "undefined:test - testJob",
-            collapsibleState: vscode.TreeItemCollapsibleState.None,
-            parentNode: createJobFavoritesNode(),
-            session: createISessionWithoutCredentials(),
-            profile: createIProfile(),
-        });
-        jest.spyOn(ZoweSpoolNode.prototype, "getProfile").mockReturnValue({
-            name: "test",
-        } as any);
-        mocked(SpoolProvider.toUniqueJobFileUri).mockReturnValueOnce(() => blockMocks.mockUri);
-        mocked(vscode.window.showTextDocument).mockImplementationOnce(() => {
-            throw new Error("Test");
-        });
-        await expect(jobActions.getSpoolContentFromMainframe(testNode)).resolves.not.toThrow();
-    });
-});
-
->>>>>>> 95b63c1c
 describe("focusing on a job in the tree view", () => {
     it("should focus on the job in the existing tree view session", async () => {
         // arrange
