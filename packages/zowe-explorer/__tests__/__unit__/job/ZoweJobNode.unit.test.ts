--- conflicted
+++ resolved
@@ -134,13 +134,6 @@
         value: jest.fn().mockImplementationOnce(() => Promise.resolve()),
         configurable: true,
     });
-<<<<<<< HEAD
-=======
-    Object.defineProperty(ZoweLogger, "error", { value: jest.fn(), configurable: true });
-    Object.defineProperty(ZoweLogger, "debug", { value: jest.fn(), configurable: true });
-    Object.defineProperty(ZoweLogger, "warn", { value: jest.fn(), configurable: true });
-    Object.defineProperty(ZoweLogger, "info", { value: jest.fn(), configurable: true });
-    Object.defineProperty(ZoweLogger, "trace", { value: jest.fn(), configurable: true });
     Object.defineProperty(ZoweLocalStorage, "storage", {
         value: {
             get: () => ({ persistence: true, favorites: [], history: [], sessions: ["zosmf"], searchHistory: [], fileHistory: [] }),
@@ -149,7 +142,6 @@
         },
         configurable: true,
     });
->>>>>>> 9426168e
 
     // Profile instance mocks
     globalMocks.mockProfileInstance = createInstanceOfProfile(globalMocks.testProfile);
