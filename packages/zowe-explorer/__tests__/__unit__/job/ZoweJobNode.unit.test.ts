--- conflicted
+++ resolved
@@ -28,11 +28,7 @@
     createInstanceOfProfileInfo,
 } from "../../../__mocks__/mockCreators/shared";
 import * as contextually from "../../../src/shared/context";
-<<<<<<< HEAD
 import { ZoweLocalStorage } from "../../../src/utils/ZoweLocalStorage";
-=======
-import { ZoweLogger } from "../../../src/utils/LoggerUtils";
->>>>>>> 42ad3dff
 import { bindJesApi, createJesApi } from "../../../__mocks__/mockCreators/api";
 
 async function createGlobalMocks() {
@@ -359,8 +355,6 @@
         expect(spoolFilesAfter[0].owner).toEqual("fake");
     });
 
-<<<<<<< HEAD
-=======
     it("Tests that getChildren returns a placeholder node if no spool files are available", async () => {
         const globalMocks = await createGlobalMocks();
 
@@ -373,7 +367,6 @@
         expect(spoolFilesAfter[0].label).toEqual("There are no JES spool messages to display");
     });
 
->>>>>>> 42ad3dff
     it("Tests that getChildren returns the spool files if user/owner is not defined", async () => {
         const globalMocks = await createGlobalMocks();
 
