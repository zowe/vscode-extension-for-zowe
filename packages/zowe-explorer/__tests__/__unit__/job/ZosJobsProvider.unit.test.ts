--- conflicted
+++ resolved
@@ -160,15 +160,6 @@
     globalMocks.mockGetJesApi.mockReturnValue(globalMocks.jesApi);
     ZoweExplorerApiRegister.getJesApi = globalMocks.mockGetJesApi.bind(ZoweExplorerApiRegister);
 
-<<<<<<< HEAD
-=======
-    Object.defineProperty(globals, "LOG", { value: jest.fn(), configurable: true });
-    Object.defineProperty(globals.LOG, "error", { value: jest.fn(), configurable: true });
-    Object.defineProperty(ZoweLogger, "error", { value: jest.fn(), configurable: true });
-    Object.defineProperty(ZoweLogger, "debug", { value: jest.fn(), configurable: true });
-    Object.defineProperty(ZoweLogger, "warn", { value: jest.fn(), configurable: true });
-    Object.defineProperty(ZoweLogger, "info", { value: jest.fn(), configurable: true });
-    Object.defineProperty(ZoweLogger, "trace", { value: jest.fn(), configurable: true });
     Object.defineProperty(ZoweLocalStorage, "storage", {
         value: {
             get: () => ({ persistence: true, favorites: [], history: [], sessions: ["zosmf"], searchHistory: [], fileHistory: [] }),
@@ -177,7 +168,6 @@
         },
         configurable: true,
     });
->>>>>>> 9426168e
     globalMocks.createTreeView.mockReturnValue("testTreeView");
     globalMocks.testSessionNode = createJobSessionNode(globalMocks.testSession, globalMocks.testProfile);
     globalMocks.mockGetJob.mockReturnValue(globalMocks.testIJob);
