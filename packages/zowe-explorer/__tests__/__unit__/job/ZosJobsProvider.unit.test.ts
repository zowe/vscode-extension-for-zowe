--- conflicted
+++ resolved
@@ -16,7 +16,6 @@
 import * as globals from "../../../src/globals";
 import * as jobUtils from "../../../src/job/utils";
 import * as utils from "../../../src/utils/ProfilesUtils";
-<<<<<<< HEAD
 import { Gui, IZoweJobTreeNode, ProfilesCache, ValidProfileEnum } from "@zowe/zowe-explorer-api";
 import {
     createIJobFile,
@@ -25,10 +24,6 @@
     createJobSessionNode,
     MockJobDetail,
 } from "../../../__mocks__/mockCreators/jobs";
-=======
-import { IZoweJobTreeNode, ProfilesCache, ValidProfileEnum } from "@zowe/zowe-explorer-api";
-import { createIJobFile, createIJobObject, createJobFavoritesNode, createJobSessionNode, MockJobDetail } from "../../../__mocks__/mockCreators/jobs";
->>>>>>> 3e95c210
 import { Job } from "../../../src/job/ZoweJobNode";
 import { ZoweExplorerApiRegister } from "../../../src/ZoweExplorerApiRegister";
 import { Profiles } from "../../../src/Profiles";
