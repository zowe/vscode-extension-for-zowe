/**
 * This program and the accompanying materials are made available under the terms of the
 * Eclipse Public License v2.0 which accompanies this distribution, and is available at
 * https://www.eclipse.org/legal/epl-v20.html
 *
 * SPDX-License-Identifier: EPL-2.0
 *
 * Copyright Contributors to the Zowe Project.
 *
 */

import * as vscode from "vscode";
import * as jobTree from "../../../src/job/ZosJobsProvider";
import * as refreshActions from "../../../src/shared/refresh";
import * as contextuals from "../../../src/shared/context";
import * as jobActions from "../../../src/job/actions";
import * as sharedExtension from "../../../src/shared/init";
import { initJobsProvider } from "../../../src/job/init";
import { Profiles } from "../../../src/Profiles";
import { IJestIt, ITestContext, processSubscriptions, spyOnSubscriptions } from "../../__common__/testUtils";
import { ZoweLogger } from "../../../src/utils/LoggerUtils";
import { createISession, createIProfile } from "../../../__mocks__/mockCreators/shared";
import { createJobNode, createJobSessionNode } from "../../../__mocks__/mockCreators/jobs";

describe("Test src/jobs/extension", () => {
    describe("initJobsProvider", () => {
        let registerCommand;
        let onDidChangeConfiguration;
        let spyCreateJobsTree;
        const test: ITestContext = {
            context: { subscriptions: [] },
            value: { test: "job" },
            _: { _: "_" },
        };
        const exampleData: Record<string, any> = {
            profile: createIProfile(),
            session: createISession(),
        };
        exampleData["jobSession"] = createJobSessionNode(exampleData.session, exampleData.profile);
        exampleData["job"] = createJobNode(exampleData["jobSession"], exampleData.profile);

        const jobsProvider: { [key: string]: jest.Mock } = {
            createZoweSchema: jest.fn(),
            createZoweSession: jest.fn(),
            deleteSession: jest.fn(),
            filterPrompt: jest.fn(),
            editSession: jest.fn(),
            addFavorite: jest.fn(),
            removeFavorite: jest.fn(),
            saveSearch: jest.fn(),
            removeFavProfile: jest.fn(),
            ssoLogin: jest.fn(),
            ssoLogout: jest.fn(),
            onDidChangeConfiguration: jest.fn(),
            pollData: jest.fn(),
<<<<<<< HEAD
            cancel: jest.fn(),
=======
            refreshElement: jest.fn(),
>>>>>>> 3293e829
        };
        const commands: IJestIt[] = [
            {
                name: "zowe.jobs.zosJobsOpenspool",
                parm: [test._, test.value, test._],
                mock: [{ spy: jest.spyOn(jobActions, "getSpoolContent"), arg: [test._, test.value, test._] }],
            },
            {
                name: "zowe.jobs.deleteJob",
                parm: [test.value, test._],
                mock: [{ spy: jest.spyOn(jobActions, "deleteCommand"), arg: [jobsProvider, test.value, test._] }],
            },
            {
                name: "zowe.jobs.runModifyCommand",
                mock: [{ spy: jest.spyOn(jobActions, "modifyCommand"), arg: [test.value] }],
            },
            {
                name: "zowe.jobs.runStopCommand",
                mock: [{ spy: jest.spyOn(jobActions, "stopCommand"), arg: [test.value] }],
            },
            {
                name: "zowe.jobs.refreshJobsServer",
                mock: [{ spy: jest.spyOn(jobActions, "refreshJobsServer"), arg: [test.value, jobsProvider] }],
            },
            {
                name: "zowe.jobs.refreshAllJobs",
                mock: [{ spy: jest.spyOn(refreshActions, "refreshAll"), arg: [jobsProvider] }],
            },
            {
                name: "zowe.jobs.refreshJob",
                parm: [{ mParent: test.value }],
                mock: [{ spy: jest.spyOn(jobActions, "refreshJob"), arg: [test.value, jobsProvider] }],
            },
            {
                name: "zowe.jobs.refreshSpool",
                parm: [{ mParent: { mParent: test.value } }],
                mock: [
                    {
                        spy: jest.spyOn(jobActions, "getSpoolContentFromMainframe"),
                        arg: [{ mParent: { mParent: test.value } }],
                    },
                    { spy: jest.spyOn(jobActions, "refreshJob"), arg: [test.value, jobsProvider] },
                ],
            },
            {
                name: "zowe.jobs.downloadSingleSpool",
                mock: [{ spy: jest.spyOn(jobActions, "downloadSingleSpool"), arg: [[test.value], false] }],
            },
            {
                name: "zowe.jobs.downloadSingleSpoolBinary",
                mock: [{ spy: jest.spyOn(jobActions, "downloadSingleSpool"), arg: [[test.value], true] }],
            },
            {
                name: "zowe.jobs.addJobsSession",
                mock: [{ spy: jest.spyOn(jobsProvider, "createZoweSession"), arg: [jobsProvider] }],
            },
            {
                name: "zowe.jobs.setOwner",
                mock: [{ spy: jest.spyOn(jobActions, "setOwner"), arg: [test.value, jobsProvider] }],
            },
            {
                name: "zowe.jobs.setPrefix",
                mock: [{ spy: jest.spyOn(jobActions, "setPrefix"), arg: [test.value, jobsProvider] }],
            },
            {
                name: "zowe.jobs.removeJobsSession",
                mock: [
                    { spy: jest.spyOn(contextuals, "isJobsSession"), arg: [test.value], ret: true },
                    { spy: jest.spyOn(jobsProvider, "deleteSession"), arg: [test.value] },
                ],
            },
            {
                name: "zowe.jobs.downloadSpool",
                mock: [{ spy: jest.spyOn(jobActions, "downloadSpool"), arg: [[test.value], false] }],
            },
            {
                name: "zowe.jobs.downloadSpoolBinary",
                mock: [{ spy: jest.spyOn(jobActions, "downloadSpool"), arg: [[test.value], true] }],
            },
            {
                name: "zowe.jobs.getJobJcl",
                mock: [
                    { spy: jest.spyOn(contextuals, "isJob"), arg: [test.value], ret: true },
                    { spy: jest.spyOn(jobActions, "downloadJcl"), arg: [test.value] },
                ],
            },
            {
                name: "zowe.jobs.setJobSpool",
                parm: [test._, test.value],
                mock: [{ spy: jest.spyOn(jobActions, "focusOnJob"), arg: [jobsProvider, test._, test.value] }],
            },
            {
                name: "zowe.jobs.search",
                mock: [{ spy: jest.spyOn(jobsProvider, "filterPrompt"), arg: [test.value] }],
            },
            {
                name: "zowe.jobs.editSession",
                mock: [{ spy: jest.spyOn(jobsProvider, "editSession"), arg: [test.value, jobsProvider] }],
            },
            {
                name: "zowe.jobs.addFavorite",
                mock: [{ spy: jest.spyOn(jobsProvider, "addFavorite"), arg: [test.value] }],
            },
            {
                name: "zowe.jobs.removeFavorite",
                mock: [{ spy: jest.spyOn(jobsProvider, "removeFavorite"), arg: [test.value] }],
            },
            {
                name: "zowe.jobs.saveSearch",
                mock: [{ spy: jest.spyOn(jobsProvider, "saveSearch"), arg: [test.value] }],
            },
            {
                name: "zowe.jobs.removeSearchFavorite",
                mock: [{ spy: jest.spyOn(jobsProvider, "removeFavorite"), arg: [test.value] }],
            },
            {
                name: "zowe.jobs.removeFavProfile",
                parm: [{ label: test.value }],
                mock: [{ spy: jest.spyOn(jobsProvider, "removeFavProfile"), arg: [test.value, true] }],
            },
            {
                name: "zowe.jobs.disableValidation",
                mock: [
                    {
                        spy: jest.spyOn(Profiles, "getInstance"),
                        arg: [],
                        ret: { disableValidation: jest.fn() },
                    },
                ],
            },
            {
                name: "zowe.jobs.enableValidation",
                mock: [
                    {
                        spy: jest.spyOn(Profiles, "getInstance"),
                        arg: [],
                        ret: { enableValidation: jest.fn() },
                    },
                ],
            },
            {
                name: "zowe.jobs.ssoLogin",
                mock: [{ spy: jest.spyOn(jobsProvider, "ssoLogin"), arg: [test.value] }],
            },
            {
                name: "zowe.jobs.ssoLogout",
                mock: [{ spy: jest.spyOn(jobsProvider, "ssoLogout"), arg: [test.value] }],
            },
            {
                name: "onDidChangeConfiguration",
                mock: [{ spy: jest.spyOn(jobsProvider, "onDidChangeConfiguration"), arg: [test.value] }],
            },
            {
                name: "zowe.jobs.startPolling",
                mock: [{ spy: jest.spyOn(jobsProvider, "pollData"), arg: [test.value] }],
            },
            {
                name: "zowe.jobs.stopPolling",
                mock: [{ spy: jest.spyOn(jobsProvider, "pollData"), arg: [test.value] }],
            },
            {
                name: "zowe.jobs.cancelJob",
                mock: [{ spy: jest.spyOn(jobsProvider, "cancel"), arg: [exampleData.job] }],
                parm: [exampleData.job],
            },
        ];

        beforeAll(async () => {
            registerCommand = (cmd: string, fun: () => void) => {
                return { [cmd]: fun };
            };
            onDidChangeConfiguration = (fun: () => void) => {
                return { onDidChangeConfiguration: fun };
            };
            spyCreateJobsTree = jest.spyOn(jobTree, "createJobsTree");
            jest.spyOn(sharedExtension, "initSubscribers").mockImplementation(jest.fn());
            Object.defineProperty(vscode.commands, "registerCommand", { value: registerCommand });
            Object.defineProperty(vscode.workspace, "onDidChangeConfiguration", { value: onDidChangeConfiguration });
            Object.defineProperty(vscode.window, "showWarningMessage", { value: onDidChangeConfiguration });
            Object.defineProperty(ZoweLogger, "trace", { value: jest.fn(), configurable: true });

            spyCreateJobsTree.mockResolvedValue(jobsProvider as any);
            spyOnSubscriptions(commands);
            await initJobsProvider(test.context);
        });
        beforeEach(() => {
            spyCreateJobsTree.mockResolvedValue(jobsProvider as any);
        });
        afterAll(() => {
            jest.restoreAllMocks();
        });

        processSubscriptions(commands, test);

        it("should not initialize if it is unable to create the jobs tree", async () => {
            spyCreateJobsTree.mockResolvedValue(null);
            const myProvider = await initJobsProvider({} as any);
            expect(myProvider).toBe(null);
        });
    });
});<|MERGE_RESOLUTION|>--- conflicted
+++ resolved
@@ -53,11 +53,8 @@
             ssoLogout: jest.fn(),
             onDidChangeConfiguration: jest.fn(),
             pollData: jest.fn(),
-<<<<<<< HEAD
+            refreshElement: jest.fn(),
             cancel: jest.fn(),
-=======
-            refreshElement: jest.fn(),
->>>>>>> 3293e829
         };
         const commands: IJestIt[] = [
             {
