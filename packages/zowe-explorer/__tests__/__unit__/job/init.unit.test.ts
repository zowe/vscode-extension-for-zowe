--- conflicted
+++ resolved
@@ -233,11 +233,8 @@
             jest.spyOn(sharedExtension, "initSubscribers").mockImplementation(jest.fn());
             Object.defineProperty(vscode.commands, "registerCommand", { value: registerCommand });
             Object.defineProperty(vscode.workspace, "onDidChangeConfiguration", { value: onDidChangeConfiguration });
-<<<<<<< HEAD
-=======
             Object.defineProperty(vscode.window, "showWarningMessage", { value: onDidChangeConfiguration });
             Object.defineProperty(ZoweLogger, "trace", { value: jest.fn(), configurable: true });
->>>>>>> 8b152bb8
             Object.defineProperty(ZoweLocalStorage, "storage", {
                 value: {
                     get: () => ({ persistence: true, favorites: [], history: [], sessions: ["zosmf"], searchHistory: [], fileHistory: [] }),
