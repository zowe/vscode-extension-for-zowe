--- conflicted
+++ resolved
@@ -214,14 +214,9 @@
         const rootChildren = await globalMocks.testUSSTree.getChildren();
         const parent = globalMocks.testUSSTree.getParent(rootChildren[1]);
 
-<<<<<<< HEAD
-            expect(parent).toEqual(null);
-            expect(spy).toBeCalled();
-            spy.mockClear();
-        } catch (err) {}
-=======
         expect(parent).toEqual(null);
->>>>>>> f001941a
+        expect(spy).toBeCalled();
+        spy.mockClear();
     });
 
     it("Tests that getParent returns the correct ZoweUSSNode when called on a non-root node", async () => {
