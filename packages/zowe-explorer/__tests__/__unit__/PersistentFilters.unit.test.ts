/**
 * This program and the accompanying materials are made available under the terms of the
 * Eclipse Public License v2.0 which accompanies this distribution, and is available at
 * https://www.eclipse.org/legal/epl-v20.html
 *
 * SPDX-License-Identifier: EPL-2.0
 *
 * Copyright Contributors to the Zowe Project.
 *
 */

import { PersistentFilters } from "../../src/PersistentFilters";
import { ZoweLogger } from "../../src/utils/LoggerUtils";
<<<<<<< HEAD
import { ZoweLocalStorage } from "../../src/utils/ZoweLocalStorage";
=======
import * as vscode from "vscode";
>>>>>>> 130540b0

describe("PersistentFilters Unit Test", () => {
    Object.defineProperty(ZoweLogger, "trace", { value: jest.fn(), configurable: true });
    Object.defineProperty(ZoweLocalStorage, "storage", {
        value: {
            get: () => ({ persistence: true, favorites: [], history: [], sessions: ["zosmf"], searchHistory: [], fileHistory: [] }),
            update: jest.fn(),
            keys: () => [],
        },
        configurable: true,
    });
    describe("addSearchHistory()", () => {
        it("should pop search history if history length is larger than max length", () => {
            const pf: PersistentFilters = new PersistentFilters("", 1, 1);
            const privatePf = pf as any;
            privatePf.mSearchHistory = ["testOne"];
            pf.addSearchHistory("testTwo");
            expect(pf.getSearchHistory()).toEqual(["testTwo"]);
        });
    });
    describe("addFileHistory()", () => {
        it("should pop search history if history length is larger than max length", () => {
            const pf: PersistentFilters = new PersistentFilters("", 2, 2);
            const privatePf = pf as any;
            privatePf.mFileHistory = ["TEST2.TXT", "TEST1.TXT"];
            pf.addFileHistory("TEST3.TXT");
            expect(pf.getFileHistory()).toEqual(["TEST3.TXT", "TEST2.TXT"]);
        });
    });
    describe("addDsTemplateHistory()", () => {
        it("should add a dataset template if the criteria exists", () => {
            const pf: PersistentFilters = new PersistentFilters("", 2, 2);
            const updateDsTemplateHistorySpy = jest.spyOn(pf as any, "updateDsTemplateHistory");
            const mockCriteria = {
                alcunit: "CYL",
                blksize: 6160,
                dirblk: 27,
                dsorg: "PO",
                lrecl: 80,
                primary: 1,
                recfm: "FB",
            };
            Object.defineProperty(pf as any, "mDsTemplates", {
                value: [
                    {
                        MyMockTemplate: {
                            alcunit: "CYL",
                            blksize: 3130,
                            dirblk: 35,
                            dsorg: "PO",
                            lrecl: 40,
                            primary: 1,
                            recfm: "FB",
                        },
                    },
                ],
                configurable: true,
            });
            pf.addDsTemplateHistory(mockCriteria as any);
            expect(updateDsTemplateHistorySpy).toBeCalledTimes(1);
        });
    });
    describe("getDsTemplates()", () => {
        it("should retrieve the available dataset templates", () => {
            const pf: PersistentFilters = new PersistentFilters("", 2, 2);
            const mockTemplate = {
                MyMockTemplate: {
                    alcunit: "CYL",
                    blksize: 3130,
                    dirblk: 35,
                    dsorg: "PO",
                    lrecl: 40,
                    primary: 1,
                    recfm: "FB",
                },
            };
            jest.spyOn(vscode.workspace, "getConfiguration").mockReturnValue({
                get: () => [mockTemplate],
            } as any);

            expect(pf.getDsTemplates()).toEqual([mockTemplate]);
        });
    });
});<|MERGE_RESOLUTION|>--- conflicted
+++ resolved
@@ -11,11 +11,8 @@
 
 import { PersistentFilters } from "../../src/PersistentFilters";
 import { ZoweLogger } from "../../src/utils/LoggerUtils";
-<<<<<<< HEAD
 import { ZoweLocalStorage } from "../../src/utils/ZoweLocalStorage";
-=======
 import * as vscode from "vscode";
->>>>>>> 130540b0
 
 describe("PersistentFilters Unit Test", () => {
     Object.defineProperty(ZoweLogger, "trace", { value: jest.fn(), configurable: true });
