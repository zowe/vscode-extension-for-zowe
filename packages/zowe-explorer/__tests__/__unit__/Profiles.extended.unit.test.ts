/**
 * This program and the accompanying materials are made available under the terms of the
 * Eclipse Public License v2.0 which accompanies this distribution, and is available at
 * https://www.eclipse.org/legal/epl-v20.html
 *
 * SPDX-License-Identifier: EPL-2.0
 *
 * Copyright Contributors to the Zowe Project.
 *
 */

import {
    createISessionWithoutCredentials,
    createTreeView,
    createValidIProfile,
    createISession,
    createInstanceOfProfileInfo,
    createQuickPickItem,
    createQuickPickInstance,
    createConfigInstance,
    createConfigLoad,
    createTeamConfigMock,
    createUnsecureTeamConfigMock,
    createMockNode,
} from "../../__mocks__/mockCreators/shared";
import { createDatasetSessionNode, createDatasetTree } from "../../__mocks__/mockCreators/datasets";
import { createProfileManager } from "../../__mocks__/mockCreators/profiles";
import * as vscode from "vscode";
import * as utils from "../../src/utils/ProfilesUtils";
import * as globals from "../../src/globals";
import * as core from "@zowe/core-for-zowe-sdk";
import * as zosmf from "@zowe/zosmf-for-zowe-sdk";
import { imperative, Gui, ProfilesCache, ZoweTreeNode, ZoweVsCodeExtension } from "@zowe/zowe-explorer-api";
import { Profiles } from "../../src/Profiles";
import { ZoweExplorerExtender } from "../../src/ZoweExplorerExtender";
import { ZoweExplorerApiRegister } from "../../../zowe-explorer/src/ZoweExplorerApiRegister";
import { createUSSNode, createUSSSessionNode, createUSSTree } from "../../__mocks__/mockCreators/uss";
import { createIJobObject, createJobsTree } from "../../__mocks__/mockCreators/jobs";
import * as path from "path";
import { SettingsConfig } from "../../src/utils/SettingsConfig";
import { ZoweLogger } from "../../src/utils/LoggerUtils";
import { ZoweLocalStorage } from "../../src/utils/ZoweLocalStorage";
jest.mock("../../src/utils/LoggerUtils");
import { TreeProviders } from "../../src/shared/TreeProviders";
import { UssFSProvider } from "../../src/uss/UssFSProvider";
import { JobFSProvider } from "../../src/job/JobFSProvider";
import { DatasetFSProvider } from "../../src/dataset/DatasetFSProvider";

jest.mock("child_process");
jest.mock("fs");
jest.mock("fs-extra");

async function createGlobalMocks() {
    const newMocks = {
        log: imperative.Logger.getAppLogger(),
        mockShowInputBox: jest.fn(),
        mockGetConfiguration: jest.fn(),
        mockCreateQuickPick: createQuickPickInstance(),
        mockShowQuickPick: jest.fn(),
        mockShowInformationMessage: jest.fn(),
        mockShowErrorMessage: jest.fn(),
        mockCreateInputBox: jest.fn(),
        mockLog: jest.fn(),
        mockDebug: jest.fn(),
        mockError: jest.fn(),
        mockConfigurationTarget: jest.fn(),
        mockCreateSessCfgFromArgs: jest.fn(),
        testProfile: createValidIProfile(),
        testTeamConfigProfile: createTeamConfigMock(),
        testUnsecureTeamConfigProfile: createUnsecureTeamConfigMock(),
        testUSSTree: null,
        testNode: createMockNode("test", globals.DS_SESSION_CONTEXT),
        testSession: createISession(),
        mockCliProfileManager: createProfileManager(),
        ProgressLocation: jest.fn().mockImplementation(() => {
            return {
                Notification: 15,
            };
        }),
        withProgress: null,
        mockCallback: null,
        mockUrlInfo: {
            valid: true,
            protocol: "https",
            host: "fake.com",
            port: 143,
        },
        mockProfileInstance: null,
        mockProfilesCache: null,
        mockConfigInstance: createConfigInstance(),
        mockConfigLoad: null,
        FileSystemProvider: {
            createDirectory: jest.fn(),
        },
    };

<<<<<<< HEAD
    jest.spyOn(DatasetFSProvider.instance, "createDirectory").mockImplementation(newMocks.FileSystemProvider.createDirectory);
    jest.spyOn(JobFSProvider.instance, "createDirectory").mockImplementation(newMocks.FileSystemProvider.createDirectory);
    jest.spyOn(UssFSProvider.instance, "createDirectory").mockImplementation(newMocks.FileSystemProvider.createDirectory);

    newMocks.mockProfilesCache = new ProfilesCache(zowe.imperative.Logger.getAppLogger());
=======
    newMocks.mockProfilesCache = new ProfilesCache(imperative.Logger.getAppLogger());
>>>>>>> ceaba7c1
    newMocks.withProgress = jest.fn().mockImplementation((_progLocation, _callback) => {
        return newMocks.mockCallback;
    });

    Object.defineProperty(vscode.window, "showInformationMessage", {
        value: newMocks.mockShowInformationMessage,
        configurable: true,
    });
    Object.defineProperty(vscode.window, "showInputBox", { value: newMocks.mockShowInputBox, configurable: true });
    Object.defineProperty(vscode.window, "showErrorMessage", {
        value: newMocks.mockShowErrorMessage,
        configurable: true,
    });
    Object.defineProperty(Gui, "showQuickPick", { value: newMocks.mockShowQuickPick, configurable: true });

    Object.defineProperty(Gui, "createQuickPick", {
        value: jest.fn(() => {
            return newMocks.mockCreateQuickPick;
        }),
        configurable: true,
    });
    Object.defineProperty(vscode.window, "createInputBox", { value: newMocks.mockCreateInputBox, configurable: true });
    Object.defineProperty(zosmf.ZosmfSession, "createSessCfgFromArgs", {
        value: newMocks.mockCreateSessCfgFromArgs,
        configurable: true,
    });
    Object.defineProperty(vscode.window, "createTreeView", {
        value: jest.fn().mockReturnValue({ onDidCollapseElement: jest.fn() }),
        configurable: true,
    });
    Object.defineProperty(vscode.workspace, "getConfiguration", {
        value: newMocks.mockGetConfiguration,
        configurable: true,
    });
    Object.defineProperty(vscode, "ConfigurationTarget", {
        value: newMocks.mockConfigurationTarget,
        configurable: true,
    });
    Object.defineProperty(vscode, "ProgressLocation", { value: newMocks.ProgressLocation, configurable: true });
    Object.defineProperty(vscode.window, "withProgress", { value: newMocks.withProgress, configurable: true });

    Object.defineProperty(ZoweLocalStorage, "storage", {
        value: {
            get: jest.fn(() => ({ persistence: true })),
            update: jest.fn(),
            keys: jest.fn(),
        },
        configurable: true,
    });

    newMocks.mockProfileInstance = new Profiles(newMocks.log);
    Object.defineProperty(Profiles, "CreateInstance", {
        value: () => newMocks.mockProfileInstance,
        configurable: true,
    });
    Object.defineProperty(Profiles, "getInstance", {
        value: () => newMocks.mockProfileInstance,
        configurable: true,
    });
    Object.defineProperty(newMocks.mockProfileInstance, "allProfiles", {
        value: [{ name: "sestest" }, { name: "profile1" }, { name: "profile2" }],
        configurable: true,
    });
    Object.defineProperty(newMocks.mockProfileInstance, "getProfileInfo", {
        value: jest.fn(() => {
            return createInstanceOfProfileInfo();
        }),
        configurable: true,
    });

    Object.defineProperty(imperative, "Config", {
        value: () => newMocks.mockConfigInstance,
        configurable: true,
    });
    newMocks.mockConfigLoad = Object.defineProperty(imperative.Config, "load", {
        value: jest.fn(() => {
            return createConfigLoad();
        }),
        configurable: true,
    });
    Object.defineProperty(vscode.workspace, "openTextDocument", {
        value: () => {},
        configurable: true,
    });
    Object.defineProperty(vscode.window, "showTextDocument", {
        value: () => {},
        configurable: true,
    });

    Object.defineProperty(utils.ProfilesUtils, "usingTeamConfig", {
        value: jest.fn(() => {
            return true;
        }),
        configurable: true,
    });

    newMocks.testUSSTree = createUSSTree(undefined, [createUSSNode(newMocks.testSession, newMocks.testProfile)], createTreeView());

    return newMocks;
}

afterEach(() => {
    jest.clearAllMocks();
});

describe("Profiles Unit Test - Function createInstance", () => {
    const mockWorkspaceFolders = jest.fn();

    beforeAll(() => {
        // We need to create a persistent "vscode" mock that will apply for the
        // deferred requires in this test suite.
        const originalVscodeMock = jest.requireMock("vscode");
        jest.doMock("vscode", () => {
            Object.defineProperty(originalVscodeMock.workspace, "workspaceFolders", {
                get: mockWorkspaceFolders,
                configurable: true,
            });
            return originalVscodeMock;
        });
    });

    beforeEach(() => {
        // Reset module cache and re-require the Profiles API in each test
        // below. This ensures that the tests cover static properties defined
        // at import time in the zowe-explorer-api package.
        jest.resetModules();
    });

    afterAll(() => {
        jest.restoreAllMocks();
    });

    it("should create instance when there is no workspace", async () => {
        mockWorkspaceFolders.mockClear().mockReturnValue(undefined);

        const { Profiles: testProfiles } = require("../../src/Profiles");
        jest.spyOn(testProfiles.prototype, "refresh").mockResolvedValueOnce(undefined);
        const profilesInstance = await testProfiles.createInstance(undefined);
        expect(mockWorkspaceFolders).toHaveBeenCalledTimes(1);
        expect(profilesInstance.cwd).toBeUndefined();
    });

    it("should create instance when there is empty workspace", async () => {
        mockWorkspaceFolders.mockClear().mockReturnValue([undefined]);

        const { Profiles: testProfiles } = require("../../src/Profiles");
        jest.spyOn(testProfiles.prototype, "refresh").mockResolvedValueOnce(undefined);
        const profilesInstance = await testProfiles.createInstance(undefined);
        expect(mockWorkspaceFolders).toHaveBeenCalledTimes(1);
        expect(profilesInstance.cwd).toBeUndefined();
    });

    it("should create instance when there is non-empty workspace", async () => {
        mockWorkspaceFolders.mockClear().mockReturnValue([
            {
                uri: { fsPath: "fakePath" },
            },
        ]);

        const { Profiles: testProfiles } = require("../../src/Profiles");
        jest.spyOn(testProfiles.prototype, "refresh").mockResolvedValueOnce(undefined);
        const profilesInstance = await testProfiles.createInstance(undefined);
        expect(mockWorkspaceFolders).toHaveBeenCalledTimes(1);
        expect(profilesInstance.cwd).toBe("fakePath");
    });
});

describe("Profiles Unit Tests - Function createZoweSession", () => {
    async function createBlockMocks(globalMocks) {
        const newMocks = {
            session: createISessionWithoutCredentials(),
            treeView: createTreeView(),
            testDatasetSessionNode: null,
            testDatasetTree: null,
            quickPickItem: createQuickPickItem(),
            qpPlaceholder: 'Choose "Create new..." to define a new profile or select an existing profile to add to the Data Set Explorer',
        };
        newMocks.testDatasetSessionNode = createDatasetSessionNode(newMocks.session, globalMocks.mockProfileInstance);
        newMocks.testDatasetTree = createDatasetTree(newMocks.testDatasetSessionNode, newMocks.treeView);

        return newMocks;
    }
    it("Tests that createZoweSession presents correct message when escaping selection of quickpick", async () => {
        const globalMocks = await createGlobalMocks();
        const blockMocks = await createBlockMocks(globalMocks);
        const spy = jest.spyOn(Gui, "createQuickPick");
        jest.spyOn(Gui, "resolveQuickPick").mockResolvedValueOnce(undefined);
        await Profiles.getInstance().createZoweSession(blockMocks.testDatasetTree);
        expect(spy).toHaveBeenCalled();
        expect(globalMocks.mockShowInformationMessage.mock.calls[0][0]).toBe("Profile selection has been cancelled.");
        expect(ZoweLogger.debug).toHaveBeenCalledWith("Profile selection has been cancelled.");
        spy.mockClear();
    });

    it("Tests that createZoweSession runs successfully", async () => {
        const globalMocks = await createGlobalMocks();
        const spyConfig = jest.spyOn(Profiles.getInstance(), "openConfigFile");
        jest.spyOn(Gui, "createQuickPick").mockReturnValue({
            show: jest.fn(),
            hide: jest.fn(),
            value: "test",
        } as any);
        jest.spyOn(Gui, "resolveQuickPick").mockResolvedValueOnce(new utils.FilterDescriptor("Test"));
        jest.spyOn(Profiles.getInstance(), "getProfileInfo").mockResolvedValueOnce(createInstanceOfProfileInfo());
        jest.spyOn(Gui, "showInputBox").mockResolvedValue("test");

        await expect(Profiles.getInstance().createZoweSession(globalMocks.testUSSTree)).resolves.not.toThrow();
        expect(spyConfig).toHaveBeenCalled();
        spyConfig.mockClear();
    });

    it("Tests that createZoweSession catches error and log warning", async () => {
        const globalMocks = await createGlobalMocks();
        jest.spyOn(Gui, "createQuickPick").mockReturnValue({
            show: jest.fn(),
            hide: jest.fn(),
            value: "test",
        } as any);
        jest.spyOn(Gui, "resolveQuickPick").mockResolvedValueOnce(new utils.FilterDescriptor("Test"));
        jest.spyOn(Profiles.getInstance(), "getProfileInfo").mockRejectedValueOnce(new Error("test error"));
        await expect(Profiles.getInstance().createZoweSession(globalMocks.testUSSTree)).resolves.not.toThrow();
        expect(ZoweLogger.warn).toHaveBeenCalledTimes(1);
        expect(ZoweLogger.warn).toHaveBeenCalledWith(Error("test error"));
    });
});

describe("Profiles Unit Tests - Function editZoweConfigFile", () => {
    it("Tests that editZoweConfigFile presents correct message when escaping selection of quickpick", async () => {
        const globalMocks = await createGlobalMocks();

        const spy = jest.spyOn(Gui, "showQuickPick");
        spy.mockResolvedValueOnce(undefined);
        await Profiles.getInstance().editZoweConfigFile();
        expect(spy).toHaveBeenCalled();
        expect(globalMocks.mockShowInformationMessage.mock.calls[0][0]).toBe("Operation Cancelled");
        spy.mockClear();
    });
    it("Tests that editZoweConfigFile opens correct file when Global is selected", async () => {
        const globalMocks = await createGlobalMocks();

        const spyQuickPick = jest.spyOn(Gui, "showQuickPick");
        spyQuickPick.mockResolvedValueOnce("Global: in the Zowe home directory" as any);
        const spyOpenFile = jest.spyOn(globalMocks.mockProfileInstance, "openConfigFile");
        await Profiles.getInstance().editZoweConfigFile();
        expect(spyQuickPick).toHaveBeenCalled();
        expect(spyOpenFile).toHaveBeenCalledWith("file://globalPath/.zowe/zowe.config.json");
        spyQuickPick.mockClear();
        spyOpenFile.mockClear();
    });
    it("Tests that editZoweConfigFile opens correct file when only Global config available", async () => {
        const globalMocks = await createGlobalMocks();
        globalMocks.mockConfigLoad.load.mockResolvedValueOnce({
            layers: [
                {
                    path: "globalPath",
                    exists: true,
                    properties: undefined,
                    global: true,
                    user: false,
                },
            ],
        } as any);
        const spyOpenFile = jest.spyOn(globalMocks.mockProfileInstance, "openConfigFile");
        await Profiles.getInstance().editZoweConfigFile();
        expect(spyOpenFile).toHaveBeenCalledWith("globalPath");
        spyOpenFile.mockClear();
    });
    it("Tests that editZoweConfigFile opens correct file when Project is selected", async () => {
        const globalMocks = await createGlobalMocks();

        const spyQuickPick = jest.spyOn(Gui, "showQuickPick");
        spyQuickPick.mockResolvedValueOnce("Project: in the current working directory" as any);
        const spyOpenFile = jest.spyOn(globalMocks.mockProfileInstance, "openConfigFile");
        await Profiles.getInstance().editZoweConfigFile();
        expect(spyQuickPick).toHaveBeenCalled();
        expect(spyOpenFile).toHaveBeenCalledWith("file://projectPath/zowe.config.user.json");
        spyQuickPick.mockClear();
        spyOpenFile.mockClear();
    });
    it("Tests that editZoweConfigFile opens correct file when only Project config available", async () => {
        const globalMocks = await createGlobalMocks();
        globalMocks.mockConfigLoad.load.mockResolvedValueOnce({
            layers: [
                {
                    path: "projectPath",
                    exists: true,
                    properties: undefined,
                    global: false,
                    user: true,
                },
            ],
        } as any);
        const spyOpenFile = jest.spyOn(globalMocks.mockProfileInstance, "openConfigFile");
        await Profiles.getInstance().editZoweConfigFile();
        expect(spyOpenFile).toHaveBeenCalledWith("projectPath");
        spyOpenFile.mockClear();
    });
});

describe("Profiles Unit Tests - Function createZoweSchema", () => {
    async function createBlockMocks(globalMocks) {
        const newMocks = {
            session: createISessionWithoutCredentials(),
            treeView: createTreeView(),
            testDatasetSessionNode: null,
            testDatasetTree: null,
            quickPickItem: createQuickPickItem(),
            mockWsFolder: null,
            qpPlaceholder: 'Choose "Create new..." to define a new profile or select an existing profile to add to the Data Set Explorer',
        };
        newMocks.testDatasetSessionNode = createDatasetSessionNode(newMocks.session, globalMocks.mockProfileInstance);
        newMocks.testDatasetTree = createDatasetTree(newMocks.testDatasetSessionNode, newMocks.treeView);
        Object.defineProperty(core, "getZoweDir", {
            value: jest.fn().mockReturnValue("file://globalPath/.zowe"),
            configurable: true,
        });
        Object.defineProperty(vscode.workspace, "workspaceFolders", {
            get: () => [{ uri: "file://projectPath/zowe.config.user.json", name: "zowe.config.user.json", index: 0 }],
            configurable: true,
        });

        return newMocks;
    }
    it("Tests that createZoweSchema presents correct message when escaping selection of config location prompt", async () => {
        const globalMocks = await createGlobalMocks();
        const blockMocks = await createBlockMocks(globalMocks);

        const spy = jest.spyOn(Gui, "showQuickPick");
        spy.mockResolvedValueOnce(undefined);
        await Profiles.getInstance().createZoweSchema(blockMocks.testDatasetTree);
        expect(spy).toHaveBeenCalled();
        expect(globalMocks.mockShowInformationMessage.mock.calls[0][0]).toBe("Operation Cancelled");
        spy.mockClear();
    });
    it("Tests that createZoweSchema will open correct config file when cancelling creation in location with existing config file", async () => {
        const globalMocks = await createGlobalMocks();
        const blockMocks = await createBlockMocks(globalMocks);

        const spyQuickPick = jest.spyOn(Gui, "showQuickPick");
        globalMocks.mockShowQuickPick.mockResolvedValueOnce("Global: in the Zowe home directory");
        const spyLayers = jest.spyOn(globalMocks.mockProfileInstance, "getConfigLayers");
        spyLayers.mockResolvedValueOnce(createConfigLoad().layers);
        const spyInfoMessage = jest.spyOn(vscode.window, "showInformationMessage");
        globalMocks.mockShowInformationMessage.mockResolvedValueOnce(undefined);
        const spyOpenFile = jest.spyOn(globalMocks.mockProfileInstance, "openConfigFile");
        await Profiles.getInstance().createZoweSchema(blockMocks.testDatasetTree);

        expect(spyQuickPick).toHaveBeenCalled();
        expect(spyInfoMessage).toHaveBeenCalled();
        expect(spyOpenFile).toHaveBeenCalled();

        spyQuickPick.mockClear();
        spyLayers.mockClear();
        spyInfoMessage.mockClear();
        spyOpenFile.mockClear();
    });
    it("Test that createZoweSchema will open config on error if error deals with parsing file", async () => {
        const globalMocks = await createGlobalMocks();
        const blockMocks = await createBlockMocks(globalMocks);

        const spyQuickPick = jest.spyOn(Gui, "showQuickPick");
        globalMocks.mockShowQuickPick.mockResolvedValueOnce("Global: in the Zowe home directory");
        const spyLayers = jest.spyOn(Profiles.getInstance() as any, "checkExistingConfig").mockRejectedValueOnce(new Error("Error Parsing JSON"));
        const spyZoweConfigError = jest.spyOn(ZoweExplorerExtender, "showZoweConfigError");
        jest.spyOn(Gui, "errorMessage").mockResolvedValueOnce("Show config");
        await Profiles.getInstance().createZoweSchema(blockMocks.testDatasetTree);

        expect(spyQuickPick).toHaveBeenCalled();
        expect(spyZoweConfigError).toHaveBeenCalled();

        spyQuickPick.mockClear();
        spyLayers.mockClear();
        spyZoweConfigError.mockClear();
    });
    it("Test that createZoweSchema will auto create global if VSC not in project and config doesn't exist", async () => {
        const globalMocks = await createGlobalMocks();
        const blockMocks = await createBlockMocks(globalMocks);
        Object.defineProperty(vscode.workspace, "workspaceFolders", {
            get: () => undefined,
            configurable: true,
        });

        const spyQuickPick = jest.spyOn(Gui, "showQuickPick");
        const privateProf = Profiles.getInstance() as any;
        const spyLayers = jest.spyOn(privateProf, "getConfigLayers");
        spyLayers.mockResolvedValueOnce([
            {
                path: "file://projectPath/zowe.config.user.json",
                exists: true,
                properties: undefined,
                global: false,
                user: true,
            },
        ]);
        Object.defineProperty(imperative.Config, "load", {
            value: jest.fn().mockResolvedValue(createConfigLoad()),
            configurable: true,
        });

        Object.defineProperty(SettingsConfig, "getDirectValue", {
            value: jest.fn().mockReturnValue(true),
            configurable: true,
        });
        const spyConfig = jest.spyOn(Profiles.getInstance(), "openConfigFile").mockImplementation();

        await Profiles.getInstance().createZoweSchema(blockMocks.testDatasetTree);

        expect(spyQuickPick).not.toHaveBeenCalled();
        expect(spyConfig).toHaveBeenCalled();

        spyQuickPick.mockClear();
        spyLayers.mockClear();
    });

    it("Tests that createZoweSchema will return the config file path", async () => {
        const globalMocks = await createGlobalMocks();
        const blockMocks = await createBlockMocks(globalMocks);

        Object.defineProperty(vscode.workspace, "workspaceFolders", {
            value: undefined,
            configurable: true,
        });
        jest.spyOn(globalMocks.mockProfileInstance, "checkExistingConfig").mockReturnValue("zowe");
        jest.spyOn(globalMocks.mockProfileInstance, "getConfigLayers").mockResolvedValueOnce([
            {
                path: "file://projectPath/zowe.config.user.json",
                exists: true,
                properties: undefined,
                global: false,
                user: true,
            },
        ]);

        Object.defineProperty(imperative.Config, "setSchema", {
            value: jest.fn(),
            configurable: true,
        });

        jest.spyOn(globalMocks.mockProfileInstance, "createNonSecureProfile").mockImplementation();
        const expectedValue =
            process.platform === "win32"
                ? "file:\\globalPath\\.zowe\\zowe.config.json"
                : "file:/globalPath/.zowe/zowe.config.json".split(path.sep).join(path.posix.sep);

        await expect(Profiles.getInstance().createZoweSchema(blockMocks.testDatasetTree)).resolves.toBe(expectedValue);
    });
});

describe("Profiles Unit Tests - function getProfileIcon", () => {
    it("should retrieve the profile icon successfully", () => {
        const privateProfile = Profiles.getInstance() as any;
        expect(
            privateProfile.getProfileIcon([
                {
                    global: "test",
                },
                {
                    user: "test",
                },
            ])
        ).toEqual(["$(home)", "$(folder)"]);
    });
});

describe("Profiles Unit Tests - function promptCredentials", () => {
    it("should return the user credentials", async () => {
        jest.spyOn(Profiles.getInstance(), "getProfileInfo").mockResolvedValue({
            isSecured: () => false,
        } as any);
        jest.spyOn(ZoweVsCodeExtension, "updateCredentials").mockResolvedValue({
            profile: {
                user: "test",
                password: "12345",
                base64EncodedAuth: "encodedAuth",
            } as imperative.IProfile,
        } as imperative.IProfileLoaded);
        jest.spyOn(Profiles.getInstance(), "updateProfilesArrays").mockImplementation();
        await expect(Profiles.getInstance().promptCredentials("secure_config_props")).resolves.toEqual(["test", "12345", "encodedAuth"]);
    });
});

describe("Profiles Unit Tests - function getDeleteProfile", () => {
    it("should return the list of profiles cached excluding the now deleted profile", async () => {
        const privateProfile = Profiles.getInstance() as any;
        Object.defineProperty(Profiles.getInstance(), "allProfiles", {
            value: [
                {
                    name: "test1",
                    user: "test1",
                    password: "123",
                    message: "",
                    type: "",
                    failNotFound: false,
                } as imperative.IProfileLoaded,
                {
                    name: "test2",
                    user: "test2",
                    password: "123",
                    message: "",
                    type: "",
                    failNotFound: false,
                } as imperative.IProfileLoaded,
            ],
            configurable: true,
        });
        jest.spyOn(Gui, "showQuickPick").mockResolvedValue("test2" as any);
        await expect(privateProfile.getDeleteProfile()).resolves.toEqual({
            name: "test2",
            user: "test2",
            password: "123",
            message: "",
            type: "",
            failNotFound: false,
        });
    });
    it("should show a message saying 'No profiles available'", async () => {
        const privateProfile = Profiles.getInstance() as any;
        Object.defineProperty(Profiles.getInstance(), "allProfiles", {
            value: [],
            configurable: true,
        });
        const showMessageSpy = jest.spyOn(Gui, "showMessage");
        await expect(privateProfile.getDeleteProfile()).resolves.toEqual(undefined);
        expect(showMessageSpy).toHaveBeenCalledWith("No profiles available");
    });
    it("should show a message saying 'Operation Cancelled'", async () => {
        const privateProfile = Profiles.getInstance() as any;
        Object.defineProperty(Profiles.getInstance(), "allProfiles", {
            value: [
                {
                    name: "test1",
                    user: "test1",
                    password: "123",
                    message: "",
                    type: "",
                    failNotFound: false,
                } as imperative.IProfileLoaded,
                {
                    name: "test2",
                    user: "test2",
                    password: "123",
                    message: "",
                    type: "",
                    failNotFound: false,
                } as imperative.IProfileLoaded,
            ],
            configurable: true,
        });
        const showMessageSpy = jest.spyOn(Gui, "showMessage");
        jest.spyOn(Gui, "showQuickPick").mockResolvedValue(undefined);
        await expect(privateProfile.getDeleteProfile()).resolves.toEqual(undefined);
        expect(showMessageSpy).toHaveBeenCalledWith("Operation Cancelled");
    });
});

describe("Profiles Unit Tests - function validateProfile", () => {
    it("should return an object with profile validation status if validated profiles exist", async () => {
        Object.defineProperty(Profiles.getInstance(), "profilesForValidation", {
            value: [
                {
                    name: "test1",
                    message: "",
                    type: "",
                    status: "active",
                    failNotFound: false,
                },
            ],
            configurable: true,
        });
        jest.spyOn(Gui, "withProgress").mockResolvedValue(undefined);
        jest.spyOn(ZoweExplorerApiRegister.getInstance(), "getCommonApi").mockResolvedValueOnce({
            getStatus: () => "active",
        } as never);
        await expect(
            Profiles.getInstance().validateProfiles({
                name: "test1",
                message: "",
                type: "",
                failNotFound: false,
            })
        ).resolves.toEqual({
            name: "test1",
            status: "active",
        });
    });
    it("should return an object with profile validation status of 'active' from session status if validated profiles does not exist", async () => {
        Object.defineProperty(Profiles.getInstance(), "profilesForValidation", {
            value: [],
            configurable: true,
        });
        jest.spyOn(Gui, "withProgress").mockResolvedValue("active");
        jest.spyOn(ZoweExplorerApiRegister.getInstance(), "getCommonApi").mockResolvedValueOnce({
            getStatus: () => "active",
        } as never);
        await expect(
            Profiles.getInstance().validateProfiles({
                name: "test1",
                message: "",
                type: "",
                failNotFound: false,
            })
        ).resolves.toEqual({
            name: "test1",
            status: "active",
        });
    });
    it("should return an object with profile validation status of 'inactive' from session status if validated profiles does not exist", async () => {
        Object.defineProperty(Profiles.getInstance(), "profilesForValidation", {
            value: [],
            configurable: true,
        });
        jest.spyOn(Gui, "withProgress").mockResolvedValue("inactive");
        jest.spyOn(ZoweExplorerApiRegister.getInstance(), "getCommonApi").mockResolvedValueOnce({
            getStatus: () => "inactive",
        } as never);
        await expect(
            Profiles.getInstance().validateProfiles({
                name: "test1",
                message: "",
                type: "",
                failNotFound: false,
            })
        ).resolves.toEqual({
            name: "test1",
            status: "inactive",
        });
    });
    it("should handle the error if call to getStatus fails", async () => {
        Object.defineProperty(Profiles.getInstance(), "profilesForValidation", {
            value: [],
            configurable: true,
        });
        const errorHandlingSpy = jest.spyOn(utils, "errorHandling");
        const testError = new Error("failed to validate profile");
        jest.spyOn(Gui, "withProgress").mockImplementation(() => {
            throw testError;
        });
        jest.spyOn(ZoweExplorerApiRegister.getInstance(), "getCommonApi").mockResolvedValueOnce({
            getStatus: () => "inactive",
        } as never);
        await Profiles.getInstance().validateProfiles({
            name: "test1",
            message: "",
            type: "",
            failNotFound: false,
        });
        expect(errorHandlingSpy).toHaveBeenCalledWith(testError, "test1");
    });
    it("should return an object with profile validation status of 'unverified' from session status if validated profiles doesn't exist", async () => {
        Object.defineProperty(Profiles.getInstance(), "profilesForValidation", {
            value: [],
            configurable: true,
        });
        jest.spyOn(ZoweExplorerApiRegister.getInstance(), "getCommonApi").mockResolvedValueOnce({
            getStatus: undefined,
        } as never);
        await expect(
            Profiles.getInstance().validateProfiles({
                name: "test1",
                message: "",
                type: "",
                failNotFound: false,
            })
        ).resolves.toEqual({
            name: "test1",
            status: "unverified",
        });
    });
});

describe("Profiles Unit Tests - function deleteProfile", () => {
    it("should delete profile", async () => {
        const globalMocks = await createGlobalMocks();

        const datasetSessionNode = createDatasetSessionNode(globalMocks.testSession, globalMocks.testProfile);
        const datasetTree = createDatasetTree(datasetSessionNode, globalMocks.testProfile);
        const ussSessionNode = [createUSSSessionNode(globalMocks.testSession, globalMocks.testProfile)];
        const ussTree = createUSSTree([], ussSessionNode);
        const jobsTree = createJobsTree(globalMocks.testSession, createIJobObject(), globalMocks.testProfile, createTreeView());

        jest.spyOn(datasetTree, "getFileHistory").mockReturnValue(["[SESTEST]: TEST.LIST"]);
        jest.spyOn(ussTree, "getFileHistory").mockReturnValue(["[SESTEST]: /u/test/test.txt"]);

        const testNode = new (ZoweTreeNode as any)("test", vscode.TreeItemCollapsibleState.None, undefined);
        testNode.setProfileToChoice(globalMocks.testProfile);
        testNode.contextValue = "session server";

        // jest.spyOn(Profiles.getInstance() as any, "deletePrompt").mockReturnValue("success");
        jest.spyOn(SettingsConfig, "setDirectValue").mockImplementation();

        // mock DS call to vs code settings
        jest.spyOn(SettingsConfig, "getDirectValue").mockReturnValueOnce({
            persistence: true,
            favorites: ["test"],
            history: [],
            sessions: ["test", "test1", "test2"],
            fileHistory: ["[TEST]: TEST.LIST"],
            searchHistory: ["TEST.*"],
        });

        // mock USS call to vs code settings
        jest.spyOn(SettingsConfig, "getDirectValue").mockReturnValueOnce({
            persistence: true,
            favorites: ["test"],
            history: [],
            sessions: ["test", "test1", "test2"],
            fileHistory: ["[TEST]: /u/test/test.txt"],
            searchHistory: ["/u/test"],
        });

        // mock Jobs call to vs code settings
        jest.spyOn(SettingsConfig, "getDirectValue").mockReturnValueOnce({
            persistence: true,
            favorites: ["test"],
            history: [],
            sessions: ["test", "test1", "test2"],
            fileHistory: ["TEST"],
            searchHistory: ["Owner:TEST Prefix:*"],
        });

        await expect(Profiles.getInstance().deleteProfile(datasetTree, ussTree, jobsTree, testNode)).resolves.not.toThrow();
    });
});

describe("Profiles Unit Tests - function checkCurrentProfile", () => {
    const environmentSetup = (globalMocks): void => {
        globalMocks.testProfile.profile.password = null;
        globalMocks.testProfile.profile.tokenType = "";
        Object.defineProperty(Profiles.getInstance(), "profilesForValidation", {
            value: [
                {
                    name: "sestest",
                    message: "",
                    type: "",
                    status: "active",
                    failNotFound: false,
                },
            ],
            configurable: true,
        });
        Object.defineProperty(Profiles.getInstance(), "profilesValidationSetting", {
            value: [
                {
                    name: "otherSestest",
                    setting: false,
                },
            ],
            configurable: true,
        });
    };

    const setupProfilesCheck = (globalMocks): void => {
        jest.spyOn(Profiles.getInstance(), "getDefaultProfile").mockReturnValue({ name: "base" } as any);
        jest.spyOn(Profiles.getInstance(), "getProfileInfo").mockResolvedValue({
            getTeamConfig: () => ({
                properties: {
                    profiles: {
                        sestest: { ...globalMocks.testProfile.profile, secure: [] },
                        base: {
                            type: "base",
                            host: "test",
                            port: 1443,
                            rejectUnauthorized: false,
                            name: "base",
                            tokenType: "",
                            secure: [],
                        },
                    },
                },
            }),
        } as any);
        jest.spyOn(Profiles.getInstance(), "getLoadedProfConfig").mockResolvedValue(globalMocks.testProfile);
        jest.spyOn(Profiles.getInstance(), "getSecurePropsForProfile").mockResolvedValue([]);
    };

    it("should show as active in status of profile", async () => {
        const globalMocks = await createGlobalMocks();
        environmentSetup(globalMocks);
        setupProfilesCheck(globalMocks);
        jest.spyOn(Profiles.getInstance(), "validateProfiles").mockReturnValue({ status: "active", name: "sestest" } as any);
        jest.spyOn(Profiles.getInstance(), "promptCredentials").mockResolvedValue(["sestest", "12345", "base64Auth"]);
        await expect(Profiles.getInstance().checkCurrentProfile(globalMocks.testProfile)).resolves.toEqual({ name: "sestest", status: "active" });
    });
    it("should show as unverified in status of profile", async () => {
        const globalMocks = await createGlobalMocks();
        environmentSetup(globalMocks);
        setupProfilesCheck(globalMocks);
        jest.spyOn(Profiles.getInstance(), "promptCredentials").mockResolvedValue(undefined);
        await expect(Profiles.getInstance().checkCurrentProfile(globalMocks.testProfile)).resolves.toEqual({ name: "sestest", status: "unverified" });
    });
    it("should show as inactive in status of profile", async () => {
        const globalMocks = await createGlobalMocks();
        setupProfilesCheck(globalMocks);
        await expect(Profiles.getInstance().checkCurrentProfile(globalMocks.testProfile)).resolves.toEqual({ name: "sestest", status: "inactive" });
    });
    it("should throw an error if using token auth and is logged out or has expired token", async () => {
        const globalMocks = await createGlobalMocks();
        jest.spyOn(utils, "errorHandling").mockImplementation();
        jest.spyOn(utils.ProfilesUtils, "isUsingTokenAuth").mockResolvedValue(true);
        setupProfilesCheck(globalMocks);
        await expect(Profiles.getInstance().checkCurrentProfile(globalMocks.testProfile)).resolves.toEqual({ name: "sestest", status: "unverified" });
    });
});

describe("Profiles Unit Tests - function getProfileSetting", () => {
    it("should retrive the profile with a status of unverified", async () => {
        const globalMocks = await createGlobalMocks();
        Object.defineProperty(Profiles.getInstance(), "profilesValidationSetting", {
            value: [
                {
                    name: "sestest",
                    setting: false,
                },
                {
                    name: "sestest2",
                    setting: false,
                },
            ],
            configurable: true,
        });
        Object.defineProperty(Profiles.getInstance(), "profilesForValidation", {
            value: [
                {
                    name: "sestest",
                    message: "",
                    type: "",
                    status: "active",
                    failNotFound: false,
                },
                {
                    name: "sestest",
                    message: "",
                    type: "",
                    status: "unverified",
                    failNotFound: false,
                },
            ],
            configurable: true,
        });

        await expect(Profiles.getInstance().getProfileSetting(globalMocks.testProfile)).resolves.toEqual({
            name: "sestest",
            status: "unverified",
        });
    });
});

describe("Profiles Unit Tests - function disableValidationContext", () => {
    it("should disable validation context and return updated node", async () => {
        const globalMocks = await createGlobalMocks();
        const testNode = new (ZoweTreeNode as any)(
            "test",
            vscode.TreeItemCollapsibleState.None,
            undefined,
            globalMocks.testSession,
            globalMocks.testProfile
        );

        // Mimic scenario for toggling validation (branch 1)
        testNode.contextValue = globals.VALIDATE_SUFFIX;
        await Profiles.getInstance().disableValidationContext(testNode);
        expect(testNode.contextValue).toContain(globals.NO_VALIDATE_SUFFIX);

        // Mimic scenario where validation is already disabled, but function was called again (branch 2)
        const prevContext = testNode.contextValue;
        await Profiles.getInstance().disableValidationContext(testNode);
        expect(prevContext).toBe(testNode.contextValue);
    });
});

describe("Profiles Unit Tests - function enableValidationContext", () => {
    it("should enable validation context and return updated node", async () => {
        const globalMocks = await createGlobalMocks();
        const testNode = new (ZoweTreeNode as any)(
            "test",
            vscode.TreeItemCollapsibleState.None,
            undefined,
            globalMocks.testSession,
            globalMocks.testProfile
        );
        // Mimic scenario for toggling validation (branch 1)
        testNode.contextValue = globals.NO_VALIDATE_SUFFIX;
        await Profiles.getInstance().enableValidationContext(testNode);
        expect(testNode.contextValue).toContain(globals.VALIDATE_SUFFIX);

        // Mimic scenario where validation is already enabled, but function was called again (branch 2)
        const prevContext = testNode.contextValue;
        await Profiles.getInstance().enableValidationContext(testNode);
        expect(prevContext).toBe(testNode.contextValue);
    });
});

describe("Profiles Unit Tests - function ssoLogin", () => {
    let testNode;
    let globalMocks;
    beforeEach(async () => {
        globalMocks = await createGlobalMocks();
        testNode = new (ZoweTreeNode as any)(
            "fake",
            vscode.TreeItemCollapsibleState.None,
            undefined,
            globalMocks.testSession,
            globalMocks.testProfile
        );
        testNode.profile.profile.password = undefined;
        testNode.profile.profile.user = "fake";
        Object.defineProperty(Profiles.getInstance(), "allProfiles", {
            value: [
                {
                    name: "fake",
                },
            ],
            configurable: true,
        });
        Object.defineProperty(utils.ProfilesUtils, "isProfileUsingBasicAuth", { value: jest.fn(), configurable: true });
        jest.spyOn(Gui, "showMessage").mockImplementation();
    });
    it("should perform an SSOLogin successfully while fetching the base profile", async () => {
        jest.spyOn(ZoweExplorerApiRegister.getInstance(), "getCommonApi").mockReturnValue({
            getTokenTypeName: () => imperative.SessConstants.TOKEN_TYPE_APIML,
            login: () => "ajshdlfkjshdalfjhas",
        } as never);
        jest.spyOn(Profiles.getInstance() as any, "loginCredentialPrompt").mockReturnValue(["fake", "12345"]);
        jest.spyOn(Profiles.getInstance() as any, "updateBaseProfileFileLogin").mockImplementation();
        await expect(Profiles.getInstance().ssoLogin(testNode, "fake")).resolves.not.toThrow();
    });
    it("should perform an SSOLogin successfully while fetching from session", async () => {
        jest.spyOn(ZoweExplorerApiRegister.getInstance(), "getCommonApi").mockReturnValue({
            getTokenTypeName: () => "tokenType",
            login: () => "ajshdlfkjshdalfjhas",
            getSession: () => globalMocks.testSession,
        } as never);
        jest.spyOn(Profiles.getInstance() as any, "loginCredentialPrompt").mockReturnValue(["fake", "12345"]);
        await expect(Profiles.getInstance().ssoLogin(testNode, "fake")).resolves.not.toThrow();
    });
    it("should catch error getting token type and log warning", async () => {
        jest.spyOn(ZoweExplorerApiRegister.getInstance(), "getCommonApi").mockReturnValueOnce({
            getTokenTypeName: () => {
                throw new Error("test error.");
            },
            login: () => "ajshdlfkjshdalfjhas",
        } as never);
        await expect(Profiles.getInstance().ssoLogin(testNode, "fake")).resolves.not.toThrow();
        expect(ZoweLogger.warn).toHaveBeenCalledWith(Error("test error."));
    });
    it("should catch error during login and log error", async () => {
        jest.spyOn(ZoweExplorerApiRegister.getInstance(), "getCommonApi").mockReturnValueOnce({
            getTokenTypeName: () => imperative.SessConstants.TOKEN_TYPE_APIML,
            login: () => {
                throw new Error("test error.");
            },
        } as never);
        jest.spyOn(Profiles.getInstance() as any, "loginCredentialPrompt").mockReturnValue(["fake", "12345"]);
        await expect(Profiles.getInstance().ssoLogin(testNode, "fake")).resolves.not.toThrow();
        expect(ZoweLogger.error).toHaveBeenCalled();
    });
});

describe("Profiles Unit Tests - function ssoLogout", () => {
    let testNode;
    let globalMocks;
    beforeEach(async () => {
        globalMocks = await createGlobalMocks();
        testNode = new (ZoweTreeNode as any)(
            "fake",
            vscode.TreeItemCollapsibleState.None,
            undefined,
            globalMocks.testSession,
            globalMocks.testProfile
        );

        testNode.profile.profile.user = "fake";
        Object.defineProperty(Profiles.getInstance(), "allProfiles", {
            value: [
                {
                    name: "fake",
                },
            ],
            configurable: true,
        });
        jest.spyOn(Gui, "showMessage").mockImplementation();
    });
    it("should logout successfully and refresh zowe explorer", async () => {
        const mockTreeProvider = {
            mSessionNodes: [testNode],
            flipState: jest.fn(),
            refreshElement: jest.fn(),
        } as any;
        jest.spyOn(TreeProviders, "ds", "get").mockReturnValue(mockTreeProvider);
        jest.spyOn(TreeProviders, "uss", "get").mockReturnValue(mockTreeProvider);
        jest.spyOn(TreeProviders, "job", "get").mockReturnValue(mockTreeProvider);
        const getTokenTypeNameMock = jest.fn();
        const logoutMock = jest.fn();
        jest.spyOn(ZoweExplorerApiRegister.getInstance(), "getCommonApi").mockImplementation(() => ({
            logout: logoutMock,
            getSession: jest.fn(),
            getProfileTypeName: jest.fn(),
            getTokenTypeName: getTokenTypeNameMock,
        }));
        const updateBaseProfileFileLogoutSpy = jest.spyOn(Profiles.getInstance() as any, "updateBaseProfileFileLogout").mockImplementation();
        await expect(Profiles.getInstance().ssoLogout(testNode)).resolves.not.toThrow();
        expect(getTokenTypeNameMock).toHaveBeenCalledTimes(1);
        expect(logoutMock).toHaveBeenCalledTimes(1);
        expect(updateBaseProfileFileLogoutSpy).toHaveBeenCalledTimes(1);
    });
});

describe("Profiles Unit Tests - function updateBaseProfileFileLogin", () => {
    it("should update the property of mProfileInfo", async () => {
        const privateProfile = Profiles.getInstance() as any;
        const globalMocks = await createGlobalMocks();
        const updatePropertyMock = jest.fn();
        jest.spyOn(privateProfile, "getProfileInfo").mockReturnValue({
            isSecured: () => true,
            updateProperty: updatePropertyMock,
        });
        await expect(privateProfile.updateBaseProfileFileLogin(globalMocks.testProfile, globalMocks.testProfile.profile)).resolves.not.toThrow();
        expect(updatePropertyMock).toHaveBeenCalledTimes(2);
    });
});

describe("Profiles Unit Tests - function updateBaseProfileFileLogout", () => {
    it("should update the property of mProfileInfo", async () => {
        const privateProfile = Profiles.getInstance() as any;
        const globalMocks = await createGlobalMocks();
        const updateKnownPropertyMock = jest.fn();
        jest.spyOn(privateProfile, "getProfileInfo").mockReturnValue({
            isSecured: () => true,
            getAllProfiles: () => [
                {
                    profName: "sestest",
                },
            ],
            mergeArgsForProfile: jest.fn(),
            updateKnownProperty: updateKnownPropertyMock,
        });
        await expect(privateProfile.updateBaseProfileFileLogout(globalMocks.testProfile, globalMocks.testProfile.profile)).resolves.not.toThrow();
        expect(updateKnownPropertyMock).toHaveBeenCalledTimes(2);
    });
});

describe("Profiles Unit Tests - function createNonSecureProfile", () => {
    it("should create an unsecured profile by removing secure arrays and setting autoStore to false", async () => {
        const globalMocks = await createGlobalMocks();
        const changingConfig = globalMocks.testTeamConfigProfile;
        const privateProfile = Profiles.getInstance() as any;
        Object.defineProperty(SettingsConfig, "getDirectValue", {
            value: jest.fn().mockReturnValue(false),
            configurable: true,
        });
        expect(privateProfile.createNonSecureProfile(changingConfig)).toBeUndefined();
        expect(changingConfig).toEqual(globalMocks.testUnsecureTeamConfigProfile);
    });
});

describe("Profiles Unit Tests - function validationArraySetup", () => {
    it("should setup the validation array", async () => {
        const globalMocks = await createGlobalMocks();
        Object.defineProperty(Profiles.getInstance(), "profilesValidationSetting", {
            value: [
                {
                    name: globalMocks.testProfile.name,
                    setting: true,
                },
                {
                    name: globalMocks.testProfile.name,
                    setting: false,
                },
            ],
        });
        expect(Profiles.getInstance().validationArraySetup(globalMocks.testProfile, true)).toEqual({
            name: globalMocks.testProfile.name,
            setting: true,
        });
    });
});

describe("Profiles Unit Tests - function loginCredentialPrompt", () => {
    afterEach(() => {
        jest.resetAllMocks();
        jest.clearAllMocks();
    });

    it("should show a gui message if there is not a newUser", async () => {
        const privateProfile = Profiles.getInstance() as any;
        Object.defineProperty(privateProfile, "userInfo", {
            value: () => null,
        });
        const showMessageSpy = jest.spyOn(Gui, "showMessage").mockImplementation();
        await expect(privateProfile.loginCredentialPrompt()).resolves.toEqual(undefined);
        expect(showMessageSpy).toHaveBeenCalledTimes(1);
    });

    it("should show a gui message if there is not a newUser", async () => {
        const privateProfile = Profiles.getInstance() as any;
        Object.defineProperty(Profiles, "getInstance", {
            value: () => ({
                userInfo: () => "test",
                passwordInfo: () => null,
            }),
        });
        const showMessageSpy = jest.spyOn(Gui, "showMessage").mockImplementation();
        await expect(privateProfile.loginCredentialPrompt()).resolves.toEqual(undefined);
        expect(showMessageSpy).toHaveBeenCalledTimes(1);
    });
});

describe("Profiles Unit Tests - function getSecurePropsForProfile", () => {
    afterEach(() => {
        jest.clearAllMocks();
        jest.resetAllMocks();
    });
    it("should retrieve the secure properties of a profile", async () => {
        const globalMocks = await createGlobalMocks();
        jest.spyOn(Profiles.getInstance(), "getProfileInfo").mockResolvedValue({
            mergeArgsForProfile: () => ({
                knownArgs: [
                    {
                        argName: "tokenValue",
                        secure: true,
                    } as any,
                ],
                missingArgs: [],
            }),
            getAllProfiles: () => [],
        } as any);
        await expect(Profiles.getInstance().getSecurePropsForProfile(globalMocks.testProfile.name ?? "")).resolves.toEqual(["tokenValue"]);
    });
});

describe("Profiles Unit Tests - function clearFilterFromAllTrees", () => {
    afterEach(() => {
        jest.clearAllMocks();
        jest.resetModules();
        jest.restoreAllMocks();
    });

    it("should fail to clear filter if no session nodes are available", async () => {
        const globalMocks = await createGlobalMocks();
        const testNode = new (ZoweTreeNode as any)(
            "fake",
            vscode.TreeItemCollapsibleState.None,
            undefined,
            globalMocks.testSession,
            globalMocks.testProfile
        );

        const flipStateSpy = jest.fn();
        const refreshElementSpy = jest.fn();

        const mockTreeProvider = {
            mSessionNodes: [],
            flipState: flipStateSpy,
            refreshElement: refreshElementSpy,
        } as any;
        jest.spyOn(TreeProviders, "ds", "get").mockReturnValue(mockTreeProvider);
        jest.spyOn(TreeProviders, "uss", "get").mockReturnValue(mockTreeProvider);
        jest.spyOn(TreeProviders, "job", "get").mockReturnValue(mockTreeProvider);

        expect(Profiles.getInstance().clearFilterFromAllTrees(testNode));
        expect(flipStateSpy).toHaveBeenCalledTimes(0);
        expect(refreshElementSpy).toHaveBeenCalledTimes(0);
    });

    it("should fail to clear filters if the session node is not listed in the tree", async () => {
        const globalMocks = await createGlobalMocks();
        const testNode = new (ZoweTreeNode as any)(
            "fake",
            vscode.TreeItemCollapsibleState.None,
            undefined,
            globalMocks.testSession,
            globalMocks.testProfile
        );

        const flipStateSpy = jest.fn();
        const refreshElementSpy = jest.fn();
        const getProfileSpy = jest.fn(() => ({ name: "test" }));

        const mockTreeProvider = {
            mSessionNodes: [{ getProfile: getProfileSpy }],
            flipState: flipStateSpy,
            refreshElement: refreshElementSpy,
        } as any;
        jest.spyOn(TreeProviders, "ds", "get").mockReturnValue(mockTreeProvider);
        jest.spyOn(TreeProviders, "uss", "get").mockReturnValue(mockTreeProvider);
        jest.spyOn(TreeProviders, "job", "get").mockReturnValue(mockTreeProvider);

        expect(Profiles.getInstance().clearFilterFromAllTrees(testNode));
        expect(flipStateSpy).toHaveBeenCalledTimes(0);
        expect(refreshElementSpy).toHaveBeenCalledTimes(0);
        expect(getProfileSpy).toHaveBeenCalledTimes(3);
    });
});

describe("Profiles Unit Tests - function disableValidation", () => {
    afterEach(() => {
        jest.clearAllMocks();
        jest.restoreAllMocks();
        jest.resetAllMocks();
    });

    it("should disable validation for the profile on all trees", async () => {
        const globalMocks = await createGlobalMocks();
        jest.spyOn(TreeProviders, "getSessionForAllTrees").mockReturnValue([globalMocks.testNode]);
        expect(globalMocks.testNode.contextValue).toEqual(globals.DS_SESSION_CONTEXT);
        expect(Profiles.getInstance().disableValidation(globalMocks.testNode)).toEqual(globalMocks.testNode);
        expect(globalMocks.testNode.contextValue).toEqual(globals.DS_SESSION_CONTEXT + globals.VALIDATE_SUFFIX);
    });

    it("should disable validation for the profile on the current tree", async () => {
        const globalMocks = await createGlobalMocks();
        jest.spyOn(TreeProviders, "getSessionForAllTrees").mockReturnValue([globalMocks.testNode]);
        const disableValidationContextSpy = jest.spyOn(Profiles.getInstance(), "disableValidationContext");
        expect(globalMocks.testNode.contextValue).toEqual(globals.DS_SESSION_CONTEXT);
        expect(Profiles.getInstance().disableValidation(globalMocks.testNode)).toEqual(globalMocks.testNode);
        expect(disableValidationContextSpy).toHaveBeenCalledTimes(1);
        expect(globalMocks.testNode.contextValue).toEqual(globals.DS_SESSION_CONTEXT + globals.VALIDATE_SUFFIX);
    });
});

describe("Profiles Unit Tests - function enableValidation", () => {
    afterEach(() => {
        jest.clearAllMocks();
        jest.restoreAllMocks();
        jest.resetAllMocks();
    });

    it("should enable validation for the profile on all trees", async () => {
        const globalMocks = await createGlobalMocks();
        jest.spyOn(TreeProviders, "getSessionForAllTrees").mockReturnValue([
            createMockNode("test2", globals.DS_SESSION_CONTEXT),
            globalMocks.testNode,
        ]);
        expect(globalMocks.testNode.contextValue).toEqual(globals.DS_SESSION_CONTEXT);
        expect(Profiles.getInstance().enableValidation(globalMocks.testNode)).toEqual(globalMocks.testNode);
        expect(globalMocks.testNode.contextValue).toEqual(globals.DS_SESSION_CONTEXT + globals.VALIDATE_SUFFIX);
    });

    it("should enable validation for the profile on the current tree", async () => {
        const globalMocks = await createGlobalMocks();
        const enableValidationContextSpy = jest.spyOn(Profiles.getInstance(), "enableValidationContext");
        jest.spyOn(TreeProviders, "getSessionForAllTrees").mockReturnValue([globalMocks.testNode]);
        expect(globalMocks.testNode.contextValue).toEqual(globals.DS_SESSION_CONTEXT);
        expect(Profiles.getInstance().enableValidation(globalMocks.testNode)).toEqual(globalMocks.testNode);
        expect(enableValidationContextSpy).toHaveBeenCalledTimes(1);
        expect(globalMocks.testNode.contextValue).toEqual(globals.DS_SESSION_CONTEXT + globals.VALIDATE_SUFFIX);
    });
});<|MERGE_RESOLUTION|>--- conflicted
+++ resolved
@@ -94,15 +94,11 @@
         },
     };
 
-<<<<<<< HEAD
     jest.spyOn(DatasetFSProvider.instance, "createDirectory").mockImplementation(newMocks.FileSystemProvider.createDirectory);
     jest.spyOn(JobFSProvider.instance, "createDirectory").mockImplementation(newMocks.FileSystemProvider.createDirectory);
     jest.spyOn(UssFSProvider.instance, "createDirectory").mockImplementation(newMocks.FileSystemProvider.createDirectory);
 
-    newMocks.mockProfilesCache = new ProfilesCache(zowe.imperative.Logger.getAppLogger());
-=======
     newMocks.mockProfilesCache = new ProfilesCache(imperative.Logger.getAppLogger());
->>>>>>> ceaba7c1
     newMocks.withProgress = jest.fn().mockImplementation((_progLocation, _callback) => {
         return newMocks.mockCallback;
     });
