--- conflicted
+++ resolved
@@ -292,15 +292,6 @@
             hide: jest.fn(),
             value: "test",
         } as any);
-<<<<<<< HEAD
-        jest.spyOn(Gui, "resolveQuickPick").mockResolvedValueOnce(new utils.FilterDescriptor("Test"));
-        jest.spyOn(Profiles.getInstance(), "getProfileInfo").mockResolvedValueOnce(createInstanceOfProfileInfo());
-        jest.spyOn(Gui, "showInputBox").mockResolvedValue("test");
-
-        await expect(Profiles.getInstance().createZoweSession(globalMocks.testUSSTree)).resolves.not.toThrow();
-        expect(spyConfig).toBeCalled();
-        spyConfig.mockClear();
-=======
         jest.spyOn(Gui, "resolveQuickPick").mockResolvedValueOnce(new utils.FilterDescriptor("Test1"));
         jest.spyOn(Gui, "resolveQuickPick").mockResolvedValueOnce(new utils.FilterDescriptor("Test2"));
         jest.spyOn(Profiles.getInstance(), "getProfileInfo").mockResolvedValue({
@@ -336,7 +327,6 @@
         await expect(Profiles.getInstance().createZoweSession(globalMocks.testUSSTree)).resolves.not.toThrow();
         expect(spyInfo).toBeCalledWith("The profile test has been added to the zowe.uss.history tree.");
         spyInfo.mockClear();
->>>>>>> b2c62f4b
     });
 
     it("Tests that createZoweSession catches error and log warning", async () => {
