/**
 * This program and the accompanying materials are made available under the terms of the
 * Eclipse Public License v2.0 which accompanies this distribution, and is available at
 * https://www.eclipse.org/legal/epl-v20.html
 *
 * SPDX-License-Identifier: EPL-2.0
 *
 * Copyright Contributors to the Zowe Project.
 *
 */

import {
    createISessionWithoutCredentials,
    createTreeView,
    createValidIProfile,
    createISession,
    createInstanceOfProfileInfo,
    createQuickPickItem,
    createQuickPickInstance,
    createConfigInstance,
    createConfigLoad,
    createTeamConfigMock,
    createUnsecureTeamConfigMock,
} from "../../__mocks__/mockCreators/shared";
import { createDatasetSessionNode, createDatasetTree } from "../../__mocks__/mockCreators/datasets";
import { createProfileManager } from "../../__mocks__/mockCreators/profiles";
import * as vscode from "vscode";
import * as utils from "../../src/utils/ProfilesUtils";
import * as globals from "../../src/globals";
import * as zowe from "@zowe/cli";
import { Gui, ProfilesCache, ZoweTreeNode, ZoweVsCodeExtension } from "@zowe/zowe-explorer-api";
import { Profiles } from "../../src/Profiles";
import { ZoweExplorerExtender } from "../../src/ZoweExplorerExtender";
import { ZoweExplorerApiRegister } from "../../../zowe-explorer/src/ZoweExplorerApiRegister";
import { createUSSNode, createUSSSessionNode, createUSSTree } from "../../__mocks__/mockCreators/uss";
import { createIJobObject, createJobsTree } from "../../__mocks__/mockCreators/jobs";
import * as path from "path";
import { SettingsConfig } from "../../src/utils/SettingsConfig";
import { ZoweLogger } from "../../src/utils/LoggerUtils";
import { ZoweLocalStorage } from "../../src/utils/ZoweLocalStorage";
jest.mock("../../src/utils/LoggerUtils");

jest.mock("child_process");
jest.mock("fs");
jest.mock("fs-extra");

async function createGlobalMocks() {
    const newMocks = {
        log: zowe.imperative.Logger.getAppLogger(),
        mockShowInputBox: jest.fn(),
        mockGetConfiguration: jest.fn(),
        mockCreateQuickPick: createQuickPickInstance(),
        mockShowQuickPick: jest.fn(),
        mockShowInformationMessage: jest.fn(),
        mockShowErrorMessage: jest.fn(),
        mockCreateInputBox: jest.fn(),
        mockLog: jest.fn(),
        mockDebug: jest.fn(),
        mockError: jest.fn(),
        mockConfigurationTarget: jest.fn(),
        mockCreateSessCfgFromArgs: jest.fn(),
        testProfile: createValidIProfile(),
        testTeamConfigProfile: createTeamConfigMock(),
        testUnsecureTeamConfigProfile: createUnsecureTeamConfigMock(),
        testUSSTree: null,
        testSession: createISession(),
        mockCliProfileManager: createProfileManager(),
        ProgressLocation: jest.fn().mockImplementation(() => {
            return {
                Notification: 15,
            };
        }),
        withProgress: null,
        mockCallback: null,
        mockUrlInfo: {
            valid: true,
            protocol: "https",
            host: "fake.com",
            port: 143,
        },
        mockProfileInstance: null,
        mockProfilesCache: null,
        mockConfigInstance: createConfigInstance(),
        mockConfigLoad: null,
    };

    newMocks.mockProfilesCache = new ProfilesCache(zowe.imperative.Logger.getAppLogger());
    newMocks.withProgress = jest.fn().mockImplementation((_progLocation, _callback) => {
        return newMocks.mockCallback;
    });

    Object.defineProperty(vscode.window, "showInformationMessage", {
        value: newMocks.mockShowInformationMessage,
        configurable: true,
    });
    Object.defineProperty(vscode.window, "showInputBox", { value: newMocks.mockShowInputBox, configurable: true });
    Object.defineProperty(vscode.window, "showErrorMessage", {
        value: newMocks.mockShowErrorMessage,
        configurable: true,
    });
    Object.defineProperty(Gui, "showQuickPick", { value: newMocks.mockShowQuickPick, configurable: true });

    Object.defineProperty(Gui, "createQuickPick", {
        value: jest.fn(() => {
            return newMocks.mockCreateQuickPick;
        }),
        configurable: true,
    });
    Object.defineProperty(vscode.window, "createInputBox", { value: newMocks.mockCreateInputBox, configurable: true });
    Object.defineProperty(zowe.ZosmfSession, "createSessCfgFromArgs", {
        value: newMocks.mockCreateSessCfgFromArgs,
        configurable: true,
    });
    Object.defineProperty(globals, "ISTHEIA", { get: () => false, configurable: true });
    Object.defineProperty(vscode.window, "createTreeView", { value: jest.fn(), configurable: true });
    Object.defineProperty(vscode, "ConfigurationTarget", {
        value: newMocks.mockConfigurationTarget,
        configurable: true,
    });
    Object.defineProperty(vscode, "ProgressLocation", { value: newMocks.ProgressLocation, configurable: true });
    Object.defineProperty(vscode.window, "withProgress", { value: newMocks.withProgress, configurable: true });

    Object.defineProperty(ZoweLocalStorage, "storage", {
        value: {
            get: jest.fn(() => ({ persistence: true })),
            update: jest.fn(),
            keys: jest.fn(),
        },
        configurable: true,
    });

    newMocks.mockProfileInstance = new Profiles(newMocks.log);
    Object.defineProperty(Profiles, "CreateInstance", {
        value: () => newMocks.mockProfileInstance,
        configurable: true,
    });
    Object.defineProperty(Profiles, "getInstance", {
        value: () => newMocks.mockProfileInstance,
        configurable: true,
    });
    Object.defineProperty(newMocks.mockProfileInstance, "allProfiles", {
        value: [{ name: "sestest" }, { name: "profile1" }, { name: "profile2" }],
        configurable: true,
    });
    Object.defineProperty(newMocks.mockProfileInstance, "getProfileInfo", {
        value: jest.fn(() => {
            return createInstanceOfProfileInfo();
        }),
        configurable: true,
    });

    Object.defineProperty(zowe.imperative, "Config", {
        value: () => newMocks.mockConfigInstance,
        configurable: true,
    });
    newMocks.mockConfigLoad = Object.defineProperty(zowe.imperative.Config, "load", {
        value: jest.fn(() => {
            return createConfigLoad();
        }),
        configurable: true,
    });
    Object.defineProperty(vscode.workspace, "openTextDocument", {
        value: () => {},
        configurable: true,
    });
    Object.defineProperty(vscode.window, "showTextDocument", {
        value: () => {},
        configurable: true,
    });

    Object.defineProperty(utils.ProfilesUtils, "usingTeamConfig", {
        value: jest.fn(() => {
            return true;
        }),
        configurable: true,
    });

    newMocks.testUSSTree = createUSSTree(undefined, [createUSSNode(newMocks.testSession, newMocks.testProfile)], createTreeView());

    return newMocks;
}

afterEach(() => {
    jest.clearAllMocks();
});

describe("Profiles Unit Test - Function createInstance", () => {
    const mockWorkspaceFolders = jest.fn();

    beforeAll(() => {
        // We need to create a persistent "vscode" mock that will apply for the
        // deferred requires in this test suite.
        const originalVscodeMock = jest.requireMock("vscode");
        jest.doMock("vscode", () => {
            Object.defineProperty(originalVscodeMock.workspace, "workspaceFolders", {
                get: mockWorkspaceFolders,
                configurable: true,
            });
            return originalVscodeMock;
        });
    });

    beforeEach(() => {
        // Reset module cache and re-require the Profiles API in each test
        // below. This ensures that the tests cover static properties defined
        // at import time in the zowe-explorer-api package.
        jest.resetModules();
    });

    afterAll(() => {
        jest.restoreAllMocks();
    });

    it("should create instance when there is no workspace", async () => {
        mockWorkspaceFolders.mockClear().mockReturnValue(undefined);

        const { Profiles: testProfiles } = require("../../src/Profiles");
        jest.spyOn(testProfiles.prototype, "refresh").mockResolvedValueOnce(undefined);
        const profilesInstance = await testProfiles.createInstance(undefined);
        expect(mockWorkspaceFolders).toHaveBeenCalledTimes(1);
        expect(profilesInstance.cwd).toBeUndefined();
    });

    it("should create instance when there is empty workspace", async () => {
        mockWorkspaceFolders.mockClear().mockReturnValue([undefined]);

        const { Profiles: testProfiles } = require("../../src/Profiles");
        jest.spyOn(testProfiles.prototype, "refresh").mockResolvedValueOnce(undefined);
        const profilesInstance = await testProfiles.createInstance(undefined);
        expect(mockWorkspaceFolders).toHaveBeenCalledTimes(1);
        expect(profilesInstance.cwd).toBeUndefined();
    });

    it("should create instance when there is non-empty workspace", async () => {
        mockWorkspaceFolders.mockClear().mockReturnValue([
            {
                uri: { fsPath: "fakePath" },
            },
        ]);

        const { Profiles: testProfiles } = require("../../src/Profiles");
        jest.spyOn(testProfiles.prototype, "refresh").mockResolvedValueOnce(undefined);
        const profilesInstance = await testProfiles.createInstance(undefined);
        expect(mockWorkspaceFolders).toHaveBeenCalledTimes(1);
        expect(profilesInstance.cwd).toBe("fakePath");
    });
});

describe("Profiles Unit Tests - Function createZoweSession", () => {
    async function createBlockMocks(globalMocks) {
        const newMocks = {
            session: createISessionWithoutCredentials(),
            treeView: createTreeView(),
            testDatasetSessionNode: null,
            testDatasetTree: null,
            quickPickItem: createQuickPickItem(),
            qpPlaceholder: 'Choose "Create new..." to define a new profile or select an existing profile to add to the Data Set Explorer',
        };
        newMocks.testDatasetSessionNode = createDatasetSessionNode(newMocks.session, globalMocks.mockProfileInstance);
        newMocks.testDatasetTree = createDatasetTree(newMocks.testDatasetSessionNode, newMocks.treeView);

        return newMocks;
    }
    it("Tests that createZoweSession presents correct message when escaping selection of quickpick", async () => {
        const globalMocks = await createGlobalMocks();
        const blockMocks = await createBlockMocks(globalMocks);
        const spy = jest.spyOn(Gui, "createQuickPick");
        jest.spyOn(Gui, "resolveQuickPick").mockResolvedValueOnce(undefined);
        await Profiles.getInstance().createZoweSession(blockMocks.testDatasetTree);
        expect(spy).toBeCalled();
        expect(globalMocks.mockShowInformationMessage.mock.calls[0][0]).toBe("Profile selection has been cancelled.");
        expect(ZoweLogger.debug).toBeCalledWith("Profile selection has been cancelled.");
        spy.mockClear();
    });

    it("Tests that createZoweSession runs successfully", async () => {
        const globalMocks = await createGlobalMocks();
        const spyConfig = jest.spyOn(Profiles.getInstance(), "openConfigFile");
        jest.spyOn(Gui, "createQuickPick").mockReturnValue({
            show: jest.fn(),
            hide: jest.fn(),
            value: "test",
        } as any);
        jest.spyOn(Gui, "resolveQuickPick").mockResolvedValueOnce(new utils.FilterDescriptor("Test"));
        jest.spyOn(Profiles.getInstance(), "getProfileInfo").mockResolvedValueOnce(createInstanceOfProfileInfo());
        jest.spyOn(Gui, "showInputBox").mockResolvedValue("test");

        await expect(Profiles.getInstance().createZoweSession(globalMocks.testUSSTree)).resolves.not.toThrow();
        expect(spyConfig).toBeCalled();
        spyConfig.mockClear();
    });

    it("Tests that createZoweSession catches error and log warning", async () => {
        const globalMocks = await createGlobalMocks();
        jest.spyOn(Gui, "createQuickPick").mockReturnValue({
            show: jest.fn(),
            hide: jest.fn(),
            value: "test",
        } as any);
        jest.spyOn(Gui, "resolveQuickPick").mockResolvedValueOnce(new utils.FilterDescriptor("Test"));
        jest.spyOn(Profiles.getInstance(), "getProfileInfo").mockRejectedValueOnce(new Error("test error"));
        await expect(Profiles.getInstance().createZoweSession(globalMocks.testUSSTree)).resolves.not.toThrow();
        expect(ZoweLogger.warn).toBeCalledTimes(1);
        expect(ZoweLogger.warn).toBeCalledWith(Error("test error"));
    });
});

describe("Profiles Unit Tests - Function editZoweConfigFile", () => {
    it("Tests that editZoweConfigFile presents correct message when escaping selection of quickpick", async () => {
        const globalMocks = await createGlobalMocks();

        const spy = jest.spyOn(Gui, "showQuickPick");
        spy.mockResolvedValueOnce(undefined);
        await Profiles.getInstance().editZoweConfigFile();
        expect(spy).toBeCalled();
        expect(globalMocks.mockShowInformationMessage.mock.calls[0][0]).toBe("Operation Cancelled");
        spy.mockClear();
    });
    it("Tests that editZoweConfigFile opens correct file when Global is selected", async () => {
        const globalMocks = await createGlobalMocks();

        const spyQuickPick = jest.spyOn(Gui, "showQuickPick");
        spyQuickPick.mockResolvedValueOnce("Global: in the Zowe home directory" as any);
        const spyOpenFile = jest.spyOn(globalMocks.mockProfileInstance, "openConfigFile");
        await Profiles.getInstance().editZoweConfigFile();
        expect(spyQuickPick).toBeCalled();
        expect(spyOpenFile).toBeCalledWith("file://globalPath/.zowe/zowe.config.json");
        spyQuickPick.mockClear();
        spyOpenFile.mockClear();
    });
    it("Tests that editZoweConfigFile opens correct file when only Global config available", async () => {
        const globalMocks = await createGlobalMocks();
        globalMocks.mockConfigLoad.load.mockResolvedValueOnce({
            layers: [
                {
                    path: "globalPath",
                    exists: true,
                    properties: undefined,
                    global: true,
                    user: false,
                },
            ],
        } as any);
        const spyOpenFile = jest.spyOn(globalMocks.mockProfileInstance, "openConfigFile");
        await Profiles.getInstance().editZoweConfigFile();
        expect(spyOpenFile).toBeCalledWith("globalPath");
        spyOpenFile.mockClear();
    });
    it("Tests that editZoweConfigFile opens correct file when Project is selected", async () => {
        const globalMocks = await createGlobalMocks();

        const spyQuickPick = jest.spyOn(Gui, "showQuickPick");
        spyQuickPick.mockResolvedValueOnce("Project: in the current working directory" as any);
        const spyOpenFile = jest.spyOn(globalMocks.mockProfileInstance, "openConfigFile");
        await Profiles.getInstance().editZoweConfigFile();
        expect(spyQuickPick).toBeCalled();
        expect(spyOpenFile).toBeCalledWith("file://projectPath/zowe.user.config.json");
        spyQuickPick.mockClear();
        spyOpenFile.mockClear();
    });
    it("Tests that editZoweConfigFile opens correct file when only Project config available", async () => {
        const globalMocks = await createGlobalMocks();
        globalMocks.mockConfigLoad.load.mockResolvedValueOnce({
            layers: [
                {
                    path: "projectPath",
                    exists: true,
                    properties: undefined,
                    global: false,
                    user: true,
                },
            ],
        } as any);
        const spyOpenFile = jest.spyOn(globalMocks.mockProfileInstance, "openConfigFile");
        await Profiles.getInstance().editZoweConfigFile();
        expect(spyOpenFile).toBeCalledWith("projectPath");
        spyOpenFile.mockClear();
    });
});

describe("Profiles Unit Tests - Function createZoweSchema", () => {
    async function createBlockMocks(globalMocks) {
        const newMocks = {
            session: createISessionWithoutCredentials(),
            treeView: createTreeView(),
            testDatasetSessionNode: null,
            testDatasetTree: null,
            quickPickItem: createQuickPickItem(),
            mockWsFolder: null,
            qpPlaceholder: 'Choose "Create new..." to define a new profile or select an existing profile to add to the Data Set Explorer',
        };
        newMocks.testDatasetSessionNode = createDatasetSessionNode(newMocks.session, globalMocks.mockProfileInstance);
        newMocks.testDatasetTree = createDatasetTree(newMocks.testDatasetSessionNode, newMocks.treeView);
        Object.defineProperty(zowe, "getZoweDir", {
            value: jest.fn().mockReturnValue("file://globalPath/.zowe"),
            configurable: true,
        });
        Object.defineProperty(vscode.workspace, "workspaceFolders", {
            get: () => [{ uri: "file://projectPath/zowe.user.config.json", name: "zowe.user.config.json", index: 0 }],
            configurable: true,
        });

        return newMocks;
    }
    it("Tests that createZoweSchema presents correct message when escaping selection of config location prompt", async () => {
        const globalMocks = await createGlobalMocks();
        const blockMocks = await createBlockMocks(globalMocks);

        const spy = jest.spyOn(Gui, "showQuickPick");
        spy.mockResolvedValueOnce(undefined);
        await Profiles.getInstance().createZoweSchema(blockMocks.testDatasetTree);
        expect(spy).toBeCalled();
        expect(globalMocks.mockShowInformationMessage.mock.calls[0][0]).toBe("Operation Cancelled");
        spy.mockClear();
    });
    it("Tests that createZoweSchema will open correct config file when cancelling creation in location with existing config file", async () => {
        const globalMocks = await createGlobalMocks();
        const blockMocks = await createBlockMocks(globalMocks);

        const spyQuickPick = jest.spyOn(Gui, "showQuickPick");
        globalMocks.mockShowQuickPick.mockResolvedValueOnce("Global: in the Zowe home directory");
        const spyLayers = jest.spyOn(globalMocks.mockProfileInstance, "getConfigLayers");
        spyLayers.mockResolvedValueOnce(createConfigLoad().layers);
        const spyInfoMessage = jest.spyOn(vscode.window, "showInformationMessage");
        globalMocks.mockShowInformationMessage.mockResolvedValueOnce(undefined);
        const spyOpenFile = jest.spyOn(globalMocks.mockProfileInstance, "openConfigFile");
        await Profiles.getInstance().createZoweSchema(blockMocks.testDatasetTree);

        expect(spyQuickPick).toBeCalled();
        expect(spyInfoMessage).toBeCalled();
        expect(spyOpenFile).toBeCalled();

        spyQuickPick.mockClear();
        spyLayers.mockClear();
        spyInfoMessage.mockClear();
        spyOpenFile.mockClear();
    });
    it("Test that createZoweSchema will open config on error if error deals with parsing file", async () => {
        const globalMocks = await createGlobalMocks();
        const blockMocks = await createBlockMocks(globalMocks);

        const spyQuickPick = jest.spyOn(Gui, "showQuickPick");
        globalMocks.mockShowQuickPick.mockResolvedValueOnce("Global: in the Zowe home directory");
        const spyLayers = jest.spyOn(Profiles.getInstance() as any, "checkExistingConfig").mockRejectedValueOnce(new Error("Error Parsing JSON"));
        const spyZoweConfigError = jest.spyOn(ZoweExplorerExtender, "showZoweConfigError");
        jest.spyOn(Gui, "errorMessage").mockResolvedValueOnce("Show config");
        await Profiles.getInstance().createZoweSchema(blockMocks.testDatasetTree);

        expect(spyQuickPick).toBeCalled();
        expect(spyZoweConfigError).toBeCalled();

        spyQuickPick.mockClear();
        spyLayers.mockClear();
        spyZoweConfigError.mockClear();
    });
    it("Test that createZoweSchema will auto create global if VSC not in project and config doesn't exist", async () => {
        const globalMocks = await createGlobalMocks();
        const blockMocks = await createBlockMocks(globalMocks);
        Object.defineProperty(vscode.workspace, "workspaceFolders", {
            get: () => undefined,
            configurable: true,
        });

        const spyQuickPick = jest.spyOn(Gui, "showQuickPick");
        const privateProf = Profiles.getInstance() as any;
        const spyLayers = jest.spyOn(privateProf, "getConfigLayers");
        spyLayers.mockResolvedValueOnce([
            {
                path: "file://projectPath/zowe.user.config.json",
                exists: true,
                properties: undefined,
                global: false,
                user: true,
            },
        ]);
        Object.defineProperty(zowe.imperative.Config, "load", {
            value: jest.fn().mockResolvedValue(createConfigLoad()),
            configurable: true,
        });
        Object.defineProperty(zowe, "getImperativeConfig", {
            value: jest.fn(() => ({
                profiles: [],
                baseProfile: {
                    type: "base",
                    schema: {
                        type: "object",
                        title: "Base profile",
                    },
                } as zowe.imperative.ICommandProfileTypeConfiguration,
            })),
            configurable: true,
        });

        Object.defineProperty(SettingsConfig, "getDirectValue", {
            value: jest.fn().mockReturnValue(true),
            configurable: true,
        });
        const spyConfig = jest.spyOn(Profiles.getInstance(), "openConfigFile").mockImplementation();

        await Profiles.getInstance().createZoweSchema(blockMocks.testDatasetTree);

        expect(spyQuickPick).not.toBeCalled();
        expect(spyConfig).toBeCalled();

        spyQuickPick.mockClear();
        spyLayers.mockClear();
    });

    it("Tests that createZoweSchema will return the config file path", async () => {
        const globalMocks = await createGlobalMocks();
        const blockMocks = await createBlockMocks(globalMocks);

        Object.defineProperty(vscode.workspace, "workspaceFolders", {
            value: undefined,
            configurable: true,
        });
        jest.spyOn(globalMocks.mockProfileInstance, "checkExistingConfig").mockReturnValue("zowe");
        jest.spyOn(globalMocks.mockProfileInstance, "getConfigLayers").mockResolvedValueOnce([
            {
                path: "file://projectPath/zowe.user.config.json",
                exists: true,
                properties: undefined,
                global: false,
                user: true,
            },
        ]);

        Object.defineProperty(zowe, "getImperativeConfig", {
            value: jest.fn(() => ({
                profiles: [],
                baseProfile: {
                    type: "base",
                    schema: {
                        type: "object",
                        title: "Base profile",
                    },
                } as zowe.imperative.ICommandProfileTypeConfiguration,
            })),
            configurable: true,
        });

        Object.defineProperty(zowe.imperative.Config, "setSchema", {
            value: jest.fn(),
            configurable: true,
        });

        jest.spyOn(globalMocks.mockProfileInstance, "createNonSecureProfile").mockImplementation();
        const expectedValue =
            process.platform === "win32"
                ? "file:\\globalPath\\.zowe\\zowe.config.json"
                : "file:/globalPath/.zowe/zowe.config.json".split(path.sep).join(path.posix.sep);

        await expect(Profiles.getInstance().createZoweSchema(blockMocks.testDatasetTree)).resolves.toBe(expectedValue);
    });
});

describe("Profiles Unit Tests - function getProfileIcon", () => {
    it("should retrieve the profile icon successfully", () => {
        const privateProfile = Profiles.getInstance() as any;
        expect(
            privateProfile.getProfileIcon([
                {
                    global: "test",
                },
                {
                    user: "test",
                },
            ])
        ).toEqual(["$(home)", "$(folder)"]);
    });
});

describe("Profiles Unit Tests - function promptCredentials", () => {
    it("should return the user credentials", async () => {
        jest.spyOn(Profiles.getInstance(), "getProfileInfo").mockResolvedValue({
            isSecured: () => false,
        } as any);
        jest.spyOn(ZoweVsCodeExtension, "updateCredentials").mockResolvedValue({
            profile: {
                user: "test",
                password: "12345",
                base64EncodedAuth: "encodedAuth",
            } as zowe.imperative.IProfile,
        } as zowe.imperative.IProfileLoaded);
        jest.spyOn(Profiles.getInstance(), "updateProfilesArrays").mockImplementation();
        await expect(Profiles.getInstance().promptCredentials("secure_config_props")).resolves.toEqual(["test", "12345", "encodedAuth"]);
    });
});

describe("Profiles Unit Tests - function getDeleteProfile", () => {
    it("should return the list of profiles cached excluding the now deleted profile", async () => {
        const privateProfile = Profiles.getInstance() as any;
        Object.defineProperty(Profiles.getInstance(), "allProfiles", {
            value: [
                {
                    name: "test1",
                    user: "test1",
                    password: "123",
                    message: "",
                    type: "",
                    failNotFound: false,
                } as zowe.imperative.IProfileLoaded,
                {
                    name: "test2",
                    user: "test2",
                    password: "123",
                    message: "",
                    type: "",
                    failNotFound: false,
                } as zowe.imperative.IProfileLoaded,
            ],
            configurable: true,
        });
        jest.spyOn(Gui, "showQuickPick").mockResolvedValue("test2" as any);
        await expect(privateProfile.getDeleteProfile()).resolves.toEqual({
            name: "test2",
            user: "test2",
            password: "123",
            message: "",
            type: "",
            failNotFound: false,
        });
    });
    it("should show a message saying 'No profiles available'", async () => {
        const privateProfile = Profiles.getInstance() as any;
        Object.defineProperty(Profiles.getInstance(), "allProfiles", {
            value: [],
            configurable: true,
        });
        const showMessageSpy = jest.spyOn(Gui, "showMessage");
        await expect(privateProfile.getDeleteProfile()).resolves.toEqual(undefined);
        expect(showMessageSpy).toBeCalledWith("No profiles available");
    });
    it("should show a message saying 'Operation Cancelled'", async () => {
        const privateProfile = Profiles.getInstance() as any;
        Object.defineProperty(Profiles.getInstance(), "allProfiles", {
            value: [
                {
                    name: "test1",
                    user: "test1",
                    password: "123",
                    message: "",
                    type: "",
                    failNotFound: false,
                } as zowe.imperative.IProfileLoaded,
                {
                    name: "test2",
                    user: "test2",
                    password: "123",
                    message: "",
                    type: "",
                    failNotFound: false,
                } as zowe.imperative.IProfileLoaded,
            ],
            configurable: true,
        });
        const showMessageSpy = jest.spyOn(Gui, "showMessage");
        jest.spyOn(Gui, "showQuickPick").mockResolvedValue(undefined);
        await expect(privateProfile.getDeleteProfile()).resolves.toEqual(undefined);
        expect(showMessageSpy).toBeCalledWith("Operation Cancelled");
    });
});

describe("Profiles Unit Tests - function validateProfile", () => {
    it("should return an object with profile validation status if validated profiles exist", async () => {
        Object.defineProperty(Profiles.getInstance(), "profilesForValidation", {
            value: [
                {
                    name: "test1",
                    message: "",
                    type: "",
                    status: "active",
                    failNotFound: false,
                },
            ],
            configurable: true,
        });
        jest.spyOn(Gui, "withProgress").mockResolvedValue(undefined);
        jest.spyOn(ZoweExplorerApiRegister.getInstance(), "getCommonApi").mockResolvedValueOnce({
            getStatus: () => "active",
        } as never);
        await expect(
            Profiles.getInstance().validateProfiles({
                name: "test1",
                message: "",
                type: "",
                failNotFound: false,
            })
        ).resolves.toEqual({
            name: "test1",
            status: "active",
        });
    });
    it("should return an object with profile validation status of 'active' from session status if validated profiles does not exist", async () => {
        Object.defineProperty(Profiles.getInstance(), "profilesForValidation", {
            value: [],
            configurable: true,
        });
        jest.spyOn(Gui, "withProgress").mockResolvedValue("active");
        jest.spyOn(ZoweExplorerApiRegister.getInstance(), "getCommonApi").mockResolvedValueOnce({
            getStatus: () => "active",
        } as never);
        await expect(
            Profiles.getInstance().validateProfiles({
                name: "test1",
                message: "",
                type: "",
                failNotFound: false,
            })
        ).resolves.toEqual({
            name: "test1",
            status: "active",
        });
    });
    it("should return an object with profile validation status of 'inactive' from session status if validated profiles does not exist", async () => {
        Object.defineProperty(Profiles.getInstance(), "profilesForValidation", {
            value: [],
            configurable: true,
        });
        jest.spyOn(Gui, "withProgress").mockResolvedValue("inactive");
        jest.spyOn(ZoweExplorerApiRegister.getInstance(), "getCommonApi").mockResolvedValueOnce({
            getStatus: () => "inactive",
        } as never);
        await expect(
            Profiles.getInstance().validateProfiles({
                name: "test1",
                message: "",
                type: "",
                failNotFound: false,
            })
        ).resolves.toEqual({
            name: "test1",
            status: "inactive",
        });
    });
    it("should handle the error if call to getStatus fails", async () => {
        Object.defineProperty(Profiles.getInstance(), "profilesForValidation", {
            value: [],
            configurable: true,
        });
        const errorHandlingSpy = jest.spyOn(utils, "errorHandling");
        const testError = new Error("failed to validate profile");
        jest.spyOn(Gui, "withProgress").mockImplementation(() => {
            throw testError;
        });
        jest.spyOn(ZoweExplorerApiRegister.getInstance(), "getCommonApi").mockResolvedValueOnce({
            getStatus: () => "inactive",
        } as never);
        await Profiles.getInstance().validateProfiles({
            name: "test1",
            message: "",
            type: "",
            failNotFound: false,
        });
        expect(errorHandlingSpy).toBeCalledWith(testError, "test1");
    });
    it("should return an object with profile validation status of 'unverified' from session status if validated profiles doesn't exist", async () => {
        Object.defineProperty(Profiles.getInstance(), "profilesForValidation", {
            value: [],
            configurable: true,
        });
        jest.spyOn(ZoweExplorerApiRegister.getInstance(), "getCommonApi").mockResolvedValueOnce({
            getStatus: undefined,
        } as never);
        await expect(
            Profiles.getInstance().validateProfiles({
                name: "test1",
                message: "",
                type: "",
                failNotFound: false,
            })
        ).resolves.toEqual({
            name: "test1",
            status: "unverified",
        });
    });
});

describe("Profiles Unit Tests - function deleteProfile", () => {
    it("should delete profile", async () => {
        const globalMocks = await createGlobalMocks();

        const datasetSessionNode = createDatasetSessionNode(globalMocks.testSession, globalMocks.testProfile);
        const datasetTree = createDatasetTree(datasetSessionNode, globalMocks.testProfile);
        const ussSessionNode = [createUSSSessionNode(globalMocks.testSession, globalMocks.testProfile)];
        const ussTree = createUSSTree([], ussSessionNode);
        const jobsTree = createJobsTree(globalMocks.testSession, createIJobObject(), globalMocks.testProfile, createTreeView());

        jest.spyOn(datasetTree, "getFileHistory").mockReturnValue(["[SESTEST]: TEST.LIST"]);
        jest.spyOn(ussTree, "getFileHistory").mockReturnValue(["[SESTEST]: /u/test/test.txt"]);

        const testNode = new (ZoweTreeNode as any)("test", vscode.TreeItemCollapsibleState.None, undefined);
        testNode.setProfileToChoice(globalMocks.testProfile);
        testNode.contextValue = "session server";

        // jest.spyOn(Profiles.getInstance() as any, "deletePrompt").mockReturnValue("success");
        jest.spyOn(SettingsConfig, "setDirectValue").mockImplementation();

        // mock DS call to vs code settings
        jest.spyOn(SettingsConfig, "getDirectValue").mockReturnValueOnce({
            persistence: true,
            favorites: ["test"],
            history: [],
            sessions: ["test", "test1", "test2"],
            fileHistory: ["[TEST]: TEST.LIST"],
            searchHistory: ["TEST.*"],
        });

        // mock USS call to vs code settings
        jest.spyOn(SettingsConfig, "getDirectValue").mockReturnValueOnce({
            persistence: true,
            favorites: ["test"],
            history: [],
            sessions: ["test", "test1", "test2"],
            fileHistory: ["[TEST]: /u/test/test.txt"],
            searchHistory: ["/u/test"],
        });

        // mock Jobs call to vs code settings
        jest.spyOn(SettingsConfig, "getDirectValue").mockReturnValueOnce({
            persistence: true,
            favorites: ["test"],
            history: [],
            sessions: ["test", "test1", "test2"],
            fileHistory: ["TEST"],
            searchHistory: ["Owner:TEST Prefix:*"],
        });

        await expect(Profiles.getInstance().deleteProfile(datasetTree, ussTree, jobsTree, testNode)).resolves.not.toThrow();
    });
});

describe("Profiles Unit Tests - function checkCurrentProfile", () => {
    const environmentSetup = (globalMocks) => {
        globalMocks.testProfile.profile.password = null;
        globalMocks.testProfile.profile.tokenType = "";
        Object.defineProperty(Profiles.getInstance(), "profilesForValidation", {
            value: [
                {
                    name: "sestest",
                    message: "",
                    type: "",
                    status: "active",
                    failNotFound: false,
                },
            ],
            configurable: true,
        });
        Object.defineProperty(Profiles.getInstance(), "profilesValidationSetting", {
            value: [
                {
                    name: "otherSestest",
                    setting: false,
                },
            ],
            configurable: true,
        });
    };

    it("should show as active in status of profile", async () => {
        const globalMocks = await createGlobalMocks();
        environmentSetup(globalMocks);
        jest.spyOn(Profiles.getInstance(), "validateProfiles").mockReturnValue({ status: "active", name: "sestest" } as any);
        jest.spyOn(Profiles.getInstance(), "promptCredentials").mockResolvedValue(["sestest", "12345", "base64Auth"]);
        await expect(Profiles.getInstance().checkCurrentProfile(globalMocks.testProfile)).resolves.toEqual({ name: "sestest", status: "active" });
    });
    it("should show as unverified in status of profile", async () => {
        const globalMocks = await createGlobalMocks();
        environmentSetup(globalMocks);
        jest.spyOn(Profiles.getInstance(), "promptCredentials").mockResolvedValue(undefined);
        await expect(Profiles.getInstance().checkCurrentProfile(globalMocks.testProfile)).resolves.toEqual({ name: "sestest", status: "unverified" });
    });
    it("should show as inactive in status of profile", async () => {
        const globalMocks = await createGlobalMocks();
        await expect(Profiles.getInstance().checkCurrentProfile(globalMocks.testProfile)).resolves.toEqual({ name: "sestest", status: "inactive" });
    });
});

describe("Profiles Unit Tests - function getProfileSetting", () => {
    it("should retrive the profile with a status of unverified", async () => {
        const globalMocks = await createGlobalMocks();
        Object.defineProperty(Profiles.getInstance(), "profilesValidationSetting", {
            value: [
                {
                    name: "sestest",
                    setting: false,
                },
                {
                    name: "sestest2",
                    setting: false,
                },
            ],
            configurable: true,
        });
        Object.defineProperty(Profiles.getInstance(), "profilesForValidation", {
            value: [
                {
                    name: "sestest",
                    message: "",
                    type: "",
                    status: "active",
                    failNotFound: false,
                },
                {
                    name: "sestest",
                    message: "",
                    type: "",
                    status: "unverified",
                    failNotFound: false,
                },
            ],
            configurable: true,
        });

        await expect(Profiles.getInstance().getProfileSetting(globalMocks.testProfile)).resolves.toEqual({
            name: "sestest",
            status: "unverified",
        });
    });
});

describe("Profiles Unit Tests - function disableValidationContext", () => {
    it("should disable validation context and return updated node", async () => {
        const globalMocks = await createGlobalMocks();
        const testNode = new (ZoweTreeNode as any)(
            "test",
            vscode.TreeItemCollapsibleState.None,
            undefined,
            globalMocks.testSession,
            globalMocks.testProfile
        );
<<<<<<< HEAD
        testNode.contextValue = globals.VALIDATE_SUFFIX + "true";
        const expectNode = testNode;
        expectNode.contextValue = globals.VALIDATE_SUFFIX + "false";
        await expect(Profiles.getInstance().disableValidationContext(testNode)).toEqual(expectNode);
        expect(ZoweLogger.trace).toBeCalled();
=======

        // Mimic scenario for toggling validation (branch 1)
        testNode.contextValue = globals.VALIDATE_SUFFIX;
        await Profiles.getInstance().disableValidationContext(testNode);
        expect(testNode.contextValue).toContain(globals.NO_VALIDATE_SUFFIX);

        // Mimic scenario where validation is already disabled, but function was called again (branch 2)
        const prevContext = testNode.contextValue;
        await Profiles.getInstance().disableValidationContext(testNode);
        expect(prevContext).toBe(testNode.contextValue);

        expect(spy).toBeCalled();
        spy.mockClear();
>>>>>>> 8b152bb8
    });
});

describe("Profiles Unit Tests - function enableValidationContext", () => {
    it("should enable validation context and return updated node", async () => {
        const globalMocks = await createGlobalMocks();
        const testNode = new (ZoweTreeNode as any)(
            "test",
            vscode.TreeItemCollapsibleState.None,
            undefined,
            globalMocks.testSession,
            globalMocks.testProfile
        );
<<<<<<< HEAD
        testNode.contextValue = globals.VALIDATE_SUFFIX + "false";
        const expectedNode = testNode;
        expectedNode.contextValue = globals.VALIDATE_SUFFIX + "true";
        await expect(Profiles.getInstance().enableValidationContext(testNode)).toEqual(expectedNode);
        expect(ZoweLogger.trace).toBeCalled();
=======
        // Mimic scenario for toggling validation (branch 1)
        testNode.contextValue = globals.NO_VALIDATE_SUFFIX;
        await Profiles.getInstance().enableValidationContext(testNode);
        expect(testNode.contextValue).toContain(globals.VALIDATE_SUFFIX);

        // Mimic scenario where validation is already enabled, but function was called again (branch 2)
        const prevContext = testNode.contextValue;
        await Profiles.getInstance().enableValidationContext(testNode);
        expect(prevContext).toBe(testNode.contextValue);

        expect(spy).toBeCalled();
        spy.mockClear();
>>>>>>> 8b152bb8
    });
});

describe("Profiles Unit Tests - function ssoLogin", () => {
    let testNode;
    let globalMocks;
    beforeEach(async () => {
        globalMocks = await createGlobalMocks();
        testNode = new (ZoweTreeNode as any)(
            "fake",
            vscode.TreeItemCollapsibleState.None,
            undefined,
            globalMocks.testSession,
            globalMocks.testProfile
        );
        testNode.profile.profile.password = undefined;
        testNode.profile.profile.user = "fake";
        Object.defineProperty(Profiles.getInstance(), "allProfiles", {
            value: [
                {
                    name: "fake",
                },
            ],
            configurable: true,
        });
        jest.spyOn(Gui, "showMessage").mockImplementation();
    });
    it("should perform an SSOLogin successfully while fetching the base profile", async () => {
        jest.spyOn(ZoweExplorerApiRegister.getInstance(), "getCommonApi").mockReturnValue({
            getTokenTypeName: () => zowe.imperative.SessConstants.TOKEN_TYPE_APIML,
            login: () => "ajshdlfkjshdalfjhas",
        } as never);
        jest.spyOn(Profiles.getInstance() as any, "loginCredentialPrompt").mockReturnValue(["fake", "12345"]);
        jest.spyOn(Profiles.getInstance() as any, "updateBaseProfileFileLogin").mockImplementation();
        await expect(Profiles.getInstance().ssoLogin(testNode, "fake")).resolves.not.toThrow();
    });
    it("should perform an SSOLogin successfully while fetching from session", async () => {
        jest.spyOn(ZoweExplorerApiRegister.getInstance(), "getCommonApi").mockReturnValue({
            getTokenTypeName: () => "tokenType",
            login: () => "ajshdlfkjshdalfjhas",
            getSession: () => globalMocks.testSession,
        } as never);
        jest.spyOn(Profiles.getInstance() as any, "loginCredentialPrompt").mockReturnValue(["fake", "12345"]);
        await expect(Profiles.getInstance().ssoLogin(testNode, "fake")).resolves.not.toThrow();
    });
    it("should catch error getting token type and log warning", async () => {
        jest.spyOn(ZoweExplorerApiRegister.getInstance(), "getCommonApi").mockReturnValueOnce({
            getTokenTypeName: () => {
                throw new Error("test error.");
            },
            login: () => "ajshdlfkjshdalfjhas",
        } as never);
        await expect(Profiles.getInstance().ssoLogin(testNode, "fake")).resolves.not.toThrow();
        expect(ZoweLogger.warn).toBeCalledWith(Error("test error."));
    });
    it("should catch error during login and log error", async () => {
        jest.spyOn(ZoweExplorerApiRegister.getInstance(), "getCommonApi").mockReturnValueOnce({
            getTokenTypeName: () => zowe.imperative.SessConstants.TOKEN_TYPE_APIML,
            login: () => {
                throw new Error("test error.");
            },
        } as never);
        jest.spyOn(Profiles.getInstance() as any, "loginCredentialPrompt").mockReturnValue(["fake", "12345"]);
        await expect(Profiles.getInstance().ssoLogin(testNode, "fake")).resolves.not.toThrow();
        expect(ZoweLogger.error).toBeCalled();
    });
});

describe("Profiles Unit Tests - function updateBaseProfileFileLogin", () => {
    it("should update the property of mProfileInfo", async () => {
        const privateProfile = Profiles.getInstance() as any;
        const globalMocks = await createGlobalMocks();
        const updatePropertyMock = jest.fn();
        jest.spyOn(privateProfile, "getProfileInfo").mockReturnValue({
            isSecured: () => true,
            updateProperty: updatePropertyMock,
        });
        await expect(privateProfile.updateBaseProfileFileLogin(globalMocks.testProfile, globalMocks.testProfile.profile)).resolves.not.toThrow();
        expect(updatePropertyMock).toBeCalledTimes(2);
    });
});

describe("Profiles Unit Tests - function updateBaseProfileFileLogout", () => {
    it("should update the property of mProfileInfo", async () => {
        const privateProfile = Profiles.getInstance() as any;
        const globalMocks = await createGlobalMocks();
        const updateKnownPropertyMock = jest.fn();
        jest.spyOn(privateProfile, "getProfileInfo").mockReturnValue({
            isSecured: () => true,
            getAllProfiles: () => [
                {
                    profName: "sestest",
                },
            ],
            mergeArgsForProfile: jest.fn(),
            updateKnownProperty: updateKnownPropertyMock,
        });
        await expect(privateProfile.updateBaseProfileFileLogout(globalMocks.testProfile, globalMocks.testProfile.profile)).resolves.not.toThrow();
        expect(updateKnownPropertyMock).toBeCalledTimes(2);
    });
});

describe("Profiles Unit Tests - function createNonSecureProfile", () => {
    it("should create an unsecured profile by removing secure arrays and setting autoStore to false", async () => {
        const globalMocks = await createGlobalMocks();
        const changingConfig = globalMocks.testTeamConfigProfile;
        const privateProfile = Profiles.getInstance() as any;
        Object.defineProperty(SettingsConfig, "getDirectValue", {
            value: jest.fn().mockReturnValue(false),
            configurable: true,
        });
        expect(privateProfile.createNonSecureProfile(changingConfig)).toBeUndefined();
        expect(changingConfig).toEqual(globalMocks.testUnsecureTeamConfigProfile);
    });
});

describe("Profiles Unit Tests - function validationArraySetup", () => {
    it("should setup the validation array", async () => {
        const globalMocks = await createGlobalMocks();
        Object.defineProperty(Profiles.getInstance(), "profilesValidationSetting", {
            value: [
                {
                    name: globalMocks.testProfile.name,
                    setting: true,
                },
                {
                    name: globalMocks.testProfile.name,
                    setting: false,
                },
            ],
        });
        expect(Profiles.getInstance().validationArraySetup(globalMocks.testProfile, true)).toEqual({
            name: globalMocks.testProfile.name,
            setting: true,
        });
    });
});

describe("Profiles Unit Tests - function promptToRefreshForProfiles", () => {
    it("should reload extension", async () => {
        jest.spyOn(Gui, "showMessage").mockResolvedValueOnce("Refresh Zowe Explorer");
        Object.defineProperty(globals, "ISTHEIA", {
            value: true,
        });
        const refreshSpy = jest.spyOn(vscode.commands, "executeCommand").mockImplementation();
        await expect((Profiles.getInstance() as any).promptToRefreshForProfiles("./test")).resolves.not.toThrow();
        expect(refreshSpy).toBeCalledTimes(1);
    });
});

describe("Profiles Unit Tests - function loginCredentialPrompt", () => {
    afterEach(() => {
        jest.resetAllMocks();
        jest.clearAllMocks();
    });

    it("should show a gui message if there is not a newUser", async () => {
        const privateProfile = Profiles.getInstance() as any;
        Object.defineProperty(privateProfile, "userInfo", {
            value: () => null,
        });
        const showMessageSpy = jest.spyOn(Gui, "showMessage").mockImplementation();
        await expect(privateProfile.loginCredentialPrompt()).resolves.toEqual(undefined);
        expect(showMessageSpy).toBeCalledTimes(1);
    });

    it("should show a gui message if there is not a newUser", async () => {
        const privateProfile = Profiles.getInstance() as any;
        Object.defineProperty(Profiles, "getInstance", {
            value: () => ({
                userInfo: () => "test",
                passwordInfo: () => null,
            }),
        });
        const showMessageSpy = jest.spyOn(Gui, "showMessage").mockImplementation();
        await expect(privateProfile.loginCredentialPrompt()).resolves.toEqual(undefined);
        expect(showMessageSpy).toBeCalledTimes(1);
    });
});<|MERGE_RESOLUTION|>--- conflicted
+++ resolved
@@ -929,13 +929,6 @@
             globalMocks.testSession,
             globalMocks.testProfile
         );
-<<<<<<< HEAD
-        testNode.contextValue = globals.VALIDATE_SUFFIX + "true";
-        const expectNode = testNode;
-        expectNode.contextValue = globals.VALIDATE_SUFFIX + "false";
-        await expect(Profiles.getInstance().disableValidationContext(testNode)).toEqual(expectNode);
-        expect(ZoweLogger.trace).toBeCalled();
-=======
 
         // Mimic scenario for toggling validation (branch 1)
         testNode.contextValue = globals.VALIDATE_SUFFIX;
@@ -949,7 +942,6 @@
 
         expect(spy).toBeCalled();
         spy.mockClear();
->>>>>>> 8b152bb8
     });
 });
 
@@ -963,13 +955,6 @@
             globalMocks.testSession,
             globalMocks.testProfile
         );
-<<<<<<< HEAD
-        testNode.contextValue = globals.VALIDATE_SUFFIX + "false";
-        const expectedNode = testNode;
-        expectedNode.contextValue = globals.VALIDATE_SUFFIX + "true";
-        await expect(Profiles.getInstance().enableValidationContext(testNode)).toEqual(expectedNode);
-        expect(ZoweLogger.trace).toBeCalled();
-=======
         // Mimic scenario for toggling validation (branch 1)
         testNode.contextValue = globals.NO_VALIDATE_SUFFIX;
         await Profiles.getInstance().enableValidationContext(testNode);
@@ -982,7 +967,6 @@
 
         expect(spy).toBeCalled();
         spy.mockClear();
->>>>>>> 8b152bb8
     });
 });
 
