/**
 * This program and the accompanying materials are made available under the terms of the
 * Eclipse Public License v2.0 which accompanies this distribution, and is available at
 * https://www.eclipse.org/legal/epl-v20.html
 *
 * SPDX-License-Identifier: EPL-2.0
 *
 * Copyright Contributors to the Zowe Project.
 *
 */

import * as vscode from "vscode";
import * as path from "path";
import * as zowe from "@zowe/cli";
import * as os from "os";
import * as fs from "fs";
import * as fsextra from "fs-extra";
import * as extension from "../../src/extension";
import * as globals from "../../src/globals";
import * as tempFolderUtils from "../../src/utils/TempFolder";
import { Gui, ValidProfileEnum, ProfilesCache } from "@zowe/zowe-explorer-api";
import { Profiles } from "../../src/Profiles";
import { ZoweDatasetNode } from "../../src/dataset/ZoweDatasetNode";
import { createGetConfigMock, createInstanceOfProfileInfo, createIProfile, createTreeView } from "../../__mocks__/mockCreators/shared";
import { ZoweUSSNode } from "../../src/uss/ZoweUSSNode";
import { getSelectedNodeList } from "../../src/shared/utils";
import { SettingsConfig } from "../../src/utils/SettingsConfig";
import { ZoweExplorerExtender } from "../../src/ZoweExplorerExtender";
import { DatasetTree } from "../../src/dataset/DatasetTree";
import { USSTree } from "../../src/uss/USSTree";
import { ZoweLogger } from "../../src/utils/LoggerUtils";
import { ZoweSaveQueue } from "../../src/abstract/ZoweSaveQueue";

jest.mock("vscode");
jest.mock("fs");
jest.mock("fs-extra");
jest.mock("util");
jest.mock("isbinaryfile");

async function createGlobalMocks() {
    const mockReadProfilesFromDisk = jest.fn();
    const globalMocks = {
        mockLoadNamedProfile: jest.fn(),
        mockMkdirSync: jest.fn(),
        mockMoveSync: jest.fn(),
        mockGetAllProfileNames: jest.fn(),
        mockReveal: jest.fn(),
        mockCreateTreeView: jest.fn(),
        mockExecuteCommand: jest.fn(),
        mockRegisterCommand: jest.fn(),
        mockOnDidSaveTextDocument: jest.fn(),
        mockOnDidChangeSelection: jest.fn(),
        mockOnDidChangeConfiguration: jest.fn(),
        mockOnDidChangeVisibility: jest.fn(),
        mockOnDidCollapseElement: jest.fn(),
        mockOnDidExpandElement: jest.fn(),
        mockExistsSync: jest.fn(),
        mockCreateReadStream: jest.fn(),
        mockReaddirSync: jest.fn(),
        mockUnlinkSync: jest.fn(),
        mockRmdirSync: jest.fn(),
        mockReadFileSync: jest.fn(),
        mockShowErrorMessage: jest.fn(),
        mockShowWarningMessage: jest.fn(),
        mockZosmfSession: jest.fn(),
        mockCreateSessCfgFromArgs: jest.fn(),
        mockUtilities: jest.fn(),
        mockShowInformationMessage: jest.fn(),
        mockSetStatusBarMessage: jest.fn(),
        mockGetConfiguration: jest.fn(),
        mockIsFile: jest.fn(),
        mockLoad: jest.fn(),
        mockRegisterTextDocumentContentProvider: jest.fn(),
        mockFrom: jest.fn(),
        mockUri: jest.fn(),
        mockGetProfileName: jest.fn(),
        mockCliHome: jest.fn().mockReturnValue(path.join(os.homedir(), ".zowe")),
        mockIcInstance: jest.fn(),
        mockImperativeConfig: jest.fn(),
        mockInitialize: jest.fn(),
        mockGetImperativeConfig: jest.fn().mockReturnValue({ profiles: [] }),
        mockCliProfileManager: jest.fn().mockImplementation(() => {
            return { GetAllProfileNames: globalMocks.mockGetAllProfileNames, Load: globalMocks.mockLoad };
        }),
        mockReadProfilesFromDisk: mockReadProfilesFromDisk,
        mockImperativeProfileInfo: jest.fn().mockImplementation(() => {
            return {
                mAppName: "",
                mCredentials: {},
                mUSingTeamConfig: true,
                readProfilesFromDisk: mockReadProfilesFromDisk,
            };
        }),
        mockSetGlobalSecurityValue: jest.fn(),
        mockWriteOverridesFile: jest.fn(),
        mockProfCacheProfileInfo: createInstanceOfProfileInfo(),
        mockProfilesCache: new ProfilesCache(zowe.imperative.Logger.getAppLogger()),
        testTreeView: null,
        enums: jest.fn().mockImplementation(() => {
            return {
                Global: 1,
                Workspace: 2,
                WorkspaceFolder: 3,
            };
        }),
        UIKindEnums: jest.fn().mockImplementation(() => {
            return {
                Desktop: 1,
                Web: 2,
            };
        }),
        testSession: new zowe.imperative.Session({
            user: "fake",
            password: "fake",
            hostname: "fake",
            protocol: "https",
            type: "basic",
        }),
        testProfile: createIProfile(),
        testProfileOps: {
            allProfiles: [{ name: "firstName" }, { name: "secondName" }],
            defaultProfile: { name: "firstName" },
            getDefaultProfile: null,
            getBaseProfile: jest.fn(),
            loadNamedProfile: null,
            validProfile: ValidProfileEnum.VALID,
            checkCurrentProfile: jest.fn(),
            usesSecurity: jest.fn().mockReturnValue(true),
            getProfileSetting: jest.fn(),
            disableValidation: jest.fn(),
            enableValidation: jest.fn(),
            disableValidationContext: jest.fn(),
            enableValidationContext: jest.fn(),
            validationArraySetup: jest.fn(),
            fetchAllProfiles: jest.fn(),
            getProfileInfo: () => createInstanceOfProfileInfo(),
        },
        mockExtension: null,
        appName: vscode.env.appName,
        uriScheme: vscode.env.uriScheme,
        expectedCommands: [
            "zowe.extRefresh",
            "zowe.all.config.init",
            "zowe.ds.addSession",
            "zowe.ds.addFavorite",
            "zowe.ds.refreshAll",
            "zowe.ds.refreshNode",
            "zowe.ds.refreshDataset",
            "zowe.ds.pattern",
            "zowe.ds.editSession",
            "zowe.ds.ZoweNode.openPS",
            "zowe.ds.createDataset",
            "zowe.ds.createMember",
            "zowe.ds.deleteDataset",
            "zowe.ds.allocateLike",
            "zowe.ds.uploadDialog",
            "zowe.ds.deleteMember",
            "zowe.ds.editDataSet",
            "zowe.ds.editMember",
            "zowe.ds.removeSession",
            "zowe.ds.removeFavorite",
            "zowe.ds.saveSearch",
            "zowe.ds.removeSavedSearch",
            "zowe.ds.removeFavProfile",
            "zowe.ds.submitJcl",
            "zowe.ds.submitMember",
            "zowe.ds.showAttributes",
            "zowe.ds.renameDataSet",
            "zowe.ds.copyDataSets",
            "zowe.ds.pasteDataSets",
            "zowe.ds.renameDataSetMember",
            "zowe.ds.hMigrateDataSet",
            "zowe.ds.hRecallDataSet",
            "zowe.ds.showFileErrorDetails",
            "zowe.ds.disableValidation",
            "zowe.ds.enableValidation",
            "zowe.ds.ssoLogin",
            "zowe.ds.ssoLogout",
            "zowe.uss.addFavorite",
            "zowe.uss.removeFavorite",
            "zowe.uss.addSession",
            "zowe.uss.refreshAll",
            "zowe.uss.refreshUSS",
            "zowe.uss.refreshUSSInTree",
            "zowe.uss.refreshDirectory",
            "zowe.uss.fullPath",
            "zowe.uss.editSession",
            "zowe.uss.ZoweUSSNode.open",
            "zowe.uss.removeSession",
            "zowe.uss.createFile",
            "zowe.uss.createFolder",
            "zowe.uss.deleteNode",
            "zowe.uss.binary",
            "zowe.uss.text",
            "zowe.uss.renameNode",
            "zowe.uss.uploadDialog",
            "zowe.uss.copyPath",
            "zowe.uss.editFile",
            "zowe.uss.saveSearch",
            "zowe.uss.removeSavedSearch",
            "zowe.uss.removeFavProfile",
            "zowe.uss.disableValidation",
            "zowe.uss.enableValidation",
            "zowe.uss.ssoLogin",
            "zowe.uss.ssoLogout",
            "zowe.uss.pasteUssFile",
            "zowe.uss.copyUssFile",
            "zowe.jobs.zosJobsOpenspool",
            "zowe.jobs.deleteJob",
            "zowe.jobs.runModifyCommand",
            "zowe.jobs.runStopCommand",
            "zowe.jobs.refreshJobsServer",
            "zowe.jobs.refreshAllJobs",
            "zowe.jobs.refreshJob",
            "zowe.jobs.refreshSpool",
            "zowe.jobs.addJobsSession",
            "zowe.jobs.setOwner",
            "zowe.jobs.setPrefix",
            "zowe.jobs.removeJobsSession",
            "zowe.jobs.downloadSpool",
            "zowe.jobs.downloadSpoolBinary",
            "zowe.jobs.getJobJcl",
            "zowe.jobs.setJobSpool",
            "zowe.jobs.search",
            "zowe.jobs.editSession",
            "zowe.jobs.addFavorite",
            "zowe.jobs.removeFavorite",
            "zowe.jobs.saveSearch",
            "zowe.jobs.removeSearchFavorite",
            "zowe.jobs.removeFavProfile",
            "zowe.jobs.disableValidation",
            "zowe.jobs.enableValidation",
            "zowe.jobs.ssoLogin",
            "zowe.jobs.ssoLogout",
            "zowe.updateSecureCredentials",
            "zowe.promptCredentials",
            "zowe.openRecentMember",
            "zowe.searchInAllLoadedItems",
            "zowe.ds.deleteProfile",
            "zowe.cmd.deleteProfile",
            "zowe.uss.deleteProfile",
            "zowe.jobs.deleteProfile",
            "zowe.issueTsoCmd",
            "zowe.issueMvsCmd",
        ],
    };

    Object.defineProperty(fs, "mkdirSync", { value: globalMocks.mockMkdirSync, configurable: true });
    Object.defineProperty(zowe.imperative, "CliProfileManager", {
        value: globalMocks.mockCliProfileManager,
        configurable: true,
    });
    Object.defineProperty(vscode.window, "createTreeView", {
        value: globalMocks.mockCreateTreeView,
        configurable: true,
    });
    Object.defineProperty(vscode, "Uri", { value: globalMocks.mockUri, configurable: true });
    Object.defineProperty(vscode.commands, "registerCommand", {
        value: globalMocks.mockRegisterCommand,
        configurable: true,
    });
    Object.defineProperty(vscode.commands, "executeCommand", {
        value: globalMocks.mockExecuteCommand,
        configurable: true,
    });
    Object.defineProperty(vscode.workspace, "onDidSaveTextDocument", {
        value: globalMocks.mockOnDidSaveTextDocument,
        configurable: true,
    });
    Object.defineProperty(vscode.window, "onDidCollapseElement", {
        value: globalMocks.mockOnDidCollapseElement,
        configurable: true,
    });
    Object.defineProperty(vscode.window, "onDidExpandElement", {
        value: globalMocks.mockOnDidExpandElement,
        configurable: true,
    });
    Object.defineProperty(vscode.workspace, "getConfiguration", {
        value: globalMocks.mockGetConfiguration,
        configurable: true,
    });
    Object.defineProperty(vscode.workspace, "onDidChangeConfiguration", {
        value: globalMocks.mockOnDidChangeConfiguration,
        configurable: true,
    });
    Object.defineProperty(globals, "setGlobalSecurityValue", {
        value: globalMocks.mockSetGlobalSecurityValue,
        configurable: true,
    });
    Object.defineProperty(fs, "readdirSync", { value: globalMocks.mockReaddirSync, configurable: true });
    Object.defineProperty(fs, "createReadStream", { value: globalMocks.mockCreateReadStream, configurable: true });
    Object.defineProperty(vscode, "ConfigurationTarget", { value: globalMocks.enums, configurable: true });
    Object.defineProperty(fs, "existsSync", { value: globalMocks.mockExistsSync, configurable: true });
    Object.defineProperty(fs, "unlinkSync", { value: globalMocks.mockUnlinkSync, configurable: true });
    Object.defineProperty(fs, "rmdirSync", { value: globalMocks.mockRmdirSync, configurable: true });
    Object.defineProperty(fs, "readFileSync", { value: globalMocks.mockReadFileSync, configurable: true });
    Object.defineProperty(fsextra, "moveSync", { value: globalMocks.mockMoveSync, configurable: true });
    Object.defineProperty(Gui, "errorMessage", {
        value: globalMocks.mockShowErrorMessage,
        configurable: true,
    });
    Object.defineProperty(Gui, "warningMessage", {
        value: globalMocks.mockShowWarningMessage,
        configurable: true,
    });
    Object.defineProperty(zowe, "ZosmfSession", { value: globalMocks.mockZosmfSession, configurable: true });
    Object.defineProperty(globalMocks.mockZosmfSession, "createSessCfgFromArgs", {
        value: globalMocks.mockCreateSessCfgFromArgs,
        configurable: true,
    });
    Object.defineProperty(vscode.window, "showInformationMessage", {
        value: globalMocks.mockShowInformationMessage,
        configurable: true,
    });
    Object.defineProperty(vscode.window, "setStatusBarMessage", {
        value: globalMocks.mockSetStatusBarMessage,
        configurable: true,
    });
    Object.defineProperty(zowe, "Utilities", { value: globalMocks.mockUtilities, configurable: true });
    Object.defineProperty(vscode.workspace, "registerTextDocumentContentProvider", {
        value: globalMocks.mockRegisterTextDocumentContentProvider,
        configurable: true,
    });
    Object.defineProperty(vscode.Disposable, "from", { value: globalMocks.mockFrom, configurable: true });
    Object.defineProperty(ZoweDatasetNode, "getProfileName", {
        value: globalMocks.mockGetProfileName,
        configurable: true,
    });
    Object.defineProperty(globalMocks.mockCliProfileManager, "initialize", {
        value: globalMocks.mockInitialize,
        configurable: true,
    });
    Object.defineProperty(zowe, "getImperativeConfig", {
        value: globalMocks.mockGetImperativeConfig,
        configurable: true,
    });
    Object.defineProperty(zowe.imperative, "ImperativeConfig", {
        value: globalMocks.mockImperativeConfig,
        configurable: true,
    });
    Object.defineProperty(globalMocks.mockImperativeConfig, "instance", {
        value: globalMocks.mockIcInstance,
        configurable: true,
    });
    Object.defineProperty(globalMocks.mockIcInstance, "cliHome", { get: globalMocks.mockCliHome });
    Object.defineProperty(vscode.env, "appName", { value: globalMocks.appName, configurable: true });
    Object.defineProperty(vscode, "UIKind", { value: globalMocks.UIKindEnums, configurable: true });
    Object.defineProperty(vscode, "uriScheme", { value: globalMocks.uriScheme, configurable: true });
    Object.defineProperty(Profiles, "createInstance", {
        value: jest.fn(() => globalMocks.testProfileOps),
    });
    Object.defineProperty(Profiles, "getInstance", {
        value: jest.fn(() => globalMocks.testProfileOps),
    });
    Object.defineProperty(SettingsConfig, "getDirectValue", {
        value: createGetConfigMock({
            "zowe.automaticProfileValidation": true,
        }),
    });
    Object.defineProperty(globalMocks.mockProfilesCache, "getProfileInfo", {
        value: jest.fn(() => {
            return { value: globalMocks.mockProfCacheProfileInfo, configurable: true };
        }),
    });
    Object.defineProperty(ZoweExplorerExtender, "showZoweConfigError", { value: jest.fn(), configurable: true });
    Object.defineProperty(zowe.imperative, "ProfileInfo", {
        value: globalMocks.mockImperativeProfileInfo,
        configurable: true,
    });
    Object.defineProperty(globals, "LOG", { value: jest.fn(), configurable: true });
    Object.defineProperty(globals.LOG, "error", { value: jest.fn(), configurable: true });
    Object.defineProperty(globals.LOG, "debug", { value: jest.fn(), configurable: true });

    // Create a mocked extension context
    const mockExtensionCreator = jest.fn(
        () =>
<<<<<<< HEAD
        ({
            subscriptions: [],
            extensionPath: path.join(__dirname, ".."),
        } as vscode.ExtensionContext)
=======
            ({
                subscriptions: [],
                extensionPath: path.join(__dirname, ".."),
                extension: {
                    packageJSON: {
                        packageInfo: "Zowe Explorer",
                        version: "2.x.x",
                    },
                },
            } as unknown as vscode.ExtensionContext)
>>>>>>> 0fd24736
    );
    globalMocks.mockExtension = new mockExtensionCreator();

    Object.defineProperty(ZoweLogger, "initializeZoweLogger", { value: jest.fn(), configurable: true });
    Object.defineProperty(ZoweLogger, "error", { value: jest.fn(), configurable: true });
    Object.defineProperty(ZoweLogger, "debug", { value: jest.fn(), configurable: true });
    Object.defineProperty(ZoweLogger, "warn", { value: jest.fn(), configurable: true });
    Object.defineProperty(ZoweLogger, "info", { value: jest.fn(), configurable: true });
    Object.defineProperty(ZoweLogger, "trace", { value: jest.fn(), configurable: true });

    globalMocks.mockLoadNamedProfile.mockReturnValue(globalMocks.testProfile);
    globalMocks.mockCreateSessCfgFromArgs.mockReturnValue(globalMocks.testSession.ISession);
    globalMocks.mockCreateTreeView.mockReturnValue(createTreeView());
    globalMocks.mockReadFileSync.mockReturnValue("");
    globalMocks.testProfileOps.getDefaultProfile = globalMocks.mockLoadNamedProfile;
    globalMocks.testProfileOps.loadNamedProfile = globalMocks.mockLoadNamedProfile;
    globalMocks.testTreeView = jest.fn().mockImplementation(() => {
        return {
            reveal: globalMocks.mockReveal,
            onDidExpandElement: globalMocks.mockOnDidExpandElement,
            onDidCollapseElement: globalMocks.mockOnDidCollapseElement,
            selection: [],
            onDidChangeSelection: globalMocks.mockOnDidChangeSelection,
            visible: true,
            onDidChangeVisibility: globalMocks.mockOnDidChangeVisibility,
        };
    });

    return globalMocks;
}

function createBlockMocks(globalMocks: any) {
    const blockMocks = {
        rootNode: new ZoweUSSNode("root", vscode.TreeItemCollapsibleState.Collapsed, null, globalMocks.session, null, false, "test", undefined),
        testNode: null,
    };
    blockMocks.testNode = new ZoweUSSNode(
        globals.DS_PDS_CONTEXT,
        vscode.TreeItemCollapsibleState.Collapsed,
        blockMocks.rootNode,
        null,
        null,
        false,
        "test",
        undefined
    );

    blockMocks.rootNode.contextValue = globals.USS_SESSION_CONTEXT;
    return blockMocks;
}

describe("Extension Unit Tests", () => {
    const allCommands: Array<{ cmd: string; fun: () => void; toMock: () => void }> = [];
    let globalMocks;
    beforeAll(async () => {
        globalMocks = await createGlobalMocks();
        Object.defineProperty(zowe.imperative, "ProfileInfo", {
            value: globalMocks.mockImperativeProfileInfo,
            configurable: true,
        });
        globalMocks.mockReadFileSync.mockReturnValueOnce('{ "overrides": { "CredentialManager": "Managed by ANO" }}');
        globalMocks.mockExistsSync.mockReturnValueOnce(false);
        globalMocks.mockGetConfiguration.mockReturnValue({
            persistence: true,
            get: (_setting: string) => "",
            update: jest.fn(),
            inspect: (_configuration: string) => {
                return {
                    workspaceValue: undefined,
                    globalValue: undefined,
                };
            },
        });

        await extension.activate(globalMocks.mockExtension);

        // Check that tree providers are initialized successfully
        expect(globalMocks.mockCreateTreeView.mock.calls.length).toBe(3);
        expect(globalMocks.mockCreateTreeView.mock.calls[0][0]).toBe("zowe.ds.explorer");
        expect(globalMocks.mockCreateTreeView.mock.calls[1][0]).toBe("zowe.uss.explorer");

        // Check that CLI Profile Manager is initialized successfully
        expect(globalMocks.mockInitialize.mock.calls.length).toBe(1);
        expect(globalMocks.mockInitialize.mock.calls[0][0]).toStrictEqual({
            configuration: [],
            profileRootDirectory: path.join(globalMocks.mockCliHome(), "profiles"),
        });

        // Checking if commands are registered properly
        expect(globalMocks.mockRegisterCommand.mock.calls.length).toBe(globals.COMMAND_COUNT);

        globalMocks.mockRegisterCommand.mock.calls.forEach((call, i) => {
            expect(call[0]).toStrictEqual(globalMocks.expectedCommands[i]);
            expect(call[1]).toBeInstanceOf(Function);
            allCommands.push({ cmd: call[0], fun: call[1], toMock: jest.fn() });
        });
    });

    it("Testing that activate correctly executes", async () => {
        expect(allCommands.map((c) => c.cmd)).toEqual(globalMocks.expectedCommands);
    });

    it("Tests that activate() fails when trying to load with an invalid config", async () => {
        Object.defineProperty(zowe.imperative, "ProfileInfo", {
            value: jest.fn().mockImplementation(() => {
                throw new Error("Error in ProfileInfo to break activate function");
            }),
            configurable: true,
        });
        globalMocks.mockReadFileSync.mockReturnValueOnce('{ "overrides": { "CredentialManager": "Managed by ANO" }}');
        globalMocks.mockExistsSync.mockReturnValueOnce(false);
        globalMocks.mockGetConfiguration.mockReturnValue({
            persistence: true,
            get: (_setting: string) => "",
            update: jest.fn(),
            inspect: (_configuration: string) => {
                return {
                    workspaceValue: undefined,
                    globalValue: undefined,
                };
            },
        });

        await extension.activate(globalMocks.mockExtension);
        expect(ZoweExplorerExtender.showZoweConfigError).toHaveBeenCalled();
    });
    it("should deactivate the extension", async () => {
        const spyAwaitAllSaves = jest.spyOn(ZoweSaveQueue, "all");
        const spyCleanTempDir = jest.spyOn(tempFolderUtils, "cleanTempDir");
        spyCleanTempDir.mockImplementation(jest.fn());
        Object.defineProperty(ZoweLogger, "disposeZoweLogger", {
            value: jest.fn(),
            configurable: true,
        });
        await extension.deactivate();
        expect(spyAwaitAllSaves).toHaveBeenCalled();
        expect(spyCleanTempDir).toHaveBeenCalled();
        // Test that upload operations complete before cleaning temp dir
        expect(spyAwaitAllSaves.mock.invocationCallOrder[0]).toBeLessThan(spyCleanTempDir.mock.invocationCallOrder[0]);
        expect(globals.ACTIVATED).toBe(false);
    });

    async function removeSessionTest(command: string, contextValue: string, providerObject: any) {
        const testNode: any = {
            contextValue: contextValue,
            getProfile: jest.fn(),
            getParent: jest.fn().mockReturnValue({ getLabel: jest.fn() }),
            label: "TestNode",
        };
        const deleteSessionSpy = jest.spyOn(providerObject.prototype, "deleteSession");
        const commandFunction = allCommands.find((cmd) => command === cmd.cmd);
        await (commandFunction as any).fun(testNode, [testNode]);
        expect(deleteSessionSpy).toHaveBeenCalled();
    }

    it("zowe.ds.removeSession", async () => {
        await removeSessionTest("zowe.ds.removeSession", globals.DS_SESSION_CONTEXT, DatasetTree);
    });

    it("zowe.uss.removeSession", async () => {
        await removeSessionTest("zowe.uss.removeSession", globals.USS_SESSION_CONTEXT, USSTree);
    });
});

describe("Extension Unit Tests - THEIA", () => {
    it("Tests that activate() works correctly for Theia", async () => {
        const globalMocks = await createGlobalMocks();

        Object.defineProperty(vscode.env, "appName", { value: "Eclipse Theia" });
        Object.defineProperty(vscode.env, "uriScheme", { value: "theia" });
        Object.defineProperty(vscode.env, "uiKind", { value: vscode.UIKind.Web });
        globalMocks.mockExistsSync.mockReset();
        globalMocks.mockReaddirSync.mockReset();
        globalMocks.mockExistsSync.mockReturnValueOnce(false);
        globalMocks.mockGetConfiguration.mockReturnValue({
            persistence: true,
            get: (_setting: string) => "",
            update: jest.fn(),
            inspect: (_configuration: string) => {
                return {
                    workspaceValue: undefined,
                    globalValue: undefined,
                };
            },
        });

        await extension.activate(globalMocks.mockExtension);

        expect(globals.ISTHEIA).toEqual(true);
        expect(globalMocks.mockMkdirSync.mock.calls.length).toBe(6);
        expect(globalMocks.mockRegisterCommand.mock.calls.length).toBe(globals.COMMAND_COUNT);
        globalMocks.mockRegisterCommand.mock.calls.forEach((call, i) => {
            expect(call[0]).toStrictEqual(globalMocks.expectedCommands[i]);
            expect(call[1]).toBeInstanceOf(Function);
        });
        const actualCommands = [];
        globalMocks.mockRegisterCommand.mock.calls.forEach((call) => {
            actualCommands.push(call[0]);
        });
        expect(actualCommands).toEqual(globalMocks.expectedCommands);
    });

    // it("Tests that onChangeProfileAction executes the proper profile commands", async () => {
    //     const globalMocks = await createGlobalMocks();
    //     Object.defineProperty(vscode.workspace, "fs", {
    //         value: {
    //             readFile: jest.fn().mockResolvedValue("somenewdata"),
    //         },
    //         configurable: true,
    //     });
    //     await extension.onChangeProfileAction(null);
    //     expect(globalMocks.mockReadProfilesFromDisk).toHaveBeenCalledTimes(1);

    //     // call again w/ same data to signal no change; verify nothing with profiles was changed
    //     // (number of calls to readProfilesFromDisk should stay the same)
    //     await extension.onChangeProfileAction(null);
    //     expect(globalMocks.mockReadProfilesFromDisk).toHaveBeenCalledTimes(1);
    // });

    it("Tests getSelectedNodeList executes successfully with multiple selection", async () => {
        const globalMocks = await createGlobalMocks();
        const blockMocks = createBlockMocks(globalMocks);
        const nodeList = [blockMocks.rootNode, blockMocks.testNode];
        const res = getSelectedNodeList(blockMocks.testNode, nodeList);
        expect(res).toEqual(nodeList);
    });

    it("Tests getSelectedNodeList executes successfully when no multiple selection", async () => {
        const globalMocks = await createGlobalMocks();
        const blockMocks = createBlockMocks(globalMocks);
        const res = getSelectedNodeList(blockMocks.testNode, undefined);
        expect(res[0]).toEqual(blockMocks.testNode);
    });
});<|MERGE_RESOLUTION|>--- conflicted
+++ resolved
@@ -374,23 +374,16 @@
     // Create a mocked extension context
     const mockExtensionCreator = jest.fn(
         () =>
-<<<<<<< HEAD
         ({
             subscriptions: [],
             extensionPath: path.join(__dirname, ".."),
-        } as vscode.ExtensionContext)
-=======
-            ({
-                subscriptions: [],
-                extensionPath: path.join(__dirname, ".."),
-                extension: {
-                    packageJSON: {
-                        packageInfo: "Zowe Explorer",
-                        version: "2.x.x",
-                    },
+            extension: {
+                packageJSON: {
+                    packageInfo: "Zowe Explorer",
+                    version: "2.x.x",
                 },
-            } as unknown as vscode.ExtensionContext)
->>>>>>> 0fd24736
+            },
+        } as unknown as vscode.ExtensionContext)
     );
     globalMocks.mockExtension = new mockExtensionCreator();
 
