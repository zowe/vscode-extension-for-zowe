--- conflicted
+++ resolved
@@ -20,17 +20,8 @@
 import { ValidProfileEnum, ProfilesCache } from "@zowe/zowe-explorer-api";
 import { Profiles } from "../../src/Profiles";
 import { ZoweDatasetNode } from "../../src/dataset/ZoweDatasetNode";
-<<<<<<< HEAD
 import * as dsActions from "../../src/dataset/actions";
-import {
-    createGetConfigMock,
-    createInstanceOfProfileInfo,
-    createIProfile,
-    createTreeView,
-} from "../../__mocks__/mockCreators/shared";
-=======
 import { createGetConfigMock, createInstanceOfProfileInfo, createIProfile, createTreeView } from "../../__mocks__/mockCreators/shared";
->>>>>>> 3e95c210
 import { ZoweUSSNode } from "../../src/uss/ZoweUSSNode";
 import { getSelectedNodeList } from "../../src/shared/utils";
 import { SettingsConfig } from "../../src/utils/SettingsConfig";
@@ -394,29 +385,9 @@
     return globalMocks;
 }
 
-<<<<<<< HEAD
 function createBlockMocks(globalMocks: any) {
     const blockMocks = {
-        rootNode: new ZoweUSSNode(
-            "root",
-=======
-describe("Extension Unit Tests", () => {
-    function createBlockMocks(globalMocks: any) {
-        const blockMocks = {
-            rootNode: new ZoweUSSNode("root", vscode.TreeItemCollapsibleState.Collapsed, null, globalMocks.session, null, false, "test", undefined),
-            testNode: null,
-        };
-        blockMocks.testNode = new ZoweUSSNode(
-            globals.DS_PDS_CONTEXT,
->>>>>>> 3e95c210
-            vscode.TreeItemCollapsibleState.Collapsed,
-            null,
-            globalMocks.session,
-            null,
-            false,
-            "test",
-            undefined
-        ),
+        rootNode: new ZoweUSSNode("root", vscode.TreeItemCollapsibleState.Collapsed, null, globalMocks.session, null, false, "test", undefined),
         testNode: null,
     };
     blockMocks.testNode = new ZoweUSSNode(
