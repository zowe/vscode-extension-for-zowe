/**
 * This program and the accompanying materials are made available under the terms of the
 * Eclipse Public License v2.0 which accompanies this distribution, and is available at
 * https://www.eclipse.org/legal/epl-v20.html
 *
 * SPDX-License-Identifier: EPL-2.0
 *
 * Copyright Contributors to the Zowe Project.
 *
 */

import * as vscode from "vscode";
import * as path from "path";
import * as zowe from "@zowe/cli";
import * as os from "os";
import * as fs from "fs";
import * as fsextra from "fs-extra";
import * as extension from "../../src/extension";
import * as globals from "../../src/globals";
import * as tempFolderUtils from "../../src/utils/TempFolder";
import { Gui, ValidProfileEnum, ProfilesCache } from "@zowe/zowe-explorer-api";
import { Profiles } from "../../src/Profiles";
import { ZoweDatasetNode } from "../../src/dataset/ZoweDatasetNode";
import { createGetConfigMock, createInstanceOfProfileInfo, createIProfile, createTreeView } from "../../__mocks__/mockCreators/shared";
import { ZoweUSSNode } from "../../src/uss/ZoweUSSNode";
import { getSelectedNodeList } from "../../src/shared/utils";
import { SettingsConfig } from "../../src/utils/SettingsConfig";
import { ZoweExplorerExtender } from "../../src/ZoweExplorerExtender";
import { DatasetTree } from "../../src/dataset/DatasetTree";
import { USSTree } from "../../src/uss/USSTree";
import { ZoweSaveQueue } from "../../src/abstract/ZoweSaveQueue";
<<<<<<< HEAD
jest.mock("../../src/utils/LoggerUtils");
=======
import { ZoweLocalStorage } from "../../src/utils/ZoweLocalStorage";
>>>>>>> 9426168e

jest.mock("vscode");
jest.mock("fs");
jest.mock("fs-extra");
jest.mock("util");
jest.mock("isbinaryfile");

async function createGlobalMocks() {
    const mockReadProfilesFromDisk = jest.fn();
    const globalMocks = {
        mockLoadNamedProfile: jest.fn(),
        mockMkdirSync: jest.fn(),
        mockMoveSync: jest.fn(),
        mockGetAllProfileNames: jest.fn(),
        mockReveal: jest.fn(),
        mockCreateTreeView: jest.fn(),
        mockExecuteCommand: jest.fn(),
        mockRegisterCommand: jest.fn(),
        mockOnDidSaveTextDocument: jest.fn(),
        mockOnDidChangeSelection: jest.fn(),
        mockOnDidChangeConfiguration: jest.fn(),
        mockOnDidChangeVisibility: jest.fn(),
        mockOnDidCollapseElement: jest.fn(),
        mockOnDidExpandElement: jest.fn(),
        mockExistsSync: jest.fn(),
        mockCreateReadStream: jest.fn(),
        mockReaddirSync: jest.fn(),
        mockUnlinkSync: jest.fn(),
        mockRmdirSync: jest.fn(),
        mockReadFileSync: jest.fn(),
        mockShowErrorMessage: jest.fn(),
        mockShowWarningMessage: jest.fn(),
        mockZosmfSession: jest.fn(),
        mockCreateSessCfgFromArgs: jest.fn(),
        mockUtilities: jest.fn(),
        mockShowInformationMessage: jest.fn(),
        mockSetStatusBarMessage: jest.fn(),
        mockGetConfiguration: jest.fn(),
        mockIsFile: jest.fn(),
        mockLoad: jest.fn(),
        mockRegisterTextDocumentContentProvider: jest.fn(),
        mockFrom: jest.fn(),
        mockUri: jest.fn(),
        mockGetProfileName: jest.fn(),
        mockCliHome: jest.fn().mockReturnValue(path.join(os.homedir(), ".zowe")),
        mockIcInstance: jest.fn(),
        mockImperativeConfig: jest.fn(),
        mockInitialize: jest.fn(),
        mockGetImperativeConfig: jest.fn().mockReturnValue({ profiles: [] }),
        mockCliProfileManager: jest.fn().mockImplementation(() => {
            return { GetAllProfileNames: globalMocks.mockGetAllProfileNames, Load: globalMocks.mockLoad };
        }),
        mockReadProfilesFromDisk: mockReadProfilesFromDisk,
        mockImperativeProfileInfo: jest.fn().mockImplementation(() => {
            return {
                mAppName: "",
                mCredentials: {},
                mUSingTeamConfig: true,
                readProfilesFromDisk: mockReadProfilesFromDisk,
            };
        }),
        mockSetGlobalSecurityValue: jest.fn(),
        mockWriteOverridesFile: jest.fn(),
        mockProfCacheProfileInfo: createInstanceOfProfileInfo(),
        mockProfilesCache: new ProfilesCache(zowe.imperative.Logger.getAppLogger()),
        testTreeView: null,
        enums: jest.fn().mockImplementation(() => {
            return {
                Global: 1,
                Workspace: 2,
                WorkspaceFolder: 3,
            };
        }),
        UIKindEnums: jest.fn().mockImplementation(() => {
            return {
                Desktop: 1,
                Web: 2,
            };
        }),
        testSession: new zowe.imperative.Session({
            user: "fake",
            password: "fake",
            hostname: "fake",
            protocol: "https",
            type: "basic",
        }),
        testProfile: createIProfile(),
        testProfileOps: {
            allProfiles: [{ name: "firstName" }, { name: "secondName" }],
            defaultProfile: { name: "firstName" },
            getDefaultProfile: null,
            getBaseProfile: jest.fn(),
            loadNamedProfile: null,
            validProfile: ValidProfileEnum.VALID,
            checkCurrentProfile: jest.fn(),
            usesSecurity: jest.fn().mockReturnValue(true),
            getProfileSetting: jest.fn(),
            disableValidation: jest.fn(),
            enableValidation: jest.fn(),
            disableValidationContext: jest.fn(),
            enableValidationContext: jest.fn(),
            validationArraySetup: jest.fn(),
            fetchAllProfiles: jest.fn(),
            getProfileInfo: () => createInstanceOfProfileInfo(),
        },
        mockExtension: null,
        appName: vscode.env.appName,
        uriScheme: vscode.env.uriScheme,
        expectedCommands: [
            "zowe.extRefresh",
            "zowe.all.config.init",
            "zowe.ds.addSession",
            "zowe.ds.addFavorite",
            "zowe.ds.refreshAll",
            "zowe.ds.refreshNode",
            "zowe.ds.refreshDataset",
            "zowe.ds.pattern",
            "zowe.ds.editSession",
            "zowe.ds.ZoweNode.openPS",
            "zowe.ds.createDataset",
            "zowe.ds.createMember",
            "zowe.ds.deleteDataset",
            "zowe.ds.allocateLike",
            "zowe.ds.uploadDialog",
            "zowe.ds.deleteMember",
            "zowe.ds.editDataSet",
            "zowe.ds.editMember",
            "zowe.ds.removeSession",
            "zowe.ds.removeFavorite",
            "zowe.ds.saveSearch",
            "zowe.ds.removeSavedSearch",
            "zowe.ds.removeFavProfile",
            "zowe.ds.submitJcl",
            "zowe.ds.submitMember",
            "zowe.ds.showAttributes",
            "zowe.ds.renameDataSet",
            "zowe.ds.copyDataSets",
            "zowe.ds.pasteDataSets",
            "zowe.ds.renameDataSetMember",
            "zowe.ds.hMigrateDataSet",
            "zowe.ds.hRecallDataSet",
            "zowe.ds.showFileErrorDetails",
            "zowe.ds.disableValidation",
            "zowe.ds.enableValidation",
            "zowe.ds.ssoLogin",
            "zowe.ds.ssoLogout",
            "zowe.uss.addFavorite",
            "zowe.uss.removeFavorite",
            "zowe.uss.addSession",
            "zowe.uss.refreshAll",
            "zowe.uss.refreshUSS",
            "zowe.uss.refreshUSSInTree",
            "zowe.uss.refreshDirectory",
            "zowe.uss.fullPath",
            "zowe.uss.editSession",
            "zowe.uss.ZoweUSSNode.open",
            "zowe.uss.removeSession",
            "zowe.uss.createFile",
            "zowe.uss.createFolder",
            "zowe.uss.deleteNode",
            "zowe.uss.binary",
            "zowe.uss.text",
            "zowe.uss.renameNode",
            "zowe.uss.uploadDialog",
            "zowe.uss.copyPath",
            "zowe.uss.editFile",
            "zowe.uss.saveSearch",
            "zowe.uss.removeSavedSearch",
            "zowe.uss.removeFavProfile",
            "zowe.uss.disableValidation",
            "zowe.uss.enableValidation",
            "zowe.uss.ssoLogin",
            "zowe.uss.ssoLogout",
            "zowe.uss.pasteUssFile",
            "zowe.uss.copyUssFile",
            "zowe.jobs.zosJobsOpenspool",
            "zowe.jobs.deleteJob",
            "zowe.jobs.runModifyCommand",
            "zowe.jobs.runStopCommand",
            "zowe.jobs.refreshJobsServer",
            "zowe.jobs.refreshAllJobs",
            "zowe.jobs.refreshJob",
            "zowe.jobs.refreshSpool",
            "zowe.jobs.downloadSingleSpool",
            "zowe.jobs.downloadSingleSpoolBinary",
            "zowe.jobs.addJobsSession",
            "zowe.jobs.setOwner",
            "zowe.jobs.setPrefix",
            "zowe.jobs.removeJobsSession",
            "zowe.jobs.downloadSpool",
            "zowe.jobs.downloadSpoolBinary",
            "zowe.jobs.getJobJcl",
            "zowe.jobs.setJobSpool",
            "zowe.jobs.search",
            "zowe.jobs.editSession",
            "zowe.jobs.addFavorite",
            "zowe.jobs.removeFavorite",
            "zowe.jobs.saveSearch",
            "zowe.jobs.removeSearchFavorite",
            "zowe.jobs.removeFavProfile",
            "zowe.jobs.disableValidation",
            "zowe.jobs.enableValidation",
            "zowe.jobs.ssoLogin",
            "zowe.jobs.ssoLogout",
            "zowe.jobs.startPolling",
            "zowe.jobs.stopPolling",
            "zowe.manualPoll",
            "zowe.updateSecureCredentials",
            "zowe.promptCredentials",
            "zowe.openRecentMember",
            "zowe.searchInAllLoadedItems",
            "zowe.ds.deleteProfile",
            "zowe.cmd.deleteProfile",
            "zowe.uss.deleteProfile",
            "zowe.jobs.deleteProfile",
            "zowe.issueTsoCmd",
            "zowe.issueMvsCmd",
        ],
    };

    Object.defineProperty(fs, "mkdirSync", { value: globalMocks.mockMkdirSync, configurable: true });
    Object.defineProperty(zowe.imperative, "CliProfileManager", {
        value: globalMocks.mockCliProfileManager,
        configurable: true,
    });
    Object.defineProperty(vscode.window, "createTreeView", {
        value: globalMocks.mockCreateTreeView,
        configurable: true,
    });
    Object.defineProperty(vscode, "Uri", { value: globalMocks.mockUri, configurable: true });
    Object.defineProperty(vscode.commands, "registerCommand", {
        value: globalMocks.mockRegisterCommand,
        configurable: true,
    });
    Object.defineProperty(vscode.commands, "executeCommand", {
        value: globalMocks.mockExecuteCommand,
        configurable: true,
    });
    Object.defineProperty(vscode.workspace, "onDidSaveTextDocument", {
        value: globalMocks.mockOnDidSaveTextDocument,
        configurable: true,
    });
    Object.defineProperty(vscode.window, "onDidCollapseElement", {
        value: globalMocks.mockOnDidCollapseElement,
        configurable: true,
    });
    Object.defineProperty(vscode.window, "onDidExpandElement", {
        value: globalMocks.mockOnDidExpandElement,
        configurable: true,
    });

    jest.spyOn(vscode.workspace, "getConfiguration").mockImplementationOnce(globalMocks.mockGetConfiguration);
    Object.defineProperty(vscode.workspace, "onDidChangeConfiguration", {
        value: globalMocks.mockOnDidChangeConfiguration,
        configurable: true,
    });
    Object.defineProperty(globals, "setGlobalSecurityValue", {
        value: globalMocks.mockSetGlobalSecurityValue,
        configurable: true,
    });
    Object.defineProperty(fs, "readdirSync", { value: globalMocks.mockReaddirSync, configurable: true });
    Object.defineProperty(fs, "createReadStream", { value: globalMocks.mockCreateReadStream, configurable: true });
    Object.defineProperty(vscode, "ConfigurationTarget", { value: globalMocks.enums, configurable: true });
    Object.defineProperty(fs, "existsSync", { value: globalMocks.mockExistsSync, configurable: true });
    Object.defineProperty(fs, "unlinkSync", { value: globalMocks.mockUnlinkSync, configurable: true });
    Object.defineProperty(fs, "rmdirSync", { value: globalMocks.mockRmdirSync, configurable: true });
    Object.defineProperty(fs, "readFileSync", { value: globalMocks.mockReadFileSync, configurable: true });
    Object.defineProperty(fsextra, "moveSync", { value: globalMocks.mockMoveSync, configurable: true });
    Object.defineProperty(Gui, "errorMessage", {
        value: globalMocks.mockShowErrorMessage,
        configurable: true,
    });
    Object.defineProperty(Gui, "warningMessage", {
        value: globalMocks.mockShowWarningMessage,
        configurable: true,
    });
    Object.defineProperty(zowe, "ZosmfSession", { value: globalMocks.mockZosmfSession, configurable: true });
    Object.defineProperty(globalMocks.mockZosmfSession, "createSessCfgFromArgs", {
        value: globalMocks.mockCreateSessCfgFromArgs,
        configurable: true,
    });
    Object.defineProperty(vscode.window, "showInformationMessage", {
        value: globalMocks.mockShowInformationMessage,
        configurable: true,
    });
    Object.defineProperty(vscode.window, "setStatusBarMessage", {
        value: globalMocks.mockSetStatusBarMessage,
        configurable: true,
    });
    Object.defineProperty(zowe, "Utilities", { value: globalMocks.mockUtilities, configurable: true });
    Object.defineProperty(vscode.workspace, "registerTextDocumentContentProvider", {
        value: globalMocks.mockRegisterTextDocumentContentProvider,
        configurable: true,
    });
    Object.defineProperty(vscode.Disposable, "from", { value: globalMocks.mockFrom, configurable: true });
    Object.defineProperty(ZoweDatasetNode, "getProfileName", {
        value: globalMocks.mockGetProfileName,
        configurable: true,
    });
    Object.defineProperty(globalMocks.mockCliProfileManager, "initialize", {
        value: globalMocks.mockInitialize,
        configurable: true,
    });
    Object.defineProperty(zowe, "getImperativeConfig", {
        value: globalMocks.mockGetImperativeConfig,
        configurable: true,
    });
    Object.defineProperty(zowe.imperative, "ImperativeConfig", {
        value: globalMocks.mockImperativeConfig,
        configurable: true,
    });
    Object.defineProperty(globalMocks.mockImperativeConfig, "instance", {
        value: globalMocks.mockIcInstance,
        configurable: true,
    });
    Object.defineProperty(globalMocks.mockIcInstance, "cliHome", { get: globalMocks.mockCliHome });
    Object.defineProperty(vscode.env, "appName", { value: globalMocks.appName, configurable: true });
    Object.defineProperty(vscode, "UIKind", { value: globalMocks.UIKindEnums, configurable: true });
    Object.defineProperty(vscode, "uriScheme", { value: globalMocks.uriScheme, configurable: true });
    Object.defineProperty(Profiles, "createInstance", {
        value: jest.fn(() => globalMocks.testProfileOps),
    });
    Object.defineProperty(Profiles, "getInstance", {
        value: jest.fn(() => globalMocks.testProfileOps),
    });
    Object.defineProperty(SettingsConfig, "getDirectValue", {
        value: createGetConfigMock({
            "zowe.automaticProfileValidation": true,
        }),
    });
    Object.defineProperty(globalMocks.mockProfilesCache, "getProfileInfo", {
        value: jest.fn(() => {
            return { value: globalMocks.mockProfCacheProfileInfo, configurable: true };
        }),
    });
    Object.defineProperty(ZoweExplorerExtender, "showZoweConfigError", { value: jest.fn(), configurable: true });
    Object.defineProperty(zowe.imperative, "ProfileInfo", {
        value: globalMocks.mockImperativeProfileInfo,
        configurable: true,
    });

    // Create a mocked extension context
    const mockExtensionCreator = jest.fn(
        () =>
            ({
                subscriptions: [],
                extensionPath: path.join(__dirname, ".."),
                extension: {
                    packageJSON: {
                        packageInfo: "Zowe Explorer",
                        version: "2.x.x",
                    },
                },
            } as unknown as vscode.ExtensionContext)
    );
    globalMocks.mockExtension = new mockExtensionCreator();

<<<<<<< HEAD
=======
    Object.defineProperty(ZoweLogger, "initializeZoweLogger", { value: jest.fn(), configurable: true });
    Object.defineProperty(ZoweLogger, "error", { value: jest.fn(), configurable: true });
    Object.defineProperty(ZoweLogger, "debug", { value: jest.fn(), configurable: true });
    Object.defineProperty(ZoweLogger, "warn", { value: jest.fn(), configurable: true });
    Object.defineProperty(ZoweLogger, "info", { value: jest.fn(), configurable: true });
    Object.defineProperty(ZoweLogger, "trace", { value: jest.fn(), configurable: true });
    Object.defineProperty(ZoweLocalStorage, "initializeZoweLocalStorage", {
        value: jest.fn(),
        configurable: true,
    });
    Object.defineProperty(ZoweLocalStorage, "storage", {
        value: {
            get: () => ({ persistence: true, favorites: [], history: [], sessions: ["zosmf"], searchHistory: [], fileHistory: [] }),
            update: jest.fn(),
            keys: () => [],
        },
        configurable: true,
    });

>>>>>>> 9426168e
    globalMocks.mockLoadNamedProfile.mockReturnValue(globalMocks.testProfile);
    globalMocks.mockCreateSessCfgFromArgs.mockReturnValue(globalMocks.testSession.ISession);
    globalMocks.mockCreateTreeView.mockReturnValue(createTreeView());
    globalMocks.mockReadFileSync.mockReturnValue("");
    globalMocks.testProfileOps.getDefaultProfile = globalMocks.mockLoadNamedProfile;
    globalMocks.testProfileOps.loadNamedProfile = globalMocks.mockLoadNamedProfile;
    globalMocks.testTreeView = jest.fn().mockImplementation(() => {
        return {
            reveal: globalMocks.mockReveal,
            onDidExpandElement: globalMocks.mockOnDidExpandElement,
            onDidCollapseElement: globalMocks.mockOnDidCollapseElement,
            selection: [],
            onDidChangeSelection: globalMocks.mockOnDidChangeSelection,
            visible: true,
            onDidChangeVisibility: globalMocks.mockOnDidChangeVisibility,
        };
    });

    return globalMocks;
}

function createBlockMocks(globalMocks: any) {
    const blockMocks = {
        rootNode: new ZoweUSSNode("root", vscode.TreeItemCollapsibleState.Collapsed, null, globalMocks.session, null, false, "test", undefined),
        testNode: null,
    };
    blockMocks.testNode = new ZoweUSSNode(
        globals.DS_PDS_CONTEXT,
        vscode.TreeItemCollapsibleState.Collapsed,
        blockMocks.rootNode,
        null,
        null,
        false,
        "test",
        undefined
    );

    blockMocks.rootNode.contextValue = globals.USS_SESSION_CONTEXT;
    return blockMocks;
}

describe("Extension Unit Tests", () => {
    const allCommands: Array<{ cmd: string; fun: () => void; toMock: () => void }> = [];
    let globalMocks;
    beforeAll(async () => {
        globalMocks = await createGlobalMocks();
        Object.defineProperty(zowe.imperative, "ProfileInfo", {
            value: globalMocks.mockImperativeProfileInfo,
            configurable: true,
        });
        globalMocks.mockReadFileSync.mockReturnValueOnce('{ "overrides": { "CredentialManager": "Managed by ANO" }}');
        globalMocks.mockExistsSync.mockReturnValueOnce(false);
        globalMocks.mockGetConfiguration.mockReturnValue({
            persistence: true,
            get: (_setting: string) => "",
            update: jest.fn(),
            inspect: (_configuration: string) => {
                return {
                    workspaceValue: undefined,
                    globalValue: undefined,
                };
            },
        });

        await extension.activate(globalMocks.mockExtension);

        // Check that tree providers are initialized successfully
        expect(globalMocks.mockCreateTreeView.mock.calls.length).toBe(3);
        expect(globalMocks.mockCreateTreeView.mock.calls[0][0]).toBe("zowe.ds.explorer");
        expect(globalMocks.mockCreateTreeView.mock.calls[1][0]).toBe("zowe.uss.explorer");

        // Check that CLI Profile Manager is initialized successfully
        expect(globalMocks.mockInitialize.mock.calls.length).toBe(1);
        expect(globalMocks.mockInitialize.mock.calls[0][0]).toStrictEqual({
            configuration: [],
            profileRootDirectory: path.join(globalMocks.mockCliHome(), "profiles"),
        });

        // Checking if commands are registered properly
        expect(globalMocks.mockRegisterCommand.mock.calls.length).toBe(globals.COMMAND_COUNT);

        globalMocks.mockRegisterCommand.mock.calls.forEach((call, i) => {
            expect(call[0]).toStrictEqual(globalMocks.expectedCommands[i]);
            expect(call[1]).toBeInstanceOf(Function);
            allCommands.push({ cmd: call[0], fun: call[1], toMock: jest.fn() });
        });
    });

    it("Testing that activate correctly executes", async () => {
        expect(allCommands.map((c) => c.cmd)).toEqual(globalMocks.expectedCommands);
    });

    it("Tests that activate() fails when trying to load with an invalid config", async () => {
        Object.defineProperty(zowe.imperative, "ProfileInfo", {
            value: jest.fn().mockImplementation(() => {
                throw new Error("Error in ProfileInfo to break activate function");
            }),
            configurable: true,
        });
        globalMocks.mockReadFileSync.mockReturnValueOnce('{ "overrides": { "CredentialManager": "Managed by ANO" }}');
        globalMocks.mockExistsSync.mockReturnValueOnce(false);
        globalMocks.mockGetConfiguration.mockReturnValue({
            persistence: true,
            get: (_setting: string) => "",
            update: jest.fn(),
            inspect: (_configuration: string) => {
                return {
                    workspaceValue: undefined,
                    globalValue: undefined,
                };
            },
        });

        await extension.activate(globalMocks.mockExtension);
        expect(ZoweExplorerExtender.showZoweConfigError).toHaveBeenCalled();
    });
    it("should deactivate the extension", async () => {
        const spyAwaitAllSaves = jest.spyOn(ZoweSaveQueue, "all");
        const spyCleanTempDir = jest.spyOn(tempFolderUtils, "cleanTempDir");
        spyCleanTempDir.mockImplementation(jest.fn());
        await extension.deactivate();
        expect(spyAwaitAllSaves).toHaveBeenCalled();
        expect(spyCleanTempDir).toHaveBeenCalled();
        // Test that upload operations complete before cleaning temp dir
        expect(spyAwaitAllSaves.mock.invocationCallOrder[0]).toBeLessThan(spyCleanTempDir.mock.invocationCallOrder[0]);
        expect(globals.ACTIVATED).toBe(false);
    });

    async function removeSessionTest(command: string, contextValue: string, providerObject: any) {
        const testNode: any = {
            contextValue: contextValue,
            getProfile: jest.fn(),
            getParent: jest.fn().mockReturnValue({ getLabel: jest.fn() }),
            label: "TestNode",
        };
        const deleteSessionSpy = jest.spyOn(providerObject.prototype, "deleteSession");
        const commandFunction = allCommands.find((cmd) => command === cmd.cmd);
        await (commandFunction as any).fun(testNode, [testNode]);
        expect(deleteSessionSpy).toHaveBeenCalled();
    }

    it("zowe.ds.removeSession", async () => {
        globalMocks.mockGetConfiguration.mockReturnValueOnce({
            persistence: true,
            get: (setting: string) => {
                return [];
            },
            update: jest.fn(),
            inspect: (_configuration: string) => {
                return {
                    workspaceValue: undefined,
                    globalValue: undefined,
                };
            },
        });
        await removeSessionTest("zowe.ds.removeSession", globals.DS_SESSION_CONTEXT, DatasetTree);
    });

    it("zowe.uss.removeSession", async () => {
        await removeSessionTest("zowe.uss.removeSession", globals.USS_SESSION_CONTEXT, USSTree);
    });
});

describe("Extension Unit Tests - THEIA", () => {
    it("Tests that activate() works correctly for Theia", async () => {
        const globalMocks = await createGlobalMocks();

        Object.defineProperty(vscode.env, "appName", { value: "Eclipse Theia" });
        Object.defineProperty(vscode.env, "uriScheme", { value: "theia" });
        Object.defineProperty(vscode.env, "uiKind", { value: vscode.UIKind.Web });
        globalMocks.mockExistsSync.mockReset();
        globalMocks.mockReaddirSync.mockReset();
        globalMocks.mockExistsSync.mockReturnValueOnce(false);
        globalMocks.mockGetConfiguration.mockReturnValue({
            persistence: true,
            get: (_setting: string) => "",
            update: jest.fn(),
            inspect: (_configuration: string) => {
                return {
                    workspaceValue: undefined,
                    globalValue: undefined,
                };
            },
        });

        await extension.activate(globalMocks.mockExtension);

        expect(globals.ISTHEIA).toEqual(true);
        expect(globalMocks.mockMkdirSync.mock.calls.length).toBe(6);
        expect(globalMocks.mockRegisterCommand.mock.calls.length).toBe(globals.COMMAND_COUNT);
        globalMocks.mockRegisterCommand.mock.calls.forEach((call, i) => {
            expect(call[0]).toStrictEqual(globalMocks.expectedCommands[i]);
            expect(call[1]).toBeInstanceOf(Function);
        });
        const actualCommands = [];
        globalMocks.mockRegisterCommand.mock.calls.forEach((call) => {
            actualCommands.push(call[0]);
        });
        expect(actualCommands).toEqual(globalMocks.expectedCommands);
    });

    // it("Tests that onChangeProfileAction executes the proper profile commands", async () => {
    //     const globalMocks = await createGlobalMocks();
    //     Object.defineProperty(vscode.workspace, "fs", {
    //         value: {
    //             readFile: jest.fn().mockResolvedValue("somenewdata"),
    //         },
    //         configurable: true,
    //     });
    //     await extension.onChangeProfileAction(null);
    //     expect(globalMocks.mockReadProfilesFromDisk).toHaveBeenCalledTimes(1);

    //     // call again w/ same data to signal no change; verify nothing with profiles was changed
    //     // (number of calls to readProfilesFromDisk should stay the same)
    //     await extension.onChangeProfileAction(null);
    //     expect(globalMocks.mockReadProfilesFromDisk).toHaveBeenCalledTimes(1);
    // });

    it("Tests getSelectedNodeList executes successfully with multiple selection", async () => {
        const globalMocks = await createGlobalMocks();
        const blockMocks = createBlockMocks(globalMocks);
        const nodeList = [blockMocks.rootNode, blockMocks.testNode];
        const res = getSelectedNodeList(blockMocks.testNode, nodeList);
        expect(res).toEqual(nodeList);
    });

    it("Tests getSelectedNodeList executes successfully when no multiple selection", async () => {
        const globalMocks = await createGlobalMocks();
        const blockMocks = createBlockMocks(globalMocks);
        const res = getSelectedNodeList(blockMocks.testNode, undefined);
        expect(res[0]).toEqual(blockMocks.testNode);
    });
});<|MERGE_RESOLUTION|>--- conflicted
+++ resolved
@@ -28,12 +28,10 @@
 import { ZoweExplorerExtender } from "../../src/ZoweExplorerExtender";
 import { DatasetTree } from "../../src/dataset/DatasetTree";
 import { USSTree } from "../../src/uss/USSTree";
+import { ZoweLogger } from "../../src/utils/LoggerUtils";
 import { ZoweSaveQueue } from "../../src/abstract/ZoweSaveQueue";
-<<<<<<< HEAD
+import { ZoweLocalStorage } from "../../src/utils/ZoweLocalStorage";
 jest.mock("../../src/utils/LoggerUtils");
-=======
-import { ZoweLocalStorage } from "../../src/utils/ZoweLocalStorage";
->>>>>>> 9426168e
 
 jest.mock("vscode");
 jest.mock("fs");
@@ -391,14 +389,6 @@
     );
     globalMocks.mockExtension = new mockExtensionCreator();
 
-<<<<<<< HEAD
-=======
-    Object.defineProperty(ZoweLogger, "initializeZoweLogger", { value: jest.fn(), configurable: true });
-    Object.defineProperty(ZoweLogger, "error", { value: jest.fn(), configurable: true });
-    Object.defineProperty(ZoweLogger, "debug", { value: jest.fn(), configurable: true });
-    Object.defineProperty(ZoweLogger, "warn", { value: jest.fn(), configurable: true });
-    Object.defineProperty(ZoweLogger, "info", { value: jest.fn(), configurable: true });
-    Object.defineProperty(ZoweLogger, "trace", { value: jest.fn(), configurable: true });
     Object.defineProperty(ZoweLocalStorage, "initializeZoweLocalStorage", {
         value: jest.fn(),
         configurable: true,
@@ -411,8 +401,6 @@
         },
         configurable: true,
     });
-
->>>>>>> 9426168e
     globalMocks.mockLoadNamedProfile.mockReturnValue(globalMocks.testProfile);
     globalMocks.mockCreateSessCfgFromArgs.mockReturnValue(globalMocks.testSession.ISession);
     globalMocks.mockCreateTreeView.mockReturnValue(createTreeView());
