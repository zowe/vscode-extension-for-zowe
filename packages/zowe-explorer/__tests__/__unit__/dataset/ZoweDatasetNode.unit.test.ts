--- conflicted
+++ resolved
@@ -111,12 +111,7 @@
 
         await node.openDs(false, true, blockMocks.testDatasetTree);
 
-<<<<<<< HEAD
         expect(mocked(vscode.commands.executeCommand)).toHaveBeenCalledWith("vscode.open", node.resourceUri);
-=======
-        expect(mocked(fs.existsSync)).toHaveBeenCalledWith(path.join(globals.DS_DIR, node.getSessionNode().label.toString(), node.label.toString()));
-        expect(mocked(vscode.workspace.openTextDocument)).toHaveBeenCalledWith(sharedUtils.getDocumentFilePath(node.label.toString(), node));
->>>>>>> e07d9340
     });
 
     it("Checking of opening for common dataset with unverified profile", async () => {
@@ -146,39 +141,7 @@
         });
 
         await node.openDs(false, true, blockMocks.testDatasetTree);
-<<<<<<< HEAD
         expect(mocked(vscode.commands.executeCommand)).toHaveBeenCalledWith("vscode.open", node.resourceUri);
-=======
-
-        expect(mocked(fs.existsSync)).toHaveBeenCalledWith(path.join(globals.DS_DIR, node.getSessionNode().label.toString(), node.label.toString()));
-        expect(mocked(vscode.workspace.openTextDocument)).toHaveBeenCalledWith(sharedUtils.getDocumentFilePath(node.label.toString(), node));
-    });
-
-    it("Checking of opening for common dataset without supporting ongoing actions", async () => {
-        globals.defineGlobals("");
-        createGlobalMocks();
-        const blockMocks = createBlockMocks();
-
-        mocked(blockMocks.mvsApi.getContents).mockResolvedValueOnce({
-            success: true,
-            commandResponse: "",
-            apiResponse: {
-                etag: "123",
-            },
-        });
-        mocked(Profiles.getInstance).mockReturnValue(blockMocks.profileInstance);
-        const node = new ZoweDatasetNode({
-            label: "node",
-            collapsibleState: vscode.TreeItemCollapsibleState.None,
-            parentNode: blockMocks.datasetSessionNode,
-        });
-        node.ongoingActions = undefined as any;
-
-        await node.openDs(false, true, blockMocks.testDatasetTree);
-
-        expect(mocked(fs.existsSync)).toHaveBeenCalledWith(path.join(globals.DS_DIR, node.getSessionNode().label.toString(), node.label.toString()));
-        expect(mocked(vscode.workspace.openTextDocument)).toHaveBeenCalledWith(sharedUtils.getDocumentFilePath(node.label.toString(), node));
->>>>>>> e07d9340
     });
 
     it("Checking of failed attempt to open dataset", async () => {
@@ -199,7 +162,7 @@
             // do nothing
         }
 
-        expect(mocked(Gui.errorMessage)).toHaveBeenCalledWith("Error: testError");
+        expect(mocked(Gui.errorMessage)).toBeCalledWith("Error: testError");
     });
 
     it("Checking of opening for PDS Member", async () => {
@@ -226,16 +189,7 @@
 
         await child.openDs(false, true, blockMocks.testDatasetTree);
 
-<<<<<<< HEAD
         expect(mocked(vscode.commands.executeCommand)).toHaveBeenCalledWith("vscode.open", child.resourceUri);
-=======
-        expect(mocked(fs.existsSync)).toHaveBeenCalledWith(
-            path.join(globals.DS_DIR, child.getSessionNode().label.toString(), `${parent.label.toString()}(${child.label.toString()})`)
-        );
-        expect(mocked(vscode.workspace.openTextDocument)).toHaveBeenCalledWith(
-            sharedUtils.getDocumentFilePath(`${parent.label.toString()}(${child.label.toString()})`, child)
-        );
->>>>>>> e07d9340
     });
     it("Checking of opening for PDS Member of favorite dataset", async () => {
         globals.defineGlobals("");
@@ -261,16 +215,7 @@
 
         await child.openDs(false, true, blockMocks.testDatasetTree);
 
-<<<<<<< HEAD
         expect(mocked(vscode.commands.executeCommand)).toHaveBeenCalledWith("vscode.open", child.resourceUri);
-=======
-        expect(mocked(fs.existsSync)).toHaveBeenCalledWith(
-            path.join(globals.DS_DIR, child.getSessionNode().label.toString(), `${parent.label.toString()}(${child.label.toString()})`)
-        );
-        expect(mocked(vscode.workspace.openTextDocument)).toHaveBeenCalledWith(
-            sharedUtils.getDocumentFilePath(`${parent.label.toString()}(${child.label.toString()})`, child)
-        );
->>>>>>> e07d9340
     });
     it("Checking of opening for sequential DS of favorite session", async () => {
         globals.defineGlobals("");
@@ -296,34 +241,9 @@
 
         await child.openDs(false, true, blockMocks.testDatasetTree);
 
-<<<<<<< HEAD
         expect(mocked(vscode.commands.executeCommand)).toHaveBeenCalledWith("vscode.open", child.resourceUri);
-=======
-        expect(mocked(fs.existsSync)).toHaveBeenCalledWith(path.join(globals.DS_DIR, blockMocks.imperativeProfile.name, child.label.toString()));
-        expect(mocked(vscode.workspace.openTextDocument)).toHaveBeenCalledWith(sharedUtils.getDocumentFilePath(child.label.toString(), child));
->>>>>>> e07d9340
-    });
-
-<<<<<<< HEAD
-=======
-        mocked(Profiles.getInstance).mockReturnValue(blockMocks.profileInstance);
-        const node = new ZoweDatasetNode({
-            label: "parent",
-            collapsibleState: vscode.TreeItemCollapsibleState.None,
-            parentNode: blockMocks.datasetSessionNode,
-            profile: blockMocks.imperativeProfile,
-        });
-        blockMocks.datasetSessionNode.contextValue = "aieieiieeeeooooo";
-
-        try {
-            await node.openDs(false, true, blockMocks.testDatasetTree);
-        } catch (err) {
-            // Prevent exception from failing test
-        }
-
-        expect(mocked(Gui.errorMessage)).toHaveBeenCalledWith("Invalid data set or member.");
-    });
->>>>>>> e07d9340
+    });
+
     it("Checking that error is displayed and logged for opening of node with invalid context value", async () => {
         createGlobalMocks();
         const blockMocks = createBlockMocks();
@@ -352,13 +272,8 @@
             // Do nothing
         }
 
-<<<<<<< HEAD
         expect(showErrorMessageSpy).toHaveBeenCalledWith("Cannot download, item invalid.");
-        expect(logErrorSpy).toBeCalledTimes(1);
-=======
-        expect(showErrorMessageSpy).toHaveBeenCalledWith("Invalid data set or member.");
         expect(logErrorSpy).toHaveBeenCalledTimes(1);
->>>>>>> e07d9340
     });
 });
 
