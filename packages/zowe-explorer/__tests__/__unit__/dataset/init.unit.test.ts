--- conflicted
+++ resolved
@@ -91,13 +91,6 @@
                 mock: [{ spy: jest.spyOn(dsProvider, "editSession"), arg: [test.value, dsProvider] }],
             },
             {
-<<<<<<< HEAD
-=======
-                name: "zowe.ds.ZoweNode.openPS",
-                mock: [{ spy: jest.spyOn(test.value, "openDs"), arg: [false, true, dsProvider] }],
-            },
-            {
->>>>>>> 95b63c1c
                 name: "zowe.ds.createDataset",
                 mock: [{ spy: jest.spyOn(dsActions, "createFile"), arg: [test.value, dsProvider] }],
             },
@@ -126,10 +119,6 @@
                 mock: [
                     { spy: jest.spyOn(contextuals, "isDs"), arg: [test.value], ret: false },
                     { spy: jest.spyOn(contextuals, "isDsMember"), arg: [test.value], ret: true },
-<<<<<<< HEAD
-=======
-                    { spy: jest.spyOn(test.value, "openDs"), arg: [false, false, dsProvider] },
->>>>>>> 95b63c1c
                 ],
             },
             {
@@ -137,10 +126,6 @@
                 mock: [
                     { spy: jest.spyOn(contextuals, "isDs"), arg: [test.value], ret: false },
                     { spy: jest.spyOn(contextuals, "isDsMember"), arg: [test.value], ret: true },
-<<<<<<< HEAD
-=======
-                    { spy: jest.spyOn(test.value, "openDs"), arg: [false, false, dsProvider] },
->>>>>>> 95b63c1c
                 ],
             },
             {
