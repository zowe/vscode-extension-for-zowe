/*
 * This program and the accompanying materials are made available under the terms of the *
 * Eclipse Public License v2.0 which accompanies this distribution, and is available at *
 * https://www.eclipse.org/legal/epl-v20.html                                      *
 *                                                                                 *
 * SPDX-License-Identifier: EPL-2.0                                                *
 *                                                                                 *
 * Copyright Contributors to the Zowe Project.                                     *
 *                                                                                 *
 */

import * as vscode from "vscode";
import * as zowe from "@zowe/cli";
import * as imperative from "@zowe/imperative";
import { ValidProfileEnum } from "@zowe/zowe-explorer-api";
import {
    createBasicZosmfSession,
    createInstanceOfProfile,
    createIProfile,
    createISession,
    createISessionWithoutCredentials,
    createTextDocument,
    createTreeView,
    createQuickPickContent,
} from "../../../__mocks__/mockCreators/shared";
import {
    createDatasetAttributes,
    createDatasetSessionNode,
    createDatasetFavoritesNode,
    createDatasetTree,
} from "../../../__mocks__/mockCreators/datasets";
import { ZoweDatasetNode } from "../../../src/dataset/ZoweDatasetNode";
import { bindMvsApi, createMvsApi } from "../../../__mocks__/mockCreators/api";
import * as dsActions from "../../../src/dataset/actions";
import * as globals from "../../../src/globals";
import * as path from "path";
import * as fs from "fs";
import * as sharedUtils from "../../../src/shared/utils";
import { Profiles } from "../../../src/Profiles";
import * as utils from "../../../src/utils/ProfilesUtils";

// Missing the definition of path module, because I need the original logic for tests
jest.mock("fs");

let mockClipboardData = null;
let clipboard;

function createGlobalMocks() {
    clipboard = {
        writeText: jest.fn().mockImplementation((value) => (mockClipboardData = value)),
        readText: jest.fn().mockImplementation(() => mockClipboardData),
    };

    const newMocks = {
        imperativeProfile: createIProfile(),
        profileInstance: null,
        session: createISession(),
        treeView: createTreeView(),
        datasetSessionNode: null,
        datasetSessionFavNode: null,
        testFavoritesNode: createDatasetFavoritesNode(),
        testDatasetTree: null,
        mvsApi: null,
        mockShowWarningMessage: jest.fn(),
    };

    newMocks.profileInstance = createInstanceOfProfile(newMocks.imperativeProfile);
    newMocks.datasetSessionNode = createDatasetSessionNode(newMocks.session, newMocks.imperativeProfile);
    newMocks.datasetSessionFavNode = createDatasetSessionNode(newMocks.session, newMocks.imperativeProfile);
    newMocks.testFavoritesNode.children.push(newMocks.datasetSessionFavNode);
    newMocks.testDatasetTree = createDatasetTree(
        newMocks.datasetSessionNode,
        newMocks.treeView,
        newMocks.testFavoritesNode
    );
    newMocks.mvsApi = createMvsApi(newMocks.imperativeProfile);
    bindMvsApi(newMocks.mvsApi);

    Object.defineProperty(vscode.window, "withProgress", { value: jest.fn(), configurable: true });
    Object.defineProperty(zowe, "Upload", { value: jest.fn(), configurable: true });
    Object.defineProperty(zowe.Upload, "bufferToDataSet", { value: jest.fn(), configurable: true });
    Object.defineProperty(zowe.Upload, "pathToDataSet", { value: jest.fn(), configurable: true });
    Object.defineProperty(vscode.window, "showErrorMessage", { value: jest.fn(), configurable: true });
    Object.defineProperty(vscode.window, "showInformationMessage", { value: jest.fn(), configurable: true });
<<<<<<< HEAD
    Object.defineProperty(vscode.window, "setStatusBarMessage", { value: jest.fn(), configurable: true });
    Object.defineProperty(vscode.window, "showWarningMessage", { value: jest.fn(), configurable: true });
=======
    Object.defineProperty(vscode.window, "showWarningMessage", {
        value: newMocks.mockShowWarningMessage,
        configurable: true,
    });
>>>>>>> e6708969
    Object.defineProperty(vscode.window, "showInputBox", { value: jest.fn(), configurable: true });
    Object.defineProperty(vscode.workspace, "openTextDocument", { value: jest.fn(), configurable: true });
    Object.defineProperty(vscode.workspace, "getConfiguration", { value: jest.fn(), configurable: true });
    Object.defineProperty(vscode.window, "showTextDocument", { value: jest.fn(), configurable: true });
    Object.defineProperty(vscode.window, "showQuickPick", { value: jest.fn(), configurable: true });
    Object.defineProperty(vscode.window, "createQuickPick", { value: jest.fn(), configurable: true });
    Object.defineProperty(vscode.commands, "executeCommand", { value: jest.fn(), configurable: true });
    Object.defineProperty(globals, "LOG", { value: jest.fn(), configurable: true });
    Object.defineProperty(globals.LOG, "debug", { value: jest.fn(), configurable: true });
    Object.defineProperty(globals.LOG, "error", { value: jest.fn(), configurable: true });
    Object.defineProperty(zowe, "Download", { value: jest.fn(), configurable: true });
    Object.defineProperty(zowe.Download, "dataSet", { value: jest.fn(), configurable: true });
    Object.defineProperty(zowe, "Delete", { value: jest.fn(), configurable: true });
    Object.defineProperty(zowe.Delete, "dataSet", { value: jest.fn(), configurable: true });
    Object.defineProperty(zowe, "Create", { value: jest.fn(), configurable: true });
    Object.defineProperty(zowe.Create, "dataSet", { value: jest.fn(), configurable: true });
    Object.defineProperty(zowe.Create, "dataSetLike", { value: jest.fn(), configurable: true });
    Object.defineProperty(fs, "unlinkSync", { value: jest.fn(), configurable: true });
    Object.defineProperty(fs, "existsSync", { value: jest.fn(), configurable: true });
    Object.defineProperty(sharedUtils, "concatChildNodes", { value: jest.fn(), configurable: true });
    Object.defineProperty(Profiles, "getInstance", { value: jest.fn(), configurable: true });
    Object.defineProperty(zowe, "List", { value: jest.fn(), configurable: true });
    Object.defineProperty(zowe.List, "dataSet", { value: jest.fn(), configurable: true });
    Object.defineProperty(vscode, "ProgressLocation", { value: jest.fn(), configurable: true });
    Object.defineProperty(vscode.window, "createWebviewPanel", { value: jest.fn(), configurable: true });
    Object.defineProperty(vscode.env, "clipboard", { value: clipboard, configurable: true });

    mocked(Profiles.getInstance).mockReturnValue(newMocks.profileInstance);

    return newMocks;
}

// Idea is borrowed from: https://github.com/kulshekhar/ts-jest/blob/master/src/util/testing.ts
const mocked = <T extends (...args: any[]) => any>(fn: T): jest.Mock<ReturnType<T>> => fn as any;

describe("Dataset Actions Unit Tests - Function createMember", () => {
    function createBlockMocks() {
        const session = createISession();
        const imperativeProfile = createIProfile();
        const zosmfSession = createBasicZosmfSession(imperativeProfile);
        const treeView = createTreeView();
        const datasetSessionNode = createDatasetSessionNode(session, imperativeProfile);
        const testDatasetTree = createDatasetTree(datasetSessionNode, treeView);
        const mvsApi = createMvsApi(imperativeProfile);
        bindMvsApi(mvsApi);

        return {
            session,
            zosmfSession,
            treeView,
            imperativeProfile,
            datasetSessionNode,
            mvsApi,
            testDatasetTree,
        };
    }

    afterAll(() => jest.restoreAllMocks());

    it("Checking of common dataset member creation", async () => {
        createGlobalMocks();
        const blockMocks = createBlockMocks();
        const parent = new ZoweDatasetNode(
            "parent",
            vscode.TreeItemCollapsibleState.Collapsed,
            blockMocks.datasetSessionNode,
            blockMocks.session
        );

        mocked(vscode.window.showInputBox).mockResolvedValue("testMember");
        mocked(vscode.window.withProgress).mockImplementation((progLocation, callback) => {
            return callback();
        });
        jest.spyOn(blockMocks.mvsApi, "getContents").mockResolvedValueOnce({
            success: true,
            commandResponse: null,
            apiResponse: {
                etag: "123",
            },
        });

        await dsActions.createMember(parent, blockMocks.testDatasetTree);

        expect(mocked(vscode.window.showInputBox)).toBeCalledWith({ placeHolder: "Name of Member" });
        expect(mocked(zowe.Upload.bufferToDataSet)).toBeCalledWith(
            blockMocks.zosmfSession,
            Buffer.from(""),
            parent.label + "(testMember)",
            undefined
        );
    });
    it("Checking failed attempt to create dataset member", async () => {
        createGlobalMocks();
        const blockMocks = createBlockMocks();
        const parent = new ZoweDatasetNode(
            "parent",
            vscode.TreeItemCollapsibleState.Collapsed,
            blockMocks.datasetSessionNode,
            blockMocks.session
        );

        mocked(vscode.window.showInputBox).mockResolvedValue("testMember");
        mocked(zowe.Upload.bufferToDataSet).mockRejectedValueOnce(Error("test"));

        try {
            await dsActions.createMember(parent, blockMocks.testDatasetTree);
            // tslint:disable-next-line:no-empty
        } catch (err) {}

        expect(mocked(vscode.window.showErrorMessage)).toBeCalledWith("Unable to create member: test Error: test");
    });
    it("Checking of attempt to create member without name", async () => {
        createGlobalMocks();
        const blockMocks = createBlockMocks();
        const parent = new ZoweDatasetNode(
            "parent",
            vscode.TreeItemCollapsibleState.Collapsed,
            blockMocks.datasetSessionNode,
            blockMocks.session
        );

        mocked(vscode.window.showInputBox).mockResolvedValue("");
        await dsActions.createMember(parent, blockMocks.testDatasetTree);

        expect(mocked(zowe.Upload.bufferToDataSet)).not.toBeCalled();
    });
    it("Checking of member creation for favorite dataset", async () => {
        createGlobalMocks();
        const blockMocks = createBlockMocks();
        const parent = new ZoweDatasetNode(
            "parent",
            vscode.TreeItemCollapsibleState.Collapsed,
            blockMocks.datasetSessionNode,
            blockMocks.session
        );
        const nonFavoriteLabel = parent.label;
        parent.label = `${parent.label}`;
        parent.contextValue = globals.DS_PDS_CONTEXT + globals.FAV_SUFFIX;

        mocked(vscode.window.showInputBox).mockResolvedValue("testMember");
        mocked(vscode.window.withProgress).mockImplementation((progLocation, callback) => {
            return callback();
        });
        jest.spyOn(blockMocks.mvsApi, "getContents").mockResolvedValueOnce({
            success: true,
            commandResponse: null,
            apiResponse: {
                etag: "123",
            },
        });

        await dsActions.createMember(parent, blockMocks.testDatasetTree);

        expect(mocked(vscode.window.showInputBox)).toBeCalledWith({ placeHolder: "Name of Member" });
        expect(mocked(zowe.Upload.bufferToDataSet)).toBeCalledWith(
            blockMocks.zosmfSession,
            Buffer.from(""),
            nonFavoriteLabel + "(testMember)",
            undefined
        );
    });
});

describe("Dataset Actions Unit Tests - Function refreshPS", () => {
    function createBlockMocks() {
        const session = createISession();
        const imperativeProfile = createIProfile();
        const zosmfSession = createBasicZosmfSession(imperativeProfile);
        const treeView = createTreeView();
        const datasetSessionNode = createDatasetSessionNode(session, imperativeProfile);
        const testDatasetTree = createDatasetTree(datasetSessionNode, treeView);
        const mvsApi = createMvsApi(imperativeProfile);
        bindMvsApi(mvsApi);

        return {
            session,
            zosmfSession,
            treeView,
            imperativeProfile,
            datasetSessionNode,
            mvsApi,
            testDatasetTree,
        };
    }

    afterAll(() => jest.restoreAllMocks());

    it("Checking common PS dataset refresh", async () => {
        globals.defineGlobals("");
        createGlobalMocks();
        const blockMocks = createBlockMocks();
        const node = new ZoweDatasetNode(
            "HLQ.TEST.AFILE7",
            vscode.TreeItemCollapsibleState.None,
            blockMocks.datasetSessionNode,
            null
        );

        mocked(vscode.workspace.openTextDocument).mockResolvedValueOnce({ isDirty: true } as any);
        mocked(zowe.Download.dataSet).mockResolvedValueOnce({
            success: true,
            commandResponse: null,
            apiResponse: {
                etag: "123",
            },
        });

        await dsActions.refreshPS(node);

        expect(mocked(zowe.Download.dataSet)).toBeCalledWith(blockMocks.zosmfSession, node.label, {
            file: path.join(globals.DS_DIR, node.getSessionNode().label, node.label),
            returnEtag: true,
        });
        expect(mocked(vscode.workspace.openTextDocument)).toBeCalledWith(
            path.join(globals.DS_DIR, node.getSessionNode().label, node.label)
        );
        expect(mocked(vscode.window.showTextDocument)).toBeCalledTimes(2);
        expect(mocked(vscode.commands.executeCommand)).toBeCalledWith("workbench.action.closeActiveEditor");
    });
    it("Checking duplicate PS dataset refresh attempt", async () => {
        globals.defineGlobals("");
        createGlobalMocks();
        const blockMocks = createBlockMocks();
        const node = new ZoweDatasetNode(
            "HLQ.TEST.AFILE7",
            vscode.TreeItemCollapsibleState.None,
            blockMocks.datasetSessionNode,
            null
        );

        mocked(vscode.workspace.openTextDocument).mockResolvedValueOnce({ isDirty: false } as any);
        mocked(zowe.Download.dataSet).mockResolvedValueOnce({
            success: true,
            commandResponse: null,
            apiResponse: {
                etag: "123",
            },
        });

        await dsActions.refreshPS(node);

        expect(mocked(vscode.commands.executeCommand)).not.toBeCalled();
    });
    it("Checking failed attempt to refresh PS dataset (not found exception)", async () => {
        globals.defineGlobals("");
        createGlobalMocks();
        const blockMocks = createBlockMocks();
        const node = new ZoweDatasetNode(
            "HLQ.TEST.AFILE7",
            vscode.TreeItemCollapsibleState.None,
            blockMocks.datasetSessionNode,
            null
        );

        mocked(vscode.workspace.openTextDocument).mockResolvedValueOnce({ isDirty: true } as any);
        mocked(zowe.Download.dataSet).mockRejectedValueOnce(Error("not found"));

        await dsActions.refreshPS(node);

        expect(mocked(vscode.window.showInformationMessage)).toBeCalledWith(
            "Unable to find file: " + node.label + " was probably deleted."
        );
        expect(mocked(vscode.commands.executeCommand)).not.toBeCalled();
    });
    it("Checking failed attempt to refresh PDS Member", async () => {
        globals.defineGlobals("");
        createGlobalMocks();
        const blockMocks = createBlockMocks();
        const parent = new ZoweDatasetNode(
            "parent",
            vscode.TreeItemCollapsibleState.Collapsed,
            blockMocks.datasetSessionNode,
            null
        );
        const child = new ZoweDatasetNode("child", vscode.TreeItemCollapsibleState.None, parent, null);

        mocked(vscode.workspace.openTextDocument).mockResolvedValueOnce({ isDirty: true } as any);
        mocked(zowe.Download.dataSet).mockRejectedValueOnce(Error(""));

        await dsActions.refreshPS(child);

        expect(mocked(zowe.Download.dataSet)).toBeCalledWith(
            blockMocks.zosmfSession,
            child.getParent().getLabel() + "(" + child.label + ")",
            {
                file: path.join(
                    globals.DS_DIR,
                    child.getSessionNode().label,
                    `${child.getParent().label}(${child.label})`
                ),
                returnEtag: true,
            }
        );
        expect(mocked(vscode.window.showErrorMessage)).toBeCalledWith(" Error");
    });
    it("Checking favorite empty PDS refresh", async () => {
        globals.defineGlobals("");
        createGlobalMocks();
        const blockMocks = createBlockMocks();
        const node = new ZoweDatasetNode(
            "HLQ.TEST.AFILE7",
            vscode.TreeItemCollapsibleState.None,
            blockMocks.datasetSessionNode,
            null
        );
        node.contextValue = globals.DS_PDS_CONTEXT + globals.FAV_SUFFIX;

        mocked(vscode.workspace.openTextDocument).mockResolvedValueOnce({ isDirty: true } as any);
        mocked(zowe.Download.dataSet).mockResolvedValueOnce({
            success: true,
            commandResponse: null,
            apiResponse: {
                etag: "123",
            },
        });

        await dsActions.refreshPS(node);
        expect(mocked(vscode.workspace.openTextDocument)).toBeCalled();
        expect(mocked(vscode.window.showTextDocument)).toBeCalledTimes(2);
        expect(mocked(vscode.commands.executeCommand)).toBeCalledWith("workbench.action.closeActiveEditor");
    });
    it("Checking favorite PDS Member refresh", async () => {
        globals.defineGlobals("");
        createGlobalMocks();
        const blockMocks = createBlockMocks();
        const parent = new ZoweDatasetNode(
            "parent",
            vscode.TreeItemCollapsibleState.Collapsed,
            blockMocks.datasetSessionNode,
            null
        );
        const child = new ZoweDatasetNode("child", vscode.TreeItemCollapsibleState.None, parent, null);
        parent.contextValue = globals.DS_PDS_CONTEXT + globals.FAV_SUFFIX;

        mocked(vscode.workspace.openTextDocument).mockResolvedValueOnce({ isDirty: true } as any);
        mocked(zowe.Download.dataSet).mockResolvedValueOnce({
            success: true,
            commandResponse: null,
            apiResponse: {
                etag: "123",
            },
        });

        await dsActions.refreshPS(child);
        expect(mocked(vscode.workspace.openTextDocument)).toBeCalled();
        expect(mocked(vscode.window.showTextDocument)).toBeCalledTimes(2);
        expect(mocked(vscode.commands.executeCommand)).toBeCalledWith("workbench.action.closeActiveEditor");
    });
    it("Checking favorite PS refresh", async () => {
        globals.defineGlobals("");
        createGlobalMocks();
        const blockMocks = createBlockMocks();
        const parent = new ZoweDatasetNode(
            "parent",
            vscode.TreeItemCollapsibleState.Collapsed,
            blockMocks.datasetSessionNode,
            null
        );
        const child = new ZoweDatasetNode("child", vscode.TreeItemCollapsibleState.None, parent, null);
        child.contextValue = globals.DS_FAV_CONTEXT;

        mocked(vscode.workspace.openTextDocument).mockResolvedValueOnce({ isDirty: true } as any);
        mocked(zowe.Download.dataSet).mockResolvedValueOnce({
            success: true,
            commandResponse: null,
            apiResponse: {
                etag: "123",
            },
        });

        await dsActions.refreshPS(child);
        expect(mocked(vscode.workspace.openTextDocument)).toBeCalled();
        expect(mocked(vscode.window.showTextDocument)).toBeCalledTimes(2);
        expect(mocked(vscode.commands.executeCommand)).toBeCalledWith("workbench.action.closeActiveEditor");
    });
});

describe("Dataset Actions Unit Tests - Function deleteDatasetPrompt", () => {
    function createBlockMocks(globalMocks) {
        const testDatasetTree = createDatasetTree(
            globalMocks.datasetSessionNode,
            globalMocks.treeView,
            globalMocks.testFavoritesNode
        );
        const testDatasetNode = new ZoweDatasetNode(
            "HLQ.TEST.DS",
            vscode.TreeItemCollapsibleState.None,
            globalMocks.datasetSessionNode,
            globalMocks.session,
            globals.DS_PDS_CONTEXT,
            undefined,
            globalMocks.imperativeProfile
        );
        const testVsamNode = new ZoweDatasetNode(
            "HLQ.TEST.VSAM",
            vscode.TreeItemCollapsibleState.None,
            globalMocks.datasetSessionNode,
            globalMocks.session,
            globals.VSAM_CONTEXT,
            undefined,
            globalMocks.imperativeProfile
        );
        const testMemberNode = new ZoweDatasetNode(
            "MEMB",
            vscode.TreeItemCollapsibleState.None,
            testDatasetNode,
            globalMocks.session,
            globals.DS_MEMBER_CONTEXT,
            undefined,
            globalMocks.imperativeProfile
        );
        const testFavoritedNode = new ZoweDatasetNode(
            "HLQ.TEST.FAV",
            vscode.TreeItemCollapsibleState.None,
            globalMocks.datasetSessionFavNode,
            globalMocks.session,
            globals.DS_PDS_CONTEXT + globals.FAV_SUFFIX,
            undefined,
            globalMocks.imperativeProfile
        );
        const testFavMemberNode = new ZoweDatasetNode(
            "MEMB",
            vscode.TreeItemCollapsibleState.None,
            testFavoritedNode,
            globalMocks.session,
            globals.DS_MEMBER_CONTEXT,
            undefined,
            globalMocks.imperativeProfile
        );

        testDatasetNode.children.push(testMemberNode);
        testFavoritedNode.children.push(testFavMemberNode);
        globalMocks.datasetSessionNode.children.push(testDatasetNode);
        globalMocks.datasetSessionNode.children.push(testVsamNode);
        globalMocks.datasetSessionFavNode.children.push(testFavoritedNode);

        mocked(vscode.window.withProgress).mockImplementation((progLocation, callback) => {
            const progress = {
                report: (message) => {
                    return;
                },
            };
            const token = {
                isCancellationRequested: false,
                onCancellationRequested: undefined,
            };
            return callback(progress, token);
        });

        return {
            testDatasetTree,
            testDatasetNode,
            testVsamNode,
            testMemberNode,
            testFavMemberNode,
            testFavoritedNode,
        };
    }

    // afterAll(() => jest.restoreAllMocks());

    it("Should delete one dataset", async () => {
        const globalMocks = createGlobalMocks();
        const blockMocks = createBlockMocks(globalMocks);

        const selectedNodes = [blockMocks.testDatasetNode];
        const treeView = createTreeView(selectedNodes);
        blockMocks.testDatasetTree.getTreeView.mockReturnValueOnce(treeView);
        globalMocks.mockShowWarningMessage.mockResolvedValueOnce("Delete");

        await dsActions.deleteDatasetPrompt(blockMocks.testDatasetTree);

        expect(mocked(vscode.window.showInformationMessage)).toBeCalledWith(
            `The following 1 item(s) were deleted: ${blockMocks.testDatasetNode.getLabel()}`
        );
    });

    it("Should delete one member", async () => {
        const globalMocks = createGlobalMocks();
        const blockMocks = createBlockMocks(globalMocks);

        const selectedNodes = [blockMocks.testMemberNode];
        const treeView = createTreeView(selectedNodes);
        blockMocks.testDatasetTree.getTreeView.mockReturnValueOnce(treeView);
        globalMocks.mockShowWarningMessage.mockResolvedValueOnce("Delete");

        await dsActions.deleteDatasetPrompt(blockMocks.testDatasetTree);

        expect(mocked(vscode.window.showInformationMessage)).toBeCalledWith(
            `The following 1 item(s) were deleted: ${blockMocks.testMemberNode
                .getParent()
                .getLabel()}(${blockMocks.testMemberNode.getLabel()})`
        );
    });

    it("Should delete one VSAM", async () => {
        const globalMocks = createGlobalMocks();
        const blockMocks = createBlockMocks(globalMocks);

        const selectedNodes = [blockMocks.testVsamNode];
        const treeView = createTreeView(selectedNodes);
        blockMocks.testDatasetTree.getTreeView.mockReturnValueOnce(treeView);
        globalMocks.mockShowWarningMessage.mockResolvedValueOnce("Delete");

        await dsActions.deleteDatasetPrompt(blockMocks.testDatasetTree);

        expect(mocked(vscode.window.showInformationMessage)).toBeCalledWith(
            `The following 1 item(s) were deleted: ${blockMocks.testVsamNode.getLabel()}`
        );
    });

    it("Should delete two datasets", async () => {
        const globalMocks = createGlobalMocks();
        const blockMocks = createBlockMocks(globalMocks);

        const selectedNodes = [blockMocks.testDatasetNode, blockMocks.testVsamNode];
        const treeView = createTreeView(selectedNodes);
        blockMocks.testDatasetTree.getTreeView.mockReturnValueOnce(treeView);
        globalMocks.mockShowWarningMessage.mockResolvedValueOnce("Delete");

        await dsActions.deleteDatasetPrompt(blockMocks.testDatasetTree);

        expect(mocked(vscode.window.showInformationMessage)).toHaveBeenCalledWith(
            `The following 2 item(s) were deleted: ${blockMocks.testDatasetNode.getLabel()}, ${blockMocks.testVsamNode.getLabel()}`
        );
    });

    it("Should delete one dataset and one member", async () => {
        const globalMocks = createGlobalMocks();
        const blockMocks = createBlockMocks(globalMocks);

        const selectedNodes = [blockMocks.testMemberNode, blockMocks.testDatasetNode];
        const treeView = createTreeView(selectedNodes);
        blockMocks.testDatasetTree.getTreeView.mockReturnValueOnce(treeView);
        globalMocks.mockShowWarningMessage.mockResolvedValueOnce("Delete");

        await dsActions.deleteDatasetPrompt(blockMocks.testDatasetTree);

        expect(mocked(vscode.window.showInformationMessage)).toBeCalledWith(
            `The following 2 item(s) were deleted: ${blockMocks.testDatasetNode.getLabel()}(${blockMocks.testMemberNode.getLabel()}), ${blockMocks.testDatasetNode.getLabel()}`
        );
    });

    it("Should not delete a favorited dataset", async () => {
        const globalMocks = createGlobalMocks();
        const blockMocks = createBlockMocks(globalMocks);

        const selectedNodes = [blockMocks.testFavoritedNode];
        const treeView = createTreeView(selectedNodes);
        blockMocks.testDatasetTree.getTreeView.mockReturnValueOnce(treeView);
        globalMocks.mockShowWarningMessage.mockResolvedValueOnce("Cancel");

        await dsActions.deleteDatasetPrompt(blockMocks.testDatasetTree);

        expect(mocked(vscode.window.showInformationMessage)).toBeCalledWith(
            "Deleting data sets and members from the Favorites section is currently not supported."
        );
    });

    it("Should not delete a favorited member", async () => {
        const globalMocks = createGlobalMocks();
        const blockMocks = createBlockMocks(globalMocks);

        const selectedNodes = [blockMocks.testFavMemberNode];
        const treeView = createTreeView(selectedNodes);
        blockMocks.testDatasetTree.getTreeView.mockReturnValueOnce(treeView);
        globalMocks.mockShowWarningMessage.mockResolvedValueOnce("Cancel");

        await dsActions.deleteDatasetPrompt(blockMocks.testDatasetTree);

        expect(mocked(vscode.window.showInformationMessage)).toBeCalledWith(
            "Deleting data sets and members from the Favorites section is currently not supported."
        );
    });

    it("Should not delete a session", async () => {
        const globalMocks = createGlobalMocks();
        const blockMocks = createBlockMocks(globalMocks);

        const selectedNodes = [globalMocks.datasetSessionNode];
        const treeView = createTreeView(selectedNodes);
        blockMocks.testDatasetTree.getTreeView.mockReturnValueOnce(treeView);
        globalMocks.mockShowWarningMessage.mockResolvedValueOnce("Cancel");

        await dsActions.deleteDatasetPrompt(blockMocks.testDatasetTree);

        expect(mocked(vscode.window.showInformationMessage)).toBeCalledWith(
            "Deleting data sets and members from the Favorites section is currently not supported."
        );
    });

    it("Should fail to delete first dataset and succeed in deleting second dataset", async () => {
        const globalMocks = createGlobalMocks();
        const blockMocks = createBlockMocks(globalMocks);

        const selectedNodes = [blockMocks.testFavoritedNode, blockMocks.testDatasetNode];
        const treeView = createTreeView(selectedNodes);
        blockMocks.testDatasetTree.getTreeView.mockReturnValueOnce(treeView);
        globalMocks.mockShowWarningMessage.mockResolvedValueOnce("Delete");

        await dsActions.deleteDatasetPrompt(blockMocks.testDatasetTree);

        expect(mocked(vscode.window.showInformationMessage)).toBeCalledWith(
            `The following 1 item(s) were deleted: ${blockMocks.testDatasetNode.getLabel()}`
        );
    });

    it("Should cancel deletion if user selects Cancel", async () => {
        const globalMocks = createGlobalMocks();
        const blockMocks = createBlockMocks(globalMocks);

        globalMocks.mockShowWarningMessage.mockResolvedValueOnce("Cancel");

        await dsActions.deleteDatasetPrompt(blockMocks.testDatasetTree);

        expect(mocked(vscode.window.withProgress).mock.calls.length).toBe(0);
    });
});

describe("Dataset Actions Unit Tests - Function deleteDataset", () => {
    function createBlockMocks() {
        const session = createISession();
        const imperativeProfile = createIProfile();
        const zosmfSession = createBasicZosmfSession(imperativeProfile);
        const treeView = createTreeView();
        const datasetSessionNode = createDatasetSessionNode(session, imperativeProfile);
        const testDatasetTree = createDatasetTree(datasetSessionNode, treeView);
        const profileInstance = createInstanceOfProfile(imperativeProfile);
        const mvsApi = createMvsApi(imperativeProfile);
        const mockCheckCurrentProfile = jest.fn();
        bindMvsApi(mvsApi);

        return {
            session,
            zosmfSession,
            treeView,
            imperativeProfile,
            datasetSessionNode,
            profileInstance,
            mvsApi,
            testDatasetTree,
            mockCheckCurrentProfile,
        };
    }

    afterAll(() => jest.restoreAllMocks());

    it("Checking common PS dataset deletion", async () => {
        globals.defineGlobals("");
        createGlobalMocks();
        const blockMocks = createBlockMocks();
        mocked(Profiles.getInstance).mockReturnValue(blockMocks.profileInstance);
        const node = new ZoweDatasetNode(
            "HLQ.TEST.NODE",
            vscode.TreeItemCollapsibleState.None,
            blockMocks.datasetSessionNode,
            null,
            undefined,
            undefined,
            blockMocks.imperativeProfile
        );

        mocked(fs.existsSync).mockReturnValueOnce(true);
        mocked(vscode.window.showQuickPick).mockResolvedValueOnce("Delete" as any);
        const deleteSpy = jest.spyOn(blockMocks.mvsApi, "deleteDataSet");

        await dsActions.deleteDataset(node, blockMocks.testDatasetTree);

        expect(deleteSpy).toBeCalledWith(node.label);
        expect(mocked(fs.existsSync)).toBeCalledWith(
            path.join(globals.DS_DIR, node.getSessionNode().label, node.label)
        );
        expect(mocked(fs.unlinkSync)).toBeCalledWith(
            path.join(globals.DS_DIR, node.getSessionNode().label, node.label)
        );
    });
    it("Checking common PS dataset deletion with Unverified profile", async () => {
        globals.defineGlobals("");
        createGlobalMocks();
        const blockMocks = createBlockMocks();
        mocked(Profiles.getInstance).mockReturnValue(blockMocks.profileInstance);
        Object.defineProperty(Profiles, "getInstance", {
            value: jest.fn(() => {
                return {
                    checkCurrentProfile: blockMocks.mockCheckCurrentProfile.mockReturnValueOnce({
                        name: blockMocks.imperativeProfile.name,
                        status: "unverified",
                    }),
                    validProfile: ValidProfileEnum.UNVERIFIED,
                };
            }),
        });
        const node = new ZoweDatasetNode(
            "HLQ.TEST.NODE",
            vscode.TreeItemCollapsibleState.None,
            blockMocks.datasetSessionNode,
            null,
            undefined,
            undefined,
            blockMocks.imperativeProfile
        );

        mocked(fs.existsSync).mockReturnValueOnce(true);
        mocked(vscode.window.showQuickPick).mockResolvedValueOnce("Delete" as any);
        const deleteSpy = jest.spyOn(blockMocks.mvsApi, "deleteDataSet");

        await dsActions.deleteDataset(node, blockMocks.testDatasetTree);

        expect(deleteSpy).toBeCalledWith(node.label);
        expect(mocked(fs.existsSync)).toBeCalledWith(
            path.join(globals.DS_DIR, node.getSessionNode().label, node.label)
        );
        expect(mocked(fs.unlinkSync)).toBeCalledWith(
            path.join(globals.DS_DIR, node.getSessionNode().label, node.label)
        );
    });
    it("Checking common PS dataset deletion with not existing local file", async () => {
        globals.defineGlobals("");
        createGlobalMocks();
        const blockMocks = createBlockMocks();
        mocked(Profiles.getInstance).mockReturnValue(blockMocks.profileInstance);
        const node = new ZoweDatasetNode(
            "HLQ.TEST.NODE",
            vscode.TreeItemCollapsibleState.None,
            blockMocks.datasetSessionNode,
            null,
            undefined,
            undefined,
            blockMocks.imperativeProfile
        );

        mocked(fs.existsSync).mockReturnValueOnce(false);
        mocked(vscode.window.showQuickPick).mockResolvedValueOnce("Delete" as any);
        const deleteSpy = jest.spyOn(blockMocks.mvsApi, "deleteDataSet");

        await dsActions.deleteDataset(node, blockMocks.testDatasetTree);

        expect(mocked(fs.unlinkSync)).not.toBeCalled();
        expect(deleteSpy).toBeCalledWith(node.label);
    });
    it("Checking common PS dataset failed deletion attempt due to absence on remote", async () => {
        globals.defineGlobals("");
        createGlobalMocks();
        const blockMocks = createBlockMocks();
        mocked(Profiles.getInstance).mockReturnValue(blockMocks.profileInstance);
        const node = new ZoweDatasetNode(
            "HLQ.TEST.NODE",
            vscode.TreeItemCollapsibleState.None,
            blockMocks.datasetSessionNode,
            null,
            undefined,
            undefined,
            blockMocks.imperativeProfile
        );

        mocked(fs.existsSync).mockReturnValueOnce(true);
        mocked(vscode.window.showQuickPick).mockResolvedValueOnce("Delete" as any);
        const deleteSpy = jest.spyOn(blockMocks.mvsApi, "deleteDataSet");
        deleteSpy.mockRejectedValueOnce(Error("not found"));

        await expect(dsActions.deleteDataset(node, blockMocks.testDatasetTree)).rejects.toEqual(Error("not found"));

        expect(mocked(vscode.window.showInformationMessage)).toBeCalledWith(
            "Unable to find file: " + node.label + " was probably already deleted."
        );
    });
    it("Checking common PS dataset failed deletion attempt", async () => {
        globals.defineGlobals("");
        createGlobalMocks();
        const blockMocks = createBlockMocks();
        mocked(Profiles.getInstance).mockReturnValue(blockMocks.profileInstance);
        const node = new ZoweDatasetNode(
            "HLQ.TEST.NODE",
            vscode.TreeItemCollapsibleState.None,
            blockMocks.datasetSessionNode,
            null,
            undefined,
            undefined,
            blockMocks.imperativeProfile
        );

        mocked(fs.existsSync).mockReturnValueOnce(true);
        mocked(vscode.window.showQuickPick).mockResolvedValueOnce("Delete" as any);
        const deleteSpy = jest.spyOn(blockMocks.mvsApi, "deleteDataSet");
        deleteSpy.mockRejectedValueOnce(Error(""));

        await expect(dsActions.deleteDataset(node, blockMocks.testDatasetTree)).rejects.toEqual(Error(""));
        expect(mocked(vscode.window.showErrorMessage)).toBeCalledWith(" Error");
    });
    it("Checking Favorite PDS dataset deletion", async () => {
        globals.defineGlobals("");
        createGlobalMocks();
        const blockMocks = createBlockMocks();
        mocked(Profiles.getInstance).mockReturnValue(blockMocks.profileInstance);
        const parent = new ZoweDatasetNode(
            "parent",
            vscode.TreeItemCollapsibleState.Collapsed,
            blockMocks.datasetSessionNode,
            null
        );
        parent.contextValue = globals.FAV_PROFILE_CONTEXT;
        const node = new ZoweDatasetNode(
            "HLQ.TEST.NODE",
            vscode.TreeItemCollapsibleState.None,
            parent,
            null,
            undefined,
            undefined,
            blockMocks.imperativeProfile
        );
        node.contextValue = globals.DS_PDS_CONTEXT + globals.FAV_SUFFIX;

        mocked(fs.existsSync).mockReturnValueOnce(true);
        mocked(vscode.window.showQuickPick).mockResolvedValueOnce("Delete" as any);
        const deleteSpy = jest.spyOn(blockMocks.mvsApi, "deleteDataSet");

        await dsActions.deleteDataset(node, blockMocks.testDatasetTree);

        expect(deleteSpy).toBeCalledWith(node.label);
        expect(blockMocks.testDatasetTree.removeFavorite).toBeCalledWith(node);
        expect(mocked(fs.existsSync)).toBeCalledWith(
            path.join(globals.DS_DIR, parent.getSessionNode().label, "HLQ.TEST.NODE")
        );
        expect(mocked(fs.unlinkSync)).toBeCalledWith(
            path.join(globals.DS_DIR, parent.getSessionNode().label, "HLQ.TEST.NODE")
        );
    });
    it("Checking Favorite PDS Member deletion", async () => {
        globals.defineGlobals("");
        createGlobalMocks();
        const blockMocks = createBlockMocks();
        mocked(Profiles.getInstance).mockReturnValue(blockMocks.profileInstance);
        const parent = new ZoweDatasetNode(
            "parent",
            vscode.TreeItemCollapsibleState.Collapsed,
            blockMocks.datasetSessionNode,
            null
        );
        parent.contextValue = globals.DS_PDS_CONTEXT + globals.FAV_SUFFIX;
        const child = new ZoweDatasetNode("child", vscode.TreeItemCollapsibleState.None, parent, null);

        mocked(fs.existsSync).mockReturnValueOnce(true);
        mocked(vscode.window.showQuickPick).mockResolvedValueOnce("Delete" as any);
        const deleteSpy = jest.spyOn(blockMocks.mvsApi, "deleteDataSet");

        await dsActions.deleteDataset(child, blockMocks.testDatasetTree);

        expect(deleteSpy).toBeCalledWith(`${child.getParent().label}(${child.label})`);
        expect(blockMocks.testDatasetTree.removeFavorite).toBeCalledWith(child);
        expect(mocked(fs.existsSync)).toBeCalledWith(
            path.join(globals.DS_DIR, parent.getSessionNode().label, `${child.getParent().label}(${child.label})`)
        );
        expect(mocked(fs.unlinkSync)).toBeCalledWith(
            path.join(globals.DS_DIR, parent.getSessionNode().label, `${child.getParent().label}(${child.label})`)
        );
    });
    it("Checking Favorite PS dataset deletion", async () => {
        globals.defineGlobals("");
        createGlobalMocks();
        const blockMocks = createBlockMocks();
        mocked(Profiles.getInstance).mockReturnValue(blockMocks.profileInstance);
        const parent = new ZoweDatasetNode(
            "HLQ.TEST.DELETE.PARENT",
            vscode.TreeItemCollapsibleState.Collapsed,
            blockMocks.datasetSessionNode,
            null
        );
        parent.contextValue = globals.FAV_PROFILE_CONTEXT;
        const child = new ZoweDatasetNode(
            "HLQ.TEST.DELETE.NODE",
            vscode.TreeItemCollapsibleState.None,
            parent,
            null,
            globals.DS_DS_CONTEXT
        );
        blockMocks.datasetSessionNode.children.push(child);
        blockMocks.testDatasetTree.mFavorites.push(parent);
        // Simulate context value update when PS is added as a favorite
        child.contextValue = globals.DS_FAV_CONTEXT;
        blockMocks.testDatasetTree.mFavorites[0].children.push(child);

        mocked(fs.existsSync).mockReturnValueOnce(true);
        mocked(vscode.window.showQuickPick).mockResolvedValueOnce("Delete" as any);
        const deleteSpy = jest.spyOn(blockMocks.mvsApi, "deleteDataSet");

        await dsActions.deleteDataset(child, blockMocks.testDatasetTree);

        expect(deleteSpy).toBeCalledWith("HLQ.TEST.DELETE.NODE");
        expect(blockMocks.testDatasetTree.removeFavorite).toBeCalledWith(child);
        expect(mocked(fs.existsSync)).toBeCalledWith(
            path.join(globals.DS_DIR, parent.getSessionNode().label, "HLQ.TEST.DELETE.NODE")
        );
        expect(mocked(fs.unlinkSync)).toBeCalledWith(
            path.join(globals.DS_DIR, parent.getSessionNode().label, "HLQ.TEST.DELETE.NODE")
        );
    });
    it("Checking incorrect dataset failed deletion attempt", async () => {
        globals.defineGlobals("");
        createGlobalMocks();
        const blockMocks = createBlockMocks();
        mocked(Profiles.getInstance).mockReturnValue(blockMocks.profileInstance);
        const parent = new ZoweDatasetNode(
            "parent",
            vscode.TreeItemCollapsibleState.Collapsed,
            blockMocks.datasetSessionNode,
            null
        );
        parent.contextValue = "junk";
        const child = new ZoweDatasetNode(
            "child",
            vscode.TreeItemCollapsibleState.None,
            parent,
            null,
            undefined,
            undefined,
            blockMocks.imperativeProfile
        );

        mocked(fs.existsSync).mockReturnValueOnce(true);
        mocked(vscode.window.showQuickPick).mockResolvedValueOnce("Delete" as any);
        const deleteSpy = jest.spyOn(blockMocks.mvsApi, "deleteDataSet");
        deleteSpy.mockClear();

        await expect(dsActions.deleteDataset(child, blockMocks.testDatasetTree)).rejects.toEqual(
            Error("deleteDataSet() called from invalid node.")
        );
        expect(deleteSpy).not.toBeCalled();
    });
});

describe("Dataset Actions Unit Tests - Function enterPattern", () => {
    function createBlockMocks() {
        const session = createISession();
        const imperativeProfile = createIProfile();
        const zosmfSession = createBasicZosmfSession(imperativeProfile);
        const treeView = createTreeView();
        const datasetSessionNode = createDatasetSessionNode(session, imperativeProfile);
        const testDatasetTree = createDatasetTree(datasetSessionNode, treeView);
        const mvsApi = createMvsApi(imperativeProfile);
        bindMvsApi(mvsApi);

        return {
            session,
            zosmfSession,
            treeView,
            imperativeProfile,
            datasetSessionNode,
            mvsApi,
            testDatasetTree,
        };
    }

    afterAll(() => jest.restoreAllMocks());

    it("Checking common dataset filter action", async () => {
        createGlobalMocks();
        const blockMocks = createBlockMocks();
        const node = new ZoweDatasetNode(
            "node",
            vscode.TreeItemCollapsibleState.None,
            blockMocks.datasetSessionNode,
            null
        );
        node.pattern = "TEST";
        node.contextValue = globals.DS_SESSION_CONTEXT;

        mocked(vscode.window.showInputBox).mockResolvedValueOnce("test");
        await dsActions.enterPattern(node, blockMocks.testDatasetTree);

        expect(mocked(vscode.window.showInputBox)).toBeCalledWith({
            prompt: "Search Data Sets: use a comma to separate multiple patterns",
            value: node.pattern,
        });
        expect(mocked(vscode.window.showInformationMessage)).not.toBeCalled();
    });
    it("Checking common dataset filter failed attempt", async () => {
        createGlobalMocks();
        const blockMocks = createBlockMocks();
        const node = new ZoweDatasetNode(
            "node",
            vscode.TreeItemCollapsibleState.None,
            blockMocks.datasetSessionNode,
            null
        );
        node.pattern = "TEST";
        node.contextValue = globals.DS_SESSION_CONTEXT;

        mocked(vscode.window.showInputBox).mockResolvedValueOnce("");
        await dsActions.enterPattern(node, blockMocks.testDatasetTree);

        expect(mocked(vscode.window.showInformationMessage)).toBeCalledWith("You must enter a pattern.");
    });
    it("Checking favorite dataset filter action", async () => {
        createGlobalMocks();
        const blockMocks = createBlockMocks();
        const favoriteSample = new ZoweDatasetNode(
            "[sestest]: HLQ.TEST",
            vscode.TreeItemCollapsibleState.None,
            undefined,
            null
        );

        await dsActions.enterPattern(favoriteSample, blockMocks.testDatasetTree);
        expect(blockMocks.testDatasetTree.addSession).toBeCalledWith("sestest");
    });
});

describe("Dataset Actions Unit Tests - Function saveFile", () => {
    function createBlockMocks() {
        const session = createISession();
        const sessionWithoutCredentials = createISessionWithoutCredentials();
        const imperativeProfile = createIProfile();
        const profileInstance = createInstanceOfProfile(imperativeProfile);
        const zosmfSession = createBasicZosmfSession(imperativeProfile);
        const treeView = createTreeView();
        const datasetSessionNode = createDatasetSessionNode(session, imperativeProfile);
        const datasetFavoritesNode = createDatasetFavoritesNode();
        const testDatasetTree = createDatasetTree(datasetSessionNode, treeView, datasetFavoritesNode);
        const mvsApi = createMvsApi(imperativeProfile);
        bindMvsApi(mvsApi);

        return {
            session,
            sessionWithoutCredentials,
            zosmfSession,
            treeView,
            imperativeProfile,
            datasetSessionNode,
            datasetFavoritesNode,
            mvsApi,
            profileInstance,
            testDatasetTree,
        };
    }

    afterAll(() => jest.restoreAllMocks());

    it("Checking common dataset saving action when no session is defined", async () => {
        globals.defineGlobals("");
        createGlobalMocks();
        const blockMocks = createBlockMocks();
        const nodeWithoutSession = new ZoweDatasetNode(
            "HLQ.TEST.AFILE",
            vscode.TreeItemCollapsibleState.None,
            null,
            null,
            undefined,
            undefined,
            blockMocks.imperativeProfile
        );

        blockMocks.testDatasetTree.getChildren.mockReturnValueOnce([nodeWithoutSession]);
        mocked(sharedUtils.concatChildNodes).mockReturnValueOnce([nodeWithoutSession]);
        blockMocks.profileInstance.loadNamedProfile.mockReturnValueOnce(blockMocks.imperativeProfile);
        mocked(Profiles.getInstance).mockReturnValue(blockMocks.profileInstance);
        const getSessionSpy = jest
            .spyOn(blockMocks.mvsApi, "getSession")
            .mockReturnValueOnce(blockMocks.sessionWithoutCredentials);
        const testDocument = createTextDocument("HLQ.TEST.AFILE", blockMocks.datasetSessionNode);
        (testDocument as any).fileName = path.join(globals.DS_DIR, testDocument.fileName);

        await dsActions.saveFile(testDocument, blockMocks.testDatasetTree);

        expect(getSessionSpy).toReturnWith(blockMocks.sessionWithoutCredentials);
    });
    it("Checking common dataset saving failed attempt due to inability to locate session and profile", async () => {
        globals.defineGlobals("");
        createGlobalMocks();
        const blockMocks = createBlockMocks();
        const nodeWithoutSession = new ZoweDatasetNode(
            "HLQ.TEST.AFILE",
            vscode.TreeItemCollapsibleState.None,
            null,
            null,
            undefined,
            undefined,
            blockMocks.imperativeProfile
        );

        blockMocks.profileInstance.loadNamedProfile.mockReturnValueOnce(undefined);
        mocked(Profiles.getInstance).mockReturnValue(blockMocks.profileInstance);
        blockMocks.testDatasetTree.getChildren.mockReturnValueOnce([nodeWithoutSession]);
        const testDocument = createTextDocument("HLQ.TEST.AFILE", blockMocks.datasetSessionNode);
        (testDocument as any).fileName = path.join(globals.DS_DIR, testDocument.fileName);

        await dsActions.saveFile(testDocument, blockMocks.testDatasetTree);

        expect(mocked(vscode.window.showErrorMessage)).toBeCalledWith("Couldn't locate session when saving data set!");
    });
    it("Checking common dataset saving failed attempt due to its absence on the side of the server", async () => {
        globals.defineGlobals("");
        createGlobalMocks();
        const blockMocks = createBlockMocks();
        const node = new ZoweDatasetNode(
            "node",
            vscode.TreeItemCollapsibleState.None,
            blockMocks.datasetSessionNode,
            undefined,
            undefined,
            undefined,
            blockMocks.imperativeProfile
        );

        blockMocks.testDatasetTree.getChildren.mockReturnValueOnce([node, blockMocks.datasetSessionNode]);
        blockMocks.profileInstance.loadNamedProfile.mockReturnValueOnce(blockMocks.imperativeProfile);
        mocked(Profiles.getInstance).mockReturnValue(blockMocks.profileInstance);
        const dataSetSpy = jest.spyOn(blockMocks.mvsApi, "dataSet").mockResolvedValueOnce({
            success: true,
            commandResponse: "",
            apiResponse: {
                items: [],
            },
        });
        const testDocument = createTextDocument("HLQ.TEST.AFILE", blockMocks.datasetSessionNode);
        (testDocument as any).fileName = path.join(globals.DS_DIR, testDocument.fileName);

        await dsActions.saveFile(testDocument, blockMocks.testDatasetTree);

        expect(dataSetSpy).toBeCalledWith("HLQ.TEST.AFILE");
        expect(mocked(vscode.window.showErrorMessage)).toBeCalledWith(
            "Data set failed to save. Data set may have been deleted on mainframe."
        );
    });
    it("Checking common dataset saving", async () => {
        globals.defineGlobals("");
        createGlobalMocks();
        const blockMocks = createBlockMocks();
        const node = new ZoweDatasetNode(
            "HLQ.TEST.AFILE",
            vscode.TreeItemCollapsibleState.None,
            blockMocks.datasetSessionNode,
            null,
            undefined,
            undefined,
            blockMocks.imperativeProfile
        );
        blockMocks.datasetSessionNode.children.push(node);

        mocked(sharedUtils.concatChildNodes).mockReturnValueOnce([node]);
        blockMocks.testDatasetTree.getChildren.mockReturnValueOnce([blockMocks.datasetSessionNode]);
        mocked(zowe.List.dataSet).mockResolvedValue({
            success: true,
            commandResponse: "",
            apiResponse: {
                items: [{ dsname: "HLQ.TEST.AFILE" }, { dsname: "HLQ.TEST.AFILE(mem)" }],
            },
        });
        mocked(zowe.Upload.pathToDataSet).mockResolvedValueOnce({
            success: true,
            commandResponse: "success",
            apiResponse: [
                {
                    etag: "123",
                },
            ],
        });
        mocked(vscode.window.withProgress).mockImplementation((progLocation, callback) => {
            return callback();
        });
        blockMocks.profileInstance.loadNamedProfile.mockReturnValueOnce(blockMocks.imperativeProfile);
        mocked(Profiles.getInstance).mockReturnValue(blockMocks.profileInstance);
        const mockSetEtag = jest.spyOn(node, "setEtag").mockImplementation(() => null);
        const testDocument = createTextDocument("HLQ.TEST.AFILE", blockMocks.datasetSessionNode);
        (testDocument as any).fileName = path.join(globals.DS_DIR, testDocument.fileName);

        await dsActions.saveFile(testDocument, blockMocks.testDatasetTree);

        expect(mocked(sharedUtils.concatChildNodes)).toBeCalled();
        expect(mockSetEtag).toHaveBeenCalledWith("123");
        expect(mocked(vscode.window.setStatusBarMessage)).toBeCalledWith("success");
    });
    it("Checking common dataset failed saving attempt", async () => {
        globals.defineGlobals("");
        createGlobalMocks();
        const blockMocks = createBlockMocks();
        const node = new ZoweDatasetNode(
            "HLQ.TEST.AFILE",
            vscode.TreeItemCollapsibleState.None,
            blockMocks.datasetSessionNode,
            null,
            undefined,
            undefined,
            blockMocks.imperativeProfile
        );
        blockMocks.datasetSessionNode.children.push(node);

        mocked(sharedUtils.concatChildNodes).mockReturnValueOnce([node]);
        blockMocks.testDatasetTree.getChildren.mockReturnValueOnce([blockMocks.datasetSessionNode]);
        mocked(zowe.List.dataSet).mockResolvedValue({
            success: true,
            commandResponse: "",
            apiResponse: {
                items: [{ dsname: "HLQ.TEST.AFILE" }, { dsname: "HLQ.TEST.AFILE(mem)" }],
            },
        });
        mocked(zowe.Upload.pathToDataSet).mockResolvedValueOnce({
            success: false,
            commandResponse: "failed",
            apiResponse: [
                {
                    etag: "123",
                },
            ],
        });
        mocked(vscode.window.withProgress).mockImplementation((progLocation, callback) => {
            return callback();
        });
        blockMocks.profileInstance.loadNamedProfile.mockReturnValueOnce(blockMocks.imperativeProfile);
        mocked(Profiles.getInstance).mockReturnValue(blockMocks.profileInstance);
        const testDocument = createTextDocument("HLQ.TEST.AFILE", blockMocks.datasetSessionNode);
        (testDocument as any).fileName = path.join(globals.DS_DIR, testDocument.fileName);

        await dsActions.saveFile(testDocument, blockMocks.testDatasetTree);

        expect(mocked(sharedUtils.concatChildNodes)).toBeCalled();
        expect(mocked(vscode.window.showErrorMessage)).toBeCalledWith("failed");
    });
    it("Checking favorite dataset saving", async () => {
        globals.defineGlobals("");
        createGlobalMocks();
        const blockMocks = createBlockMocks();
        const favoriteNode = new ZoweDatasetNode(
            "[TestSessionName]: HLQ.TEST.AFILE",
            vscode.TreeItemCollapsibleState.None,
            blockMocks.datasetSessionNode,
            null,
            undefined,
            undefined,
            blockMocks.imperativeProfile
        );
        const node = new ZoweDatasetNode(
            "HLQ.TEST.AFILE",
            vscode.TreeItemCollapsibleState.None,
            favoriteNode,
            null,
            undefined,
            undefined,
            blockMocks.imperativeProfile
        );
        favoriteNode.contextValue = globals.DS_DS_CONTEXT + globals.FAV_SUFFIX;
        node.contextValue = globals.DS_DS_CONTEXT + globals.FAV_SUFFIX;
        favoriteNode.children.push(node);
        blockMocks.testDatasetTree.mFavorites.push(favoriteNode);

        mocked(sharedUtils.concatChildNodes).mockReturnValueOnce([node]);
        blockMocks.testDatasetTree.getChildren.mockReturnValueOnce([blockMocks.datasetSessionNode]);
        mocked(zowe.List.dataSet).mockResolvedValue({
            success: true,
            commandResponse: "",
            apiResponse: {
                items: [{ dsname: "HLQ.TEST.AFILE" }, { dsname: "HLQ.TEST.AFILE(mem)" }],
            },
        });
        mocked(zowe.Upload.pathToDataSet).mockResolvedValueOnce({
            success: true,
            commandResponse: "success",
            apiResponse: [
                {
                    etag: "123",
                },
            ],
        });
        mocked(vscode.window.withProgress).mockImplementation((progLocation, callback) => {
            return callback();
        });
        mocked(Profiles.getInstance).mockReturnValue(blockMocks.profileInstance);
        blockMocks.profileInstance.loadNamedProfile.mockReturnValue(blockMocks.imperativeProfile);
        const mockSetEtag = jest.spyOn(node, "setEtag").mockImplementation(() => null);
        const testDocument = createTextDocument("HLQ.TEST.AFILE", blockMocks.datasetSessionNode);
        (testDocument as any).fileName = path.join(
            globals.DS_DIR,
            blockMocks.imperativeProfile.name,
            testDocument.fileName
        );

        await dsActions.saveFile(testDocument, blockMocks.testDatasetTree);

        expect(mocked(sharedUtils.concatChildNodes)).toBeCalled();
        expect(mocked(vscode.window.setStatusBarMessage)).toBeCalledWith("success");
    });
    it("Checking favorite PDS Member saving", async () => {
        globals.defineGlobals("");
        createGlobalMocks();
        const blockMocks = createBlockMocks();
        // Create nodes for Session section
        const node = new ZoweDatasetNode(
            "HLQ.TEST.AFILE",
            vscode.TreeItemCollapsibleState.None,
            blockMocks.datasetSessionNode,
            null,
            undefined,
            undefined,
            blockMocks.imperativeProfile
        );
        node.contextValue = globals.DS_PDS_CONTEXT;
        const childNode = new ZoweDatasetNode(
            "MEM",
            vscode.TreeItemCollapsibleState.None,
            node,
            null,
            undefined,
            undefined,
            blockMocks.imperativeProfile
        );
        // Create nodes for Favorites section
        const favProfileNode = new ZoweDatasetNode(
            "testProfile",
            vscode.TreeItemCollapsibleState.Collapsed,
            blockMocks.datasetFavoritesNode,
            null,
            globals.FAV_PROFILE_CONTEXT
        );
        const favoriteNode = new ZoweDatasetNode(
            "HLQ.TEST.AFILE",
            vscode.TreeItemCollapsibleState.None,
            favProfileNode,
            null,
            undefined,
            undefined,
            blockMocks.imperativeProfile
        );
        favoriteNode.contextValue = globals.DS_PDS_CONTEXT + globals.FAV_SUFFIX;
        const favoriteChildNode = new ZoweDatasetNode(
            "MEM",
            vscode.TreeItemCollapsibleState.None,
            favoriteNode,
            null,
            undefined,
            undefined,
            blockMocks.imperativeProfile
        );
        // Push nodes into respective Session or Favorites sections
        node.children.push(childNode);
        favoriteNode.children.push(favoriteChildNode);
        blockMocks.testDatasetTree.mFavorites.push(favProfileNode);
        blockMocks.testDatasetTree.mFavorites[0].children.push(favoriteNode);

        mocked(sharedUtils.concatChildNodes).mockReturnValueOnce([node, childNode]);
        blockMocks.testDatasetTree.getChildren.mockReturnValueOnce([]);
        mocked(zowe.List.dataSet).mockResolvedValue({
            success: true,
            commandResponse: "",
            apiResponse: {
                items: [{ dsname: "HLQ.TEST.AFILE" }, { dsname: "HLQ.TEST.AFILE(MEM)" }],
            },
        });
        mocked(zowe.Upload.pathToDataSet).mockResolvedValueOnce({
            success: true,
            commandResponse: "success",
            apiResponse: [
                {
                    etag: "123",
                },
            ],
        });
        mocked(vscode.window.withProgress).mockImplementation((progLocation, callback) => {
            return callback();
        });
        blockMocks.profileInstance.loadNamedProfile.mockReturnValueOnce(blockMocks.imperativeProfile);
        mocked(Profiles.getInstance).mockReturnValue(blockMocks.profileInstance);
        const mockSetEtag = jest.spyOn(childNode, "setEtag").mockImplementation(() => null);
        const testDocument = createTextDocument("HLQ.TEST.AFILE(MEM)", blockMocks.datasetSessionNode);
        (testDocument as any).fileName = path.join(
            globals.DS_DIR,
            blockMocks.imperativeProfile.name,
            testDocument.fileName
        );

        await dsActions.saveFile(testDocument, blockMocks.testDatasetTree);

        expect(mocked(sharedUtils.concatChildNodes)).toBeCalled();
        expect(mockSetEtag).toHaveBeenCalledWith("123");
        expect(mocked(vscode.window.setStatusBarMessage)).toBeCalledWith("success");
        expect(blockMocks.profileInstance.loadNamedProfile).toBeCalledWith(blockMocks.imperativeProfile.name);
    });
    it("Checking common dataset failed saving attempt due to incorrect document path", async () => {
        globals.defineGlobals("");
        createGlobalMocks();
        const blockMocks = createBlockMocks();
        const node = new ZoweDatasetNode(
            "HLQ.TEST.AFILE",
            vscode.TreeItemCollapsibleState.None,
            blockMocks.datasetSessionNode,
            null,
            undefined,
            undefined,
            blockMocks.imperativeProfile
        );
        blockMocks.datasetSessionNode.children.push(node);

        mocked(sharedUtils.concatChildNodes).mockReturnValueOnce([node]);
        blockMocks.testDatasetTree.getChildren.mockReturnValueOnce([blockMocks.datasetSessionNode]);
        blockMocks.profileInstance.loadNamedProfile.mockReturnValueOnce(blockMocks.imperativeProfile);
        mocked(Profiles.getInstance).mockReturnValue(blockMocks.profileInstance);
        const testDocument = createTextDocument("HLQ.TEST.AFILE", blockMocks.datasetSessionNode);

        await dsActions.saveFile(testDocument, blockMocks.testDatasetTree);

        expect(mocked(zowe.List.dataSet)).not.toBeCalled();
        expect(mocked(zowe.Upload.pathToDataSet)).not.toBeCalled();
    });
    it("Checking PDS member saving attempt", async () => {
        globals.defineGlobals("");
        createGlobalMocks();
        const blockMocks = createBlockMocks();
        const node = new ZoweDatasetNode(
            "HLQ.TEST.AFILE(mem)",
            vscode.TreeItemCollapsibleState.None,
            blockMocks.datasetSessionNode,
            null,
            undefined,
            undefined,
            blockMocks.imperativeProfile
        );
        blockMocks.datasetSessionNode.children.push(node);

        mocked(sharedUtils.concatChildNodes).mockReturnValueOnce([node]);
        blockMocks.testDatasetTree.getChildren.mockReturnValueOnce([blockMocks.datasetSessionNode]);
        mocked(zowe.List.dataSet).mockResolvedValue({
            success: true,
            commandResponse: "",
            apiResponse: {
                items: [{ dsname: "HLQ.TEST.AFILE" }, { dsname: "HLQ.TEST.AFILE(mem)" }],
            },
        });
        mocked(zowe.Upload.pathToDataSet).mockResolvedValueOnce({
            success: true,
            commandResponse: "success",
            apiResponse: [
                {
                    etag: "123",
                },
            ],
        });
        mocked(vscode.window.withProgress).mockImplementation((progLocation, callback) => {
            return callback();
        });
        blockMocks.profileInstance.loadNamedProfile.mockReturnValueOnce(blockMocks.imperativeProfile);
        mocked(Profiles.getInstance).mockReturnValue(blockMocks.profileInstance);
        const testDocument = createTextDocument("HLQ.TEST.AFILE(mem)", blockMocks.datasetSessionNode);
        (testDocument as any).fileName = path.join(globals.DS_DIR, testDocument.fileName);

        await dsActions.saveFile(testDocument, blockMocks.testDatasetTree);

        expect(mocked(sharedUtils.concatChildNodes)).toBeCalled();
        expect(mocked(vscode.window.setStatusBarMessage)).toBeCalledWith("success");
    });
    it("Checking common dataset saving failed due to conflict with server version", async () => {
        globals.defineGlobals("");
        createGlobalMocks();
        const blockMocks = createBlockMocks();
        const node = new ZoweDatasetNode(
            "HLQ.TEST.AFILE",
            vscode.TreeItemCollapsibleState.None,
            blockMocks.datasetSessionNode,
            null,
            undefined,
            undefined,
            blockMocks.imperativeProfile
        );
        blockMocks.datasetSessionNode.children.push(node);

        mocked(sharedUtils.concatChildNodes).mockReturnValueOnce([node]);
        blockMocks.testDatasetTree.getChildren.mockReturnValueOnce([blockMocks.datasetSessionNode]);
        mocked(zowe.List.dataSet).mockResolvedValue({
            success: true,
            commandResponse: "",
            apiResponse: {
                items: [{ dsname: "HLQ.TEST.AFILE" }],
            },
        });
        mocked(zowe.Upload.pathToDataSet).mockResolvedValueOnce({
            success: false,
            commandResponse: "Rest API failure with HTTP(S) status 412",
            apiResponse: [],
        });
        mocked(zowe.Download.dataSet).mockResolvedValueOnce({
            success: true,
            commandResponse: "",
            apiResponse: {
                etag: "",
            },
        });
        mocked(vscode.window.withProgress).mockImplementation((progLocation, callback) => {
            return callback();
        });
        const profile = blockMocks.imperativeProfile;
        const mainframeCodePage = 1047;
        profile.profile.encoding = mainframeCodePage;
        blockMocks.profileInstance.loadNamedProfile.mockReturnValueOnce(blockMocks.imperativeProfile);
        mocked(Profiles.getInstance).mockReturnValue(blockMocks.profileInstance);
        const testDocument = createTextDocument("HLQ.TEST.AFILE", blockMocks.datasetSessionNode);
        (testDocument as any).fileName = path.join(globals.DS_DIR, testDocument.fileName);

        await dsActions.saveFile(testDocument, blockMocks.testDatasetTree);

        expect(mocked(vscode.window.showWarningMessage)).toBeCalledWith(
            "Remote file has been modified in the meantime.\nSelect 'Compare' to resolve the conflict."
        );
        expect(mocked(sharedUtils.concatChildNodes)).toBeCalled();
    });
});

describe("Dataset Actions Unit Tests - Function showDSAttributes", () => {
    function createBlockMocks() {
        const session = createISession();
        const sessionWithoutCredentials = createISessionWithoutCredentials();
        const imperativeProfile = createIProfile();
        const profileInstance = createInstanceOfProfile(imperativeProfile);
        const zosmfSession = createBasicZosmfSession(imperativeProfile);
        const treeView = createTreeView();
        const datasetSessionNode = createDatasetSessionNode(session, imperativeProfile);
        const testDatasetTree = createDatasetTree(datasetSessionNode, treeView);
        const mvsApi = createMvsApi(imperativeProfile);
        bindMvsApi(mvsApi);

        return {
            session,
            sessionWithoutCredentials,
            zosmfSession,
            treeView,
            imperativeProfile,
            datasetSessionNode,
            mvsApi,
            profileInstance,
            testDatasetTree,
        };
    }

    afterAll(() => jest.restoreAllMocks());

    it("Checking PS dataset attributes showing", async () => {
        globals.defineGlobals("");
        createGlobalMocks();
        const blockMocks = createBlockMocks();
        mocked(Profiles.getInstance).mockReturnValue(blockMocks.profileInstance);
        const node = new ZoweDatasetNode(
            "AUSER.A1557332.A996850.TEST1",
            vscode.TreeItemCollapsibleState.None,
            blockMocks.datasetSessionNode,
            null
        );
        node.contextValue = globals.DS_DS_CONTEXT;

        mocked(vscode.window.createWebviewPanel).mockReturnValueOnce({
            webview: {
                html: "",
            },
        } as any);
        const datasetListSpy = jest.spyOn(blockMocks.mvsApi, "dataSet");
        datasetListSpy.mockResolvedValueOnce({
            success: true,
            commandResponse: "",
            apiResponse: {
                items: [createDatasetAttributes(node.label, node.contextValue)],
            },
        });

        await dsActions.showDSAttributes(node, blockMocks.testDatasetTree);

        expect(datasetListSpy).toBeCalledWith(node.label, { attributes: true });
        expect(mocked(vscode.window.createWebviewPanel)).toBeCalled();
    });
    it("Checking PS dataset attributes showing with Unverified Profile", async () => {
        globals.defineGlobals("");
        createGlobalMocks();
        const blockMocks = createBlockMocks();
        mocked(Profiles.getInstance).mockReturnValue(blockMocks.profileInstance);
        Object.defineProperty(Profiles, "getInstance", {
            value: jest.fn(() => {
                return {
                    validProfile: ValidProfileEnum.UNVERIFIED,
                };
            }),
        });
        const node = new ZoweDatasetNode(
            "AUSER.A1557332.A996850.TEST1",
            vscode.TreeItemCollapsibleState.None,
            blockMocks.datasetSessionNode,
            null
        );
        node.contextValue = globals.DS_DS_CONTEXT;

        mocked(vscode.window.createWebviewPanel).mockReturnValueOnce({
            webview: {
                html: "",
            },
        } as any);
        const datasetListSpy = jest.spyOn(blockMocks.mvsApi, "dataSet");
        datasetListSpy.mockResolvedValueOnce({
            success: true,
            commandResponse: "",
            apiResponse: {
                items: [createDatasetAttributes(node.label, node.contextValue)],
            },
        });

        await dsActions.showDSAttributes(node, blockMocks.testDatasetTree);

        expect(datasetListSpy).toBeCalledWith(node.label, { attributes: true });
        expect(mocked(vscode.window.createWebviewPanel)).toBeCalled();
    });
    it("Checking PDS dataset attributes showing", async () => {
        globals.defineGlobals("");
        createGlobalMocks();
        const blockMocks = createBlockMocks();
        mocked(Profiles.getInstance).mockReturnValue(blockMocks.profileInstance);
        const node = new ZoweDatasetNode(
            "AUSER.A1557332.A996850.TEST1",
            vscode.TreeItemCollapsibleState.None,
            blockMocks.datasetSessionNode,
            null
        );
        node.contextValue = globals.DS_PDS_CONTEXT;

        mocked(vscode.window.createWebviewPanel).mockReturnValueOnce({
            webview: {
                html: "",
            },
        } as any);
        const datasetListSpy = jest.spyOn(blockMocks.mvsApi, "dataSet");
        datasetListSpy.mockResolvedValueOnce({
            success: true,
            commandResponse: "",
            apiResponse: {
                items: [createDatasetAttributes(node.label, node.contextValue)],
            },
        });

        await dsActions.showDSAttributes(node, blockMocks.testDatasetTree);

        expect(datasetListSpy).toBeCalledWith(node.label, { attributes: true });
        expect(mocked(vscode.window.createWebviewPanel)).toBeCalled();
    });
    it("Checking Favorite PS dataset attributes showing", async () => {
        globals.defineGlobals("");
        createGlobalMocks();
        const blockMocks = createBlockMocks();
        mocked(Profiles.getInstance).mockReturnValue(blockMocks.profileInstance);
        const node = new ZoweDatasetNode(
            "AUSER.A1557332.A996850.TEST1",
            vscode.TreeItemCollapsibleState.None,
            blockMocks.datasetSessionNode,
            null
        );
        node.contextValue = globals.DS_DS_CONTEXT + globals.FAV_SUFFIX;
        const normalisedLabel = node.label.trim();

        mocked(vscode.window.createWebviewPanel).mockReturnValueOnce({
            webview: {
                html: "",
            },
        } as any);
        const datasetListSpy = jest.spyOn(blockMocks.mvsApi, "dataSet");
        datasetListSpy.mockResolvedValueOnce({
            success: true,
            commandResponse: "",
            apiResponse: {
                items: [createDatasetAttributes(normalisedLabel, node.contextValue)],
            },
        });

        await dsActions.showDSAttributes(node, blockMocks.testDatasetTree);

        expect(datasetListSpy).toBeCalledWith(normalisedLabel, { attributes: true });
        expect(mocked(vscode.window.createWebviewPanel)).toBeCalled();
    });
    it("Checking Favorite PDS dataset attributes showing", async () => {
        globals.defineGlobals("");
        createGlobalMocks();
        const blockMocks = createBlockMocks();
        mocked(Profiles.getInstance).mockReturnValue(blockMocks.profileInstance);
        const node = new ZoweDatasetNode(
            "AUSER.A1557332.A996850.TEST1",
            vscode.TreeItemCollapsibleState.None,
            blockMocks.datasetSessionNode,
            null
        );
        node.contextValue = globals.DS_PDS_CONTEXT + globals.FAV_SUFFIX;
        const normalisedLabel = node.label.trim();

        mocked(vscode.window.createWebviewPanel).mockReturnValueOnce({
            webview: {
                html: "",
            },
        } as any);
        const datasetListSpy = jest.spyOn(blockMocks.mvsApi, "dataSet");
        datasetListSpy.mockResolvedValueOnce({
            success: true,
            commandResponse: "",
            apiResponse: {
                items: [createDatasetAttributes(normalisedLabel, node.contextValue)],
            },
        });

        await dsActions.showDSAttributes(node, blockMocks.testDatasetTree);

        expect(datasetListSpy).toBeCalledWith(normalisedLabel, { attributes: true });
        expect(mocked(vscode.window.createWebviewPanel)).toBeCalled();
    });
    it("Checking failed attempt of dataset attributes showing (empty response)", async () => {
        globals.defineGlobals("");
        createGlobalMocks();
        const blockMocks = createBlockMocks();
        mocked(Profiles.getInstance).mockReturnValue(blockMocks.profileInstance);
        const node = new ZoweDatasetNode(
            "AUSER.A1557332.A996850.TEST1",
            vscode.TreeItemCollapsibleState.None,
            blockMocks.datasetSessionNode,
            null
        );
        node.contextValue = globals.DS_DS_CONTEXT;

        mocked(vscode.window.createWebviewPanel).mockReturnValueOnce({
            webview: {
                html: "",
            },
        } as any);
        const datasetListSpy = jest.spyOn(blockMocks.mvsApi, "dataSet");
        datasetListSpy.mockResolvedValueOnce({
            success: true,
            commandResponse: "",
            apiResponse: {
                items: [],
            },
        });

        await expect(dsActions.showDSAttributes(node, blockMocks.testDatasetTree)).rejects.toEqual(
            Error("No matching data set names found for query: AUSER.A1557332.A996850.TEST1")
        );
        expect(mocked(vscode.window.showErrorMessage)).toBeCalledWith(
            "Unable to list attributes: No matching data set names found for query: AUSER.A1557332.A996850.TEST1 Error: No matching data set names found for query: AUSER.A1557332.A996850.TEST1"
        );
        expect(mocked(vscode.window.createWebviewPanel)).not.toBeCalled();
    });
});

describe("Dataset Actions Unit Tests - Function copyDataSet", () => {
    function createBlockMocks() {
        const session = createISession();
        const sessionWithoutCredentials = createISessionWithoutCredentials();
        const imperativeProfile = createIProfile();
        const profileInstance = createInstanceOfProfile(imperativeProfile);
        const zosmfSession = createBasicZosmfSession(imperativeProfile);
        const treeView = createTreeView();
        const datasetSessionNode = createDatasetSessionNode(session, imperativeProfile);
        const testDatasetTree = createDatasetTree(datasetSessionNode, treeView);
        const mvsApi = createMvsApi(imperativeProfile);
        bindMvsApi(mvsApi);

        return {
            session,
            sessionWithoutCredentials,
            zosmfSession,
            treeView,
            imperativeProfile,
            datasetSessionNode,
            mvsApi,
            profileInstance,
            testDatasetTree,
        };
    }

    afterAll(() => jest.restoreAllMocks());

    it("Checking copy the label of a node to the clipboard", async () => {
        globals.defineGlobals("");
        createGlobalMocks();
        const blockMocks = createBlockMocks();
        const node = new ZoweDatasetNode(
            "HLQ.TEST.DELETE.NODE",
            vscode.TreeItemCollapsibleState.None,
            blockMocks.datasetSessionNode,
            null
        );
        node.contextValue = globals.DS_DS_CONTEXT;

        await dsActions.copyDataSet(node);

        expect(clipboard.readText()).toBe('{"profileName":"sestest","dataSetName":"HLQ.TEST.DELETE.NODE"}');
    });
    it("Checking copy the label of a favorite node to the clipboard", async () => {
        globals.defineGlobals("");
        createGlobalMocks();
        const blockMocks = createBlockMocks();
        const node = new ZoweDatasetNode(
            "HLQ.TEST.DELETE.NODE",
            vscode.TreeItemCollapsibleState.None,
            blockMocks.datasetSessionNode,
            null
        );
        node.contextValue = globals.DS_DS_CONTEXT + globals.FAV_SUFFIX;

        await dsActions.copyDataSet(node);

        expect(clipboard.readText()).toBe('{"profileName":"sestest","dataSetName":"HLQ.TEST.DELETE.NODE"}');
    });
    it("Checking copy the label of a member to the clipboard", async () => {
        globals.defineGlobals("");
        createGlobalMocks();
        const blockMocks = createBlockMocks();
        const parent = new ZoweDatasetNode(
            "parent",
            vscode.TreeItemCollapsibleState.None,
            blockMocks.datasetSessionNode,
            null
        );
        parent.contextValue = globals.DS_PDS_CONTEXT;
        const child = new ZoweDatasetNode("child", vscode.TreeItemCollapsibleState.None, parent, null);
        child.contextValue = globals.DS_MEMBER_CONTEXT;

        await dsActions.copyDataSet(child);

        expect(clipboard.readText()).toBe('{"profileName":"sestest","dataSetName":"parent","memberName":"child"}');
    });
    it("Checking copy the label of a favorite member to the clipboard", async () => {
        globals.defineGlobals("");
        createGlobalMocks();
        const blockMocks = createBlockMocks();
        const parent = new ZoweDatasetNode(
            "parent",
            vscode.TreeItemCollapsibleState.None,
            blockMocks.datasetSessionNode,
            null
        );
        parent.contextValue = globals.DS_PDS_CONTEXT + globals.FAV_SUFFIX;
        const child = new ZoweDatasetNode("child", vscode.TreeItemCollapsibleState.None, parent, null);
        child.contextValue = globals.DS_MEMBER_CONTEXT;

        await dsActions.copyDataSet(child);

        expect(clipboard.readText()).toBe('{"profileName":"sestest","dataSetName":"parent","memberName":"child"}');
    });
});

describe("Dataset Actions Unit Tests - Function pasteMember", () => {
    function createBlockMocks() {
        const session = createISession();
        const sessionWithoutCredentials = createISessionWithoutCredentials();
        const imperativeProfile = createIProfile();
        const profileInstance = createInstanceOfProfile(imperativeProfile);
        const zosmfSession = createBasicZosmfSession(imperativeProfile);
        const treeView = createTreeView();
        const datasetSessionNode = createDatasetSessionNode(session, imperativeProfile);
        const testDatasetTree = createDatasetTree(datasetSessionNode, treeView);
        const mvsApi = createMvsApi(imperativeProfile);
        const mockCheckCurrentProfile = jest.fn();
        bindMvsApi(mvsApi);

        return {
            session,
            sessionWithoutCredentials,
            zosmfSession,
            treeView,
            imperativeProfile,
            datasetSessionNode,
            mvsApi,
            profileInstance,
            testDatasetTree,
            mockCheckCurrentProfile,
        };
    }

    afterAll(() => jest.restoreAllMocks());

    it("Should call zowe.Copy.dataSet when pasting to sequential data set", async () => {
        globals.defineGlobals("");
        createGlobalMocks();
        const blockMocks = createBlockMocks();
        mocked(Profiles.getInstance).mockReturnValue(blockMocks.profileInstance);
        const node = new ZoweDatasetNode(
            "HLQ.TEST.TO.NODE",
            vscode.TreeItemCollapsibleState.None,
            blockMocks.datasetSessionNode,
            null,
            undefined,
            undefined,
            blockMocks.imperativeProfile
        );
        node.contextValue = globals.DS_DS_CONTEXT;

        const copySpy = jest.spyOn(blockMocks.mvsApi, "copyDataSetMember");
        copySpy.mockResolvedValueOnce({
            success: true,
            commandResponse: "",
            apiResponse: {},
        });
        clipboard.writeText(
            JSON.stringify({
                dataSetName: "HLQ.TEST.BEFORE.NODE",
                profileName: blockMocks.imperativeProfile.name,
            })
        );

        await dsActions.pasteMember(node, blockMocks.testDatasetTree);

        expect(copySpy).toHaveBeenCalledWith(
            { dataSetName: "HLQ.TEST.BEFORE.NODE" },
            { dataSetName: "HLQ.TEST.TO.NODE" }
        );
    });
    it("Should call zowe.Copy.dataSet when pasting to sequential data set of Unverified profile", async () => {
        globals.defineGlobals("");
        createGlobalMocks();
        const blockMocks = createBlockMocks();
        mocked(Profiles.getInstance).mockReturnValue(blockMocks.profileInstance);
        Object.defineProperty(Profiles, "getInstance", {
            value: jest.fn(() => {
                return {
                    checkCurrentProfile: blockMocks.mockCheckCurrentProfile.mockReturnValueOnce({
                        name: blockMocks.imperativeProfile.name,
                        status: "unverified",
                    }),
                    validProfile: ValidProfileEnum.UNVERIFIED,
                };
            }),
        });
        const node = new ZoweDatasetNode(
            "HLQ.TEST.TO.NODE",
            vscode.TreeItemCollapsibleState.None,
            blockMocks.datasetSessionNode,
            null,
            undefined,
            undefined,
            blockMocks.imperativeProfile
        );
        node.contextValue = globals.DS_DS_CONTEXT;

        const copySpy = jest.spyOn(blockMocks.mvsApi, "copyDataSetMember");
        copySpy.mockResolvedValueOnce({
            success: true,
            commandResponse: "",
            apiResponse: {},
        });
        clipboard.writeText(
            JSON.stringify({
                dataSetName: "HLQ.TEST.BEFORE.NODE",
                profileName: blockMocks.imperativeProfile.name,
            })
        );

        await dsActions.pasteMember(node, blockMocks.testDatasetTree);

        expect(copySpy).toHaveBeenCalledWith(
            { dataSetName: "HLQ.TEST.BEFORE.NODE" },
            { dataSetName: "HLQ.TEST.TO.NODE" }
        );
    });
    it("Should throw an error if invalid clipboard data is supplied when pasting to sequential data set", async () => {
        globals.defineGlobals("");
        createGlobalMocks();
        const blockMocks = createBlockMocks();
        mocked(Profiles.getInstance).mockReturnValue(blockMocks.profileInstance);
        const node = new ZoweDatasetNode(
            "HLQ.TEST.TO.NODE",
            vscode.TreeItemCollapsibleState.None,
            blockMocks.datasetSessionNode,
            null,
            undefined,
            undefined,
            blockMocks.imperativeProfile
        );
        node.contextValue = globals.DS_DS_CONTEXT;

        const copySpy = jest.spyOn(blockMocks.mvsApi, "copyDataSetMember");
        copySpy.mockClear();
        copySpy.mockResolvedValueOnce({
            success: true,
            commandResponse: "",
            apiResponse: {},
        });
        clipboard.writeText("INVALID");

        await expect(dsActions.pasteMember(node, blockMocks.testDatasetTree)).rejects.toEqual(
            Error("Invalid clipboard. Copy from data set first")
        );
        expect(copySpy).not.toBeCalled();
    });
    it("Should not call zowe.Copy.dataSet when pasting to partitioned data set with no member name", async () => {
        globals.defineGlobals("");
        createGlobalMocks();
        const blockMocks = createBlockMocks();
        mocked(Profiles.getInstance).mockReturnValue(blockMocks.profileInstance);
        const node = new ZoweDatasetNode(
            "HLQ.TEST.TO.NODE",
            vscode.TreeItemCollapsibleState.None,
            blockMocks.datasetSessionNode,
            null,
            undefined,
            undefined,
            blockMocks.imperativeProfile
        );
        node.contextValue = globals.DS_PDS_CONTEXT;

        const copySpy = jest.spyOn(blockMocks.mvsApi, "copyDataSetMember");
        copySpy.mockClear();
        copySpy.mockResolvedValueOnce({
            success: true,
            commandResponse: "",
            apiResponse: {},
        });
        mocked(vscode.window.showInputBox).mockResolvedValueOnce("");
        clipboard.writeText(JSON.stringify({ dataSetName: "HLQ.TEST.BEFORE.NODE", profileName: "sestest" }));

        await dsActions.pasteMember(node, blockMocks.testDatasetTree);
        expect(copySpy).not.toBeCalled();
    });
    it("Should call zowe.Copy.dataSet when pasting to partitioned data set", async () => {
        globals.defineGlobals("");
        createGlobalMocks();
        const blockMocks = createBlockMocks();
        mocked(Profiles.getInstance).mockReturnValue(blockMocks.profileInstance);
        const node = new ZoweDatasetNode(
            "HLQ.TEST.TO.NODE",
            vscode.TreeItemCollapsibleState.None,
            blockMocks.datasetSessionNode,
            null,
            undefined,
            undefined,
            blockMocks.imperativeProfile
        );
        node.contextValue = globals.DS_PDS_CONTEXT;

        const copySpy = jest.spyOn(blockMocks.mvsApi, "copyDataSetMember");
        copySpy.mockResolvedValueOnce({
            success: true,
            commandResponse: "",
            apiResponse: {},
        });
        const getContentsSpy = jest.spyOn(blockMocks.mvsApi, "getContents");
        getContentsSpy.mockRejectedValueOnce(Error("Member not found"));
        const listAllMembersSpy = jest.spyOn(blockMocks.mvsApi, "allMembers");
        listAllMembersSpy.mockResolvedValueOnce({
            success: true,
            commandResponse: "",
            apiResponse: {
                items: [],
            },
        });
        mocked(vscode.window.showInputBox).mockResolvedValueOnce("mem1");
        clipboard.writeText(JSON.stringify({ dataSetName: "HLQ.TEST.BEFORE.NODE", profileName: "sestest" }));

        await dsActions.pasteMember(node, blockMocks.testDatasetTree);

        expect(copySpy).toHaveBeenCalledWith(
            { dataSetName: "HLQ.TEST.BEFORE.NODE" },
            { dataSetName: "HLQ.TEST.TO.NODE", memberName: "mem1" }
        );
        expect(blockMocks.testDatasetTree.findFavoritedNode).toHaveBeenCalledWith(node);
    });
    it("Should throw an error when pasting to a member that already exists", async () => {
        globals.defineGlobals("");
        createGlobalMocks();
        const blockMocks = createBlockMocks();
        mocked(Profiles.getInstance).mockReturnValue(blockMocks.profileInstance);
        const node = new ZoweDatasetNode(
            "HLQ.TEST.TO.NODE",
            vscode.TreeItemCollapsibleState.None,
            blockMocks.datasetSessionNode,
            null
        );
        node.contextValue = globals.DS_PDS_CONTEXT;

        const copySpy = jest.spyOn(blockMocks.mvsApi, "copyDataSetMember");
        copySpy.mockClear();
        copySpy.mockResolvedValueOnce({
            success: true,
            commandResponse: "",
            apiResponse: {},
        });
        const listAllMembersSpy = jest.spyOn(blockMocks.mvsApi, "allMembers");
        listAllMembersSpy.mockResolvedValueOnce({
            success: true,
            commandResponse: "",
            apiResponse: {
                items: [{ member: "MEM1" }, { member: "MEM2" }],
            },
        });
        mocked(vscode.window.showInputBox).mockResolvedValueOnce("mem1");
        clipboard.writeText(JSON.stringify({ dataSetName: "HLQ.TEST.BEFORE.NODE", profileName: "sestest" }));

        await expect(dsActions.pasteMember(node, blockMocks.testDatasetTree)).rejects.toEqual(
            Error("HLQ.TEST.TO.NODE(mem1) already exists. You cannot replace a member")
        );
        expect(copySpy).not.toBeCalled();
    });
    it("Should call zowe.Copy.dataSet when pasting to a favorited partitioned data set", async () => {
        globals.defineGlobals("");
        createGlobalMocks();
        const blockMocks = createBlockMocks();
        mocked(Profiles.getInstance).mockReturnValue(blockMocks.profileInstance);
        const favoritedNode = new ZoweDatasetNode(
            "HLQ.TEST.TO.NODE",
            vscode.TreeItemCollapsibleState.None,
            blockMocks.datasetSessionNode,
            null,
            undefined,
            undefined,
            blockMocks.imperativeProfile
        );
        favoritedNode.contextValue = globals.DS_PDS_CONTEXT + globals.FAV_SUFFIX;
        const nonFavoritedNode = new ZoweDatasetNode(
            "HLQ.TEST.TO.NODE",
            vscode.TreeItemCollapsibleState.None,
            blockMocks.datasetSessionNode,
            null,
            undefined,
            undefined,
            blockMocks.imperativeProfile
        );
        nonFavoritedNode.contextValue = globals.DS_PDS_CONTEXT;

        const copySpy = jest.spyOn(blockMocks.mvsApi, "copyDataSetMember");
        copySpy.mockClear();
        copySpy.mockResolvedValueOnce({
            success: true,
            commandResponse: "",
            apiResponse: {},
        });
        const getContentsSpy = jest.spyOn(blockMocks.mvsApi, "getContents");
        getContentsSpy.mockRejectedValueOnce(Error("Member not found"));
        const listAllMembersSpy = jest.spyOn(blockMocks.mvsApi, "allMembers");
        listAllMembersSpy.mockResolvedValueOnce({
            success: true,
            commandResponse: "",
            apiResponse: {
                items: [],
            },
        });
        mocked(vscode.window.showInputBox).mockResolvedValueOnce("mem1");
        mocked(blockMocks.testDatasetTree.findNonFavoritedNode).mockReturnValueOnce(nonFavoritedNode);
        clipboard.writeText(JSON.stringify({ dataSetName: "HLQ.TEST.BEFORE.NODE", profileName: "sestest" }));

        await dsActions.pasteMember(favoritedNode, blockMocks.testDatasetTree);

        expect(copySpy).toHaveBeenCalledWith(
            { dataSetName: "HLQ.TEST.BEFORE.NODE" },
            { dataSetName: "HLQ.TEST.TO.NODE", memberName: "mem1" }
        );
        expect(mocked(blockMocks.testDatasetTree.findNonFavoritedNode)).toHaveBeenCalledWith(favoritedNode);
        expect(mocked(blockMocks.testDatasetTree.refreshElement)).toHaveBeenLastCalledWith(nonFavoritedNode);
    });
});

describe("Dataset Actions Unit Tests - Function hMigrateDataSet", () => {
    function createBlockMocks() {
        const session = createISession();
        const sessionWithoutCredentials = createISessionWithoutCredentials();
        const imperativeProfile = createIProfile();
        const profileInstance = createInstanceOfProfile(imperativeProfile);
        const zosmfSession = createBasicZosmfSession(imperativeProfile);
        const treeView = createTreeView();
        const datasetSessionNode = createDatasetSessionNode(session, imperativeProfile);
        const testDatasetTree = createDatasetTree(datasetSessionNode, treeView);
        const mvsApi = createMvsApi(imperativeProfile);
        const mockCheckCurrentProfile = jest.fn();
        bindMvsApi(mvsApi);

        return {
            session,
            sessionWithoutCredentials,
            zosmfSession,
            treeView,
            imperativeProfile,
            datasetSessionNode,
            mvsApi,
            profileInstance,
            testDatasetTree,
            mockCheckCurrentProfile,
        };
    }

    afterAll(() => jest.restoreAllMocks());

    it("Checking that hMigrateDataSet successfully migrates a data set", async () => {
        globals.defineGlobals("");
        createGlobalMocks();
        const blockMocks = createBlockMocks();
        mocked(Profiles.getInstance).mockReturnValue(blockMocks.profileInstance);
        const node = new ZoweDatasetNode(
            "HLQ.TEST.TO.NODE",
            vscode.TreeItemCollapsibleState.None,
            blockMocks.datasetSessionNode,
            null
        );
        node.contextValue = globals.DS_DS_CONTEXT;

        const migrateSpy = jest.spyOn(blockMocks.mvsApi, "hMigrateDataSet");
        migrateSpy.mockResolvedValueOnce({
            success: true,
            commandResponse: "",
            apiResponse: {
                items: [],
            },
        });

        await dsActions.hMigrateDataSet(node);

        expect(migrateSpy).toHaveBeenCalledWith("HLQ.TEST.TO.NODE");
        expect(mocked(vscode.window.showInformationMessage)).toHaveBeenCalled();
    });

    it("Checking that hMigrateDataSet throws an error if the user is invalid", async () => {
        globals.defineGlobals("");
        createGlobalMocks();
        const blockMocks = createBlockMocks();

        blockMocks.profileInstance.validProfile = ValidProfileEnum.INVALID;
        mocked(Profiles.getInstance).mockReturnValue(blockMocks.profileInstance);
        const node = new ZoweDatasetNode(
            "HLQ.TEST.TO.NODE",
            vscode.TreeItemCollapsibleState.None,
            blockMocks.datasetSessionNode,
            null
        );
        node.contextValue = globals.DS_DS_CONTEXT;

        await dsActions.hMigrateDataSet(node);

        expect(mocked(vscode.window.showErrorMessage)).toHaveBeenCalled();
    });
    it("Checking PS dataset migrate for Unverified Profile", async () => {
        globals.defineGlobals("");
        createGlobalMocks();
        const blockMocks = createBlockMocks();
        mocked(Profiles.getInstance).mockReturnValue(blockMocks.profileInstance);
        Object.defineProperty(Profiles, "getInstance", {
            value: jest.fn(() => {
                return {
                    checkCurrentProfile: blockMocks.mockCheckCurrentProfile.mockReturnValueOnce({
                        name: blockMocks.imperativeProfile.name,
                        status: "unverified",
                    }),
                    validProfile: ValidProfileEnum.UNVERIFIED,
                };
            }),
        });
        const node = new ZoweDatasetNode(
            "HLQ.TEST.TO.NODE",
            vscode.TreeItemCollapsibleState.None,
            blockMocks.datasetSessionNode,
            null
        );
        node.contextValue = globals.DS_DS_CONTEXT;

        const migrateSpy = jest.spyOn(blockMocks.mvsApi, "hMigrateDataSet");
        migrateSpy.mockResolvedValueOnce({
            success: true,
            commandResponse: "",
            apiResponse: {
                items: [],
            },
        });

        await dsActions.hMigrateDataSet(node);

        expect(migrateSpy).toHaveBeenCalledWith("HLQ.TEST.TO.NODE");
        expect(mocked(vscode.window.showInformationMessage)).toHaveBeenCalled();
    });
});

describe("Dataset Actions Unit Tests - Function hRecallDataSet", () => {
    function createBlockMocks() {
        const session = createISession();
        const sessionWithoutCredentials = createISessionWithoutCredentials();
        const imperativeProfile = createIProfile();
        const profileInstance = createInstanceOfProfile(imperativeProfile);
        const zosmfSession = createBasicZosmfSession(imperativeProfile);
        const treeView = createTreeView();
        const datasetSessionNode = createDatasetSessionNode(session, imperativeProfile);
        const testDatasetTree = createDatasetTree(datasetSessionNode, treeView);
        const mvsApi = createMvsApi(imperativeProfile);
        const mockCheckCurrentProfile = jest.fn();
        bindMvsApi(mvsApi);

        return {
            session,
            sessionWithoutCredentials,
            zosmfSession,
            treeView,
            imperativeProfile,
            datasetSessionNode,
            mvsApi,
            profileInstance,
            testDatasetTree,
            mockCheckCurrentProfile,
        };
    }

    afterAll(() => jest.restoreAllMocks());

    it("Checking PS dataset recall", async () => {
        globals.defineGlobals("");
        createGlobalMocks();
        const blockMocks = createBlockMocks();
        mocked(Profiles.getInstance).mockReturnValue(blockMocks.profileInstance);
        const node = new ZoweDatasetNode(
            "HLQ.TEST.TO.NODE",
            vscode.TreeItemCollapsibleState.None,
            blockMocks.datasetSessionNode,
            null
        );
        node.contextValue = globals.DS_DS_CONTEXT;

        const recallSpy = jest.spyOn(blockMocks.mvsApi, "hRecallDataSet");
        recallSpy.mockResolvedValueOnce({
            success: true,
            commandResponse: "",
            apiResponse: {
                items: [],
            },
        });

        await dsActions.hRecallDataSet(node);

        expect(recallSpy).toHaveBeenCalledWith("HLQ.TEST.TO.NODE");
        expect(mocked(vscode.window.showInformationMessage)).toHaveBeenCalled();
    });

    it("Checking PS dataset recall for Unverified profile", async () => {
        globals.defineGlobals("");
        createGlobalMocks();
        const blockMocks = createBlockMocks();
        mocked(Profiles.getInstance).mockReturnValue(blockMocks.profileInstance);
        Object.defineProperty(Profiles, "getInstance", {
            value: jest.fn(() => {
                return {
                    checkCurrentProfile: blockMocks.mockCheckCurrentProfile.mockReturnValueOnce({
                        name: blockMocks.imperativeProfile.name,
                        status: "unverified",
                    }),
                    validProfile: ValidProfileEnum.UNVERIFIED,
                };
            }),
        });
        const node = new ZoweDatasetNode(
            "HLQ.TEST.TO.NODE",
            vscode.TreeItemCollapsibleState.None,
            blockMocks.datasetSessionNode,
            null
        );
        node.contextValue = globals.DS_DS_CONTEXT;

        const recallSpy = jest.spyOn(blockMocks.mvsApi, "hRecallDataSet");
        recallSpy.mockResolvedValueOnce({
            success: true,
            commandResponse: "",
            apiResponse: {
                items: [],
            },
        });

        await dsActions.hRecallDataSet(node);

        expect(recallSpy).toHaveBeenCalledWith("HLQ.TEST.TO.NODE");
        expect(mocked(vscode.window.showInformationMessage)).toHaveBeenCalled();
    });
});

describe("Dataset Actions Unit Tests - Function createFile", () => {
    function createBlockMocks() {
        const session = createISession();
        const sessionWithoutCredentials = createISessionWithoutCredentials();
        const imperativeProfile = createIProfile();
        const profileInstance = createInstanceOfProfile(imperativeProfile);
        const zosmfSession = createBasicZosmfSession(imperativeProfile);
        const treeView = createTreeView();
        const datasetSessionNode = createDatasetSessionNode(session, imperativeProfile);
        const testDatasetTree = createDatasetTree(datasetSessionNode, treeView);
        const mvsApi = createMvsApi(imperativeProfile);
        const mockCheckCurrentProfile = jest.fn();
        bindMvsApi(mvsApi);
        mocked(treeView.reveal).mockReturnValue(new Promise((resolve) => resolve(null)));

        return {
            session,
            sessionWithoutCredentials,
            zosmfSession,
            treeView,
            imperativeProfile,
            datasetSessionNode,
            mvsApi,
            profileInstance,
            testDatasetTree,
            mockCheckCurrentProfile,
        };
    }

    it("Checking of proper configuration being picked up for different DS types", async () => {
        createGlobalMocks();
        const blockMocks = createBlockMocks();

        const quickPickContent = createQuickPickContent("", [], "");
        mocked(vscode.window.createQuickPick).mockReturnValueOnce(quickPickContent);
        blockMocks.testDatasetTree.createFilterString.mockResolvedValue("test");
        blockMocks.testDatasetTree.getSearchHistory.mockReturnValue([]);
        mocked(Profiles.getInstance).mockReturnValue(blockMocks.profileInstance);
        mocked(vscode.window.showInputBox).mockResolvedValue("test");
        const createDataSetSpy = jest.spyOn(blockMocks.mvsApi, "createDataSet");
        createDataSetSpy.mockReset();
        const getChildrenSpy = jest.spyOn(blockMocks.datasetSessionNode, "getChildren");
        getChildrenSpy.mockResolvedValue([]);

        mocked(vscode.window.showQuickPick).mockResolvedValue(" + Allocate Data Set" as any);

        mocked(vscode.window.showQuickPick).mockResolvedValueOnce("Data Set Binary" as any);
        await dsActions.createFile(blockMocks.datasetSessionNode, blockMocks.testDatasetTree);
        expect(mocked(vscode.workspace.getConfiguration)).lastCalledWith("Zowe-Default-Datasets-Binary");

        mocked(vscode.window.showQuickPick).mockResolvedValueOnce("Data Set C" as any);
        await dsActions.createFile(blockMocks.datasetSessionNode, blockMocks.testDatasetTree);
        expect(mocked(vscode.workspace.getConfiguration)).lastCalledWith("Zowe-Default-Datasets-C");

        mocked(vscode.window.showQuickPick).mockResolvedValueOnce("Data Set Classic" as any);
        await dsActions.createFile(blockMocks.datasetSessionNode, blockMocks.testDatasetTree);
        expect(mocked(vscode.workspace.getConfiguration)).lastCalledWith("Zowe-Default-Datasets-Classic");

        mocked(vscode.window.showQuickPick).mockResolvedValueOnce("Data Set Partitioned" as any);
        await dsActions.createFile(blockMocks.datasetSessionNode, blockMocks.testDatasetTree);
        expect(mocked(vscode.workspace.getConfiguration)).lastCalledWith("Zowe-Default-Datasets-PDS");

        mocked(vscode.window.showQuickPick).mockResolvedValueOnce("Data Set Sequential" as any);
        await dsActions.createFile(blockMocks.datasetSessionNode, blockMocks.testDatasetTree);
        expect(mocked(vscode.workspace.getConfiguration)).lastCalledWith("Zowe-Default-Datasets-PS");

        // tslint:disable-next-line:no-magic-numbers
        expect(createDataSetSpy).toHaveBeenCalledTimes(5);
    });
    it("Checking of proper configuration being picked up for different DS types with credentials prompt", async () => {
        createGlobalMocks();
        const blockMocks = createBlockMocks();

        const quickPickContent = createQuickPickContent("", [], "");
        mocked(vscode.window.createQuickPick).mockReturnValueOnce(quickPickContent);
        blockMocks.profileInstance.promptCredentials.mockReturnValue(["fake", "fake", "fake"]);
        blockMocks.testDatasetTree.createFilterString.mockResolvedValue("test");
        blockMocks.testDatasetTree.getSearchHistory.mockReturnValue([]);
        mocked(Profiles.getInstance).mockReturnValue(blockMocks.profileInstance);
        mocked(vscode.window.showInputBox).mockResolvedValue("test");
        const createDataSetSpy = jest.spyOn(blockMocks.mvsApi, "createDataSet");
        createDataSetSpy.mockReset();
        const node = new ZoweDatasetNode(
            "HLQ.TEST.TO.NODE",
            vscode.TreeItemCollapsibleState.None,
            null,
            blockMocks.sessionWithoutCredentials
        );
        node.contextValue = globals.DS_SESSION_CONTEXT;
        const getChildrenSpy = jest.spyOn(node, "getChildren");
        getChildrenSpy.mockResolvedValue([]);

        mocked(vscode.window.showQuickPick).mockResolvedValue(" + Allocate Data Set" as any);

        mocked(vscode.window.showQuickPick).mockResolvedValueOnce("Data Set Binary" as any);
        await dsActions.createFile(node, blockMocks.testDatasetTree);
        expect(mocked(vscode.workspace.getConfiguration)).lastCalledWith("Zowe-Default-Datasets-Binary");

        mocked(vscode.window.showQuickPick).mockResolvedValueOnce("Data Set C" as any);
        await dsActions.createFile(node, blockMocks.testDatasetTree);
        expect(mocked(vscode.workspace.getConfiguration)).lastCalledWith("Zowe-Default-Datasets-C");

        mocked(vscode.window.showQuickPick).mockResolvedValueOnce("Data Set Classic" as any);
        await dsActions.createFile(node, blockMocks.testDatasetTree);
        expect(mocked(vscode.workspace.getConfiguration)).lastCalledWith("Zowe-Default-Datasets-Classic");

        mocked(vscode.window.showQuickPick).mockResolvedValueOnce("Data Set Partitioned" as any);
        await dsActions.createFile(node, blockMocks.testDatasetTree);
        expect(mocked(vscode.workspace.getConfiguration)).lastCalledWith("Zowe-Default-Datasets-PDS");

        mocked(vscode.window.showQuickPick).mockResolvedValueOnce("Data Set Sequential" as any);
        await dsActions.createFile(node, blockMocks.testDatasetTree);
        expect(mocked(vscode.workspace.getConfiguration)).lastCalledWith("Zowe-Default-Datasets-PS");

        // tslint:disable-next-line:no-magic-numbers
        expect(createDataSetSpy).toHaveBeenCalledTimes(5);
    });
    it("Checking of proper configuration being picked up for different DS types with credentials prompt for favorite", async () => {
        createGlobalMocks();
        const blockMocks = createBlockMocks();

        const quickPickContent = createQuickPickContent("", [], "");
        mocked(vscode.window.createQuickPick).mockReturnValueOnce(quickPickContent);
        blockMocks.profileInstance.promptCredentials.mockReturnValue(["fake", "fake", "fake"]);
        blockMocks.testDatasetTree.createFilterString.mockResolvedValue("test");
        blockMocks.testDatasetTree.getSearchHistory.mockReturnValue([]);
        mocked(Profiles.getInstance).mockReturnValue(blockMocks.profileInstance);
        mocked(vscode.window.showInputBox).mockResolvedValue("test");
        const createDataSetSpy = jest.spyOn(blockMocks.mvsApi, "createDataSet");
        createDataSetSpy.mockReset();
        const node = new ZoweDatasetNode(
            "HLQ.TEST.TO.NODE",
            vscode.TreeItemCollapsibleState.None,
            null,
            blockMocks.sessionWithoutCredentials
        );
        node.contextValue = globals.DS_SESSION_CONTEXT + globals.FAV_SUFFIX;
        const getChildrenSpy = jest.spyOn(node, "getChildren");
        getChildrenSpy.mockResolvedValue([]);

        mocked(vscode.window.showQuickPick).mockResolvedValue(" + Allocate Data Set" as any);

        mocked(vscode.window.showQuickPick).mockResolvedValueOnce("Data Set Binary" as any);
        await dsActions.createFile(node, blockMocks.testDatasetTree);
        expect(mocked(vscode.workspace.getConfiguration)).lastCalledWith("Zowe-Default-Datasets-Binary");

        mocked(vscode.window.showQuickPick).mockResolvedValueOnce("Data Set C" as any);
        await dsActions.createFile(node, blockMocks.testDatasetTree);
        expect(mocked(vscode.workspace.getConfiguration)).lastCalledWith("Zowe-Default-Datasets-C");

        mocked(vscode.window.showQuickPick).mockResolvedValueOnce("Data Set Classic" as any);
        await dsActions.createFile(node, blockMocks.testDatasetTree);
        expect(mocked(vscode.workspace.getConfiguration)).lastCalledWith("Zowe-Default-Datasets-Classic");

        mocked(vscode.window.showQuickPick).mockResolvedValueOnce("Data Set Partitioned" as any);
        await dsActions.createFile(node, blockMocks.testDatasetTree);
        expect(mocked(vscode.workspace.getConfiguration)).lastCalledWith("Zowe-Default-Datasets-PDS");

        mocked(vscode.window.showQuickPick).mockResolvedValueOnce("Data Set Sequential" as any);
        await dsActions.createFile(node, blockMocks.testDatasetTree);
        expect(mocked(vscode.workspace.getConfiguration)).lastCalledWith("Zowe-Default-Datasets-PS");

        // tslint:disable-next-line:no-magic-numbers
        expect(createDataSetSpy).toHaveBeenCalledTimes(5);
    });
    it("Checking PS dataset creation", async () => {
        createGlobalMocks();
        const blockMocks = createBlockMocks();

        const quickPickContent = createQuickPickContent("", [], "");
        mocked(vscode.window.createQuickPick).mockReturnValueOnce(quickPickContent);
        blockMocks.testDatasetTree.createFilterString.mockResolvedValue("test");
        blockMocks.testDatasetTree.getSearchHistory.mockReturnValue([]);
        mocked(Profiles.getInstance).mockReturnValue(blockMocks.profileInstance);
        mocked(vscode.window.showInputBox).mockResolvedValue("test");
        mocked(vscode.window.showQuickPick).mockResolvedValue(" + Allocate Data Set" as any);
        const createDataSetSpy = jest.spyOn(blockMocks.mvsApi, "createDataSet");
        createDataSetSpy.mockReset();
        const node = new ZoweDatasetNode(
            "HLQ.TEST.TO.NODE",
            vscode.TreeItemCollapsibleState.None,
            blockMocks.datasetSessionNode,
            null
        );
        node.contextValue = globals.DS_DS_CONTEXT;

        mocked(vscode.window.showQuickPick).mockResolvedValueOnce("Data Set Sequential" as any);
        await dsActions.createFile(node, blockMocks.testDatasetTree);

        expect(mocked(vscode.workspace.getConfiguration)).lastCalledWith("Zowe-Default-Datasets-PS");
        expect(createDataSetSpy).toHaveBeenCalledWith(zowe.CreateDataSetTypeEnum.DATA_SET_SEQUENTIAL, "TEST", {
            alcunit: "CYL",
            blksize: 6160,
            dsorg: "PS",
            lrecl: 80,
            primary: 1,
            recfm: "FB",
        });
    });
    it("Checking PS dataset errored creation with Unverified profile", async () => {
        createGlobalMocks();
        const blockMocks = createBlockMocks();

        Object.defineProperty(Profiles, "getInstance", {
            value: jest.fn(() => {
                return {
                    checkCurrentProfile: blockMocks.mockCheckCurrentProfile.mockReturnValueOnce({
                        name: blockMocks.imperativeProfile.name,
                        status: "unverified",
                    }),
                    validProfile: ValidProfileEnum.UNVERIFIED,
                };
            }),
        });

        const quickPickContent = createQuickPickContent("", [], "");
        mocked(vscode.window.createQuickPick).mockReturnValueOnce(quickPickContent);
        blockMocks.testDatasetTree.createFilterString.mockResolvedValue("test");
        blockMocks.testDatasetTree.getSearchHistory.mockReturnValue([]);
        mocked(Profiles.getInstance).mockReturnValue(blockMocks.profileInstance);
        mocked(vscode.window.showInputBox).mockResolvedValue("test");
        mocked(vscode.window.showQuickPick).mockResolvedValue(" + Allocate Data Set" as any);
        const createDataSetSpy = jest.spyOn(blockMocks.mvsApi, "createDataSet");
        createDataSetSpy.mockReset();
        createDataSetSpy.mockRejectedValueOnce(Error("Generic Error"));
        const node = new ZoweDatasetNode(
            "HLQ.TEST.TO.NODE",
            vscode.TreeItemCollapsibleState.None,
            blockMocks.datasetSessionNode,
            null
        );
        node.contextValue = globals.DS_DS_CONTEXT;

        mocked(vscode.window.showQuickPick).mockResolvedValueOnce("Data Set Sequential" as any);
        try {
            await dsActions.createFile(node, blockMocks.testDatasetTree);
        } catch (err) {
            // do nothing
        }

        expect(mocked(vscode.window.showErrorMessage)).toHaveBeenCalledWith(
            "Error encountered when creating data set! Generic Error Error: Generic Error"
        );
        expect(mocked(vscode.workspace.getConfiguration)).lastCalledWith("Zowe-Default-Datasets-PS");
        expect(createDataSetSpy).toHaveBeenCalledWith(zowe.CreateDataSetTypeEnum.DATA_SET_SEQUENTIAL, "TEST", {
            alcunit: "CYL",
            blksize: 6160,
            dsorg: "PS",
            lrecl: 80,
            primary: 1,
            recfm: "FB",
        });
    });
    it("Checking dataset attempt of creation with empty type", async () => {
        createGlobalMocks();
        const blockMocks = createBlockMocks();

        blockMocks.testDatasetTree.createFilterString.mockResolvedValue("test");
        blockMocks.testDatasetTree.getSearchHistory.mockReturnValue([]);
        mocked(Profiles.getInstance).mockReturnValue(blockMocks.profileInstance);
        mocked(vscode.window.showInputBox).mockResolvedValue("test");
        const createDataSetSpy = jest.spyOn(blockMocks.mvsApi, "createDataSet");
        createDataSetSpy.mockReset();
        const node = new ZoweDatasetNode(
            "HLQ.TEST.TO.NODE",
            vscode.TreeItemCollapsibleState.None,
            blockMocks.datasetSessionNode,
            null
        );
        node.contextValue = globals.DS_DS_CONTEXT;

        mocked(vscode.window.showQuickPick).mockResolvedValueOnce(undefined);
        await dsActions.createFile(node, blockMocks.testDatasetTree);

        expect(mocked(vscode.window.showInformationMessage)).toHaveBeenCalledWith("Operation cancelled.");
        expect(mocked(vscode.workspace.getConfiguration)).not.toBeCalled();
        expect(createDataSetSpy).not.toHaveBeenCalled();
    });
    it("Checking of history being properly updated for new query", async () => {
        createGlobalMocks();
        const blockMocks = createBlockMocks();

        const quickPickContent = createQuickPickContent("", [], "");
        mocked(vscode.window.createQuickPick).mockReturnValueOnce(quickPickContent);
        blockMocks.testDatasetTree.createFilterString.mockResolvedValue("NODE1,NODE.*");
        blockMocks.testDatasetTree.getSearchHistory.mockReturnValue(["NODE1"]);
        mocked(Profiles.getInstance).mockReturnValue(blockMocks.profileInstance);
        mocked(vscode.window.showInputBox).mockResolvedValue("test");
        mocked(vscode.window.showQuickPick).mockResolvedValue(" + Allocate Data Set" as any);
        const createDataSetSpy = jest.spyOn(blockMocks.mvsApi, "createDataSet");
        createDataSetSpy.mockReset();
        const node = new ZoweDatasetNode(
            "HLQ.TEST.TO.NODE",
            vscode.TreeItemCollapsibleState.None,
            blockMocks.datasetSessionNode,
            null
        );
        node.contextValue = globals.DS_DS_CONTEXT;

        mocked(vscode.window.showQuickPick).mockResolvedValueOnce("Data Set Sequential" as any);
        await dsActions.createFile(node, blockMocks.testDatasetTree);

        expect(blockMocks.testDatasetTree.addSearchHistory).toHaveBeenCalledWith("NODE1,NODE.*");
    });
    it("Checking history was overwritten with new query if empty", async () => {
        createGlobalMocks();
        const blockMocks = createBlockMocks();

        const quickPickContent = createQuickPickContent("", [], "");
        mocked(vscode.window.createQuickPick).mockReturnValueOnce(quickPickContent);
        blockMocks.testDatasetTree.createFilterString.mockResolvedValue("NODE1,NODE.*");
        blockMocks.testDatasetTree.getSearchHistory.mockReturnValue([null]);
        mocked(Profiles.getInstance).mockReturnValue(blockMocks.profileInstance);
        mocked(vscode.window.showInputBox).mockResolvedValue("test");
        mocked(vscode.window.showQuickPick).mockResolvedValue(" + Allocate Data Set" as any);
        const createDataSetSpy = jest.spyOn(blockMocks.mvsApi, "createDataSet");
        createDataSetSpy.mockReset();
        const node = new ZoweDatasetNode(
            "HLQ.TEST.TO.NODE",
            vscode.TreeItemCollapsibleState.None,
            blockMocks.datasetSessionNode,
            null
        );
        node.contextValue = globals.DS_DS_CONTEXT;

        mocked(vscode.window.showQuickPick).mockResolvedValueOnce("Data Set Sequential" as any);
        await dsActions.createFile(node, blockMocks.testDatasetTree);

        expect(blockMocks.testDatasetTree.addSearchHistory).toHaveBeenCalledWith("NODE1,NODE.*");
    });

    it("Tests that user can edit the node label", async () => {
        createGlobalMocks();
        const blockMocks = createBlockMocks();

        blockMocks.testDatasetTree.createFilterString.mockResolvedValue("NODE1,NODE.*");
        blockMocks.testDatasetTree.getSearchHistory.mockReturnValue([null]);
        mocked(Profiles.getInstance).mockReturnValue(blockMocks.profileInstance);
        const createDataSetSpy = jest.spyOn(blockMocks.mvsApi, "createDataSet");
        createDataSetSpy.mockReset();
        const node = new ZoweDatasetNode(
            "HLQ.TEST.TO.NODE",
            vscode.TreeItemCollapsibleState.None,
            blockMocks.datasetSessionNode,
            null
        );
        node.contextValue = globals.DS_DS_CONTEXT;

        // 1st step: User names DS
        mocked(vscode.window.showInputBox).mockResolvedValueOnce("test");

        // 2nd step: User selects DS type
        mocked(vscode.window.showQuickPick).mockResolvedValueOnce("Data Set Sequential" as any);

        // 3rd step: User selects Edit attributes
        mocked(vscode.window.showQuickPick).mockResolvedValueOnce("Edit Attributes" as any);

        // 4th step: User tries to edit Node Label
        const quickPickContent = createQuickPickContent("", [], "");
        mocked(vscode.window.createQuickPick).mockReturnValueOnce(quickPickContent);
        const selectedItem: vscode.QuickPickItem = { label: "Data Set Name" };
        jest.spyOn(utils, "resolveQuickPickHelper").mockResolvedValueOnce(selectedItem);
        mocked(vscode.window.showInputBox).mockResolvedValueOnce("TEST.EDIT");

        // Then they try to allocate
        mocked(vscode.window.createQuickPick).mockReturnValueOnce(quickPickContent);
        jest.spyOn(utils, "resolveQuickPickHelper").mockResolvedValueOnce({ label: " + Allocate Data Set" });

        await dsActions.createFile(node, blockMocks.testDatasetTree);

        expect(createDataSetSpy).toHaveBeenCalledWith(zowe.CreateDataSetTypeEnum.DATA_SET_SEQUENTIAL, "TEST.EDIT", {
            alcunit: "CYL",
            blksize: 6160,
            dsorg: "PS",
            lrecl: 80,
            primary: 1,
            recfm: "FB",
        });
    });

    it("Tests that user can edit the attributes", async () => {
        createGlobalMocks();
        const blockMocks = createBlockMocks();

        blockMocks.testDatasetTree.createFilterString.mockResolvedValue("NODE1,NODE.*");
        blockMocks.testDatasetTree.getSearchHistory.mockReturnValue([null]);
        mocked(Profiles.getInstance).mockReturnValue(blockMocks.profileInstance);
        const createDataSetSpy = jest.spyOn(blockMocks.mvsApi, "createDataSet");
        createDataSetSpy.mockReset();
        const node = new ZoweDatasetNode(
            "HLQ.TEST.TO.NODE",
            vscode.TreeItemCollapsibleState.None,
            blockMocks.datasetSessionNode,
            null
        );
        node.contextValue = globals.DS_DS_CONTEXT;

        // 1st step: User names DS
        mocked(vscode.window.showInputBox).mockResolvedValueOnce("test");

        // 2nd step: User selects DS type
        mocked(vscode.window.showQuickPick).mockResolvedValueOnce("Data Set Sequential" as any);

        // 3rd step: User selects Edit attributes
        mocked(vscode.window.showQuickPick).mockResolvedValueOnce("Edit Attributes" as any);

        // 4th step: User tries to edit Record Length
        const quickPickContent = createQuickPickContent("", [], "");
        mocked(vscode.window.createQuickPick).mockReturnValueOnce(quickPickContent);
        const selectedItem: vscode.QuickPickItem = { label: "Allocation Unit" };
        jest.spyOn(utils, "resolveQuickPickHelper").mockResolvedValueOnce(selectedItem);
        mocked(vscode.window.showInputBox).mockResolvedValueOnce("TRK");

        // Then they try to allocate
        mocked(vscode.window.createQuickPick).mockReturnValueOnce(quickPickContent);
        jest.spyOn(utils, "resolveQuickPickHelper").mockResolvedValueOnce({ label: " + Allocate Data Set" });

        await dsActions.createFile(node, blockMocks.testDatasetTree);

        expect(createDataSetSpy).toHaveBeenCalledWith(zowe.CreateDataSetTypeEnum.DATA_SET_SEQUENTIAL, "TEST", {
            alcunit: "TRK",
            blksize: 6160,
            dsorg: "PS",
            lrecl: 80,
            primary: 1,
            recfm: "FB",
        });
    });
});

describe("Dataset Actions Unit Tests - Function openPS", () => {
    function createBlockMocks() {
        const session = createISession();
        const sessionWithoutCredentials = createISessionWithoutCredentials();
        const imperativeProfile = createIProfile();
        const profileInstance = createInstanceOfProfile(imperativeProfile);
        const zosmfSession = createBasicZosmfSession(imperativeProfile);
        const treeView = createTreeView();
        const datasetSessionNode = createDatasetSessionNode(session, imperativeProfile);
        const testDatasetTree = createDatasetTree(datasetSessionNode, treeView);
        const mvsApi = createMvsApi(imperativeProfile);
        bindMvsApi(mvsApi);

        return {
            session,
            sessionWithoutCredentials,
            zosmfSession,
            treeView,
            imperativeProfile,
            datasetSessionNode,
            mvsApi,
            profileInstance,
            testDatasetTree,
        };
    }

    it("Checking of opening for common dataset", async () => {
        globals.defineGlobals("");
        createGlobalMocks();
        const blockMocks = createBlockMocks();

        mocked(vscode.window.withProgress).mockResolvedValueOnce({
            success: true,
            commandResponse: null,
            apiResponse: {
                etag: "123",
            },
        });
        mocked(Profiles.getInstance).mockReturnValue(blockMocks.profileInstance);
        const node = new ZoweDatasetNode(
            "node",
            vscode.TreeItemCollapsibleState.None,
            blockMocks.datasetSessionNode,
            null
        );

        await dsActions.openPS(node, true, blockMocks.testDatasetTree);

        expect(mocked(fs.existsSync)).toBeCalledWith(
            path.join(globals.DS_DIR, node.getSessionNode().label.trim(), node.label)
        );
        expect(mocked(vscode.workspace.openTextDocument)).toBeCalledWith(
            sharedUtils.getDocumentFilePath(node.label, node)
        );
    });

    it("Checking of opening for common dataset with unverified profile", async () => {
        globals.defineGlobals("");
        createGlobalMocks();
        const blockMocks = createBlockMocks();

        mocked(vscode.window.withProgress).mockResolvedValueOnce({
            success: true,
            commandResponse: null,
            apiResponse: {
                etag: "123",
            },
        });
        mocked(Profiles.getInstance).mockReturnValue(blockMocks.profileInstance);
        Object.defineProperty(Profiles, "getInstance", {
            value: jest.fn(() => {
                return {
                    validProfile: ValidProfileEnum.UNVERIFIED,
                };
            }),
        });
        const node = new ZoweDatasetNode(
            "node",
            vscode.TreeItemCollapsibleState.None,
            blockMocks.datasetSessionNode,
            null
        );

        await dsActions.openPS(node, true, blockMocks.testDatasetTree);

        expect(mocked(fs.existsSync)).toBeCalledWith(
            path.join(globals.DS_DIR, node.getSessionNode().label.trim(), node.label)
        );
        expect(mocked(vscode.workspace.openTextDocument)).toBeCalledWith(
            sharedUtils.getDocumentFilePath(node.label, node)
        );
    });

    it("Checking of failed attempt to open dataset", async () => {
        globals.defineGlobals("");
        createGlobalMocks();
        const blockMocks = createBlockMocks();

        mocked(vscode.window.withProgress).mockRejectedValueOnce(Error("testError"));
        mocked(Profiles.getInstance).mockReturnValue(blockMocks.profileInstance);
        const node = new ZoweDatasetNode(
            "node",
            vscode.TreeItemCollapsibleState.None,
            blockMocks.datasetSessionNode,
            null
        );

        try {
            await dsActions.openPS(node, true, blockMocks.testDatasetTree);
        } catch (err) {
            // do nothing
        }

        expect(mocked(vscode.window.showErrorMessage)).toBeCalledWith("testError Error: testError");
    });
    it("Checking of opening for PDS Member", async () => {
        globals.defineGlobals("");
        createGlobalMocks();
        const blockMocks = createBlockMocks();

        mocked(vscode.window.withProgress).mockResolvedValueOnce({
            success: true,
            commandResponse: null,
            apiResponse: {
                etag: "123",
            },
        });
        mocked(Profiles.getInstance).mockReturnValue(blockMocks.profileInstance);
        const parent = new ZoweDatasetNode(
            "parent",
            vscode.TreeItemCollapsibleState.None,
            blockMocks.datasetSessionNode,
            null
        );
        parent.contextValue = globals.DS_PDS_CONTEXT;
        const child = new ZoweDatasetNode("child", vscode.TreeItemCollapsibleState.None, parent, null);
        child.contextValue = globals.DS_MEMBER_CONTEXT;

        await dsActions.openPS(child, true, blockMocks.testDatasetTree);

        expect(mocked(fs.existsSync)).toBeCalledWith(
            path.join(globals.DS_DIR, child.getSessionNode().label.trim(), `${parent.label}(${child.label})`)
        );
        expect(mocked(vscode.workspace.openTextDocument)).toBeCalledWith(
            sharedUtils.getDocumentFilePath(`${parent.label}(${child.label})`, child)
        );
    });
    it("Checking of opening for PDS Member of favorite dataset", async () => {
        globals.defineGlobals("");
        createGlobalMocks();
        const blockMocks = createBlockMocks();

        mocked(vscode.window.withProgress).mockResolvedValueOnce({
            success: true,
            commandResponse: null,
            apiResponse: {
                etag: "123",
            },
        });
        mocked(Profiles.getInstance).mockReturnValue(blockMocks.profileInstance);
        const parent = new ZoweDatasetNode(
            "parent",
            vscode.TreeItemCollapsibleState.None,
            blockMocks.datasetSessionNode,
            null
        );
        parent.contextValue = globals.DS_PDS_CONTEXT + globals.FAV_SUFFIX;
        const child = new ZoweDatasetNode("child", vscode.TreeItemCollapsibleState.None, parent, null);
        child.contextValue = globals.DS_MEMBER_CONTEXT;

        await dsActions.openPS(child, true, blockMocks.testDatasetTree);

        expect(mocked(fs.existsSync)).toBeCalledWith(
            path.join(globals.DS_DIR, child.getSessionNode().label.trim(), `${parent.label}(${child.label})`)
        );
        expect(mocked(vscode.workspace.openTextDocument)).toBeCalledWith(
            sharedUtils.getDocumentFilePath(`${parent.label}(${child.label})`, child)
        );
    });
    it("Checking of opening for sequential DS of favorite session", async () => {
        globals.defineGlobals("");
        createGlobalMocks();
        const blockMocks = createBlockMocks();

        mocked(vscode.window.withProgress).mockResolvedValueOnce({
            success: true,
            commandResponse: null,
            apiResponse: {
                etag: "123",
            },
        });
        mocked(Profiles.getInstance).mockReturnValue(blockMocks.profileInstance);
        const favProfileNode = new ZoweDatasetNode(
            "parent",
            vscode.TreeItemCollapsibleState.None,
            null,
            null,
            undefined,
            undefined,
            blockMocks.imperativeProfile
        );
        favProfileNode.contextValue = globals.FAV_PROFILE_CONTEXT;
        const child = new ZoweDatasetNode("child", vscode.TreeItemCollapsibleState.None, favProfileNode, null);
        child.contextValue = globals.DS_FAV_CONTEXT;

        await dsActions.openPS(child, true, blockMocks.testDatasetTree);

        expect(mocked(fs.existsSync)).toBeCalledWith(
            path.join(globals.DS_DIR, blockMocks.imperativeProfile.name, child.label)
        );
        expect(mocked(vscode.workspace.openTextDocument)).toBeCalledWith(
            sharedUtils.getDocumentFilePath(child.label, child)
        );
    });
    it("Checks that openPS fails if called from an invalid node", async () => {
        globals.defineGlobals("");
        createGlobalMocks();
        const blockMocks = createBlockMocks();

        mocked(Profiles.getInstance).mockReturnValue(blockMocks.profileInstance);
        const node = new ZoweDatasetNode(
            "parent",
            vscode.TreeItemCollapsibleState.None,
            blockMocks.datasetSessionNode,
            null,
            undefined,
            undefined,
            blockMocks.imperativeProfile
        );
        blockMocks.datasetSessionNode.contextValue = "aieieiieeeeooooo";

        try {
            await dsActions.openPS(node, true, blockMocks.testDatasetTree);
            // tslint:disable-next-line:no-empty
        } catch (err) {}

        expect(mocked(vscode.window.showErrorMessage)).toBeCalledWith("openPS() called from invalid node.");
    });
    it("Checking that error is displayed and logged for opening of node with invalid context value", async () => {
        createGlobalMocks();
        const blockMocks = createBlockMocks();
        mocked(Profiles.getInstance).mockReturnValue(blockMocks.profileInstance);
        const parentNode = new ZoweDatasetNode(
            "badParent",
            vscode.TreeItemCollapsibleState.Collapsed,
            null,
            blockMocks.session,
            "badContext",
            undefined,
            blockMocks.imperativeProfile
        );
        const node = new ZoweDatasetNode(
            "cantOpen",
            vscode.TreeItemCollapsibleState.None,
            parentNode,
            blockMocks.session,
            globals.DS_MEMBER_CONTEXT,
            undefined,
            blockMocks.imperativeProfile
        );
        const showErrorMessageSpy = jest.spyOn(vscode.window, "showErrorMessage");
        const logErrorSpy = jest.spyOn(globals.LOG, "error");

        try {
            await dsActions.openPS(node, true, blockMocks.testDatasetTree);
        } catch (err) {
            // Do nothing
        }

        expect(showErrorMessageSpy).toBeCalledWith("openPS() called from invalid node.");
        expect(logErrorSpy).toBeCalledTimes(1);
    });
});

describe("Dataset Actions Unit Tests - Function allocateLike", () => {
    function createBlockMocks() {
        const session = createISession();
        const imperativeProfile = createIProfile();
        const treeView = createTreeView();
        const datasetSessionNode = createDatasetSessionNode(session, imperativeProfile);
        const testDatasetTree = createDatasetTree(datasetSessionNode, treeView);
        const testNode = new ZoweDatasetNode("nodePDS", vscode.TreeItemCollapsibleState.None, datasetSessionNode, null);
        const testSDSNode = new ZoweDatasetNode(
            "nodeSDS",
            vscode.TreeItemCollapsibleState.None,
            datasetSessionNode,
            null
        );
        const profileInstance = createInstanceOfProfile(imperativeProfile);
        const mvsApi = createMvsApi(imperativeProfile);
        const quickPickItem = new utils.FilterDescriptor(datasetSessionNode.label);
        const quickPickContent = createQuickPickContent("", [quickPickItem], "");

        bindMvsApi(mvsApi);
        testNode.contextValue = globals.DS_PDS_CONTEXT;
        testSDSNode.contextValue = globals.DS_DS_CONTEXT;

        mocked(vscode.window.createQuickPick).mockReturnValue(quickPickContent);
        mocked(Profiles.getInstance).mockReturnValue(profileInstance);
        mocked(vscode.window.showInputBox).mockResolvedValue("test");
        jest.spyOn(datasetSessionNode, "getChildren").mockResolvedValue([testNode, testSDSNode]);
        testDatasetTree.createFilterString.mockResolvedValue("test");
        jest.spyOn(utils, "resolveQuickPickHelper").mockResolvedValue(quickPickItem);
        jest.spyOn(dsActions, "openPS").mockImplementation(() => null);

        return {
            session,
            treeView,
            testNode,
            quickPickContent,
            testSDSNode,
            quickPickItem,
            profileInstance,
            imperativeProfile,
            datasetSessionNode,
            mvsApi,
            testDatasetTree,
        };
    }

    it("Tests that allocateLike works if called from the command palette", async () => {
        createGlobalMocks();
        const blockMocks = createBlockMocks();

        const errorHandlingSpy = jest.spyOn(utils, "errorHandling");

        await dsActions.allocateLike(blockMocks.testDatasetTree);

        expect(errorHandlingSpy).toHaveBeenCalledTimes(0);
        expect(blockMocks.quickPickContent.show).toHaveBeenCalledTimes(1);
    });
    it("Tests that allocateLike works if called from the context menu", async () => {
        createGlobalMocks();
        const blockMocks = createBlockMocks();

        const errorHandlingSpy = jest.spyOn(utils, "errorHandling");

        await dsActions.allocateLike(blockMocks.testDatasetTree, blockMocks.testNode);

        expect(errorHandlingSpy).toHaveBeenCalledTimes(0);
        expect(blockMocks.quickPickContent.show).toHaveBeenCalledTimes(0);
    });
    it("Tests that the dataset filter string is updated on the session, to include the new node's name", async () => {
        createGlobalMocks();
        const blockMocks = createBlockMocks();

        await dsActions.allocateLike(blockMocks.testDatasetTree, blockMocks.testNode);

        expect(blockMocks.datasetSessionNode.pattern).toEqual("TEST");
    });
    it("Tests that allocateLike fails if no profile is selected", async () => {
        createGlobalMocks();
        const blockMocks = createBlockMocks();

        jest.spyOn(utils, "resolveQuickPickHelper").mockResolvedValueOnce(null);

        await dsActions.allocateLike(blockMocks.testDatasetTree);

        expect(mocked(vscode.window.showInformationMessage)).toHaveBeenCalledWith("You must select a profile.");
    });
    it("Tests that allocateLike fails if no new dataset name is provided", async () => {
        createGlobalMocks();
        const blockMocks = createBlockMocks();

        mocked(vscode.window.showInputBox).mockResolvedValueOnce(null);

        await dsActions.allocateLike(blockMocks.testDatasetTree, blockMocks.testNode);

        expect(mocked(vscode.window.showInformationMessage)).toHaveBeenCalledWith(
            "You must enter a new data set name."
        );
    });
    it("Tests that allocateLike fails if error is thrown", async () => {
        createGlobalMocks();
        const blockMocks = createBlockMocks();

        const errorHandlingSpy = jest.spyOn(utils, "errorHandling");
        const errorMessage = new Error("Test error");
        jest.spyOn(blockMocks.mvsApi, "allocateLikeDataSet").mockRejectedValue(errorMessage);

        try {
            await dsActions.allocateLike(blockMocks.testDatasetTree);
        } catch (err) {
            // do nothing
        }

        expect(errorHandlingSpy).toHaveBeenCalledTimes(1);
        expect(errorHandlingSpy).toHaveBeenCalledWith(errorMessage, "test", "Unable to create data set: Test error");
    });
});<|MERGE_RESOLUTION|>--- conflicted
+++ resolved
@@ -82,15 +82,11 @@
     Object.defineProperty(zowe.Upload, "pathToDataSet", { value: jest.fn(), configurable: true });
     Object.defineProperty(vscode.window, "showErrorMessage", { value: jest.fn(), configurable: true });
     Object.defineProperty(vscode.window, "showInformationMessage", { value: jest.fn(), configurable: true });
-<<<<<<< HEAD
     Object.defineProperty(vscode.window, "setStatusBarMessage", { value: jest.fn(), configurable: true });
-    Object.defineProperty(vscode.window, "showWarningMessage", { value: jest.fn(), configurable: true });
-=======
     Object.defineProperty(vscode.window, "showWarningMessage", {
         value: newMocks.mockShowWarningMessage,
         configurable: true,
     });
->>>>>>> e6708969
     Object.defineProperty(vscode.window, "showInputBox", { value: jest.fn(), configurable: true });
     Object.defineProperty(vscode.workspace, "openTextDocument", { value: jest.fn(), configurable: true });
     Object.defineProperty(vscode.workspace, "getConfiguration", { value: jest.fn(), configurable: true });
