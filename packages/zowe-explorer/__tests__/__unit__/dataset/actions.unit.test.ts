/**
 * This program and the accompanying materials are made available under the terms of the
 * Eclipse Public License v2.0 which accompanies this distribution, and is available at
 * https://www.eclipse.org/legal/epl-v20.html
 *
 * SPDX-License-Identifier: EPL-2.0
 *
 * Copyright Contributors to the Zowe Project.
 *
 */

import * as vscode from "vscode";
import * as zowe from "@zowe/cli";
import { Gui, Validation } from "@zowe/zowe-explorer-api";
import {
    createSessCfgFromArgs,
    createInstanceOfProfile,
    createIProfile,
    createISession,
    createISessionWithoutCredentials,
    createTextDocument,
    createTreeView,
    createQuickPickContent,
    createWorkspaceConfiguration,
} from "../../../__mocks__/mockCreators/shared";
import {
    createDatasetAttributes,
    createDatasetSessionNode,
    createDatasetFavoritesNode,
    createDatasetTree,
    createDSMemberAttributes,
} from "../../../__mocks__/mockCreators/datasets";
import { ZoweDatasetNode } from "../../../src/dataset/ZoweDatasetNode";
import { bindMvsApi, createMvsApi } from "../../../__mocks__/mockCreators/api";
import * as dsActions from "../../../src/dataset/actions";
import * as globals from "../../../src/globals";
import * as path from "path";
import * as fs from "fs";
import * as sharedUtils from "../../../src/shared/utils";
import { Profiles } from "../../../src/Profiles";
import * as utils from "../../../src/utils/ProfilesUtils";
import { getNodeLabels } from "../../../src/dataset/utils";
import { ZoweLogger } from "../../../src/utils/LoggerUtils";
import * as context from "../../../src/shared/context";
import { ZoweExplorerApiRegister } from "../../../src/ZoweExplorerApiRegister";

// Missing the definition of path module, because I need the original logic for tests
jest.mock("fs");
jest.mock("vscode");
jest.mock("../../../src/utils/LoggerUtils");

let mockClipboardData = null;
let clipboard;

function createGlobalMocks() {
    globals.defineGlobals("");
    clipboard = {
        writeText: jest.fn().mockImplementation((value) => (mockClipboardData = value)),
        readText: jest.fn().mockImplementation(() => mockClipboardData),
    };

    const newMocks = {
        imperativeProfile: createIProfile(),
        profileInstance: null,
        session: createISession(),
        treeView: createTreeView(),
        datasetSessionNode: null,
        datasetSessionFavNode: null,
        testFavoritesNode: createDatasetFavoritesNode(),
        testDatasetTree: null,
        getContentsSpy: null,
        statusBarMsgSpy: null,
        mvsApi: null,
        mockShowWarningMessage: jest.fn(),
    };

    newMocks.profileInstance = createInstanceOfProfile(newMocks.imperativeProfile);
    newMocks.datasetSessionNode = createDatasetSessionNode(newMocks.session, newMocks.imperativeProfile);
    newMocks.datasetSessionFavNode = createDatasetSessionNode(newMocks.session, newMocks.imperativeProfile);
    newMocks.testFavoritesNode.children.push(newMocks.datasetSessionFavNode);
    newMocks.testDatasetTree = createDatasetTree(newMocks.datasetSessionNode, newMocks.treeView, newMocks.testFavoritesNode);
    newMocks.mvsApi = createMvsApi(newMocks.imperativeProfile);
    newMocks.getContentsSpy = jest.spyOn(newMocks.mvsApi, "getContents");
    bindMvsApi(newMocks.mvsApi);

    Object.defineProperty(vscode.window, "withProgress", { value: jest.fn(), configurable: true });
    Object.defineProperty(zowe, "Upload", { value: jest.fn(), configurable: true });
    Object.defineProperty(zowe.Upload, "bufferToDataSet", { value: jest.fn(), configurable: true });
    Object.defineProperty(zowe.Upload, "pathToDataSet", { value: jest.fn(), configurable: true });
    Object.defineProperty(Gui, "errorMessage", { value: jest.fn(), configurable: true });
    Object.defineProperty(Gui, "showMessage", { value: jest.fn(), configurable: true });
    Object.defineProperty(vscode.window, "setStatusBarMessage", { value: jest.fn().mockReturnValue({ dispose: jest.fn() }), configurable: true });
    newMocks.statusBarMsgSpy = jest.spyOn(Gui, "setStatusBarMessage");

    Object.defineProperty(Gui, "warningMessage", {
        value: newMocks.mockShowWarningMessage,
        configurable: true,
    });
    Object.defineProperty(vscode.window, "showInputBox", { value: jest.fn(), configurable: true });
    Object.defineProperty(vscode.workspace, "openTextDocument", { value: jest.fn(), configurable: true });
    Object.defineProperty(vscode.workspace, "getConfiguration", { value: jest.fn(), configurable: true });
    Object.defineProperty(vscode.window, "showTextDocument", { value: jest.fn(), configurable: true });
    Object.defineProperty(vscode.window, "showQuickPick", { value: jest.fn(), configurable: true });
    Object.defineProperty(vscode.window, "createQuickPick", { value: jest.fn(), configurable: true });
    Object.defineProperty(vscode.commands, "executeCommand", { value: jest.fn(), configurable: true });
    Object.defineProperty(vscode.workspace, "applyEdit", { value: jest.fn(), configurable: true });
    Object.defineProperty(zowe, "Download", { value: jest.fn(), configurable: true });
    Object.defineProperty(zowe.Download, "dataSet", { value: jest.fn(), configurable: true });
    Object.defineProperty(zowe, "Delete", { value: jest.fn(), configurable: true });
    Object.defineProperty(zowe.Delete, "dataSet", { value: jest.fn(), configurable: true });
    Object.defineProperty(zowe, "Create", { value: jest.fn(), configurable: true });
    Object.defineProperty(zowe.Create, "dataSet", { value: jest.fn(), configurable: true });
    Object.defineProperty(zowe.Create, "dataSetLike", { value: jest.fn(), configurable: true });
    Object.defineProperty(fs, "unlinkSync", { value: jest.fn(), configurable: true });
    Object.defineProperty(fs, "existsSync", { value: jest.fn(), configurable: true });
    Object.defineProperty(sharedUtils, "concatChildNodes", { value: jest.fn(), configurable: true });
    Object.defineProperty(Profiles, "getInstance", { value: jest.fn(), configurable: true });
    Object.defineProperty(zowe, "List", { value: jest.fn(), configurable: true });
    Object.defineProperty(zowe.List, "dataSet", { value: jest.fn(), configurable: true });
    Object.defineProperty(vscode, "ProgressLocation", { value: jest.fn(), configurable: true });
    Object.defineProperty(vscode.window, "createWebviewPanel", { value: jest.fn(), configurable: true });
    Object.defineProperty(vscode.env, "clipboard", { value: clipboard, configurable: true });
    mocked(Profiles.getInstance).mockReturnValue(newMocks.profileInstance);

    return newMocks;
}

// Idea is borrowed from: https://github.com/kulshekhar/ts-jest/blob/master/src/util/testing.ts
const mocked = <T extends (...args: any[]) => any>(fn: T): jest.Mock<ReturnType<T>> => fn as any;

const createBlockMocksShared = () => {
    const session = createISession();
    const imperativeProfile = createIProfile();
    const zosmfSession = createSessCfgFromArgs(imperativeProfile);
    const treeView = createTreeView();
    const datasetSessionNode = createDatasetSessionNode(session, imperativeProfile);
    const testDatasetTree = createDatasetTree(datasetSessionNode, treeView);
    const mvsApi = createMvsApi(imperativeProfile);
    bindMvsApi(mvsApi);

    return {
        session,
        zosmfSession,
        treeView,
        imperativeProfile,
        datasetSessionNode,
        mvsApi,
        testDatasetTree,
    };
};

describe("Dataset Actions Unit Tests - Function createMember", () => {
    afterAll(() => jest.restoreAllMocks());
    const globalMocks = createGlobalMocks();

    it("Checking of common dataset member creation", async () => {
        const blockMocks = createBlockMocksShared();
        const parent = new ZoweDatasetNode({
            label: "parent",
            collapsibleState: vscode.TreeItemCollapsibleState.Collapsed,
            parentNode: blockMocks.datasetSessionNode,
            session: blockMocks.session,
        });

        const mySpy = mocked(vscode.window.showInputBox).mockImplementation((options) => {
            options.validateInput("testMember");
            return Promise.resolve("testMember");
        });

        mocked(vscode.window.withProgress).mockImplementation((progLocation, callback) => {
            return callback();
        });
        globalMocks.getContentsSpy.mockResolvedValueOnce({
            success: true,
            commandResponse: null,
            apiResponse: {
                etag: "123",
            },
        });

        await dsActions.createMember(parent, blockMocks.testDatasetTree);

        expect(mySpy).toBeCalledWith({
            placeHolder: "Name of Member",
            validateInput: expect.any(Function),
        });
        expect(mocked(zowe.Upload.bufferToDataSet)).toBeCalledWith(blockMocks.zosmfSession, Buffer.from(""), parent.label + "(testMember)", {
            responseTimeout: blockMocks.imperativeProfile.profile?.responseTimeout,
        });
    });
    it("Checking failed attempt to create dataset member", async () => {
        const blockMocks = createBlockMocksShared();
        createGlobalMocks();
        const parent = new ZoweDatasetNode({
            label: "parent",
            collapsibleState: vscode.TreeItemCollapsibleState.Collapsed,
            parentNode: blockMocks.datasetSessionNode,
            session: blockMocks.session,
        });

        mocked(vscode.window.showInputBox).mockResolvedValue("testMember");
        mocked(zowe.Upload.bufferToDataSet).mockRejectedValueOnce(Error("test"));

        try {
            await dsActions.createMember(parent, blockMocks.testDatasetTree);
        } catch (err) {
            // Prevent exception from failing test
        }

        expect(mocked(Gui.errorMessage)).toBeCalledWith("Unable to create member. Error: test");
        mocked(zowe.Upload.bufferToDataSet).mockReset();
    });
    it("Checking of attempt to create member without name", async () => {
        const blockMocks = createBlockMocksShared();
        const parent = new ZoweDatasetNode({
            label: "parent",
            collapsibleState: vscode.TreeItemCollapsibleState.Collapsed,
            parentNode: blockMocks.datasetSessionNode,
            session: blockMocks.session,
        });

        mocked(vscode.window.showInputBox).mockResolvedValue("");
        await dsActions.createMember(parent, blockMocks.testDatasetTree);

        expect(mocked(zowe.Upload.bufferToDataSet)).not.toBeCalled();
    });
    it("Checking of member creation for favorite dataset", async () => {
        const blockMocks = createBlockMocksShared();
        const parent = new ZoweDatasetNode({
            label: "parent",
            collapsibleState: vscode.TreeItemCollapsibleState.Collapsed,
            parentNode: blockMocks.datasetSessionNode,
            session: blockMocks.session,
        });
        const nonFavoriteLabel = parent.label;
        parent.label = `${parent.label}`;
        parent.contextValue = globals.DS_PDS_CONTEXT + globals.FAV_SUFFIX;

        const mySpy = mocked(vscode.window.showInputBox).mockResolvedValue("testMember");
        mocked(vscode.window.withProgress).mockImplementation((progLocation, callback) => {
            return callback();
        });
        globalMocks.getContentsSpy.mockResolvedValueOnce({
            success: true,
            commandResponse: null,
            apiResponse: {
                etag: "123",
            },
        });

        await dsActions.createMember(parent, blockMocks.testDatasetTree);

        expect(mySpy).toBeCalledWith({ placeHolder: "Name of Member", validateInput: expect.any(Function) });
        expect(mocked(zowe.Upload.bufferToDataSet)).toBeCalledWith(blockMocks.zosmfSession, Buffer.from(""), nonFavoriteLabel + "(testMember)", {
            responseTimeout: blockMocks.imperativeProfile.profile?.responseTimeout,
        });
    });
});

describe("Dataset Actions Unit Tests - Function refreshPS", () => {
    afterAll(() => jest.restoreAllMocks());

    it("Checking common PS dataset refresh", async () => {
        globals.defineGlobals("");
        createGlobalMocks();
        const blockMocks = createBlockMocksShared();
        const node = new ZoweDatasetNode({
            label: "HLQ.TEST.AFILE7",
            collapsibleState: vscode.TreeItemCollapsibleState.None,
            parentNode: blockMocks.datasetSessionNode,
        });

        mocked(vscode.workspace.openTextDocument).mockResolvedValueOnce({ isDirty: true } as any);
        mocked(zowe.Download.dataSet).mockResolvedValueOnce({
            success: true,
            commandResponse: null,
            apiResponse: {
                etag: "123",
            },
        });

        await dsActions.refreshPS(node);

        expect(mocked(zowe.Download.dataSet)).toBeCalledWith(
            blockMocks.zosmfSession,
            node.label,
            expect.objectContaining({
                file: path.join(globals.DS_DIR, node.getSessionNode().label.toString(), node.label.toString()),
                returnEtag: true,
            })
        );
        expect(mocked(vscode.workspace.openTextDocument)).toBeCalledWith(
            path.join(globals.DS_DIR, node.getSessionNode().label.toString(), node.label.toString())
        );
        expect(mocked(vscode.window.showTextDocument)).toBeCalledTimes(2);
        expect(mocked(vscode.commands.executeCommand)).toBeCalledWith("workbench.action.closeActiveEditor");
    });
    it("Checking duplicate PS dataset refresh attempt", async () => {
        globals.defineGlobals("");
        createGlobalMocks();
        const blockMocks = createBlockMocksShared();
        const node = new ZoweDatasetNode({
            label: "HLQ.TEST.AFILE7",
            collapsibleState: vscode.TreeItemCollapsibleState.None,
            parentNode: blockMocks.datasetSessionNode,
        });

        mocked(vscode.workspace.openTextDocument).mockResolvedValueOnce({ isDirty: false } as any);
        mocked(zowe.Download.dataSet).mockResolvedValueOnce({
            success: true,
            commandResponse: null,
            apiResponse: {
                etag: "123",
            },
        });

        await dsActions.refreshPS(node);

        expect(mocked(vscode.commands.executeCommand)).not.toBeCalled();
    });
    it("Checking failed attempt to refresh PS dataset (not found exception)", async () => {
        globals.defineGlobals("");
        const globalMocks = createGlobalMocks();
        const blockMocks = createBlockMocksShared();
        const node = new ZoweDatasetNode({
            label: "HLQ.TEST.AFILE7",
            collapsibleState: vscode.TreeItemCollapsibleState.None,
            parentNode: blockMocks.datasetSessionNode,
        });

        mocked(vscode.workspace.openTextDocument).mockResolvedValueOnce({ isDirty: true } as any);
        mocked(zowe.Download.dataSet).mockRejectedValueOnce(Error("not found"));

        globalMocks.getContentsSpy.mockRejectedValueOnce(new Error("not found"));

        await dsActions.refreshPS(node);

        expect(mocked(Gui.showMessage)).toBeCalledWith("Unable to find file " + node.label);
        expect(mocked(vscode.commands.executeCommand)).not.toBeCalled();
    });
    it("Checking failed attempt to refresh PDS Member", async () => {
        globals.defineGlobals("");
        createGlobalMocks();
        const blockMocks = createBlockMocksShared();
        const parent = new ZoweDatasetNode({
            label: "parent",
            collapsibleState: vscode.TreeItemCollapsibleState.Collapsed,
            parentNode: blockMocks.datasetSessionNode,
        });
        const child = new ZoweDatasetNode({ label: "child", collapsibleState: vscode.TreeItemCollapsibleState.None, parentNode: parent });

        mocked(vscode.workspace.openTextDocument).mockResolvedValueOnce({ isDirty: true } as any);
        mocked(zowe.Download.dataSet).mockRejectedValueOnce(Error(""));

        await dsActions.refreshPS(child);

        expect(mocked(zowe.Download.dataSet)).toBeCalledWith(
            blockMocks.zosmfSession,
            child.getParent().getLabel() + "(" + child.label + ")",
            expect.objectContaining({
                file: path.join(globals.DS_DIR, child.getSessionNode().label.toString(), `${child.getParent().label}(${child.label})`),
                returnEtag: true,
            })
        );
        expect(mocked(Gui.errorMessage)).toBeCalledWith("Error");
    });
    it("Checking favorite empty PDS refresh", async () => {
        globals.defineGlobals("");
        createGlobalMocks();
        const blockMocks = createBlockMocksShared();
        const node = new ZoweDatasetNode({
            label: "HLQ.TEST.AFILE7",
            collapsibleState: vscode.TreeItemCollapsibleState.None,
            parentNode: blockMocks.datasetSessionNode,
        });
        node.contextValue = globals.DS_PDS_CONTEXT + globals.FAV_SUFFIX;

        mocked(vscode.workspace.openTextDocument).mockResolvedValueOnce({ isDirty: true } as any);
        mocked(zowe.Download.dataSet).mockResolvedValueOnce({
            success: true,
            commandResponse: null,
            apiResponse: {
                etag: "123",
            },
        });

        await dsActions.refreshPS(node);
        expect(mocked(vscode.workspace.openTextDocument)).toBeCalled();
        expect(mocked(vscode.window.showTextDocument)).toBeCalledTimes(2);
        expect(mocked(vscode.commands.executeCommand)).toBeCalledWith("workbench.action.closeActiveEditor");
    });
    it("Checking favorite PDS Member refresh", async () => {
        globals.defineGlobals("");
        createGlobalMocks();
        const blockMocks = createBlockMocksShared();
        const parent = new ZoweDatasetNode({
            label: "parent",
            collapsibleState: vscode.TreeItemCollapsibleState.Collapsed,
            parentNode: blockMocks.datasetSessionNode,
        });
        const child = new ZoweDatasetNode({ label: "child", collapsibleState: vscode.TreeItemCollapsibleState.None, parentNode: parent });
        parent.contextValue = globals.DS_PDS_CONTEXT + globals.FAV_SUFFIX;

        mocked(vscode.workspace.openTextDocument).mockResolvedValueOnce({ isDirty: true } as any);
        mocked(zowe.Download.dataSet).mockResolvedValueOnce({
            success: true,
            commandResponse: null,
            apiResponse: {
                etag: "123",
            },
        });

        await dsActions.refreshPS(child);
        expect(mocked(vscode.workspace.openTextDocument)).toBeCalled();
        expect(mocked(vscode.window.showTextDocument)).toBeCalledTimes(2);
        expect(mocked(vscode.commands.executeCommand)).toBeCalledWith("workbench.action.closeActiveEditor");
    });
    it("Checking favorite PS refresh", async () => {
        globals.defineGlobals("");
        createGlobalMocks();
        const blockMocks = createBlockMocksShared();
        const parent = new ZoweDatasetNode({
            label: "parent",
            collapsibleState: vscode.TreeItemCollapsibleState.Collapsed,
            parentNode: blockMocks.datasetSessionNode,
        });
        const child = new ZoweDatasetNode({ label: "child", collapsibleState: vscode.TreeItemCollapsibleState.None, parentNode: parent });
        child.contextValue = globals.DS_FAV_CONTEXT;

        mocked(vscode.workspace.openTextDocument).mockResolvedValueOnce({ isDirty: true } as any);
        mocked(zowe.Download.dataSet).mockResolvedValueOnce({
            success: true,
            commandResponse: null,
            apiResponse: {
                etag: "123",
            },
        });

        await dsActions.refreshPS(child);
        expect(mocked(vscode.workspace.openTextDocument)).toBeCalled();
        expect(mocked(vscode.window.showTextDocument)).toBeCalledTimes(2);
        expect(mocked(vscode.commands.executeCommand)).toBeCalledWith("workbench.action.closeActiveEditor");
    });
});

describe("Dataset Actions Unit Tests - Function deleteDatasetPrompt", () => {
    function createBlockMocks(globalMocks) {
        const testDatasetTree = createDatasetTree(globalMocks.datasetSessionNode, globalMocks.treeView, globalMocks.testFavoritesNode);
        const testDatasetNode = new ZoweDatasetNode({
            label: "HLQ.TEST.DS",
            collapsibleState: vscode.TreeItemCollapsibleState.None,
            parentNode: globalMocks.datasetSessionNode,
            session: globalMocks.session,
            profile: globalMocks.imperativeProfile,
            contextOverride: globals.DS_PDS_CONTEXT,
        });
        const testVsamNode = new ZoweDatasetNode({
            label: "HLQ.TEST.VSAM",
            collapsibleState: vscode.TreeItemCollapsibleState.None,
            parentNode: globalMocks.datasetSessionNode,
            session: globalMocks.session,
            profile: globalMocks.imperativeProfile,
            contextOverride: globals.VSAM_CONTEXT,
        });
        const testMigrNode = new ZoweDatasetNode({
            label: "HLQ.TEST.MIGR",
            collapsibleState: vscode.TreeItemCollapsibleState.None,
            parentNode: globalMocks.datasetSessionNode,
            session: globalMocks.session,
            profile: globalMocks.imperativeProfile,
            contextOverride: globals.DS_MIGRATED_FILE_CONTEXT,
        });
        const testMemberNode = new ZoweDatasetNode({
            label: "MEMB",
            collapsibleState: vscode.TreeItemCollapsibleState.None,
            parentNode: testDatasetNode,
            session: globalMocks.session,
            profile: globalMocks.imperativeProfile,
            contextOverride: globals.DS_MEMBER_CONTEXT,
        });
        const testFavoritedNode = new ZoweDatasetNode({
            label: "HLQ.TEST.FAV",
            collapsibleState: vscode.TreeItemCollapsibleState.None,
            parentNode: globalMocks.datasetSessionFavNode,
            session: globalMocks.session,
            profile: globalMocks.imperativeProfile,
            contextOverride: globals.DS_PDS_CONTEXT + globals.FAV_SUFFIX,
        });
        const testFavMemberNode = new ZoweDatasetNode({
            label: "MEMB",
            collapsibleState: vscode.TreeItemCollapsibleState.None,
            parentNode: testFavoritedNode,
            session: globalMocks.session,
            profile: globalMocks.imperativeProfile,
            contextOverride: globals.DS_MEMBER_CONTEXT,
        });

        testDatasetNode.children.push(testMemberNode);
        testFavoritedNode.children.push(testFavMemberNode);
        globalMocks.datasetSessionNode.children.push(testDatasetNode);
        globalMocks.datasetSessionNode.children.push(testVsamNode);
        globalMocks.datasetSessionNode.children.push(testMigrNode);
        globalMocks.datasetSessionFavNode.children.push(testFavoritedNode);

        mocked(vscode.window.withProgress).mockImplementation((progLocation, callback) => {
            const progress = {
                report: (message) => {
                    return;
                },
            };
            const token = {
                isCancellationRequested: false,
                onCancellationRequested: undefined,
            };
            return callback(progress, token);
        });

        return {
            testDatasetTree,
            testDatasetNode,
            testVsamNode,
            testMigrNode,
            testMemberNode,
            testFavMemberNode,
            testFavoritedNode,
        };
    }

    // afterAll(() => jest.restoreAllMocks());

    it("Should delete one dataset", async () => {
        const globalMocks = createGlobalMocks();
        const blockMocks = createBlockMocks(globalMocks);

        const selectedNodes = [blockMocks.testDatasetNode];
        const treeView = createTreeView(selectedNodes);
        blockMocks.testDatasetTree.getTreeView.mockReturnValueOnce(treeView);
        globalMocks.mockShowWarningMessage.mockResolvedValueOnce("Delete");

        await dsActions.deleteDatasetPrompt(blockMocks.testDatasetTree);

        expect(mocked(Gui.showMessage)).toBeCalledWith(`The following 1 item(s) were deleted: ${blockMocks.testDatasetNode.getLabel()}`);
    });

    it("Should delete one member", async () => {
        const globalMocks = createGlobalMocks();
        const blockMocks = createBlockMocks(globalMocks);

        const selectedNodes = [blockMocks.testMemberNode];
        const treeView = createTreeView(selectedNodes);
        blockMocks.testDatasetTree.getTreeView.mockReturnValueOnce(treeView);
        globalMocks.mockShowWarningMessage.mockResolvedValueOnce("Delete");

        await dsActions.deleteDatasetPrompt(blockMocks.testDatasetTree);

        expect(mocked(Gui.showMessage)).toBeCalledWith(
            `The following 1 item(s) were deleted: ${blockMocks.testMemberNode.getParent().getLabel()}(${blockMocks.testMemberNode.getLabel()})`
        );
    });

    it("Should delete one VSAM", async () => {
        const globalMocks = createGlobalMocks();
        const blockMocks = createBlockMocks(globalMocks);

        const selectedNodes = [blockMocks.testVsamNode];
        const treeView = createTreeView(selectedNodes);
        blockMocks.testDatasetTree.getTreeView.mockReturnValueOnce(treeView);
        globalMocks.mockShowWarningMessage.mockResolvedValueOnce("Delete");

        await dsActions.deleteDatasetPrompt(blockMocks.testDatasetTree);

        expect(mocked(Gui.showMessage)).toBeCalledWith(`The following 1 item(s) were deleted: ${blockMocks.testVsamNode.getLabel()}`);
    });

    it("Should delete one migrated dataset", async () => {
        const globalMocks = createGlobalMocks();
        const blockMocks = createBlockMocks(globalMocks);

        const selectedNodes = [blockMocks.testMigrNode];
        const treeView = createTreeView(selectedNodes);
        blockMocks.testDatasetTree.getTreeView.mockReturnValueOnce(treeView);
        globalMocks.mockShowWarningMessage.mockResolvedValueOnce("Delete");

        await dsActions.deleteDatasetPrompt(blockMocks.testDatasetTree);

        expect(mocked(Gui.showMessage)).toBeCalledWith(`The following 1 item(s) were deleted: ${blockMocks.testMigrNode.getLabel()}`);
    });

    it("Should delete two datasets", async () => {
        const globalMocks = createGlobalMocks();
        const blockMocks = createBlockMocks(globalMocks);

        const selectedNodes = [blockMocks.testDatasetNode, blockMocks.testVsamNode];
        const treeView = createTreeView(selectedNodes);
        blockMocks.testDatasetTree.getTreeView.mockReturnValueOnce(treeView);
        globalMocks.mockShowWarningMessage.mockResolvedValueOnce("Delete");

        await dsActions.deleteDatasetPrompt(blockMocks.testDatasetTree);

        expect(mocked(Gui.showMessage)).toHaveBeenCalledWith(
            `The following 2 item(s) were deleted: ${blockMocks.testDatasetNode.getLabel()}, ${blockMocks.testVsamNode.getLabel()}`
        );
    });

    it("Should delete one dataset and one member but only the parent will be listed in output", async () => {
        const globalMocks = createGlobalMocks();
        const blockMocks = createBlockMocks(globalMocks);

        const selectedNodes = [blockMocks.testMemberNode, blockMocks.testDatasetNode];
        const treeView = createTreeView(selectedNodes);
        blockMocks.testDatasetTree.getTreeView.mockReturnValueOnce(treeView);
        globalMocks.mockShowWarningMessage.mockResolvedValueOnce("Delete");

        await dsActions.deleteDatasetPrompt(blockMocks.testDatasetTree);

        expect(mocked(Gui.showMessage)).toBeCalledWith(`The following 1 item(s) were deleted: ${blockMocks.testDatasetNode.getLabel()}`);
    });

    it("Should delete a favorited data set", async () => {
        const globalMocks = createGlobalMocks();
        const blockMocks = createBlockMocks(globalMocks);

        const selectedNodes = [blockMocks.testFavoritedNode];
        const treeView = createTreeView(selectedNodes);
        blockMocks.testDatasetTree.getTreeView.mockReturnValueOnce(treeView);
        globalMocks.mockShowWarningMessage.mockResolvedValueOnce("Cancel");

        await dsActions.deleteDatasetPrompt(blockMocks.testDatasetTree);

        expect(mocked(Gui.warningMessage)).toBeCalledWith(
            `Are you sure you want to delete the following 1 item(s)?\nThis will permanently remove these data sets and/or members from your ` +
                `system.\n\n ${blockMocks.testFavoritedNode.getLabel()}`,
            { items: ["Delete"], vsCodeOpts: { modal: true } }
        );
    });

    it("Should delete a favorited member", async () => {
        const globalMocks = createGlobalMocks();
        const blockMocks = createBlockMocks(globalMocks);

        const selectedNodes = [blockMocks.testFavMemberNode];
        const treeView = createTreeView(selectedNodes);
        blockMocks.testDatasetTree.getTreeView.mockReturnValueOnce(treeView);
        globalMocks.mockShowWarningMessage.mockResolvedValueOnce("Cancel");

        await dsActions.deleteDatasetPrompt(blockMocks.testDatasetTree);

        expect(mocked(Gui.warningMessage)).toBeCalledWith(
            `Are you sure you want to delete the following 1 item(s)?\nThis will permanently remove these data sets and/or members from your ` +
                `system.\n\n ${blockMocks.testFavoritedNode.getLabel()}(${blockMocks.testFavMemberNode.getLabel()})`,
            { items: ["Delete"], vsCodeOpts: { modal: true } }
        );
    });

    it("Should not consider a session for deletion", async () => {
        const globalMocks = createGlobalMocks();
        const blockMocks = createBlockMocks(globalMocks);

        const selectedNodes = [globalMocks.datasetSessionNode];
        const treeView = createTreeView(selectedNodes);
        blockMocks.testDatasetTree.getTreeView.mockReturnValueOnce(treeView);
        globalMocks.mockShowWarningMessage.mockResolvedValueOnce("Cancel");

        await dsActions.deleteDatasetPrompt(blockMocks.testDatasetTree);

        expect(mocked(Gui.showMessage)).toBeCalledWith("No data sets selected for deletion, cancelling...");
    });

    it("Should account for favorited data sets during deletion", async () => {
        const globalMocks = createGlobalMocks();
        const blockMocks = createBlockMocks(globalMocks);

        const selectedNodes = [blockMocks.testFavoritedNode, blockMocks.testDatasetNode];
        const treeView = createTreeView(selectedNodes);
        blockMocks.testDatasetTree.getTreeView.mockReturnValueOnce(treeView);
        globalMocks.mockShowWarningMessage.mockResolvedValueOnce("Delete");

        await dsActions.deleteDatasetPrompt(blockMocks.testDatasetTree);

        expect(mocked(Gui.showMessage)).toBeCalledWith(
            `The following 2 item(s) were deleted: ${blockMocks.testDatasetNode.getLabel()}, ${blockMocks.testFavoritedNode.getLabel()}`
        );
    });

    it("Should cancel deletion if user selects Cancel", async () => {
        const globalMocks = createGlobalMocks();
        const blockMocks = createBlockMocks(globalMocks);

        globalMocks.mockShowWarningMessage.mockResolvedValueOnce("Cancel");

        await dsActions.deleteDatasetPrompt(blockMocks.testDatasetTree);

        expect(mocked(vscode.window.withProgress).mock.calls.length).toBe(0);
    });
});

describe("Dataset Actions Unit Tests - Function deleteDataset", () => {
    function createBlockMocks() {
        const session = createISession();
        const imperativeProfile = createIProfile();
        const zosmfSession = createSessCfgFromArgs(imperativeProfile);
        const treeView = createTreeView();
        const datasetSessionNode = createDatasetSessionNode(session, imperativeProfile);
        const testDatasetTree = createDatasetTree(datasetSessionNode, treeView);
        const profileInstance = createInstanceOfProfile(imperativeProfile);
        const mvsApi = createMvsApi(imperativeProfile);
        const mockCheckCurrentProfile = jest.fn();
        bindMvsApi(mvsApi);

        return {
            session,
            zosmfSession,
            treeView,
            imperativeProfile,
            datasetSessionNode,
            profileInstance,
            mvsApi,
            testDatasetTree,
            mockCheckCurrentProfile,
        };
    }

    afterAll(() => jest.restoreAllMocks());

    it("Checking common PS dataset deletion", async () => {
        globals.defineGlobals("");
        createGlobalMocks();
        const blockMocks = createBlockMocks();
        mocked(Profiles.getInstance).mockReturnValue(blockMocks.profileInstance);
        const node = new ZoweDatasetNode({
            label: "HLQ.TEST.NODE",
            collapsibleState: vscode.TreeItemCollapsibleState.None,
            parentNode: blockMocks.datasetSessionNode,
            profile: blockMocks.imperativeProfile,
        });

        mocked(fs.existsSync).mockReturnValueOnce(true);
        mocked(vscode.window.showQuickPick).mockResolvedValueOnce("Delete" as any);
        const deleteSpy = jest.spyOn(blockMocks.mvsApi, "deleteDataSet");

        await dsActions.deleteDataset(node, blockMocks.testDatasetTree);

        expect(deleteSpy).toBeCalledWith(node.label, { responseTimeout: blockMocks.imperativeProfile.profile?.responseTimeout });
        expect(mocked(fs.existsSync)).toBeCalledWith(path.join(globals.DS_DIR, node.getSessionNode().label.toString(), node.label.toString()));
        expect(mocked(fs.unlinkSync)).toBeCalledWith(path.join(globals.DS_DIR, node.getSessionNode().label.toString(), node.label.toString()));
    });
    it("Checking common PS dataset deletion with Unverified profile", async () => {
        globals.defineGlobals("");
        createGlobalMocks();
        const blockMocks = createBlockMocks();
        mocked(Profiles.getInstance).mockReturnValue(blockMocks.profileInstance);
        Object.defineProperty(Profiles, "getInstance", {
            value: jest.fn(() => {
                return {
                    checkCurrentProfile: blockMocks.mockCheckCurrentProfile.mockReturnValueOnce({
                        name: blockMocks.imperativeProfile.name,
                        status: "unverified",
                    }),
                    validProfile: Validation.ValidationType.UNVERIFIED,
                };
            }),
        });
        const node = new ZoweDatasetNode({
            label: "HLQ.TEST.NODE",
            collapsibleState: vscode.TreeItemCollapsibleState.None,
            parentNode: blockMocks.datasetSessionNode,
            profile: blockMocks.imperativeProfile,
        });

        mocked(fs.existsSync).mockReturnValueOnce(true);
        mocked(vscode.window.showQuickPick).mockResolvedValueOnce("Delete" as any);
        const deleteSpy = jest.spyOn(blockMocks.mvsApi, "deleteDataSet");

        await dsActions.deleteDataset(node, blockMocks.testDatasetTree);

        expect(deleteSpy).toBeCalledWith(node.label, { responseTimeout: blockMocks.imperativeProfile.profile?.responseTimeout });
        expect(mocked(fs.existsSync)).toBeCalledWith(path.join(globals.DS_DIR, node.getSessionNode().label.toString(), node.label.toString()));
        expect(mocked(fs.unlinkSync)).toBeCalledWith(path.join(globals.DS_DIR, node.getSessionNode().label.toString(), node.label.toString()));
    });
    it("Checking common PS dataset deletion with not existing local file", async () => {
        globals.defineGlobals("");
        createGlobalMocks();
        const blockMocks = createBlockMocks();
        mocked(Profiles.getInstance).mockReturnValue(blockMocks.profileInstance);
        const node = new ZoweDatasetNode({
            label: "HLQ.TEST.NODE",
            collapsibleState: vscode.TreeItemCollapsibleState.None,
            parentNode: blockMocks.datasetSessionNode,
            profile: blockMocks.imperativeProfile,
        });

        mocked(fs.existsSync).mockReturnValueOnce(false);
        mocked(vscode.window.showQuickPick).mockResolvedValueOnce("Delete" as any);
        const deleteSpy = jest.spyOn(blockMocks.mvsApi, "deleteDataSet");

        await dsActions.deleteDataset(node, blockMocks.testDatasetTree);

        expect(mocked(fs.unlinkSync)).not.toBeCalled();
        expect(deleteSpy).toBeCalledWith(node.label, { responseTimeout: blockMocks.imperativeProfile.profile?.responseTimeout });
    });
    it("Checking common PS dataset failed deletion attempt due to absence on remote", async () => {
        globals.defineGlobals("");
        createGlobalMocks();
        const blockMocks = createBlockMocks();
        mocked(Profiles.getInstance).mockReturnValue(blockMocks.profileInstance);
        const node = new ZoweDatasetNode({
            label: "HLQ.TEST.NODE",
            collapsibleState: vscode.TreeItemCollapsibleState.None,
            parentNode: blockMocks.datasetSessionNode,
            profile: blockMocks.imperativeProfile,
        });

        mocked(fs.existsSync).mockReturnValueOnce(true);
        mocked(vscode.window.showQuickPick).mockResolvedValueOnce("Delete" as any);
        const deleteSpy = jest.spyOn(blockMocks.mvsApi, "deleteDataSet");
        deleteSpy.mockRejectedValueOnce(Error("not found"));

        await expect(dsActions.deleteDataset(node, blockMocks.testDatasetTree)).rejects.toEqual(Error("not found"));

        expect(mocked(Gui.showMessage)).toBeCalledWith("Unable to find file " + node.label);
    });
    it("Checking common PS dataset failed deletion attempt", async () => {
        globals.defineGlobals("");
        createGlobalMocks();
        const blockMocks = createBlockMocks();
        mocked(Profiles.getInstance).mockReturnValue(blockMocks.profileInstance);
        const node = new ZoweDatasetNode({
            label: "HLQ.TEST.NODE",
            collapsibleState: vscode.TreeItemCollapsibleState.None,
            parentNode: blockMocks.datasetSessionNode,
            profile: blockMocks.imperativeProfile,
        });

        mocked(fs.existsSync).mockReturnValueOnce(true);
        mocked(vscode.window.showQuickPick).mockResolvedValueOnce("Delete" as any);
        const deleteSpy = jest.spyOn(blockMocks.mvsApi, "deleteDataSet");
        deleteSpy.mockRejectedValueOnce(Error(""));

        await expect(dsActions.deleteDataset(node, blockMocks.testDatasetTree)).rejects.toEqual(Error(""));
        expect(mocked(Gui.errorMessage)).toBeCalledWith("Error");
    });
    it("Checking Favorite PDS dataset deletion", async () => {
        globals.defineGlobals("");
        createGlobalMocks();
        const blockMocks = createBlockMocks();
        mocked(Profiles.getInstance).mockReturnValue(blockMocks.profileInstance);
        const parent = new ZoweDatasetNode({
            label: "parent",
            collapsibleState: vscode.TreeItemCollapsibleState.Collapsed,
            parentNode: blockMocks.datasetSessionNode,
        });
        parent.contextValue = globals.FAV_PROFILE_CONTEXT;
        const node = new ZoweDatasetNode({
            label: "HLQ.TEST.NODE",
            collapsibleState: vscode.TreeItemCollapsibleState.None,
            parentNode: parent,
            profile: blockMocks.imperativeProfile,
        });
        node.contextValue = globals.DS_PDS_CONTEXT + globals.FAV_SUFFIX;

        mocked(fs.existsSync).mockReturnValueOnce(true);
        mocked(vscode.window.showQuickPick).mockResolvedValueOnce("Delete" as any);
        const deleteSpy = jest.spyOn(blockMocks.mvsApi, "deleteDataSet");

        await dsActions.deleteDataset(node, blockMocks.testDatasetTree);

        expect(deleteSpy).toBeCalledWith(node.label, { responseTimeout: blockMocks.imperativeProfile.profile?.responseTimeout });
        expect(blockMocks.testDatasetTree.removeFavorite).toBeCalledWith(node);
        expect(mocked(fs.existsSync)).toBeCalledWith(path.join(globals.DS_DIR, parent.getSessionNode().label.toString(), "HLQ.TEST.NODE"));
        expect(mocked(fs.unlinkSync)).toBeCalledWith(path.join(globals.DS_DIR, parent.getSessionNode().label.toString(), "HLQ.TEST.NODE"));
    });
    it("Checking Favorite PDS Member deletion", async () => {
        globals.defineGlobals("");
        createGlobalMocks();
        const blockMocks = createBlockMocks();
        mocked(Profiles.getInstance).mockReturnValue(blockMocks.profileInstance);
        const parent = new ZoweDatasetNode({
            label: "parent",
            collapsibleState: vscode.TreeItemCollapsibleState.Collapsed,
            parentNode: blockMocks.datasetSessionNode,
        });
        parent.contextValue = globals.DS_PDS_CONTEXT + globals.FAV_SUFFIX;
        const child = new ZoweDatasetNode({ label: "child", collapsibleState: vscode.TreeItemCollapsibleState.None, parentNode: parent });

        mocked(fs.existsSync).mockReturnValueOnce(true);
        mocked(vscode.window.showQuickPick).mockResolvedValueOnce("Delete" as any);
        const deleteSpy = jest.spyOn(blockMocks.mvsApi, "deleteDataSet");

        await dsActions.deleteDataset(child, blockMocks.testDatasetTree);

        expect(deleteSpy).toBeCalledWith(`${child.getParent().label.toString()}(${child.label.toString()})`, {
            responseTimeout: blockMocks.imperativeProfile.profile?.responseTimeout,
        });
        expect(blockMocks.testDatasetTree.removeFavorite).toBeCalledWith(child);
        expect(mocked(fs.existsSync)).toBeCalledWith(
            path.join(globals.DS_DIR, parent.getSessionNode().label.toString(), `${child.getParent().label.toString()}(${child.label.toString()})`)
        );
        expect(mocked(fs.unlinkSync)).toBeCalledWith(
            path.join(globals.DS_DIR, parent.getSessionNode().label.toString(), `${child.getParent().label.toString()}(${child.label.toString()})`)
        );
    });
    it("Checking Favorite PS dataset deletion", async () => {
        globals.defineGlobals("");
        createGlobalMocks();
        const blockMocks = createBlockMocks();
        mocked(Profiles.getInstance).mockReturnValue(blockMocks.profileInstance);
        const parent = new ZoweDatasetNode({
            label: "HLQ.TEST.DELETE.PARENT",
            collapsibleState: vscode.TreeItemCollapsibleState.Collapsed,
            parentNode: blockMocks.datasetSessionNode,
        });
        parent.contextValue = globals.FAV_PROFILE_CONTEXT;
        const child = new ZoweDatasetNode({
            label: "HLQ.TEST.DELETE.NODE",
            collapsibleState: vscode.TreeItemCollapsibleState.None,
            parentNode: parent,
            contextOverride: globals.DS_DS_CONTEXT,
        });
        blockMocks.datasetSessionNode.children.push(child);
        blockMocks.testDatasetTree.mFavorites.push(parent);
        // Simulate context value update when PS is added as a favorite
        child.contextValue = globals.DS_FAV_CONTEXT;
        blockMocks.testDatasetTree.mFavorites[0].children.push(child);

        mocked(fs.existsSync).mockReturnValueOnce(true);
        mocked(vscode.window.showQuickPick).mockResolvedValueOnce("Delete" as any);
        const deleteSpy = jest.spyOn(blockMocks.mvsApi, "deleteDataSet");

        await dsActions.deleteDataset(child, blockMocks.testDatasetTree);

        expect(deleteSpy).toBeCalledWith("HLQ.TEST.DELETE.NODE", { responseTimeout: blockMocks.imperativeProfile.profile?.responseTimeout });
        expect(blockMocks.testDatasetTree.removeFavorite).toBeCalledWith(child);
        expect(mocked(fs.existsSync)).toBeCalledWith(path.join(globals.DS_DIR, parent.getSessionNode().label.toString(), "HLQ.TEST.DELETE.NODE"));
        expect(mocked(fs.unlinkSync)).toBeCalledWith(path.join(globals.DS_DIR, parent.getSessionNode().label.toString(), "HLQ.TEST.DELETE.NODE"));
    });
    it("Checking incorrect dataset failed deletion attempt", async () => {
        globals.defineGlobals("");
        createGlobalMocks();
        const blockMocks = createBlockMocks();
        mocked(Profiles.getInstance).mockReturnValue(blockMocks.profileInstance);
        const parent = new ZoweDatasetNode({
            label: "parent",
            collapsibleState: vscode.TreeItemCollapsibleState.Collapsed,
            parentNode: blockMocks.datasetSessionNode,
        });
        parent.contextValue = "junk";
        const child = new ZoweDatasetNode({
            label: "child",
            collapsibleState: vscode.TreeItemCollapsibleState.None,
            parentNode: parent,
            profile: blockMocks.imperativeProfile,
        });

        mocked(fs.existsSync).mockReturnValueOnce(true);
        mocked(vscode.window.showQuickPick).mockResolvedValueOnce("Delete" as any);
        const deleteSpy = jest.spyOn(blockMocks.mvsApi, "deleteDataSet");
        deleteSpy.mockClear();

        await expect(dsActions.deleteDataset(child, blockMocks.testDatasetTree)).rejects.toEqual(Error("Cannot delete, item invalid."));
        expect(deleteSpy).not.toBeCalled();
    });
});

describe("Dataset Actions Unit Tests - Function enterPattern", () => {
    afterAll(() => jest.restoreAllMocks());

    it("Checking common dataset filter action", async () => {
        createGlobalMocks();
        const blockMocks = createBlockMocksShared();
        const node = new ZoweDatasetNode({
            label: "node",
            collapsibleState: vscode.TreeItemCollapsibleState.None,
            parentNode: blockMocks.datasetSessionNode,
        });
        node.pattern = "TEST";
        node.contextValue = globals.DS_SESSION_CONTEXT;

        const mySpy = mocked(vscode.window.showInputBox).mockResolvedValue("test");
        await dsActions.enterPattern(node, blockMocks.testDatasetTree);

        expect(mySpy).toBeCalledWith(
            expect.objectContaining({
                prompt: "Search Data Sets: use a comma to separate multiple patterns",
                value: node.pattern,
            })
        );
        expect(mocked(Gui.showMessage)).not.toBeCalled();
    });
    it("Checking common dataset filter failed attempt", async () => {
        createGlobalMocks();
        const blockMocks = createBlockMocksShared();
        const node = new ZoweDatasetNode({
            label: "node",
            collapsibleState: vscode.TreeItemCollapsibleState.None,
            parentNode: blockMocks.datasetSessionNode,
        });
        node.pattern = "TEST";
        node.contextValue = globals.DS_SESSION_CONTEXT;

        mocked(vscode.window.showInputBox).mockResolvedValueOnce("");
        await dsActions.enterPattern(node, blockMocks.testDatasetTree);

        expect(mocked(Gui.showMessage)).toBeCalledWith("You must enter a pattern.");
    });
    it("Checking favorite dataset filter action", async () => {
        createGlobalMocks();
        const blockMocks = createBlockMocksShared();
        const favoriteSample = new ZoweDatasetNode({ label: "[sestest]: HLQ.TEST", collapsibleState: vscode.TreeItemCollapsibleState.None });

        await dsActions.enterPattern(favoriteSample, blockMocks.testDatasetTree);
        expect(blockMocks.testDatasetTree.addSession).toBeCalledWith("sestest");
    });
});

<<<<<<< HEAD
=======
describe("Dataset Actions Unit Tests - Function saveFile", () => {
    function createBlockMocks() {
        const session = createISession();
        const sessionWithoutCredentials = createISessionWithoutCredentials();
        const imperativeProfile = createIProfile();
        const profileInstance = createInstanceOfProfile(imperativeProfile);
        const zosmfSession = createSessCfgFromArgs(imperativeProfile);
        const treeView = createTreeView();
        const datasetSessionNode = createDatasetSessionNode(session, imperativeProfile);
        const datasetFavoritesNode = createDatasetFavoritesNode();
        const testDatasetTree = createDatasetTree(datasetSessionNode, treeView, datasetFavoritesNode);
        const mvsApi = createMvsApi(imperativeProfile);
        bindMvsApi(mvsApi);

        return {
            session,
            sessionWithoutCredentials,
            zosmfSession,
            treeView,
            imperativeProfile,
            datasetSessionNode,
            datasetFavoritesNode,
            mvsApi,
            profileInstance,
            testDatasetTree,
        };
    }

    afterAll(() => jest.restoreAllMocks());

    it("To check Compare Function is getting triggered from Favorites", async () => {
        globals.defineGlobals("");
        const globalMocks = createGlobalMocks();
        const blockMocks = createBlockMocks();

        // Create nodes for Session section
        const node = new ZoweDatasetNode({
            label: "HLQ.TEST.AFILE",
            collapsibleState: vscode.TreeItemCollapsibleState.None,
            parentNode: blockMocks.datasetSessionNode,
            profile: blockMocks.imperativeProfile,
        });
        node.contextValue = globals.DS_PDS_CONTEXT;
        const childNode = new ZoweDatasetNode({
            label: "MEM",
            collapsibleState: vscode.TreeItemCollapsibleState.None,
            parentNode: node,
            profile: blockMocks.imperativeProfile,
        });

        // Create nodes for Favorites section
        const favProfileNode = new ZoweDatasetNode({
            label: "sestest",
            collapsibleState: vscode.TreeItemCollapsibleState.Expanded,
            parentNode: blockMocks.datasetFavoritesNode,
            contextOverride: globals.FAV_PROFILE_CONTEXT,
        });
        const favoriteNode = new ZoweDatasetNode({
            label: "HLQ.TEST.AFILE",
            collapsibleState: vscode.TreeItemCollapsibleState.Expanded,
            parentNode: favProfileNode,
            profile: blockMocks.imperativeProfile,
        });
        favoriteNode.contextValue = globals.DS_PDS_CONTEXT + globals.FAV_SUFFIX;
        const favoriteChildNode = new ZoweDatasetNode({
            label: "MEM",
            collapsibleState: vscode.TreeItemCollapsibleState.None,
            parentNode: favoriteNode,
            profile: blockMocks.imperativeProfile,
        });

        // Push nodes into respective Session or Favorites sections
        node.children.push(childNode);
        blockMocks.testDatasetTree.mSessionNodes.find((child) => child.label.toString().trim() === "sestest").children.push(node);
        favoriteNode.children.push(favoriteChildNode);
        blockMocks.testDatasetTree.mFavorites.push(favProfileNode);
        blockMocks.testDatasetTree.mFavorites[0].children.push(favoriteNode);

        mocked(sharedUtils.concatChildNodes).mockReturnValueOnce([favoriteNode, favoriteChildNode]);
        blockMocks.testDatasetTree.getChildren.mockReturnValueOnce(blockMocks.testDatasetTree.mSessionNodes);
        mocked(zowe.List.dataSet).mockResolvedValue({
            success: true,
            commandResponse: "",
            apiResponse: {
                items: [{ dsname: "HLQ.TEST.AFILE" }, { dsname: "HLQ.TEST.AFILE(MEM)" }],
            },
        });
        mocked(zowe.Upload.pathToDataSet).mockResolvedValueOnce({
            success: true,
            commandResponse: "success",
            apiResponse: [
                {
                    etag: "123",
                },
            ],
        });
        mocked(vscode.window.withProgress).mockImplementation((progLocation, callback) => {
            return callback();
        });
        blockMocks.profileInstance.loadNamedProfile.mockReturnValueOnce(blockMocks.imperativeProfile);
        mocked(Profiles.getInstance).mockReturnValue(blockMocks.profileInstance);
        const testDocument = createTextDocument("HLQ.TEST.AFILE(MEM)", blockMocks.datasetSessionNode);
        jest.spyOn(favoriteChildNode, "getEtag").mockImplementation(() => "123");
        (testDocument as any).fileName = path.join(globals.DS_DIR, blockMocks.imperativeProfile.name, testDocument.fileName);
        await dsActions.saveFile(testDocument, blockMocks.testDatasetTree);

        expect(mocked(sharedUtils.concatChildNodes)).toBeCalled();
        expect(mocked(globalMocks.statusBarMsgSpy)).toBeCalledWith("success", globals.STATUS_BAR_TIMEOUT_MS);
        expect(blockMocks.profileInstance.loadNamedProfile).toBeCalledWith(blockMocks.imperativeProfile.name);
    });

    it("Checking common dataset saving action when no session is defined", async () => {
        globals.defineGlobals("");
        createGlobalMocks();
        const blockMocks = createBlockMocks();
        const nodeWithoutSession = new ZoweDatasetNode({
            label: "HLQ.TEST.AFILE",
            collapsibleState: vscode.TreeItemCollapsibleState.None,
            profile: blockMocks.imperativeProfile,
        });

        blockMocks.testDatasetTree.getChildren.mockReturnValueOnce([nodeWithoutSession]);
        mocked(sharedUtils.concatChildNodes).mockReturnValueOnce([nodeWithoutSession]);
        blockMocks.profileInstance.loadNamedProfile.mockReturnValueOnce(blockMocks.imperativeProfile);
        mocked(Profiles.getInstance).mockReturnValue(blockMocks.profileInstance);
        const getSessionSpy = jest.spyOn(blockMocks.mvsApi, "getSession").mockReturnValueOnce(blockMocks.sessionWithoutCredentials);
        const testDocument = createTextDocument("HLQ.TEST.AFILE", blockMocks.datasetSessionNode);
        (testDocument as any).fileName = path.join(globals.DS_DIR, testDocument.fileName);

        await dsActions.saveFile(testDocument, blockMocks.testDatasetTree);

        expect(getSessionSpy).toReturnWith(blockMocks.sessionWithoutCredentials);
        expect(mocked(vscode.workspace.applyEdit)).toHaveBeenCalledTimes(2);
    });
    it("Checking common dataset saving failed attempt due to inability to locate session and profile", async () => {
        globals.defineGlobals("");
        createGlobalMocks();
        const blockMocks = createBlockMocks();
        const nodeWithoutSession = new ZoweDatasetNode({
            label: "HLQ.TEST.AFILE",
            collapsibleState: vscode.TreeItemCollapsibleState.None,
            profile: blockMocks.imperativeProfile,
        });

        blockMocks.profileInstance.loadNamedProfile.mockReturnValueOnce(undefined);
        mocked(Profiles.getInstance).mockReturnValue(blockMocks.profileInstance);
        blockMocks.testDatasetTree.getChildren.mockReturnValueOnce([nodeWithoutSession]);
        const testDocument = createTextDocument("HLQ.TEST.AFILE", blockMocks.datasetSessionNode);
        (testDocument as any).fileName = path.join(globals.DS_DIR, testDocument.fileName);

        await dsActions.saveFile(testDocument, blockMocks.testDatasetTree);

        expect(mocked(Gui.errorMessage)).toBeCalledWith("Could not locate session when saving data set.");
    });
    it("Checking common dataset saving failed attempt due to its absence on the side of the server", async () => {
        globals.defineGlobals("");
        createGlobalMocks();
        const blockMocks = createBlockMocks();
        const node = new ZoweDatasetNode({
            label: "node",
            collapsibleState: vscode.TreeItemCollapsibleState.None,
            parentNode: blockMocks.datasetSessionNode,
            profile: blockMocks.imperativeProfile,
        });

        blockMocks.testDatasetTree.getChildren.mockReturnValueOnce([node, blockMocks.datasetSessionNode]);
        blockMocks.profileInstance.loadNamedProfile.mockReturnValueOnce(blockMocks.imperativeProfile);
        mocked(Profiles.getInstance).mockReturnValue(blockMocks.profileInstance);
        const dataSetSpy = jest.spyOn(blockMocks.mvsApi, "dataSet").mockResolvedValueOnce({
            success: true,
            commandResponse: "",
            apiResponse: {
                items: [],
            },
        });
        const testDocument = createTextDocument("HLQ.TEST.AFILE", blockMocks.datasetSessionNode);
        (testDocument as any).fileName = path.join(globals.DS_DIR, testDocument.fileName);

        await dsActions.saveFile(testDocument, blockMocks.testDatasetTree);

        expect(dataSetSpy).toBeCalledWith("HLQ.TEST.AFILE", { responseTimeout: blockMocks.imperativeProfile.profile?.responseTimeout });
        expect(mocked(Gui.errorMessage)).toBeCalledWith("Data set failed to save. Data set may have been deleted or renamed on mainframe.");
    });
    it("Checking common dataset saving", async () => {
        globals.defineGlobals("");
        const globalMocks = createGlobalMocks();
        const blockMocks = createBlockMocks();
        const node = new ZoweDatasetNode({
            label: "HLQ.TEST.AFILE",
            collapsibleState: vscode.TreeItemCollapsibleState.None,
            parentNode: blockMocks.datasetSessionNode,
            profile: blockMocks.imperativeProfile,
        });
        blockMocks.datasetSessionNode.children.push(node);

        mocked(sharedUtils.concatChildNodes).mockReturnValueOnce([node]);
        blockMocks.testDatasetTree.getChildren.mockReturnValueOnce([blockMocks.datasetSessionNode]);
        mocked(zowe.List.dataSet).mockResolvedValue({
            success: true,
            commandResponse: "",
            apiResponse: {
                items: [{ dsname: "HLQ.TEST.AFILE" }, { dsname: "HLQ.TEST.AFILE(mem)" }],
            },
        });
        mocked(zowe.Upload.pathToDataSet).mockResolvedValueOnce({
            success: true,
            commandResponse: "success",
            apiResponse: [
                {
                    etag: "123",
                },
            ],
        });
        mocked(vscode.window.withProgress).mockImplementation((progLocation, callback) => {
            return callback();
        });
        blockMocks.profileInstance.loadNamedProfile.mockReturnValueOnce(blockMocks.imperativeProfile);
        mocked(Profiles.getInstance).mockReturnValue(blockMocks.profileInstance);
        const mockSetEtag = jest.spyOn(node, "setEtag").mockImplementation(() => null);
        const testDocument = createTextDocument("HLQ.TEST.AFILE", blockMocks.datasetSessionNode);
        (testDocument as any).fileName = path.join(globals.DS_DIR, testDocument.fileName);

        await dsActions.saveFile(testDocument, blockMocks.testDatasetTree);

        expect(mocked(sharedUtils.concatChildNodes)).toBeCalled();
        expect(mockSetEtag).toHaveBeenCalledWith("123");
        expect(mocked(globalMocks.statusBarMsgSpy)).toBeCalledWith("success", globals.STATUS_BAR_TIMEOUT_MS);
    });
    it("Checking common dataset failed saving attempt", async () => {
        globals.defineGlobals("");
        createGlobalMocks();
        const blockMocks = createBlockMocks();
        const node = new ZoweDatasetNode({
            label: "HLQ.TEST.AFILE",
            collapsibleState: vscode.TreeItemCollapsibleState.None,
            parentNode: blockMocks.datasetSessionNode,
            profile: blockMocks.imperativeProfile,
        });
        blockMocks.datasetSessionNode.children.push(node);

        mocked(sharedUtils.concatChildNodes).mockReturnValueOnce([node]);
        blockMocks.testDatasetTree.getChildren.mockReturnValueOnce([blockMocks.datasetSessionNode]);
        mocked(zowe.List.dataSet).mockResolvedValue({
            success: true,
            commandResponse: "",
            apiResponse: {
                items: [{ dsname: "HLQ.TEST.AFILE" }, { dsname: "HLQ.TEST.AFILE(mem)" }],
            },
        });
        mocked(zowe.Upload.pathToDataSet).mockResolvedValueOnce({
            success: false,
            commandResponse: "failed",
            apiResponse: [
                {
                    etag: "123",
                },
            ],
        });
        mocked(vscode.window.withProgress).mockImplementation((progLocation, callback) => {
            return callback();
        });
        blockMocks.profileInstance.loadNamedProfile.mockReturnValueOnce(blockMocks.imperativeProfile);
        mocked(Profiles.getInstance).mockReturnValue(blockMocks.profileInstance);
        const testDocument = createTextDocument("HLQ.TEST.AFILE", blockMocks.datasetSessionNode);
        (testDocument as any).fileName = path.join(globals.DS_DIR, testDocument.fileName);

        await dsActions.saveFile(testDocument, blockMocks.testDatasetTree);

        expect(mocked(sharedUtils.concatChildNodes)).toBeCalled();
        expect(mocked(Gui.errorMessage)).toBeCalledWith("failed");
        expect(mocked(vscode.workspace.applyEdit)).toHaveBeenCalledTimes(2);
    });
    it("Checking favorite dataset saving", async () => {
        globals.defineGlobals("");
        const globalMocks = createGlobalMocks();
        const blockMocks = createBlockMocks();
        const favoriteNode = new ZoweDatasetNode({
            label: "[TestSessionName]: HLQ.TEST.AFILE",
            collapsibleState: vscode.TreeItemCollapsibleState.None,
            parentNode: blockMocks.datasetSessionNode,
            profile: blockMocks.imperativeProfile,
        });
        const node = new ZoweDatasetNode({
            label: "HLQ.TEST.AFILE",
            collapsibleState: vscode.TreeItemCollapsibleState.None,
            parentNode: favoriteNode,
            profile: blockMocks.imperativeProfile,
        });
        favoriteNode.contextValue = globals.DS_DS_CONTEXT + globals.FAV_SUFFIX;
        node.contextValue = globals.DS_DS_CONTEXT + globals.FAV_SUFFIX;
        favoriteNode.children.push(node);
        blockMocks.testDatasetTree.mFavorites.push(favoriteNode);

        mocked(sharedUtils.concatChildNodes).mockReturnValueOnce([node]);
        blockMocks.testDatasetTree.getChildren.mockReturnValueOnce([blockMocks.datasetSessionNode]);
        mocked(zowe.List.dataSet).mockResolvedValue({
            success: true,
            commandResponse: "",
            apiResponse: {
                items: [{ dsname: "HLQ.TEST.AFILE" }, { dsname: "HLQ.TEST.AFILE(mem)" }],
            },
        });
        mocked(zowe.Upload.pathToDataSet).mockResolvedValueOnce({
            success: true,
            commandResponse: "success",
            apiResponse: [
                {
                    etag: "123",
                },
            ],
        });
        mocked(vscode.window.withProgress).mockImplementation((progLocation, callback) => {
            return callback();
        });
        mocked(Profiles.getInstance).mockReturnValue(blockMocks.profileInstance);
        blockMocks.profileInstance.loadNamedProfile.mockReturnValue(blockMocks.imperativeProfile);
        const mockSetEtag = jest.spyOn(node, "setEtag").mockImplementation(() => null);
        const testDocument = createTextDocument("HLQ.TEST.AFILE", blockMocks.datasetSessionNode);
        (testDocument as any).fileName = path.join(globals.DS_DIR, blockMocks.imperativeProfile.name, testDocument.fileName);

        await dsActions.saveFile(testDocument, blockMocks.testDatasetTree);

        expect(mocked(sharedUtils.concatChildNodes)).toBeCalled();
        expect(mocked(globalMocks.statusBarMsgSpy)).toBeCalledWith("success", globals.STATUS_BAR_TIMEOUT_MS);
    });
    it("Checking favorite PDS Member saving", async () => {
        globals.defineGlobals("");
        const globalMocks = createGlobalMocks();
        const blockMocks = createBlockMocks();
        // Create nodes for Session section
        const node = new ZoweDatasetNode({
            label: "HLQ.TEST.AFILE",
            collapsibleState: vscode.TreeItemCollapsibleState.None,
            parentNode: blockMocks.datasetSessionNode,
            profile: blockMocks.imperativeProfile,
        });
        node.contextValue = globals.DS_PDS_CONTEXT;
        const childNode = new ZoweDatasetNode({
            label: "MEM",
            collapsibleState: vscode.TreeItemCollapsibleState.None,
            parentNode: node,
            profile: blockMocks.imperativeProfile,
        });
        // Create nodes for Favorites section
        const favProfileNode = new ZoweDatasetNode({
            label: "testProfile",
            collapsibleState: vscode.TreeItemCollapsibleState.Collapsed,
            parentNode: blockMocks.datasetFavoritesNode,
            contextOverride: globals.FAV_PROFILE_CONTEXT,
        });
        const favoriteNode = new ZoweDatasetNode({
            label: "HLQ.TEST.AFILE",
            collapsibleState: vscode.TreeItemCollapsibleState.None,
            parentNode: favProfileNode,
            profile: blockMocks.imperativeProfile,
        });
        favoriteNode.contextValue = globals.DS_PDS_CONTEXT + globals.FAV_SUFFIX;
        const favoriteChildNode = new ZoweDatasetNode({
            label: "MEM",
            collapsibleState: vscode.TreeItemCollapsibleState.None,
            parentNode: favoriteNode,
            profile: blockMocks.imperativeProfile,
        });
        // Push nodes into respective Session or Favorites sections
        node.children.push(childNode);
        favoriteNode.children.push(favoriteChildNode);
        blockMocks.testDatasetTree.mFavorites.push(favProfileNode);
        blockMocks.testDatasetTree.mFavorites[0].children.push(favoriteNode);

        mocked(sharedUtils.concatChildNodes).mockReturnValueOnce([node, childNode]);
        blockMocks.testDatasetTree.getChildren.mockReturnValueOnce([]);
        mocked(zowe.List.dataSet).mockResolvedValue({
            success: true,
            commandResponse: "",
            apiResponse: {
                items: [{ dsname: "HLQ.TEST.AFILE" }, { dsname: "HLQ.TEST.AFILE(MEM)" }],
            },
        });
        mocked(zowe.Upload.pathToDataSet).mockResolvedValueOnce({
            success: true,
            commandResponse: "success",
            apiResponse: [
                {
                    etag: "123",
                },
            ],
        });
        mocked(vscode.window.withProgress).mockImplementation((progLocation, callback) => {
            return callback();
        });
        blockMocks.profileInstance.loadNamedProfile.mockReturnValueOnce(blockMocks.imperativeProfile);
        mocked(Profiles.getInstance).mockReturnValue(blockMocks.profileInstance);
        const mockSetEtag = jest.spyOn(childNode, "setEtag").mockImplementation(() => null);
        const testDocument = createTextDocument("HLQ.TEST.AFILE(MEM)", blockMocks.datasetSessionNode);
        (testDocument as any).fileName = path.join(globals.DS_DIR, blockMocks.imperativeProfile.name, testDocument.fileName);

        await dsActions.saveFile(testDocument, blockMocks.testDatasetTree);

        expect(mocked(sharedUtils.concatChildNodes)).toBeCalled();
        expect(mockSetEtag).toHaveBeenCalledWith("123");
        expect(mocked(globalMocks.statusBarMsgSpy)).toBeCalledWith("success", globals.STATUS_BAR_TIMEOUT_MS);
        expect(blockMocks.profileInstance.loadNamedProfile).toBeCalledWith(blockMocks.imperativeProfile.name);
    });
    it("Checking common dataset failed saving attempt due to incorrect document path", async () => {
        globals.defineGlobals("");
        createGlobalMocks();
        const blockMocks = createBlockMocks();
        const node = new ZoweDatasetNode({
            label: "HLQ.TEST.AFILE",
            collapsibleState: vscode.TreeItemCollapsibleState.None,
            parentNode: blockMocks.datasetSessionNode,
            profile: blockMocks.imperativeProfile,
        });
        blockMocks.datasetSessionNode.children.push(node);

        mocked(sharedUtils.concatChildNodes).mockReturnValueOnce([node]);
        blockMocks.testDatasetTree.getChildren.mockReturnValueOnce([blockMocks.datasetSessionNode]);
        blockMocks.profileInstance.loadNamedProfile.mockReturnValueOnce(blockMocks.imperativeProfile);
        mocked(Profiles.getInstance).mockReturnValue(blockMocks.profileInstance);
        const testDocument = createTextDocument("HLQ.TEST.AFILE", blockMocks.datasetSessionNode);

        await dsActions.saveFile(testDocument, blockMocks.testDatasetTree);

        expect(mocked(zowe.List.dataSet)).not.toBeCalled();
        expect(mocked(zowe.Upload.pathToDataSet)).not.toBeCalled();
    });
    it("Checking PDS member saving attempt", async () => {
        globals.defineGlobals("");
        createGlobalMocks();
        const blockMocks = createBlockMocks();
        const node = new ZoweDatasetNode({
            label: "HLQ.TEST.AFILE(mem)",
            collapsibleState: vscode.TreeItemCollapsibleState.None,
            parentNode: blockMocks.datasetSessionNode,
            profile: blockMocks.imperativeProfile,
        });
        blockMocks.datasetSessionNode.children.push(node);

        mocked(sharedUtils.concatChildNodes).mockReturnValueOnce([node]);
        blockMocks.testDatasetTree.getChildren.mockReturnValueOnce([blockMocks.datasetSessionNode]);
        mocked(zowe.List.dataSet).mockResolvedValue({
            success: true,
            commandResponse: "",
            apiResponse: {
                items: [{ dsname: "HLQ.TEST.AFILE" }, { dsname: "HLQ.TEST.AFILE(mem)" }],
            },
        });
        mocked(zowe.Upload.pathToDataSet).mockResolvedValueOnce({
            success: true,
            commandResponse: "success",
            apiResponse: [
                {
                    etag: "123",
                },
            ],
        });
        mocked(vscode.window.withProgress).mockImplementation((progLocation, callback) => {
            return callback();
        });
        blockMocks.profileInstance.loadNamedProfile.mockReturnValueOnce(blockMocks.imperativeProfile);
        mocked(Profiles.getInstance).mockReturnValue(blockMocks.profileInstance);
        const testDocument = createTextDocument("HLQ.TEST.AFILE(mem)", blockMocks.datasetSessionNode);
        (testDocument as any).fileName = path.join(globals.DS_DIR, testDocument.fileName);

        await dsActions.saveFile(testDocument, blockMocks.testDatasetTree);

        expect(mocked(sharedUtils.concatChildNodes)).toBeCalled();
        expect(mocked(Gui.setStatusBarMessage)).toBeCalledWith("success", globals.STATUS_BAR_TIMEOUT_MS);
    });
    it("Checking common dataset saving failed due to conflict with server version", async () => {
        globals.defineGlobals("");
        createGlobalMocks();
        const blockMocks = createBlockMocks();
        const node = new ZoweDatasetNode({
            label: "HLQ.TEST.AFILE",
            collapsibleState: vscode.TreeItemCollapsibleState.None,
            parentNode: blockMocks.datasetSessionNode,
            profile: blockMocks.imperativeProfile,
        });
        blockMocks.datasetSessionNode.children.push(node);

        mocked(sharedUtils.concatChildNodes).mockReturnValueOnce([node]);
        blockMocks.testDatasetTree.getChildren.mockReturnValueOnce([blockMocks.datasetSessionNode]);
        mocked(zowe.List.dataSet).mockResolvedValue({
            success: true,
            commandResponse: "",
            apiResponse: {
                items: [{ dsname: "HLQ.TEST.AFILE" }],
            },
        });
        mocked(zowe.Upload.pathToDataSet).mockResolvedValueOnce({
            success: false,
            commandResponse: "Rest API failure with HTTP(S) status 412",
            apiResponse: [],
        });

        mocked(vscode.window.withProgress).mockImplementation((progLocation, callback) => {
            return callback();
        });
        const profile = blockMocks.imperativeProfile;
        profile.profile.encoding = 1047;
        blockMocks.profileInstance.loadNamedProfile.mockReturnValueOnce(blockMocks.imperativeProfile);
        mocked(Profiles.getInstance).mockReturnValue(blockMocks.profileInstance);
        Object.defineProperty(wsUtils, "markDocumentUnsaved", {
            value: jest.fn(),
            configurable: true,
        });
        Object.defineProperty(context, "isTypeUssTreeNode", {
            value: jest.fn().mockReturnValueOnce(false),
            configurable: true,
        });
        Object.defineProperty(ZoweExplorerApiRegister.getMvsApi, "getContents", {
            value: jest.fn(),
            configurable: true,
        });

        const testDocument = createTextDocument("HLQ.TEST.AFILE", blockMocks.datasetSessionNode);
        (testDocument as any).fileName = path.join(globals.DS_DIR, testDocument.fileName);
        const logSpy = jest.spyOn(ZoweLogger, "warn");
        const commandSpy = jest.spyOn(vscode.commands, "executeCommand");

        await dsActions.saveFile(testDocument, blockMocks.testDatasetTree);

        expect(logSpy).toBeCalledWith("Remote file has changed. Presenting with way to resolve file.");
        expect(mocked(sharedUtils.concatChildNodes)).toBeCalled();
        expect(commandSpy).toBeCalledWith("workbench.files.action.compareWithSaved");
        logSpy.mockClear();
        commandSpy.mockClear();
    });

    it("Checking common dataset saving failed due to conflict with server version when file size has not changed", async () => {
        globals.defineGlobals("");
        createGlobalMocks();
        const blockMocks = createBlockMocks();
        const node = new ZoweDatasetNode({
            label: "HLQ.TEST.AFILE",
            collapsibleState: vscode.TreeItemCollapsibleState.None,
            parentNode: blockMocks.datasetSessionNode,
            profile: blockMocks.imperativeProfile,
        });
        blockMocks.datasetSessionNode.children.push(node);

        mocked(sharedUtils.concatChildNodes).mockReturnValueOnce([node]);
        blockMocks.testDatasetTree.getChildren.mockReturnValueOnce([blockMocks.datasetSessionNode]);
        mocked(zowe.List.dataSet).mockResolvedValue({
            success: true,
            commandResponse: "",
            apiResponse: {
                items: [{ dsname: "HLQ.TEST.AFILE" }],
            },
        });
        mocked(zowe.Upload.pathToDataSet).mockResolvedValueOnce({
            success: false,
            commandResponse: "Rest API failure with HTTP(S) status 412",
            apiResponse: [],
        });

        mocked(vscode.window.withProgress).mockImplementation((progLocation, callback) => {
            return callback();
        });
        const profile = blockMocks.imperativeProfile;
        profile.profile.encoding = 1047;
        blockMocks.profileInstance.loadNamedProfile.mockReturnValueOnce(blockMocks.imperativeProfile);
        mocked(Profiles.getInstance).mockReturnValue(blockMocks.profileInstance);
        Object.defineProperty(wsUtils, "markDocumentUnsaved", {
            value: jest.fn(),
            configurable: true,
        });
        Object.defineProperty(context, "isTypeUssTreeNode", {
            value: jest.fn().mockReturnValueOnce(false),
            configurable: true,
        });
        Object.defineProperty(ZoweExplorerApiRegister.getMvsApi, "getContents", {
            value: jest.fn(),
            configurable: true,
        });

        const testDocument = createTextDocument("HLQ.TEST.AFILE", blockMocks.datasetSessionNode);
        (testDocument as any).fileName = path.join(globals.DS_DIR, testDocument.fileName);
        const logSpy = jest.spyOn(ZoweLogger, "warn");
        const commandSpy = jest.spyOn(vscode.commands, "executeCommand");
        jest.spyOn(fs, "statSync").mockReturnValueOnce({ size: 0 } as any);

        await dsActions.saveFile(testDocument, blockMocks.testDatasetTree);

        expect(logSpy).toBeCalledWith("Remote file has changed. Presenting with way to resolve file.");
        expect(mocked(sharedUtils.concatChildNodes)).toBeCalled();
        expect(commandSpy).toBeCalledWith("workbench.files.action.compareWithSaved");
        logSpy.mockClear();
        commandSpy.mockClear();
    });
});

>>>>>>> 95b63c1c
describe("Dataset Actions Unit Tests - Function showAttributes", () => {
    function createBlockMocks() {
        const session = createISession();
        const sessionWithoutCredentials = createISessionWithoutCredentials();
        const imperativeProfile = createIProfile();
        const profileInstance = createInstanceOfProfile(imperativeProfile);
        const zosmfSession = createSessCfgFromArgs(imperativeProfile);
        const treeView = createTreeView();
        const datasetSessionNode = createDatasetSessionNode(session, imperativeProfile);
        const testDatasetTree = createDatasetTree(datasetSessionNode, treeView);
        const mvsApi = createMvsApi(imperativeProfile);
        bindMvsApi(mvsApi);

        return {
            session,
            sessionWithoutCredentials,
            zosmfSession,
            treeView,
            imperativeProfile,
            datasetSessionNode,
            mvsApi,
            profileInstance,
            testDatasetTree,
        };
    }

    afterAll(() => jest.restoreAllMocks());

    it("Checking PS dataset attributes showing", async () => {
        globals.defineGlobals("");
        createGlobalMocks();
        const blockMocks = createBlockMocks();
        mocked(Profiles.getInstance).mockReturnValue(blockMocks.profileInstance);
        const node = new ZoweDatasetNode({
            label: "AUSER.A1557332.A996850.TEST1",
            collapsibleState: vscode.TreeItemCollapsibleState.None,
            parentNode: blockMocks.datasetSessionNode,
        });
        node.contextValue = globals.DS_DS_CONTEXT;

        mocked(vscode.window.createWebviewPanel).mockReturnValueOnce({
            webview: {
                html: "",
            },
        } as any);
        const datasetListSpy = jest.spyOn(blockMocks.mvsApi, "dataSet");
        datasetListSpy.mockResolvedValueOnce({
            success: true,
            commandResponse: "",
            apiResponse: {
                items: [createDatasetAttributes(node.label.toString(), node.contextValue)],
            },
        });

        await dsActions.showAttributes(node, blockMocks.testDatasetTree);

        expect(datasetListSpy).toBeCalledWith(node.label.toString(), { attributes: true });
        expect(mocked(vscode.window.createWebviewPanel)).toBeCalled();
    });

    it("Checking PS dataset member attributes showing", async () => {
        globals.defineGlobals("");
        createGlobalMocks();
        const blockMocks = createBlockMocks();
        mocked(Profiles.getInstance).mockReturnValue(blockMocks.profileInstance);
        const node = new ZoweDatasetNode({
            label: "AUSER.A1557332.A996850.TEST1",
            collapsibleState: vscode.TreeItemCollapsibleState.None,
            parentNode: blockMocks.datasetSessionNode,
        });
        node.contextValue = globals.DS_DS_CONTEXT;
        const nodeMember = new ZoweDatasetNode({ label: "MEMBER1", collapsibleState: vscode.TreeItemCollapsibleState.None, parentNode: node });
        nodeMember.contextValue = globals.DS_MEMBER_CONTEXT;

        mocked(vscode.window.createWebviewPanel).mockReturnValueOnce({
            webview: {
                html: "",
            },
        } as any);
        const allMembersSpy = jest.spyOn(blockMocks.mvsApi, "allMembers");
        allMembersSpy.mockResolvedValueOnce({
            success: true,
            commandResponse: "",
            apiResponse: {
                items: [createDSMemberAttributes(nodeMember.label.toString())],
            },
        });

        await dsActions.showAttributes(nodeMember, blockMocks.testDatasetTree);

        expect(allMembersSpy).toBeCalledWith(node.label.toString().toUpperCase(), {
            attributes: true,
            pattern: nodeMember.label.toString().toUpperCase(),
        });
        expect(mocked(vscode.window.createWebviewPanel)).toBeCalled();
    });

    it("Checking PS dataset attributes showing with Unverified Profile", async () => {
        globals.defineGlobals("");
        createGlobalMocks();
        const blockMocks = createBlockMocks();
        mocked(Profiles.getInstance).mockReturnValue(blockMocks.profileInstance);
        Object.defineProperty(Profiles, "getInstance", {
            value: jest.fn(() => {
                return {
                    validProfile: Validation.ValidationType.UNVERIFIED,
                };
            }),
        });
        const node = new ZoweDatasetNode({
            label: "AUSER.A1557332.A996850.TEST1",
            collapsibleState: vscode.TreeItemCollapsibleState.None,
            parentNode: blockMocks.datasetSessionNode,
        });
        node.contextValue = globals.DS_DS_CONTEXT;

        mocked(vscode.window.createWebviewPanel).mockReturnValueOnce({
            webview: {
                html: "",
            },
        } as any);
        const datasetListSpy = jest.spyOn(blockMocks.mvsApi, "dataSet");
        datasetListSpy.mockResolvedValueOnce({
            success: true,
            commandResponse: "",
            apiResponse: {
                items: [createDatasetAttributes(node.label.toString(), node.contextValue)],
            },
        });

        await dsActions.showAttributes(node, blockMocks.testDatasetTree);

        expect(datasetListSpy).toBeCalledWith(node.label.toString(), { attributes: true });
        expect(mocked(vscode.window.createWebviewPanel)).toBeCalled();
    });
    it("Checking PDS dataset attributes showing", async () => {
        globals.defineGlobals("");
        createGlobalMocks();
        const blockMocks = createBlockMocks();
        mocked(Profiles.getInstance).mockReturnValue(blockMocks.profileInstance);
        const node = new ZoweDatasetNode({
            label: "AUSER.A1557332.A996850.TEST1",
            collapsibleState: vscode.TreeItemCollapsibleState.None,
            parentNode: blockMocks.datasetSessionNode,
        });
        node.contextValue = globals.DS_PDS_CONTEXT;

        mocked(vscode.window.createWebviewPanel).mockReturnValueOnce({
            webview: {
                html: "",
            },
        } as any);
        const datasetListSpy = jest.spyOn(blockMocks.mvsApi, "dataSet");
        datasetListSpy.mockResolvedValueOnce({
            success: true,
            commandResponse: "",
            apiResponse: {
                items: [createDatasetAttributes(node.label.toString(), node.contextValue)],
            },
        });

        await dsActions.showAttributes(node, blockMocks.testDatasetTree);

        expect(datasetListSpy).toBeCalledWith(node.label.toString(), { attributes: true });
        expect(mocked(vscode.window.createWebviewPanel)).toBeCalled();
    });
    it("Checking Favorite PS dataset attributes showing", async () => {
        globals.defineGlobals("");
        createGlobalMocks();
        const blockMocks = createBlockMocks();
        mocked(Profiles.getInstance).mockReturnValue(blockMocks.profileInstance);
        const node = new ZoweDatasetNode({
            label: "AUSER.A1557332.A996850.TEST1",
            collapsibleState: vscode.TreeItemCollapsibleState.None,
            parentNode: blockMocks.datasetSessionNode,
        });
        node.contextValue = globals.DS_DS_CONTEXT + globals.FAV_SUFFIX;
        const normalisedLabel = node.label as string;

        mocked(vscode.window.createWebviewPanel).mockReturnValueOnce({
            webview: {
                html: "",
            },
        } as any);
        const datasetListSpy = jest.spyOn(blockMocks.mvsApi, "dataSet");
        datasetListSpy.mockResolvedValueOnce({
            success: true,
            commandResponse: "",
            apiResponse: {
                items: [createDatasetAttributes(normalisedLabel, node.contextValue)],
            },
        });

        await dsActions.showAttributes(node, blockMocks.testDatasetTree);

        expect(datasetListSpy).toBeCalledWith(normalisedLabel, { attributes: true });
        expect(mocked(vscode.window.createWebviewPanel)).toBeCalled();
    });
    it("Checking Favorite PDS dataset attributes showing", async () => {
        globals.defineGlobals("");
        createGlobalMocks();
        const blockMocks = createBlockMocks();
        mocked(Profiles.getInstance).mockReturnValue(blockMocks.profileInstance);
        const node = new ZoweDatasetNode({
            label: "AUSER.A1557332.A996850.TEST1",
            collapsibleState: vscode.TreeItemCollapsibleState.None,
            parentNode: blockMocks.datasetSessionNode,
        });
        node.contextValue = globals.DS_PDS_CONTEXT + globals.FAV_SUFFIX;
        const normalisedLabel = node.label as string;

        mocked(vscode.window.createWebviewPanel).mockReturnValueOnce({
            webview: {
                html: "",
            },
        } as any);
        const datasetListSpy = jest.spyOn(blockMocks.mvsApi, "dataSet");
        datasetListSpy.mockResolvedValueOnce({
            success: true,
            commandResponse: "",
            apiResponse: {
                items: [createDatasetAttributes(normalisedLabel, node.contextValue)],
            },
        });

        await dsActions.showAttributes(node, blockMocks.testDatasetTree);

        expect(datasetListSpy).toBeCalledWith(normalisedLabel, { attributes: true });
        expect(mocked(vscode.window.createWebviewPanel)).toBeCalled();
    });
    it("Checking failed attempt of dataset attributes showing (empty response)", async () => {
        globals.defineGlobals("");
        createGlobalMocks();
        const blockMocks = createBlockMocks();
        mocked(Profiles.getInstance).mockReturnValue(blockMocks.profileInstance);
        const node = new ZoweDatasetNode({
            label: "AUSER.A1557332.A996850.TEST1",
            collapsibleState: vscode.TreeItemCollapsibleState.None,
            parentNode: blockMocks.datasetSessionNode,
        });
        node.contextValue = globals.DS_DS_CONTEXT;

        mocked(vscode.window.createWebviewPanel).mockReturnValueOnce({
            webview: {
                html: "",
            },
        } as any);
        const datasetListSpy = jest.spyOn(blockMocks.mvsApi, "dataSet");
        datasetListSpy.mockResolvedValueOnce({
            success: true,
            commandResponse: "",
            apiResponse: {
                items: [],
            },
        });

        await expect(dsActions.showAttributes(node, blockMocks.testDatasetTree)).rejects.toEqual(
            Error("No matching names found for query: AUSER.A1557332.A996850.TEST1")
        );
        expect(mocked(Gui.errorMessage)).toBeCalledWith(
            "Unable to list attributes. Error: No matching names found for query: AUSER.A1557332.A996850.TEST1"
        );
        expect(mocked(vscode.window.createWebviewPanel)).not.toBeCalled();
    });
});

describe("Dataset Actions Unit Tests - Function copyDataSets", () => {
    function createBlockMocks() {
        const session = createISession();
        const sessionWithoutCredentials = createISessionWithoutCredentials();
        const imperativeProfile = createIProfile();
        const profileInstance = createInstanceOfProfile(imperativeProfile);
        const zosmfSession = createSessCfgFromArgs(imperativeProfile);
        const treeView = createTreeView();
        const datasetSessionNode = createDatasetSessionNode(session, imperativeProfile);
        const testDatasetTree = createDatasetTree(datasetSessionNode, treeView);
        const mvsApi = createMvsApi(imperativeProfile);
        const pdsSessionNode = new ZoweDatasetNode({
            label: "sestest",
            collapsibleState: vscode.TreeItemCollapsibleState.Expanded,
            parentNode: datasetSessionNode,
            session,
            profile: profileInstance,
        });
        pdsSessionNode.contextValue = globals.DS_PDS_CONTEXT;
        const pdsMemberNode = new ZoweDatasetNode({
            label: "sestest",
            collapsibleState: vscode.TreeItemCollapsibleState.Expanded,
            parentNode: pdsSessionNode,
            session,
            profile: profileInstance,
        });
        pdsMemberNode.contextValue = globals.DS_MEMBER_CONTEXT;
        bindMvsApi(mvsApi);

        const pds = new ZoweDatasetNode({ label: "parent", collapsibleState: vscode.TreeItemCollapsibleState.None, parentNode: datasetSessionNode });
        pds.contextValue = globals.DS_PDS_CONTEXT;
        const memberChild = new ZoweDatasetNode({ label: "child", collapsibleState: vscode.TreeItemCollapsibleState.None, parentNode: pds });
        memberChild.contextValue = globals.DS_MEMBER_CONTEXT;

        return {
            session,
            sessionWithoutCredentials,
            zosmfSession,
            treeView,
            imperativeProfile,
            datasetSessionNode,
            mvsApi,
            profileInstance,
            testDatasetTree,
            pdsSessionNode,
            pdsMemberNode,
            pds,
            memberChild,
        };
    }

    beforeEach(() => (mockClipboardData = null));
    afterAll(() => jest.restoreAllMocks());

    it("Checking copy the info of a member node to the clipboard", async () => {
        globals.defineGlobals("");
        createGlobalMocks();
        const blockMocks = createBlockMocks();

        const node = new ZoweDatasetNode({
            label: "HLQ.TEST.NODE",
            collapsibleState: vscode.TreeItemCollapsibleState.None,
            parentNode: blockMocks.pdsSessionNode,
        });
        node.contextValue = globals.DS_MEMBER_CONTEXT;
        const nodeList: ZoweDatasetNode[] = [node];
        await dsActions.copyDataSets(null, nodeList, null);

        expect(clipboard.readText()).toBe('{"profileName":"sestest","dataSetName":"sestest","memberName":"HLQ.TEST.NODE","contextValue":"member"}');
    });
    it("Testing warning of multiple datasets with different types to be copied", async () => {
        globals.defineGlobals("");
        createGlobalMocks();
        const blockMocks = createBlockMocks();
        const Membernode = new ZoweDatasetNode({
            label: "HLQ.TEST.NODE",
            collapsibleState: vscode.TreeItemCollapsibleState.None,
            parentNode: blockMocks.pdsSessionNode,
        });
        const pdsNode = new ZoweDatasetNode({
            label: "HLQ.TEST.NODE",
            collapsibleState: vscode.TreeItemCollapsibleState.None,
            parentNode: blockMocks.pdsSessionNode,
        });
        pdsNode.contextValue = globals.DS_PDS_CONTEXT;
        Membernode.contextValue = globals.DS_MEMBER_CONTEXT;
        const nodeList: ZoweDatasetNode[] = [Membernode, pdsNode];
        await dsActions.copyDataSets(null, nodeList, null);
    });
    it("Testing copy of PDS", async () => {
        globals.defineGlobals("");
        createGlobalMocks();
        const blockMocks = createBlockMocks();
        const selectedNodeSpy = jest.spyOn(sharedUtils, "getSelectedNodeList");
        const copySpy = jest.spyOn(dsActions, "copyPartitionedDatasets");
        copySpy.mockResolvedValue(undefined);
        await dsActions.copyDataSets(blockMocks.pdsSessionNode, null, blockMocks.testDatasetTree);
        expect(selectedNodeSpy).toBeCalledWith(blockMocks.pdsSessionNode, null);
    });
    it("Checking copy the label of a favorite dataset member to the clipboard", async () => {
        globals.defineGlobals("");
        createGlobalMocks();
        const blockMocks = createBlockMocks();
        const parent = new ZoweDatasetNode({
            label: "parent",
            collapsibleState: vscode.TreeItemCollapsibleState.Collapsed,
            parentNode: blockMocks.datasetSessionNode,
        });
        const child = new ZoweDatasetNode({ label: "child", collapsibleState: vscode.TreeItemCollapsibleState.None, parentNode: parent });
        const contextValue = globals.DS_MEMBER_CONTEXT + globals.FAV_SUFFIX;
        child.contextValue = contextValue;
        await dsActions.copyDataSets(child, null, blockMocks.testDatasetTree);
        expect(clipboard.readText()).toBe(`{"profileName":"sestest","dataSetName":"parent","memberName":"child","contextValue":"${contextValue}"}`);
    });
    it("Checking copy the label of a node (with a very complex context value) to the clipboard", async () => {
        globals.defineGlobals("");
        createGlobalMocks();
        const blockMocks = createBlockMocks();
        const parent = new ZoweDatasetNode({
            label: "parent",
            collapsibleState: vscode.TreeItemCollapsibleState.Collapsed,
            parentNode: blockMocks.datasetSessionNode,
        });
        const child = new ZoweDatasetNode({ label: "child", collapsibleState: vscode.TreeItemCollapsibleState.None, parentNode: parent });
        const contextValue = globals.DS_MEMBER_CONTEXT + "_this_is_a_very_complex_context_value";
        child.contextValue = contextValue;
        await dsActions.copyDataSets(child, null, blockMocks.testDatasetTree);
        expect(clipboard.readText()).toBe(`{"profileName":"sestest","dataSetName":"parent","memberName":"child","contextValue":"${contextValue}"}`);
    });
    it("Checking copy the label of a member to the clipboard via quickkeys", async () => {
        globals.defineGlobals("");
        createGlobalMocks();
        const blockMocks = createBlockMocks();

        const parent = new ZoweDatasetNode({
            label: "parent",
            collapsibleState: vscode.TreeItemCollapsibleState.Collapsed,
            parentNode: blockMocks.datasetSessionNode,
        });
        const child = new ZoweDatasetNode({ label: "child", collapsibleState: vscode.TreeItemCollapsibleState.None, parentNode: parent });
        const selectedNodes = [child];
        const treeView = createTreeView(selectedNodes);
        blockMocks.testDatasetTree.getTreeView.mockReturnValueOnce(treeView);
        await dsActions.copyDataSets(null, null, blockMocks.testDatasetTree);
        expect(clipboard.readText()).toBe('{"profileName":"sestest","dataSetName":"parent","memberName":"child","contextValue":"member"}');
    });
    it("Checking copy the info of multiple members to the clipboard", async () => {
        globals.defineGlobals("");
        createGlobalMocks();
        const blockMocks = createBlockMocks();
        const nodeList: ZoweDatasetNode[] = [blockMocks.memberChild, blockMocks.memberChild];
        await dsActions.copyDataSets(null, nodeList, blockMocks.testDatasetTree);
        expect(clipboard.readText()).toBe(
            JSON.stringify([
                { profileName: "sestest", dataSetName: "parent", memberName: "child", contextValue: "member" },
                { profileName: "sestest", dataSetName: "parent", memberName: "child", contextValue: "member" },
            ])
        );
    });
    it("Checking copy of sequential datasets with empty new datasetname", async () => {
        globals.defineGlobals("");
        createGlobalMocks();
        const blockMocks = createBlockMocks();
        const child = new ZoweDatasetNode({
            label: "child",
            collapsibleState: vscode.TreeItemCollapsibleState.None,
            parentNode: blockMocks.datasetSessionNode,
        });
        child.contextValue = globals.DS_DS_CONTEXT;
        await expect(dsActions.copyDataSets(child, null, blockMocks.testDatasetTree)).toStrictEqual(Promise.resolve());
    });
    it("Checking copy of sequential datasets", async () => {
        globals.defineGlobals("");
        createGlobalMocks();
        const blockMocks = createBlockMocks();
        const nodeCopy = new ZoweDatasetNode({
            label: "nodeCopy",
            collapsibleState: vscode.TreeItemCollapsibleState.None,
            parentNode: blockMocks.datasetSessionNode,
        });
        nodeCopy.contextValue = globals.DS_DS_CONTEXT;
        const testEnc = 5178;
        blockMocks.imperativeProfile.profile.encoding = testEnc;

        mocked(vscode.window.showInputBox).mockImplementation((options) => {
            options.validateInput("nodeCopyCpy");
            return Promise.resolve("nodeCopyCpy");
        });
        const allocateSpy = jest.spyOn(blockMocks.mvsApi, "allocateLikeDataSet");
        allocateSpy.mockResolvedValue({
            success: true,
            commandResponse: "response",
            apiResponse: {},
        });
        const copySpy = jest.spyOn(blockMocks.mvsApi, "copyDataSet");
        copySpy.mockResolvedValue({
            success: true,
            commandResponse: "",
            apiResponse: {},
        });

        mocked(vscode.window.withProgress).mockImplementation((prm, fnc) => {
            fnc();
            return Promise.resolve(prm);
        });
        expect(mocked(Gui.errorMessage)).not.toHaveBeenCalled();
        await expect(dsActions.copyDataSets(nodeCopy, null, blockMocks.testDatasetTree)).toStrictEqual(Promise.resolve());
    });

    it("Checking failed copy of sequential datasets", async () => {
        globals.defineGlobals("");
        createGlobalMocks();
        const blockMocks = createBlockMocks();

        const child = new ZoweDatasetNode({
            label: "child",
            collapsibleState: vscode.TreeItemCollapsibleState.None,
            parentNode: blockMocks.datasetSessionNode,
        });
        child.contextValue = globals.DS_DS_CONTEXT;
        const profile = blockMocks.imperativeProfile;
        const fakeEncoding = 9999;
        profile.profile.encoding = fakeEncoding;

        mocked(vscode.window.showInputBox).mockImplementation((options) => {
            options.validateInput("test");
            return Promise.resolve("test");
        });
        const testError = new Error("copyDataSets failed");
        const allocSpy = jest.spyOn(blockMocks.mvsApi, "allocateLikeDataSet").mockRejectedValueOnce(testError);
        mocked(vscode.window.withProgress).mockImplementation((params, fn) => {
            fn();
            return Promise.resolve(params);
        });

        await dsActions.copyDataSets(child, null, blockMocks.testDatasetTree);
        expect(allocSpy).toHaveBeenCalled();
        expect(mocked(Gui.errorMessage)).toHaveBeenCalled();
        expect(mocked(Gui.errorMessage).mock.calls[0][0]).toContain(testError.message);
    });
    it("Checking copy of partitioned datasets", async () => {
        globals.defineGlobals("");
        createGlobalMocks();
        const blockMocks = createBlockMocks();
        const parentNode = new ZoweDatasetNode({
            label: "parent",
            collapsibleState: vscode.TreeItemCollapsibleState.None,
            parentNode: blockMocks.datasetSessionNode,
        });
        const dsNode = new ZoweDatasetNode({
            label: "dsNode",
            collapsibleState: vscode.TreeItemCollapsibleState.Expanded,
            parentNode,
            session: blockMocks.zosmfSession,
            profile: blockMocks.imperativeProfile,
        });

        dsNode.contextValue = globals.DS_PDS_CONTEXT;
        const profile = blockMocks.imperativeProfile;
        const fakeEncoding = 9999;
        profile.profile.encoding = fakeEncoding;
        mocked(vscode.window.showInputBox).mockImplementation((options) => {
            options.validateInput("pdsTest");
            return Promise.resolve("pdsTest");
        });
        jest.spyOn(dsNode, "getChildren").mockResolvedValue([parentNode, parentNode]);

        const copySpy = jest.spyOn(blockMocks.mvsApi, "copyDataSetMember");
        copySpy.mockResolvedValue({
            success: true,
            commandResponse: "myRes",
            apiResponse: {},
        });
        mocked(vscode.window.withProgress).mockImplementation((params, fn) => {
            fn();
            return Promise.resolve(params);
        });

        await dsActions.copyDataSets(dsNode, null, blockMocks.testDatasetTree);
        await expect(mocked(Gui.errorMessage)).not.toHaveBeenCalled();
    });

    it("Checking fail of copy partitioned datasets", async () => {
        globals.defineGlobals("");
        createGlobalMocks();
        const blockMocks = createBlockMocks();
        const child = new ZoweDatasetNode({
            label: "child",
            collapsibleState: vscode.TreeItemCollapsibleState.None,
            parentNode: blockMocks.datasetSessionNode,
        });

        blockMocks.datasetSessionNode.contextValue = globals.DS_PDS_CONTEXT;
        const profile = blockMocks.imperativeProfile;
        const fakeEncoding = 9999;
        profile.profile.encoding = fakeEncoding;

        await mocked(vscode.window.showInputBox).mockImplementation((options) => {
            options.validateInput("test");
            return Promise.resolve("test");
        });
        const testError = new Error("copyDataSets failed");
        const allocSpy = jest.spyOn(blockMocks.mvsApi, "allocateLikeDataSet").mockRejectedValueOnce(testError);
        mocked(vscode.window.withProgress).mockImplementation((params, fn) => {
            fn();
            return Promise.resolve(params);
        });

        await dsActions.copyDataSets(child, null, blockMocks.testDatasetTree);
        expect(allocSpy).toHaveBeenCalled();
        expect(mocked(Gui.errorMessage)).toHaveBeenCalled();
        expect(mocked(Gui.errorMessage).mock.calls[0][0]).toContain(testError.message);
    });
    it("Checking copy the label of a favorite member to the clipboard", async () => {
        globals.defineGlobals("");
        createGlobalMocks();
        const blockMocks = createBlockMocks();
        const parent = new ZoweDatasetNode({
            label: "parent",
            collapsibleState: vscode.TreeItemCollapsibleState.None,
            parentNode: blockMocks.datasetSessionNode,
        });
        parent.contextValue = globals.DS_PDS_CONTEXT + globals.FAV_SUFFIX;
        const child = new ZoweDatasetNode({ label: "child", collapsibleState: vscode.TreeItemCollapsibleState.None, parentNode: parent });
        child.contextValue = globals.DS_MEMBER_CONTEXT;
        const nodeList: ZoweDatasetNode[] = [child];
        await dsActions.copyDataSets(null, nodeList, blockMocks.testDatasetTree);

        expect(clipboard.readText()).toBe('{"profileName":"sestest","dataSetName":"parent","memberName":"child","contextValue":"member"}');
    });
    it("Testing pasteDataSetMembers() fails and gives error message with empty clipboard", async () => {
        globals.defineGlobals("");
        createGlobalMocks();
        const blockMocks = createBlockMocks();
        vscode.env.clipboard.writeText("");
        const errSpy = jest.spyOn(Gui, "errorMessage");
        await expect(dsActions.pasteDataSetMembers(blockMocks.testDatasetTree, blockMocks.datasetSessionNode)).toEqual(Promise.resolve());
        expect(errSpy).toBeCalled();
    });
    it("Testing pasteDataSetMembers() fails and gives error message with empty clipboard", async () => {
        globals.defineGlobals("");
        createGlobalMocks();
        const blockMocks = createBlockMocks();
        vscode.env.clipboard.writeText("");
        const node = new ZoweDatasetNode({
            label: "HLQ.TEST.TO.NODE",
            collapsibleState: vscode.TreeItemCollapsibleState.None,
            parentNode: blockMocks.datasetSessionNode,
            profile: blockMocks.imperativeProfile,
        });
        const errSpy = jest.spyOn(Gui, "errorMessage");
        await expect(dsActions.pasteDataSetMembers(blockMocks.testDatasetTree, node)).toEqual(Promise.resolve());
        expect(errSpy).toBeCalled();
    });
    it("Testing pasteDataSetMembers() succesfully runs pasteMember()", async () => {
        globals.defineGlobals("");
        createGlobalMocks();
        const blockMocks = createBlockMocks();
        vscode.env.clipboard.writeText(JSON.stringify(getNodeLabels(blockMocks.pdsMemberNode)));
        const errSpy = jest.spyOn(dsActions, "pasteMember");
        errSpy.mockResolvedValueOnce(null);
        await expect(dsActions.pasteDataSetMembers(blockMocks.testDatasetTree, blockMocks.pdsMemberNode)).toEqual(Promise.resolve());
    });

    it("Testing pasteDataSetMembers() successfully runs with multiple members", async () => {
        globals.defineGlobals("");
        createGlobalMocks();
        const blockMocks = createBlockMocks();
        const memberNode = new ZoweDatasetNode({
            label: "memberNode",
            collapsibleState: vscode.TreeItemCollapsibleState.None,
            parentNode: blockMocks.pdsSessionNode,
            profile: blockMocks.imperativeProfile,
        });
        memberNode.contextValue = globals.DS_MEMBER_CONTEXT;
        const nodeList = [memberNode, memberNode, memberNode];

        const filePaths = [];
        nodeList.forEach((el) => {
            filePaths.push(getNodeLabels(el));
        });
        vscode.env.clipboard.writeText(JSON.stringify(filePaths));

        mocked(vscode.window.withProgress).mockImplementation((params, fn) => {
            fn();
            return Promise.resolve(params);
        });
        const copySpy = jest.spyOn(blockMocks.mvsApi, "copyDataSetMember");
        copySpy.mockResolvedValue({
            success: true,
            commandResponse: "",
            apiResponse: {},
        });

        await dsActions.pasteDataSetMembers(blockMocks.testDatasetTree, memberNode);
        expect(mocked(Gui.errorMessage)).not.toHaveBeenCalled();
    });
    it("Testing pasteDataSetMembers() fails with multiple members", async () => {
        globals.defineGlobals("");
        createGlobalMocks();
        const blockMocks = createBlockMocks();
        const nodeList = [blockMocks.memberChild, blockMocks.memberChild, blockMocks.memberChild];
        const filePaths = [];
        nodeList.forEach((el) => {
            filePaths.push(getNodeLabels(el));
        });
        vscode.env.clipboard.writeText(JSON.stringify(filePaths));

        mocked(vscode.window.withProgress).mockImplementation((params, fn) => {
            fn();
            return Promise.resolve(params);
        });
        const copySpy = jest.spyOn(blockMocks.mvsApi, "copyDataSetMember");
        copySpy.mockRejectedValueOnce("");
        await expect(dsActions.pasteDataSetMembers(blockMocks.testDatasetTree, blockMocks.memberChild)).toBeFalsy;
    });

    it("Testing downloadDs() called with invalid node", async () => {
        globals.defineGlobals("");
        createGlobalMocks();
        const blockMocks = createBlockMocks();
        const node = new ZoweDatasetNode({
            label: "HLQ.TEST.TO.NODE",
            collapsibleState: vscode.TreeItemCollapsibleState.None,
            parentNode: blockMocks.pdsSessionNode,
            profile: blockMocks.imperativeProfile,
        });
        blockMocks.pdsSessionNode.contextValue = "fakeContext";

        try {
            await dsActions.downloadDs(node, true);
        } catch (err) {
            /* Do nothing */
        }

        expect(mocked(Gui.errorMessage)).toBeCalledWith("Invalid data set or member.");
    });

    it("Testing downloadDs() called with a member", async () => {
        globals.defineGlobals("");
        const globalMocks = createGlobalMocks();
        const blockMocks = createBlockMocks();
        const node = new ZoweDatasetNode({
            label: "HLQ.TEST.TO.NODE",
            collapsibleState: vscode.TreeItemCollapsibleState.None,
            parentNode: blockMocks.pdsSessionNode,
            profile: blockMocks.imperativeProfile,
        });
        globalMocks.getContentsSpy.mockResolvedValueOnce({
            success: true,
            commandResponse: null,
            apiResponse: {
                etag: "123",
            },
        });

        const label = node.getParent().getLabel().toString() + "(" + node.getLabel().toString() + ")";
        const filePathSpy = jest.spyOn(sharedUtils, "getDocumentFilePath");
        await dsActions.downloadDs(node, true);
        expect(filePathSpy).toBeCalledWith(label, node);
    });

    it("Testing refreshDataset() error handling", async () => {
        globals.defineGlobals("");
        createGlobalMocks();
        const blockMocks = createBlockMocks();
        const testError = new Error("refreshDataset failed");
        const refreshSpy = jest.spyOn(blockMocks.pdsSessionNode, "getChildren").mockRejectedValueOnce(testError);
        await dsActions.refreshDataset(blockMocks.pdsSessionNode, blockMocks.testDatasetTree);
        expect(refreshSpy).toHaveBeenCalled();
        expect(mocked(Gui.errorMessage)).toHaveBeenCalled();
        expect(mocked(Gui.errorMessage).mock.calls[0][0]).toContain(testError.message);
    });

    it("Should ask to replace the sequential and partitioned dataset if it already exists", async () => {
        globals.defineGlobals("");
        createGlobalMocks();
        const blockMocks = createBlockMocks();
        mocked(Profiles.getInstance).mockReturnValue(blockMocks.profileInstance);
        const node = new ZoweDatasetNode({
            label: "HLQ.TEST.DATASET",
            collapsibleState: vscode.TreeItemCollapsibleState.None,
            parentNode: blockMocks.datasetSessionNode,
        });

        const spyListDs = jest.spyOn(blockMocks.mvsApi, "dataSet").mockResolvedValue({
            success: true,
            commandResponse: "",
            apiResponse: {
                items: [{ name: "HLQ.TEST.DATASET" }],
            },
        });
        mocked(vscode.window.showInputBox).mockResolvedValue("HLQ.TEST.DATASET");
        const spyAction = jest.fn();

        // SEQUENTIAL
        mocked(Gui.showMessage).mockResolvedValueOnce("Replace");
        node.contextValue = globals.DS_DS_CONTEXT;
        jest.spyOn(dsActions, "copySequentialDatasets").mockImplementationOnce(async (nodes) => {
            await dsActions._copyProcessor(nodes, "ps", spyAction);
        });
        spyAction.mockClear();
        mocked(Gui.showMessage).mockClear();
        await dsActions.copySequentialDatasets([node]);
        expect(spyAction).toHaveBeenCalled();
        expect(mocked(Gui.showMessage)).toHaveBeenCalled();

        // PARTITIONED
        mocked(Gui.showMessage).mockResolvedValueOnce("Replace");
        node.contextValue = globals.DS_PDS_CONTEXT;
        jest.spyOn(dsActions, "copyPartitionedDatasets").mockImplementationOnce(async (nodes) => {
            await dsActions._copyProcessor(nodes, "po", spyAction);
        });
        spyAction.mockClear();
        mocked(Gui.showMessage).mockClear();
        await dsActions.copyPartitionedDatasets([node]);
        expect(spyAction).toHaveBeenCalled();
        expect(mocked(Gui.showMessage)).toHaveBeenCalled();

        spyListDs.mockReset().mockClear();
    });
});

describe("Dataset Actions Unit Tests - Function pasteMember", () => {
    function createBlockMocks() {
        const session = createISession();
        const sessionWithoutCredentials = createISessionWithoutCredentials();
        const imperativeProfile = createIProfile();
        const profileInstance = createInstanceOfProfile(imperativeProfile);
        const zosmfSession = createSessCfgFromArgs(imperativeProfile);
        const treeView = createTreeView();
        const datasetSessionNode = createDatasetSessionNode(session, imperativeProfile);
        const testDatasetTree = createDatasetTree(datasetSessionNode, treeView);
        const mvsApi = createMvsApi(imperativeProfile);
        const mockCheckCurrentProfile = jest.fn();
        bindMvsApi(mvsApi);

        return {
            session,
            sessionWithoutCredentials,
            zosmfSession,
            treeView,
            imperativeProfile,
            datasetSessionNode,
            mvsApi,
            profileInstance,
            testDatasetTree,
            mockCheckCurrentProfile,
        };
    }

    afterAll(() => jest.restoreAllMocks());

    it("Should call zowe.Copy.dataSet when pasting to sequential data set", async () => {
        globals.defineGlobals("");
        createGlobalMocks();
        const blockMocks = createBlockMocks();
        mocked(Profiles.getInstance).mockReturnValue(blockMocks.profileInstance);
        const node = new ZoweDatasetNode({
            label: "HLQ.TEST.TO.NODE",
            collapsibleState: vscode.TreeItemCollapsibleState.None,
            parentNode: blockMocks.datasetSessionNode,
            profile: blockMocks.imperativeProfile,
        });
        node.contextValue = globals.DS_DS_CONTEXT;

        const copySpy = jest.spyOn(blockMocks.mvsApi, "copyDataSetMember");
        copySpy.mockResolvedValueOnce({
            success: true,
            commandResponse: "",
            apiResponse: {},
        });
        clipboard.writeText(
            JSON.stringify({
                dataSetName: "HLQ.TEST.BEFORE.NODE",
                profileName: blockMocks.imperativeProfile.name,
            })
        );

        await dsActions.pasteMember(node, blockMocks.testDatasetTree);

        expect(copySpy).toHaveBeenCalledWith({ dsn: "HLQ.TEST.BEFORE.NODE" }, { dsn: "HLQ.TEST.TO.NODE" }, { replace: false });
    });
    it("Should call zowe.Copy.dataSet when pasting to sequential data set of Unverified profile", async () => {
        globals.defineGlobals("");
        createGlobalMocks();
        const blockMocks = createBlockMocks();
        mocked(Profiles.getInstance).mockReturnValue(blockMocks.profileInstance);
        Object.defineProperty(Profiles, "getInstance", {
            value: jest.fn(() => {
                return {
                    checkCurrentProfile: blockMocks.mockCheckCurrentProfile.mockReturnValueOnce({
                        name: blockMocks.imperativeProfile.name,
                        status: "unverified",
                    }),
                    validProfile: Validation.ValidationType.UNVERIFIED,
                };
            }),
        });
        const node = new ZoweDatasetNode({
            label: "HLQ.TEST.TO.NODE",
            collapsibleState: vscode.TreeItemCollapsibleState.None,
            parentNode: blockMocks.datasetSessionNode,
            profile: blockMocks.imperativeProfile,
        });
        node.contextValue = globals.DS_DS_CONTEXT;

        const copySpy = jest.spyOn(blockMocks.mvsApi, "copyDataSetMember");
        copySpy.mockResolvedValueOnce({
            success: true,
            commandResponse: "",
            apiResponse: {},
        });
        clipboard.writeText(
            JSON.stringify({
                dataSetName: "HLQ.TEST.BEFORE.NODE",
                profileName: blockMocks.imperativeProfile.name,
            })
        );

        await dsActions.pasteMember(node, blockMocks.testDatasetTree);

        expect(copySpy).toHaveBeenCalledWith({ dsn: "HLQ.TEST.BEFORE.NODE" }, { dsn: "HLQ.TEST.TO.NODE" }, { replace: false });
    });
    it("Should throw an error if invalid clipboard data is supplied when pasting to sequential data set", async () => {
        globals.defineGlobals("");
        createGlobalMocks();
        const blockMocks = createBlockMocks();
        mocked(Profiles.getInstance).mockReturnValue(blockMocks.profileInstance);
        const node = new ZoweDatasetNode({
            label: "HLQ.TEST.TO.NODE",
            collapsibleState: vscode.TreeItemCollapsibleState.None,
            parentNode: blockMocks.datasetSessionNode,
            profile: blockMocks.imperativeProfile,
        });
        node.contextValue = globals.DS_DS_CONTEXT;

        const copySpy = jest.spyOn(blockMocks.mvsApi, "copyDataSetMember");
        copySpy.mockClear();
        copySpy.mockResolvedValueOnce({
            success: true,
            commandResponse: "",
            apiResponse: {},
        });
        clipboard.writeText("INVALID");

        await expect(dsActions.pasteMember(node, blockMocks.testDatasetTree)).rejects.toEqual(Error("Invalid paste. Copy data set(s) first."));
        expect(copySpy).not.toBeCalled();
    });
    it("Should not call zowe.Copy.dataSet when pasting to partitioned data set with no member name", async () => {
        globals.defineGlobals("");
        createGlobalMocks();
        const blockMocks = createBlockMocks();
        mocked(Profiles.getInstance).mockReturnValue(blockMocks.profileInstance);
        const node = new ZoweDatasetNode({
            label: "HLQ.TEST.TO.NODE",
            collapsibleState: vscode.TreeItemCollapsibleState.None,
            parentNode: blockMocks.datasetSessionNode,
            profile: blockMocks.imperativeProfile,
        });
        node.contextValue = globals.DS_PDS_CONTEXT;

        const copySpy = jest.spyOn(blockMocks.mvsApi, "copyDataSetMember");
        copySpy.mockClear();
        copySpy.mockResolvedValueOnce({
            success: true,
            commandResponse: "",
            apiResponse: {},
        });
        mocked(vscode.window.showInputBox).mockResolvedValueOnce("");
        clipboard.writeText(JSON.stringify({ dataSetName: "HLQ.TEST.BEFORE.NODE", profileName: "sestest" }));

        await dsActions.pasteMember(node, blockMocks.testDatasetTree);
        expect(copySpy).not.toBeCalled();
    });
    it("Should call zowe.Copy.dataSet when pasting to partitioned data set", async () => {
        globals.defineGlobals("");
        const globalMocks = createGlobalMocks();
        const blockMocks = createBlockMocks();
        mocked(Profiles.getInstance).mockReturnValue(blockMocks.profileInstance);
        const node = new ZoweDatasetNode({
            label: "HLQ.TEST.TO.NODE",
            collapsibleState: vscode.TreeItemCollapsibleState.None,
            parentNode: blockMocks.datasetSessionNode,
            profile: blockMocks.imperativeProfile,
        });
        node.contextValue = globals.DS_PDS_CONTEXT;

        const copySpy = jest.spyOn(blockMocks.mvsApi, "copyDataSetMember");
        copySpy.mockResolvedValueOnce({
            success: true,
            commandResponse: "",
            apiResponse: {},
        });
        globalMocks.getContentsSpy.mockRejectedValueOnce(Error("Member not found"));
        const listAllMembersSpy = jest.spyOn(blockMocks.mvsApi, "allMembers");
        listAllMembersSpy.mockResolvedValueOnce({
            success: true,
            commandResponse: "",
            apiResponse: {
                items: [],
            },
        });
        mocked(vscode.window.showInputBox).mockResolvedValueOnce("mem1");
        clipboard.writeText(JSON.stringify({ dataSetName: "HLQ.TEST.BEFORE.NODE", profileName: "sestest" }));

        await dsActions.pasteMember(node, blockMocks.testDatasetTree);

        expect(copySpy).toHaveBeenCalledWith({ dsn: "HLQ.TEST.BEFORE.NODE" }, { dsn: "HLQ.TEST.TO.NODE", member: "mem1" }, { replace: false });
        expect(blockMocks.testDatasetTree.findFavoritedNode).toHaveBeenCalledWith(node);
    });
    it("Should ask to replace the member if it already exists", async () => {
        globals.defineGlobals("");
        createGlobalMocks();
        const blockMocks = createBlockMocks();
        mocked(Profiles.getInstance).mockReturnValue(blockMocks.profileInstance);
        const node = new ZoweDatasetNode({
            label: "HLQ.TEST.TO.NODE",
            collapsibleState: vscode.TreeItemCollapsibleState.None,
            parentNode: blockMocks.datasetSessionNode,
        });
        node.contextValue = globals.DS_PDS_CONTEXT;

        const copySpy = jest.spyOn(blockMocks.mvsApi, "copyDataSetMember");
        copySpy.mockClear();
        copySpy.mockResolvedValueOnce({
            success: true,
            commandResponse: "",
            apiResponse: {},
        });
        const listAllMembersSpy = jest.spyOn(blockMocks.mvsApi, "allMembers");
        listAllMembersSpy.mockResolvedValueOnce({
            success: true,
            commandResponse: "",
            apiResponse: {
                items: [{ member: "MEM1" }, { member: "MEM2" }],
            },
        });
        mocked(vscode.window.showInputBox).mockResolvedValueOnce("mem1");
        clipboard.writeText(JSON.stringify({ dataSetName: "HLQ.TEST.BEFORE.NODE", profileName: "sestest" }));
        mocked(Gui.showMessage).mockResolvedValueOnce("Cancel");

        await dsActions.pasteMember(node, blockMocks.testDatasetTree);

        expect(mocked(Gui.showMessage)).toHaveBeenCalled();
        expect(copySpy).not.toBeCalled();
    });
    it("Should call zowe.Copy.dataSet when pasting to a favorited partitioned data set", async () => {
        globals.defineGlobals("");
        const globalMocks = createGlobalMocks();
        const blockMocks = createBlockMocks();
        mocked(Profiles.getInstance).mockReturnValue(blockMocks.profileInstance);
        const favoritedNode = new ZoweDatasetNode({
            label: "HLQ.TEST.TO.NODE",
            collapsibleState: vscode.TreeItemCollapsibleState.None,
            parentNode: blockMocks.datasetSessionNode,
            profile: blockMocks.imperativeProfile,
        });
        favoritedNode.contextValue = globals.DS_PDS_CONTEXT + globals.FAV_SUFFIX;
        const nonFavoritedNode = new ZoweDatasetNode({
            label: "HLQ.TEST.TO.NODE",
            collapsibleState: vscode.TreeItemCollapsibleState.None,
            parentNode: blockMocks.datasetSessionNode,
            profile: blockMocks.imperativeProfile,
        });
        nonFavoritedNode.contextValue = globals.DS_PDS_CONTEXT;

        const copySpy = jest.spyOn(blockMocks.mvsApi, "copyDataSetMember");
        copySpy.mockClear();
        copySpy.mockResolvedValueOnce({
            success: true,
            commandResponse: "",
            apiResponse: {},
        });
        globalMocks.getContentsSpy.mockRejectedValueOnce(Error("Member not found"));
        const listAllMembersSpy = jest.spyOn(blockMocks.mvsApi, "allMembers");
        listAllMembersSpy.mockResolvedValueOnce({
            success: true,
            commandResponse: "",
            apiResponse: {
                items: [],
            },
        });
        mocked(vscode.window.showInputBox).mockResolvedValueOnce("mem1");
        mocked(blockMocks.testDatasetTree.findNonFavoritedNode).mockReturnValueOnce(nonFavoritedNode);
        clipboard.writeText(JSON.stringify({ dataSetName: "HLQ.TEST.BEFORE.NODE", profileName: "sestest" }));

        await dsActions.pasteMember(favoritedNode, blockMocks.testDatasetTree);

        expect(copySpy).toHaveBeenCalledWith({ dsn: "HLQ.TEST.BEFORE.NODE" }, { dsn: "HLQ.TEST.TO.NODE", member: "mem1" }, { replace: false });
        expect(mocked(blockMocks.testDatasetTree.findNonFavoritedNode)).toHaveBeenCalledWith(favoritedNode);
        expect(mocked(blockMocks.testDatasetTree.refreshElement)).toHaveBeenLastCalledWith(nonFavoritedNode);
    });
});

describe("Dataset Actions Unit Tests - Function hMigrateDataSet", () => {
    function createBlockMocks() {
        const session = createISession();
        const sessionWithoutCredentials = createISessionWithoutCredentials();
        const imperativeProfile = createIProfile();
        const profileInstance = createInstanceOfProfile(imperativeProfile);
        const zosmfSession = createSessCfgFromArgs(imperativeProfile);
        const treeView = createTreeView();
        const datasetSessionNode = createDatasetSessionNode(session, imperativeProfile);
        const testDatasetTree = createDatasetTree(datasetSessionNode, treeView);
        const mvsApi = createMvsApi(imperativeProfile);
        const mockCheckCurrentProfile = jest.fn();
        bindMvsApi(mvsApi);

        return {
            session,
            sessionWithoutCredentials,
            zosmfSession,
            treeView,
            imperativeProfile,
            datasetSessionNode,
            mvsApi,
            profileInstance,
            testDatasetTree,
            mockCheckCurrentProfile,
        };
    }

    afterAll(() => jest.restoreAllMocks());

    it("Checking that hMigrateDataSet successfully migrates a data set", async () => {
        globals.defineGlobals("");
        createGlobalMocks();
        const blockMocks = createBlockMocks();
        mocked(Profiles.getInstance).mockReturnValue(blockMocks.profileInstance);
        const node = new ZoweDatasetNode({
            label: "HLQ.TEST.TO.NODE",
            collapsibleState: vscode.TreeItemCollapsibleState.None,
            parentNode: blockMocks.datasetSessionNode,
        });
        node.contextValue = globals.DS_DS_CONTEXT;

        const migrateSpy = jest.spyOn(blockMocks.mvsApi, "hMigrateDataSet");
        migrateSpy.mockResolvedValueOnce({
            success: true,
            commandResponse: "",
            apiResponse: {
                items: [],
            },
        });

        await dsActions.hMigrateDataSet(node);

        expect(migrateSpy).toHaveBeenCalledWith("HLQ.TEST.TO.NODE");
        expect(mocked(Gui.showMessage)).toHaveBeenCalled();
    });

    it("Checking that hMigrateDataSet throws an error if the user is invalid", async () => {
        globals.defineGlobals("");
        createGlobalMocks();
        const blockMocks = createBlockMocks();

        blockMocks.profileInstance.validProfile = Validation.ValidationType.INVALID;
        mocked(Profiles.getInstance).mockReturnValue(blockMocks.profileInstance);
        const node = new ZoweDatasetNode({
            label: "HLQ.TEST.TO.NODE",
            collapsibleState: vscode.TreeItemCollapsibleState.None,
            parentNode: blockMocks.datasetSessionNode,
        });
        node.contextValue = globals.DS_DS_CONTEXT;

        await dsActions.hMigrateDataSet(node);

        expect(mocked(Gui.errorMessage)).toHaveBeenCalled();
    });
    it("Checking PS dataset migrate for Unverified Profile", async () => {
        globals.defineGlobals("");
        createGlobalMocks();
        const blockMocks = createBlockMocks();
        mocked(Profiles.getInstance).mockReturnValue(blockMocks.profileInstance);
        Object.defineProperty(Profiles, "getInstance", {
            value: jest.fn(() => {
                return {
                    checkCurrentProfile: blockMocks.mockCheckCurrentProfile.mockReturnValueOnce({
                        name: blockMocks.imperativeProfile.name,
                        status: "unverified",
                    }),
                    validProfile: Validation.ValidationType.UNVERIFIED,
                };
            }),
        });
        const node = new ZoweDatasetNode({
            label: "HLQ.TEST.TO.NODE",
            collapsibleState: vscode.TreeItemCollapsibleState.None,
            parentNode: blockMocks.datasetSessionNode,
        });
        node.contextValue = globals.DS_DS_CONTEXT;

        const migrateSpy = jest.spyOn(blockMocks.mvsApi, "hMigrateDataSet");
        migrateSpy.mockResolvedValueOnce({
            success: true,
            commandResponse: "",
            apiResponse: {
                items: [],
            },
        });

        await dsActions.hMigrateDataSet(node);

        expect(migrateSpy).toHaveBeenCalledWith("HLQ.TEST.TO.NODE");
        expect(mocked(Gui.showMessage)).toHaveBeenCalled();
    });
});

describe("Dataset Actions Unit Tests - Function hRecallDataSet", () => {
    function createBlockMocks() {
        const session = createISession();
        const sessionWithoutCredentials = createISessionWithoutCredentials();
        const imperativeProfile = createIProfile();
        const profileInstance = createInstanceOfProfile(imperativeProfile);
        const zosmfSession = createSessCfgFromArgs(imperativeProfile);
        const treeView = createTreeView();
        const datasetSessionNode = createDatasetSessionNode(session, imperativeProfile);
        const testDatasetTree = createDatasetTree(datasetSessionNode, treeView);
        const mvsApi = createMvsApi(imperativeProfile);
        const mockCheckCurrentProfile = jest.fn();
        bindMvsApi(mvsApi);

        return {
            session,
            sessionWithoutCredentials,
            zosmfSession,
            treeView,
            imperativeProfile,
            datasetSessionNode,
            mvsApi,
            profileInstance,
            testDatasetTree,
            mockCheckCurrentProfile,
        };
    }

    afterAll(() => jest.restoreAllMocks());

    it("Checking PS dataset recall", async () => {
        globals.defineGlobals("");
        createGlobalMocks();
        const blockMocks = createBlockMocks();
        mocked(Profiles.getInstance).mockReturnValue(blockMocks.profileInstance);
        const node = new ZoweDatasetNode({
            label: "HLQ.TEST.TO.NODE",
            collapsibleState: vscode.TreeItemCollapsibleState.None,
            parentNode: blockMocks.datasetSessionNode,
        });
        node.contextValue = globals.DS_DS_CONTEXT;

        const recallSpy = jest.spyOn(blockMocks.mvsApi, "hRecallDataSet");
        recallSpy.mockResolvedValueOnce({
            success: true,
            commandResponse: "",
            apiResponse: {
                items: [],
            },
        });

        await dsActions.hRecallDataSet(node);

        expect(recallSpy).toHaveBeenCalledWith("HLQ.TEST.TO.NODE");
        expect(mocked(Gui.showMessage)).toHaveBeenCalled();
    });

    it("Checking PS dataset recall for Unverified profile", async () => {
        globals.defineGlobals("");
        createGlobalMocks();
        const blockMocks = createBlockMocks();
        mocked(Profiles.getInstance).mockReturnValue(blockMocks.profileInstance);
        Object.defineProperty(Profiles, "getInstance", {
            value: jest.fn(() => {
                return {
                    checkCurrentProfile: blockMocks.mockCheckCurrentProfile.mockReturnValueOnce({
                        name: blockMocks.imperativeProfile.name,
                        status: "unverified",
                    }),
                    validProfile: Validation.ValidationType.UNVERIFIED,
                };
            }),
        });
        const node = new ZoweDatasetNode({
            label: "HLQ.TEST.TO.NODE",
            collapsibleState: vscode.TreeItemCollapsibleState.None,
            parentNode: blockMocks.datasetSessionNode,
        });
        node.contextValue = globals.DS_DS_CONTEXT;

        const recallSpy = jest.spyOn(blockMocks.mvsApi, "hRecallDataSet");
        recallSpy.mockResolvedValueOnce({
            success: true,
            commandResponse: "",
            apiResponse: {
                items: [],
            },
        });

        await dsActions.hRecallDataSet(node);

        expect(recallSpy).toHaveBeenCalledWith("HLQ.TEST.TO.NODE");
        expect(mocked(Gui.showMessage)).toHaveBeenCalled();
    });
});
describe("Dataset Actions Unit Tests - Function showFileErrorDetails", () => {
    function createBlockMocks() {
        const session = createISession();
        const sessionWithoutCredentials = createISessionWithoutCredentials();
        const imperativeProfile = createIProfile();
        const profileInstance = createInstanceOfProfile(imperativeProfile);
        const zosmfSession = createSessCfgFromArgs(imperativeProfile);
        const treeView = createTreeView();
        const datasetSessionNode = createDatasetSessionNode(session, imperativeProfile);
        const testDatasetTree = createDatasetTree(datasetSessionNode, treeView);
        const mvsApi = createMvsApi(imperativeProfile);
        const mockCheckCurrentProfile = jest.fn();
        bindMvsApi(mvsApi);

        return {
            session,
            sessionWithoutCredentials,
            zosmfSession,
            treeView,
            imperativeProfile,
            datasetSessionNode,
            mvsApi,
            profileInstance,
            testDatasetTree,
            mockCheckCurrentProfile,
        };
    }

    afterAll(() => jest.restoreAllMocks());

    it("Checking PS dataset with fileError as contextValue", async () => {
        globals.defineGlobals("");
        createGlobalMocks();
        const blockMocks = createBlockMocks();
        mocked(Profiles.getInstance).mockReturnValue(blockMocks.profileInstance);
        const testError = new zowe.imperative.ImperativeError({ msg: "test" });
        const testErrorString = JSON.stringify(testError, null, 2);
        const node = new ZoweDatasetNode({
            label: "HLQ.TEST.TO.NODE",
            collapsibleState: vscode.TreeItemCollapsibleState.None,
            parentNode: blockMocks.datasetSessionNode,
            contextOverride: globals.DS_FILE_ERROR_CONTEXT,
        });

        const spyRecall = jest.spyOn(blockMocks.mvsApi, "hRecallDataSet");
        const spyLogError = mocked(ZoweLogger.error);

        // succeeded at recalling the dataset
        spyRecall.mockResolvedValueOnce({ success: true } as any);
        await dsActions.showFileErrorDetails(node);
        expect(spyRecall).toHaveBeenCalledWith("HLQ.TEST.TO.NODE");
        expect(mocked(Gui.errorMessage)).toHaveBeenCalled();
        spyRecall.mockReset();

        // failed recalling the dataset
        spyRecall.mockRejectedValueOnce(testError);
        await dsActions.showFileErrorDetails(node);
        expect(spyRecall).toHaveBeenCalledWith("HLQ.TEST.TO.NODE");
        expect(mocked(Gui.errorMessage)).toHaveBeenCalledWith(testError.message);
        expect(spyLogError).toHaveBeenCalledWith(testErrorString);
        spyRecall.mockReset();
        spyLogError.mockReset();

        // error details was already cached (this should always be the expected path)
        node.errorDetails = testError;
        await dsActions.showFileErrorDetails(node);
        expect(spyRecall).not.toHaveBeenCalled();
        expect(mocked(Gui.errorMessage)).toHaveBeenCalledWith(testError.message);
        expect(spyLogError).toHaveBeenCalledWith(testErrorString);
        spyRecall.mockReset();
        spyLogError.mockReset();

        // Invalid profile provided
        Object.defineProperty(Profiles, "getInstance", {
            value: jest.fn(() => {
                return {
                    checkCurrentProfile: jest.fn(),
                    validProfile: Validation.ValidationType.INVALID,
                };
            }),
        });
        await dsActions.showFileErrorDetails(node);
        expect(mocked(Gui.errorMessage)).toHaveBeenCalled();
        expect(spyRecall).not.toHaveBeenCalled();
        expect(spyLogError).not.toHaveBeenCalled();
    });
});

describe("Dataset Actions Unit Tests - Function createFile", () => {
    function createBlockMocks() {
        const session = createISession();
        const sessionWithoutCredentials = createISessionWithoutCredentials();
        const imperativeProfile = createIProfile();
        const profileInstance = createInstanceOfProfile(imperativeProfile);
        const zosmfSession = createSessCfgFromArgs(imperativeProfile);
        const treeView = createTreeView();
        const datasetSessionNode = createDatasetSessionNode(session, imperativeProfile);
        const testDatasetTree = createDatasetTree(datasetSessionNode, treeView);
        const mvsApi = createMvsApi(imperativeProfile);
        const mockCheckCurrentProfile = jest.fn();
        bindMvsApi(mvsApi);
        mocked(treeView.reveal).mockReturnValue(new Promise((resolve) => resolve(null)));

        return {
            session,
            sessionWithoutCredentials,
            zosmfSession,
            treeView,
            imperativeProfile,
            datasetSessionNode,
            mvsApi,
            profileInstance,
            testDatasetTree,
            mockCheckCurrentProfile,
        };
    }
    it("Checking of proper configuration being picked up for different DS types", async () => {
        createGlobalMocks();
        const blockMocks = createBlockMocks();

        const quickPickContent = createQuickPickContent("", [], "");
        mocked(vscode.window.createQuickPick).mockReturnValueOnce(quickPickContent);
        blockMocks.testDatasetTree.createFilterString.mockReturnValue("test");
        blockMocks.testDatasetTree.getSearchHistory.mockReturnValue([]);
        mocked(Profiles.getInstance).mockReturnValue(blockMocks.profileInstance);
        mocked(vscode.window.showInputBox).mockResolvedValue("test");
        const createDataSetSpy = jest.spyOn(blockMocks.mvsApi, "createDataSet");
        createDataSetSpy.mockReset();
        const getChildrenSpy = jest.spyOn(blockMocks.datasetSessionNode, "getChildren");
        getChildrenSpy.mockResolvedValue([]);

        mocked(vscode.window.showQuickPick).mockResolvedValue("Allocate Data Set" as any);

        mocked(vscode.window.showQuickPick).mockResolvedValueOnce("Partitioned Data Set: Binary" as any);
        await dsActions.createFile(blockMocks.datasetSessionNode, blockMocks.testDatasetTree);
        expect(mocked(vscode.workspace.getConfiguration)).lastCalledWith(globals.SETTINGS_DS_DEFAULT_BINARY);

        mocked(vscode.window.showQuickPick).mockResolvedValueOnce("Partitioned Data Set: C" as any);
        await dsActions.createFile(blockMocks.datasetSessionNode, blockMocks.testDatasetTree);
        expect(mocked(vscode.workspace.getConfiguration)).lastCalledWith(globals.SETTINGS_DS_DEFAULT_C);

        mocked(vscode.window.showQuickPick).mockResolvedValueOnce("Partitioned Data Set: Classic" as any);
        await dsActions.createFile(blockMocks.datasetSessionNode, blockMocks.testDatasetTree);
        expect(mocked(vscode.workspace.getConfiguration)).lastCalledWith(globals.SETTINGS_DS_DEFAULT_CLASSIC);

        mocked(vscode.window.showQuickPick).mockResolvedValueOnce("Partitioned Data Set: Default" as any);
        await dsActions.createFile(blockMocks.datasetSessionNode, blockMocks.testDatasetTree);
        expect(mocked(vscode.workspace.getConfiguration)).lastCalledWith(globals.SETTINGS_DS_DEFAULT_PDS);

        mocked(vscode.window.showQuickPick).mockResolvedValueOnce("Sequential Data Set" as any);
        await dsActions.createFile(blockMocks.datasetSessionNode, blockMocks.testDatasetTree);
        expect(mocked(vscode.workspace.getConfiguration)).lastCalledWith(globals.SETTINGS_DS_DEFAULT_PS);

        mocked(vscode.window.showQuickPick).mockResolvedValueOnce("Partitioned Data Set: Extended" as any);
        await dsActions.createFile(blockMocks.datasetSessionNode, blockMocks.testDatasetTree);
        expect(mocked(vscode.workspace.getConfiguration)).lastCalledWith(globals.SETTINGS_DS_DEFAULT_EXTENDED);

        expect(createDataSetSpy).toHaveBeenCalledTimes(6);
    });
    it("Checking of proper configuration being picked up for different DS types with credentials prompt", async () => {
        createGlobalMocks();
        const blockMocks = createBlockMocks();

        const quickPickContent = createQuickPickContent("", [], "");
        mocked(vscode.window.createQuickPick).mockReturnValueOnce(quickPickContent);
        blockMocks.profileInstance.promptCredentials.mockReturnValue(["fake", "fake", "fake"]);
        blockMocks.testDatasetTree.createFilterString.mockReturnValue("test");
        blockMocks.testDatasetTree.getSearchHistory.mockReturnValue([]);
        mocked(Profiles.getInstance).mockReturnValue(blockMocks.profileInstance);
        mocked(vscode.window.showInputBox).mockResolvedValue("test");
        const createDataSetSpy = jest.spyOn(blockMocks.mvsApi, "createDataSet");
        createDataSetSpy.mockReset();
        const node = new ZoweDatasetNode({
            label: "HLQ.TEST.TO.NODE",
            collapsibleState: vscode.TreeItemCollapsibleState.None,
            session: blockMocks.sessionWithoutCredentials,
        });
        node.setProfileToChoice(blockMocks.imperativeProfile);
        node.contextValue = globals.DS_SESSION_CONTEXT;
        const getChildrenSpy = jest.spyOn(node, "getChildren");
        getChildrenSpy.mockResolvedValue([]);

        mocked(vscode.window.showQuickPick).mockResolvedValue("Allocate Data Set" as any);

        mocked(vscode.window.showQuickPick).mockResolvedValueOnce("Partitioned Data Set: Binary" as any);
        await dsActions.createFile(node, blockMocks.testDatasetTree);
        expect(mocked(vscode.workspace.getConfiguration)).lastCalledWith(globals.SETTINGS_DS_DEFAULT_BINARY);

        mocked(vscode.window.showQuickPick).mockResolvedValueOnce("Partitioned Data Set: C" as any);
        await dsActions.createFile(node, blockMocks.testDatasetTree);
        expect(mocked(vscode.workspace.getConfiguration)).lastCalledWith(globals.SETTINGS_DS_DEFAULT_C);

        mocked(vscode.window.showQuickPick).mockResolvedValueOnce("Partitioned Data Set: Classic" as any);
        await dsActions.createFile(node, blockMocks.testDatasetTree);
        expect(mocked(vscode.workspace.getConfiguration)).lastCalledWith(globals.SETTINGS_DS_DEFAULT_CLASSIC);

        mocked(vscode.window.showQuickPick).mockResolvedValueOnce("Partitioned Data Set: Default" as any);
        await dsActions.createFile(node, blockMocks.testDatasetTree);
        expect(mocked(vscode.workspace.getConfiguration)).lastCalledWith(globals.SETTINGS_DS_DEFAULT_PDS);

        mocked(vscode.window.showQuickPick).mockResolvedValueOnce("Sequential Data Set" as any);
        await dsActions.createFile(node, blockMocks.testDatasetTree);
        expect(mocked(vscode.workspace.getConfiguration)).lastCalledWith(globals.SETTINGS_DS_DEFAULT_PS);

        mocked(vscode.window.showQuickPick).mockResolvedValueOnce("Partitioned Data Set: Extended" as any);
        await dsActions.createFile(node, blockMocks.testDatasetTree);
        expect(mocked(vscode.workspace.getConfiguration)).lastCalledWith(globals.SETTINGS_DS_DEFAULT_EXTENDED);

        expect(createDataSetSpy).toHaveBeenCalledTimes(6);
    });
    it("Checking of proper configuration being picked up for different DS types with credentials prompt for favorite", async () => {
        createGlobalMocks();
        const blockMocks = createBlockMocks();

        const quickPickContent = createQuickPickContent("", [], "");
        mocked(vscode.window.createQuickPick).mockReturnValueOnce(quickPickContent);
        blockMocks.profileInstance.promptCredentials.mockReturnValue(["fake", "fake", "fake"]);
        blockMocks.testDatasetTree.createFilterString.mockReturnValue("test");
        blockMocks.testDatasetTree.getSearchHistory.mockReturnValue([]);
        mocked(Profiles.getInstance).mockReturnValue(blockMocks.profileInstance);
        mocked(vscode.window.showInputBox).mockResolvedValue("test");
        const createDataSetSpy = jest.spyOn(blockMocks.mvsApi, "createDataSet");
        createDataSetSpy.mockReset();
        const node = new ZoweDatasetNode({
            label: "HLQ.TEST.TO.NODE",
            collapsibleState: vscode.TreeItemCollapsibleState.None,
            session: blockMocks.sessionWithoutCredentials,
        });
        node.contextValue = globals.DS_SESSION_CONTEXT + globals.FAV_SUFFIX;
        const getChildrenSpy = jest.spyOn(node, "getChildren");
        getChildrenSpy.mockResolvedValue([]);

        mocked(vscode.window.showQuickPick).mockResolvedValue("Allocate Data Set" as any);

        mocked(vscode.window.showQuickPick).mockResolvedValueOnce("Partitioned Data Set: Binary" as any);
        await dsActions.createFile(node, blockMocks.testDatasetTree);
        expect(mocked(vscode.workspace.getConfiguration)).lastCalledWith(globals.SETTINGS_DS_DEFAULT_BINARY);

        mocked(vscode.window.showQuickPick).mockResolvedValueOnce("Partitioned Data Set: C" as any);
        await dsActions.createFile(node, blockMocks.testDatasetTree);
        expect(mocked(vscode.workspace.getConfiguration)).lastCalledWith(globals.SETTINGS_DS_DEFAULT_C);

        mocked(vscode.window.showQuickPick).mockResolvedValueOnce("Partitioned Data Set: Classic" as any);
        await dsActions.createFile(node, blockMocks.testDatasetTree);
        expect(mocked(vscode.workspace.getConfiguration)).lastCalledWith(globals.SETTINGS_DS_DEFAULT_CLASSIC);

        mocked(vscode.window.showQuickPick).mockResolvedValueOnce("Partitioned Data Set: Default" as any);
        await dsActions.createFile(node, blockMocks.testDatasetTree);
        expect(mocked(vscode.workspace.getConfiguration)).lastCalledWith(globals.SETTINGS_DS_DEFAULT_PDS);

        mocked(vscode.window.showQuickPick).mockResolvedValueOnce("Sequential Data Set" as any);
        await dsActions.createFile(node, blockMocks.testDatasetTree);
        expect(mocked(vscode.workspace.getConfiguration)).lastCalledWith(globals.SETTINGS_DS_DEFAULT_PS);

        mocked(vscode.window.showQuickPick).mockResolvedValueOnce("Partitioned Data Set: Extended" as any);
        await dsActions.createFile(node, blockMocks.testDatasetTree);
        expect(mocked(vscode.workspace.getConfiguration)).lastCalledWith(globals.SETTINGS_DS_DEFAULT_EXTENDED);

        expect(createDataSetSpy).toHaveBeenCalledTimes(6);
        createDataSetSpy.mockClear();
    });
    it("Checking PS dataset creation", async () => {
        createGlobalMocks();
        const blockMocks = createBlockMocks();

        const quickPickContent = createQuickPickContent("", [], "");
        mocked(vscode.window.createQuickPick).mockReturnValueOnce(quickPickContent);
        blockMocks.testDatasetTree.createFilterString.mockReturnValue("test");
        blockMocks.testDatasetTree.getSearchHistory.mockReturnValue([]);
        mocked(Profiles.getInstance).mockReturnValue(blockMocks.profileInstance);
        mocked(vscode.window.showInputBox).mockImplementation((options) => {
            options.validateInput("test");
            return Promise.resolve("test");
        });
        mocked(vscode.window.showQuickPick).mockResolvedValue("Allocate Data Set" as any);
        const createDataSetSpy = jest.spyOn(blockMocks.mvsApi, "createDataSet");
        createDataSetSpy.mockReset();
        const node = new ZoweDatasetNode({
            label: "HLQ.TEST.TO.NODE",
            collapsibleState: vscode.TreeItemCollapsibleState.None,
            parentNode: blockMocks.datasetSessionNode,
        });
        node.contextValue = globals.DS_DS_CONTEXT;

        mocked(vscode.window.showQuickPick).mockResolvedValueOnce("Sequential Data Set" as any);
        await dsActions.createFile(node, blockMocks.testDatasetTree);

        expect(mocked(vscode.workspace.getConfiguration)).lastCalledWith(globals.SETTINGS_DS_DEFAULT_PS);
        expect(createDataSetSpy).toHaveBeenCalledWith(zowe.CreateDataSetTypeEnum.DATA_SET_SEQUENTIAL, "TEST", {
            alcunit: "CYL",
            blksize: 6160,
            dsorg: "PS",
            lrecl: 80,
            primary: 1,
            recfm: "FB",
            responseTimeout: undefined,
        });
    });
    it("Checking PS dataset errored creation with Unverified profile", async () => {
        createGlobalMocks();
        const blockMocks = createBlockMocks();

        Object.defineProperty(Profiles, "getInstance", {
            value: jest.fn(() => {
                return {
                    checkCurrentProfile: blockMocks.mockCheckCurrentProfile.mockReturnValueOnce({
                        name: blockMocks.imperativeProfile.name,
                        status: "unverified",
                    }),
                    validProfile: Validation.ValidationType.UNVERIFIED,
                };
            }),
        });

        const quickPickContent = createQuickPickContent("", [], "");
        mocked(vscode.window.createQuickPick).mockReturnValueOnce(quickPickContent);
        blockMocks.testDatasetTree.createFilterString.mockReturnValue("test");
        blockMocks.testDatasetTree.getSearchHistory.mockReturnValue([]);
        mocked(Profiles.getInstance).mockReturnValue(blockMocks.profileInstance);
        mocked(vscode.window.showInputBox).mockResolvedValue("test");
        mocked(vscode.window.showQuickPick).mockResolvedValue("Allocate Data Set" as any);
        const createDataSetSpy = jest.spyOn(blockMocks.mvsApi, "createDataSet");
        createDataSetSpy.mockReset();
        createDataSetSpy.mockRejectedValueOnce(Error("Generic Error"));
        const node = new ZoweDatasetNode({
            label: "HLQ.TEST.TO.NODE",
            collapsibleState: vscode.TreeItemCollapsibleState.None,
            parentNode: blockMocks.datasetSessionNode,
        });
        node.contextValue = globals.DS_DS_CONTEXT;

        mocked(vscode.window.showQuickPick).mockResolvedValueOnce("Sequential Data Set" as any);
        try {
            await dsActions.createFile(node, blockMocks.testDatasetTree);
        } catch (err) {
            // do nothing
        }

        expect(mocked(Gui.errorMessage)).toHaveBeenCalledWith("Error encountered when creating data set. Error: Generic Error");
        expect(mocked(vscode.workspace.getConfiguration)).lastCalledWith(globals.SETTINGS_DS_DEFAULT_PS);
        expect(createDataSetSpy).toHaveBeenCalledWith(zowe.CreateDataSetTypeEnum.DATA_SET_SEQUENTIAL, "TEST", {
            alcunit: "CYL",
            blksize: 6160,
            dsorg: "PS",
            lrecl: 80,
            primary: 1,
            recfm: "FB",
            responseTimeout: undefined,
        });
    });
    it("Checking dataset attempt of creation with empty type", async () => {
        createGlobalMocks();
        const blockMocks = createBlockMocks();

        blockMocks.testDatasetTree.createFilterString.mockReturnValue("test");
        blockMocks.testDatasetTree.getSearchHistory.mockReturnValue([]);
        mocked(Profiles.getInstance).mockReturnValue(blockMocks.profileInstance);
        mocked(vscode.window.showInputBox).mockResolvedValue("test");
        const createDataSetSpy = jest.spyOn(blockMocks.mvsApi, "createDataSet");
        createDataSetSpy.mockReset();
        const node = new ZoweDatasetNode({
            label: "HLQ.TEST.TO.NODE",
            collapsibleState: vscode.TreeItemCollapsibleState.None,
            parentNode: blockMocks.datasetSessionNode,
        });
        node.contextValue = globals.DS_DS_CONTEXT;

        mocked(vscode.window.showQuickPick).mockResolvedValueOnce(undefined);
        await dsActions.createFile(node, blockMocks.testDatasetTree);

        expect(mocked(Gui.showMessage)).toHaveBeenCalledWith("Operation Cancelled");
        expect(createDataSetSpy).not.toHaveBeenCalled();
    });
    it("Tests that user can edit the node label", async () => {
        createGlobalMocks();
        const blockMocks = createBlockMocks();

        blockMocks.testDatasetTree.createFilterString.mockReturnValue("NODE1,NODE.*");
        blockMocks.testDatasetTree.getSearchHistory.mockReturnValue([null]);
        mocked(Profiles.getInstance).mockReturnValue(blockMocks.profileInstance);
        const createDataSetSpy = jest.spyOn(blockMocks.mvsApi, "createDataSet");
        createDataSetSpy.mockReset();
        const node = new ZoweDatasetNode({
            label: "HLQ.TEST.TO.NODE",
            collapsibleState: vscode.TreeItemCollapsibleState.None,
            parentNode: blockMocks.datasetSessionNode,
        });
        node.contextValue = globals.DS_DS_CONTEXT;

        // 1st step: User names DS
        mocked(vscode.window.showInputBox).mockResolvedValueOnce("test");

        // 2nd step: User selects DS type
        mocked(vscode.window.showQuickPick).mockResolvedValueOnce("Sequential Data Set" as any);

        // 3rd step: User selects Edit attributes
        mocked(vscode.window.showQuickPick).mockResolvedValueOnce("Edit Attributes" as any);

        // 4th step: User tries to edit Node Label
        const quickPickContent = createQuickPickContent("", [], "");
        mocked(vscode.window.createQuickPick).mockReturnValueOnce(quickPickContent);
        const selectedItem: vscode.QuickPickItem = { label: "Data Set Name" };
        jest.spyOn(Gui, "resolveQuickPick").mockResolvedValueOnce(selectedItem);
        mocked(vscode.window.showInputBox).mockResolvedValueOnce("TEST.EDIT");

        // Then they try to allocate
        mocked(vscode.window.createQuickPick).mockReturnValueOnce(quickPickContent);
        jest.spyOn(Gui, "resolveQuickPick").mockResolvedValueOnce({ label: "Allocate Data Set" });

        await dsActions.createFile(node, blockMocks.testDatasetTree);

        expect(createDataSetSpy).toHaveBeenCalledWith(zowe.CreateDataSetTypeEnum.DATA_SET_SEQUENTIAL, "TEST.EDIT", {
            alcunit: "CYL",
            blksize: 6160,
            dsorg: "PS",
            lrecl: 80,
            primary: 1,
            recfm: "FB",
        });
    });

    it("Tests that user can edit the attributes and save as new template", async () => {
        createGlobalMocks();
        const blockMocks = createBlockMocks();

        blockMocks.testDatasetTree.createFilterString.mockReturnValue("NODE1,NODE.*");
        blockMocks.testDatasetTree.getSearchHistory.mockReturnValue([null]);

        mocked(Profiles.getInstance).mockReturnValue(blockMocks.profileInstance);
        const createDataSetSpy = jest.spyOn(blockMocks.mvsApi, "createDataSet");
        createDataSetSpy.mockReset();
        const node = new ZoweDatasetNode({
            label: "HLQ.TEST.TO.NODE",
            collapsibleState: vscode.TreeItemCollapsibleState.None,
            parentNode: blockMocks.datasetSessionNode,
        });
        node.contextValue = globals.DS_DS_CONTEXT;

        // 1st step: User names DS
        mocked(vscode.window.showInputBox).mockResolvedValueOnce("test");

        // 2nd step: User selects DS type
        mocked(vscode.window.showQuickPick).mockResolvedValueOnce("Sequential Data Set" as any);

        // 3rd step: User selects Edit attributes
        mocked(vscode.window.showQuickPick).mockResolvedValueOnce("Edit Attributes" as any);

        // 4th step: User tries to edit Record Length
        const quickPickContent = createQuickPickContent("", [], "");
        mocked(vscode.window.createQuickPick).mockReturnValueOnce(quickPickContent);
        const selectedItem: vscode.QuickPickItem = { label: "Allocation Unit" };
        jest.spyOn(Gui, "resolveQuickPick").mockResolvedValueOnce(selectedItem);
        mocked(vscode.window.showInputBox).mockResolvedValueOnce("TRK");

        // Then they try to allocate
        mocked(vscode.window.createQuickPick).mockReturnValueOnce(quickPickContent);
        jest.spyOn(Gui, "resolveQuickPick").mockResolvedValueOnce({ label: "Allocate Data Set" });

        const templateSpy = jest.spyOn(Gui, "infoMessage").mockResolvedValueOnce("Save");
        mocked(vscode.window.showInputBox).mockResolvedValueOnce("TestTemplate");
        const addTempSpy = jest.spyOn(blockMocks.testDatasetTree, "addDsTemplate");
        await dsActions.createFile(node, blockMocks.testDatasetTree);

        expect(createDataSetSpy).toHaveBeenCalledWith(zowe.CreateDataSetTypeEnum.DATA_SET_SEQUENTIAL, "TEST", {
            alcunit: "TRK",
            blksize: 6160,
            dsorg: "PS",
            lrecl: 80,
            primary: 1,
            recfm: "FB",
        });
        expect(templateSpy).toBeCalled();
        expect(addTempSpy).toBeCalled();
        templateSpy.mockClear();
        addTempSpy.mockClear();
    });
    it("Tests that user can edit the attributes and don't save as new template", async () => {
        createGlobalMocks();
        const blockMocks = createBlockMocks();

        blockMocks.testDatasetTree.createFilterString.mockReturnValue("NODE1,NODE.*");
        blockMocks.testDatasetTree.getSearchHistory.mockReturnValue([null]);

        mocked(Profiles.getInstance).mockReturnValue(blockMocks.profileInstance);
        const createDataSetSpy = jest.spyOn(blockMocks.mvsApi, "createDataSet");
        createDataSetSpy.mockReset();
        const node = new ZoweDatasetNode({
            label: "HLQ.TEST.TO.NODE",
            collapsibleState: vscode.TreeItemCollapsibleState.None,
            parentNode: blockMocks.datasetSessionNode,
        });
        node.contextValue = globals.DS_DS_CONTEXT;

        // 1st step: User names DS
        mocked(vscode.window.showInputBox).mockResolvedValueOnce("test");

        // 2nd step: User selects DS type
        mocked(vscode.window.showQuickPick).mockResolvedValueOnce("Sequential Data Set" as any);

        // 3rd step: User selects Edit attributes
        mocked(vscode.window.showQuickPick).mockResolvedValueOnce("Edit Attributes" as any);

        // 4th step: User tries to edit Record Length
        const quickPickContent = createQuickPickContent("", [], "");
        mocked(vscode.window.createQuickPick).mockReturnValueOnce(quickPickContent);
        const selectedItem: vscode.QuickPickItem = { label: "Allocation Unit" };
        jest.spyOn(Gui, "resolveQuickPick").mockResolvedValueOnce(selectedItem);
        mocked(vscode.window.showInputBox).mockResolvedValueOnce("TRK");

        // Then they try to allocate
        mocked(vscode.window.createQuickPick).mockReturnValueOnce(quickPickContent);
        jest.spyOn(Gui, "resolveQuickPick").mockResolvedValueOnce({ label: "Allocate Data Set" });

        const templateSpy = jest.spyOn(Gui, "infoMessage").mockResolvedValueOnce(undefined);
        const addTempSpy = jest.spyOn(blockMocks.testDatasetTree, "addDsTemplate");
        await dsActions.createFile(node, blockMocks.testDatasetTree);

        expect(createDataSetSpy).toHaveBeenCalledWith(zowe.CreateDataSetTypeEnum.DATA_SET_SEQUENTIAL, "TEST", {
            alcunit: "TRK",
            blksize: 6160,
            dsorg: "PS",
            lrecl: 80,
            primary: 1,
            recfm: "FB",
        });
        expect(templateSpy).toBeCalled();
        expect(addTempSpy).toBeCalledTimes(0);
        templateSpy.mockClear();
        addTempSpy.mockClear();
    });
    it("Checking dataset creation of saved template", async () => {
        createGlobalMocks();
        const blockMocks = createBlockMocks();

        const quickPickContent = createQuickPickContent("", [], "");
        mocked(vscode.window.createQuickPick).mockReturnValueOnce(quickPickContent);
        blockMocks.testDatasetTree.createFilterString.mockReturnValue("test");
        blockMocks.testDatasetTree.getSearchHistory.mockReturnValue([]);
        blockMocks.testDatasetTree.getDsTemplates.mockReturnValue([
            {
                TEMPTST: {
                    alcunit: "CYL",
                    blksize: 6160,
                    dsorg: "PO",
                    lrecl: 80,
                    primary: 1,
                    recfm: "FB",
                },
            },
        ]);
        mocked(Profiles.getInstance).mockReturnValue(blockMocks.profileInstance);
        mocked(vscode.window.showInputBox).mockImplementation((options) => {
            options.validateInput("test");
            return Promise.resolve("test");
        });
        mocked(vscode.window.showQuickPick).mockResolvedValue("Allocate Data Set" as any);
        const createDataSetSpy = jest.spyOn(blockMocks.mvsApi, "createDataSet");
        createDataSetSpy.mockReset();
        const node = new ZoweDatasetNode({
            label: "HLQ.TEST.TO.NODE",
            collapsibleState: vscode.TreeItemCollapsibleState.None,
            parentNode: blockMocks.datasetSessionNode,
        });
        node.contextValue = globals.DS_DS_CONTEXT;

        mocked(vscode.window.showQuickPick).mockResolvedValueOnce("TEMPTST" as any);
        await dsActions.createFile(node, blockMocks.testDatasetTree);

        expect(createDataSetSpy).toHaveBeenCalledWith(zowe.CreateDataSetTypeEnum.DATA_SET_PARTITIONED, "TEST", {
            alcunit: "CYL",
            blksize: 6160,
            dsorg: "PO",
            lrecl: 80,
            primary: 1,
            recfm: "FB",
            responseTimeout: undefined,
        });
    });
    it("Checking correct opCancelled message with no dsName returned", async () => {
        createGlobalMocks();
        const blockMocks = createBlockMocks();
        const quickPickContent = createQuickPickContent("", [], "");
        mocked(vscode.window.createQuickPick).mockReturnValueOnce(quickPickContent);
        blockMocks.testDatasetTree.createFilterString.mockReturnValue(undefined);
        const createDataSetSpy = jest.spyOn(Gui, "showMessage");
        const node = new ZoweDatasetNode({
            label: "HLQ.TEST.TO.NODE",
            collapsibleState: vscode.TreeItemCollapsibleState.None,
            parentNode: blockMocks.datasetSessionNode,
        });
        node.contextValue = globals.DS_DS_CONTEXT;
        await dsActions.createFile(node, blockMocks.testDatasetTree);

        expect(createDataSetSpy).toBeCalledWith("Operation Cancelled");
    });
    it("Checking opCancelled message shown when no ds type chosen", async () => {
        createGlobalMocks();
        const blockMocks = createBlockMocks();
        const quickPickContent = createQuickPickContent("", [], "");
        mocked(vscode.window.createQuickPick).mockReturnValueOnce(quickPickContent);
        blockMocks.testDatasetTree.createFilterString.mockReturnValue("test");
        blockMocks.testDatasetTree.getSearchHistory.mockReturnValue([]);
        mocked(Profiles.getInstance).mockReturnValue(blockMocks.profileInstance);
        mocked(vscode.window.showInputBox).mockImplementation((options) => {
            options.validateInput("test");
            return Promise.resolve("test");
        });
        const node = new ZoweDatasetNode({
            label: "HLQ.TEST.TO.NODE",
            collapsibleState: vscode.TreeItemCollapsibleState.None,
            parentNode: blockMocks.datasetSessionNode,
        });
        node.contextValue = globals.DS_DS_CONTEXT;
        mocked(vscode.window.showQuickPick).mockResolvedValueOnce(undefined);
        const createDataSetSpy = jest.spyOn(Gui, "showMessage");
        await dsActions.createFile(node, blockMocks.testDatasetTree);

        expect(createDataSetSpy).toBeCalledWith("Operation Cancelled");
    });
    it("Checking opCancelled message shown when user escapes allocate or edit attributes options", async () => {
        createGlobalMocks();
        const blockMocks = createBlockMocks();
        const quickPickContent = createQuickPickContent("", [], "");
        mocked(vscode.window.createQuickPick).mockReturnValueOnce(quickPickContent);
        blockMocks.testDatasetTree.createFilterString.mockReturnValue("test");
        blockMocks.testDatasetTree.getSearchHistory.mockReturnValue([]);
        mocked(Profiles.getInstance).mockReturnValue(blockMocks.profileInstance);
        mocked(vscode.window.showInputBox).mockImplementation((options) => {
            options.validateInput("test");
            return Promise.resolve("test");
        });
        const node = new ZoweDatasetNode({
            label: "HLQ.TEST.TO.NODE",
            collapsibleState: vscode.TreeItemCollapsibleState.None,
            parentNode: blockMocks.datasetSessionNode,
        });
        node.contextValue = globals.DS_DS_CONTEXT;
        mocked(vscode.window.showQuickPick).mockResolvedValueOnce("Sequential Data Set" as any);
        mocked(vscode.window.showQuickPick).mockResolvedValueOnce(undefined);
        const createDataSetSpy = jest.spyOn(Gui, "showMessage");
        await dsActions.createFile(node, blockMocks.testDatasetTree);

        expect(createDataSetSpy).toBeCalledWith("Operation Cancelled");
    });
    it("Checking opCancelled message shown when user escapes during edit attributes", async () => {
        createGlobalMocks();
        const blockMocks = createBlockMocks();
        const quickPickContent = createQuickPickContent("", [], "");
        mocked(vscode.window.createQuickPick).mockReturnValueOnce(quickPickContent);
        blockMocks.testDatasetTree.createFilterString.mockReturnValue("test");
        blockMocks.testDatasetTree.getSearchHistory.mockReturnValue([]);
        mocked(Profiles.getInstance).mockReturnValue(blockMocks.profileInstance);
        mocked(vscode.window.showInputBox).mockImplementation((options) => {
            options.validateInput("test");
            return Promise.resolve("test");
        });
        const node = new ZoweDatasetNode({
            label: "HLQ.TEST.TO.NODE",
            collapsibleState: vscode.TreeItemCollapsibleState.None,
            parentNode: blockMocks.datasetSessionNode,
        });
        node.contextValue = globals.DS_DS_CONTEXT;

        mocked(vscode.window.showQuickPick).mockResolvedValueOnce("Sequential Data Set" as any);
        mocked(vscode.window.showQuickPick).mockResolvedValueOnce("Edit Attributes" as any);
        mocked(vscode.window.createQuickPick).mockReturnValueOnce(quickPickContent);
        const selectedItem: vscode.QuickPickItem = undefined as any;
        jest.spyOn(Gui, "resolveQuickPick").mockResolvedValueOnce(selectedItem);
        const createDataSetSpy = jest.spyOn(Gui, "showMessage");
        await dsActions.createFile(node, blockMocks.testDatasetTree);

        expect(createDataSetSpy).toBeCalledWith("Operation Cancelled");
    });
    it("Checking opCancelled message shown when no template name supplied", async () => {
        createGlobalMocks();
        const blockMocks = createBlockMocks();

        blockMocks.testDatasetTree.createFilterString.mockReturnValue("NODE1,NODE.*");
        blockMocks.testDatasetTree.getSearchHistory.mockReturnValue([null]);

        mocked(Profiles.getInstance).mockReturnValue(blockMocks.profileInstance);
        const createDataSetSpy = jest.spyOn(blockMocks.mvsApi, "createDataSet");
        createDataSetSpy.mockReset();
        const node = new ZoweDatasetNode({
            label: "HLQ.TEST.TO.NODE",
            collapsibleState: vscode.TreeItemCollapsibleState.None,
            parentNode: blockMocks.datasetSessionNode,
        });
        node.contextValue = globals.DS_DS_CONTEXT;

        // 1st step: User names DS
        mocked(vscode.window.showInputBox).mockResolvedValueOnce("test");

        // 2nd step: User selects DS type
        mocked(vscode.window.showQuickPick).mockResolvedValueOnce("Sequential Data Set" as any);

        // 3rd step: User selects Edit attributes
        mocked(vscode.window.showQuickPick).mockResolvedValueOnce("Edit Attributes" as any);

        // 4th step: User tries to edit Record Length
        const quickPickContent = createQuickPickContent("", [], "");
        mocked(vscode.window.createQuickPick).mockReturnValueOnce(quickPickContent);
        const selectedItem: vscode.QuickPickItem = { label: "Allocation Unit" };
        jest.spyOn(Gui, "resolveQuickPick").mockResolvedValueOnce(selectedItem);
        mocked(vscode.window.showInputBox).mockResolvedValueOnce("TRK");

        // Then they try to allocate
        mocked(vscode.window.createQuickPick).mockReturnValueOnce(quickPickContent);
        jest.spyOn(Gui, "resolveQuickPick").mockResolvedValueOnce({ label: "Allocate Data Set" });

        const templateSpy = jest.spyOn(Gui, "infoMessage").mockResolvedValueOnce("Save");
        mocked(vscode.window.showInputBox).mockResolvedValueOnce(undefined);
        const opCancelledSpy = jest.spyOn(Gui, "showMessage");
        const addTempSpy = jest.spyOn(blockMocks.testDatasetTree, "addDsTemplate");
        await dsActions.createFile(node, blockMocks.testDatasetTree);

        expect(templateSpy).toBeCalled();
        expect(addTempSpy).toBeCalledTimes(0);
        expect(opCancelledSpy).toBeCalledWith("Operation Cancelled");
        templateSpy.mockClear();
        addTempSpy.mockClear();
    });
});

describe("Dataset Actions Unit Tests - Function allocateLike", () => {
    function createBlockMocks() {
        const session = createISession();
        const imperativeProfile = createIProfile();
        const treeView = createTreeView();
        const datasetSessionNode = createDatasetSessionNode(session, imperativeProfile);
        const testDatasetTree = createDatasetTree(datasetSessionNode, treeView);
<<<<<<< HEAD
        const testNode = new ZoweDatasetNode("nodePDS", vscode.TreeItemCollapsibleState.None, datasetSessionNode, null);
        const testSDSNode = new ZoweDatasetNode("nodeSDS", vscode.TreeItemCollapsibleState.None, datasetSessionNode, null);
=======
        const testNode = new ZoweDatasetNode({
            label: "nodePDS",
            collapsibleState: vscode.TreeItemCollapsibleState.None,
            parentNode: datasetSessionNode,
        });
        const testSDSNode = new ZoweDatasetNode({
            label: "nodeSDS",
            collapsibleState: vscode.TreeItemCollapsibleState.None,
            parentNode: datasetSessionNode,
        });
>>>>>>> 95b63c1c
        const profileInstance = createInstanceOfProfile(imperativeProfile);
        const mvsApi = createMvsApi(imperativeProfile);
        const quickPickItem = new utils.FilterDescriptor(datasetSessionNode.label.toString());
        const quickPickContent = createQuickPickContent("", [quickPickItem], "");

        bindMvsApi(mvsApi);
        testNode.contextValue = globals.DS_PDS_CONTEXT;
        testSDSNode.contextValue = globals.DS_DS_CONTEXT;

        mocked(vscode.window.createQuickPick).mockReturnValue(quickPickContent);
        mocked(Profiles.getInstance).mockReturnValue(profileInstance);
        mocked(vscode.window.showInputBox).mockImplementation((options) => {
            options.validateInput("test");
            return Promise.resolve("test");
        });
        jest.spyOn(datasetSessionNode, "getChildren").mockResolvedValue([testNode, testSDSNode]);
        testDatasetTree.createFilterString.mockReturnValue("test");
        jest.spyOn(Gui, "resolveQuickPick").mockResolvedValue(quickPickItem);
<<<<<<< HEAD
=======
        jest.spyOn(ZoweDatasetNode.prototype, "openDs").mockImplementation(() => null);
>>>>>>> 95b63c1c

        return {
            session,
            treeView,
            testNode,
            quickPickContent,
            testSDSNode,
            quickPickItem,
            profileInstance,
            imperativeProfile,
            datasetSessionNode,
            mvsApi,
            testDatasetTree,
        };
    }

    it("Tests that allocateLike works if called from the command palette", async () => {
        createGlobalMocks();
        const blockMocks = createBlockMocks();

        const errorHandlingSpy = jest.spyOn(utils, "errorHandling");

        await dsActions.allocateLike(blockMocks.testDatasetTree);

        expect(errorHandlingSpy).toHaveBeenCalledTimes(0);
        expect(blockMocks.quickPickContent.show).toHaveBeenCalledTimes(1);
    });
    it("Tests that allocateLike works if called from the context menu", async () => {
        createGlobalMocks();
        const blockMocks = createBlockMocks();

        const errorHandlingSpy = jest.spyOn(utils, "errorHandling");

        await dsActions.allocateLike(blockMocks.testDatasetTree, blockMocks.testNode);

        expect(errorHandlingSpy).toHaveBeenCalledTimes(0);
        expect(blockMocks.quickPickContent.show).toHaveBeenCalledTimes(0);
    });
    it("Tests that the dataset filter string is updated on the session, to include the new node's name", async () => {
        createGlobalMocks();
        const blockMocks = createBlockMocks();

        await dsActions.allocateLike(blockMocks.testDatasetTree, blockMocks.testNode);

        expect(blockMocks.datasetSessionNode.pattern).toEqual("TEST");
    });
    it("Tests that allocateLike fails if no profile is selected", async () => {
        createGlobalMocks();
        const blockMocks = createBlockMocks();

        jest.spyOn(Gui, "resolveQuickPick").mockResolvedValueOnce(null);

        await dsActions.allocateLike(blockMocks.testDatasetTree);

        expect(mocked(Gui.showMessage)).toHaveBeenCalledWith("You must select a profile.");
    });
    it("Tests that allocateLike fails if no new dataset name is provided", async () => {
        createGlobalMocks();
        const blockMocks = createBlockMocks();

        mocked(vscode.window.showInputBox).mockResolvedValueOnce(null);

        await dsActions.allocateLike(blockMocks.testDatasetTree, blockMocks.testNode);

        expect(mocked(Gui.showMessage)).toHaveBeenCalledWith("You must enter a new data set name.");
    });
    it("Tests that allocateLike fails if error is thrown", async () => {
        createGlobalMocks();
        const blockMocks = createBlockMocks();

        const errorHandlingSpy = jest.spyOn(utils, "errorHandling");
        const errorMessage = new Error("Test error");
        jest.spyOn(blockMocks.mvsApi, "allocateLikeDataSet").mockRejectedValue(errorMessage);

        try {
            await dsActions.allocateLike(blockMocks.testDatasetTree);
        } catch (err) {
            // do nothing
        }

        expect(errorHandlingSpy).toHaveBeenCalledTimes(1);
        expect(errorHandlingSpy).toHaveBeenCalledWith(errorMessage, "test", "Unable to create data set.");
    });
});

describe("Dataset Actions Unit Tests - Function confirmJobSubmission", () => {
    function createBlockMocks(): void {
        mocked(vscode.window.showInputBox).mockImplementation((options) => {
            options.validateInput("test");
            return Promise.resolve("test");
        });
    }
    it("Should use use local JCL doc name for confirmJobSubmission", async () => {
        createGlobalMocks();
        createBlockMocks();
        jest.spyOn(vscode.workspace, "getConfiguration").mockImplementation(
            () =>
                ({
                    get: () => sharedUtils.JOB_SUBMIT_DIALOG_OPTS[1],
                } as any)
        );
        jest.spyOn(Gui, "warningMessage").mockResolvedValue({
            title: "Submit",
        });
        await expect(dsActions.confirmJobSubmission("Profile\\test.jcl", true)).resolves.toEqual(true);
    });
});

describe("Dataset Actions Unit Tests - Function getDsTypePropertiesFromWorkspaceConfig", () => {
    it("Should use use local JCL doc name for confirmJobSubmission", async () => {
        createGlobalMocks();
        const options = createWorkspaceConfiguration();
        // const opt = dsActions.getDsTypePropertiesFromWorkspaceConfig(options);
        jest.spyOn(options, "get").mockImplementation((attr: string) => {
            const pdse = {
                dsntype: "LIBRARY",
                dsorg: "PO",
                alcunit: "CYL",
                primary: 10,
                secondary: 3,
                dirblk: 25,
                recfm: "FB",
                blksize: 27920,
                lrecl: 80,
            };
            return pdse[attr];
        });
        expect(dsActions.getDsTypePropertiesFromWorkspaceConfig(options).dsntype).toBe("LIBRARY");
        expect(dsActions.getDsTypePropertiesFromWorkspaceConfig(options).dsorg).toBe("PO");
        expect(dsActions.getDsTypePropertiesFromWorkspaceConfig(options).alcunit).toBe("CYL");
        expect(dsActions.getDsTypePropertiesFromWorkspaceConfig(options).primary).toBe(10);
        expect(dsActions.getDsTypePropertiesFromWorkspaceConfig(options).secondary).toBe(3);
        expect(dsActions.getDsTypePropertiesFromWorkspaceConfig(options).dirblk).toBe(25);
        expect(dsActions.getDsTypePropertiesFromWorkspaceConfig(options).recfm).toBe("FB");
        expect(dsActions.getDsTypePropertiesFromWorkspaceConfig(options).blksize).toBe(27920);
        expect(dsActions.getDsTypePropertiesFromWorkspaceConfig(options).lrecl).toBe(80);
    });
});<|MERGE_RESOLUTION|>--- conflicted
+++ resolved
@@ -1012,602 +1012,6 @@
     });
 });
 
-<<<<<<< HEAD
-=======
-describe("Dataset Actions Unit Tests - Function saveFile", () => {
-    function createBlockMocks() {
-        const session = createISession();
-        const sessionWithoutCredentials = createISessionWithoutCredentials();
-        const imperativeProfile = createIProfile();
-        const profileInstance = createInstanceOfProfile(imperativeProfile);
-        const zosmfSession = createSessCfgFromArgs(imperativeProfile);
-        const treeView = createTreeView();
-        const datasetSessionNode = createDatasetSessionNode(session, imperativeProfile);
-        const datasetFavoritesNode = createDatasetFavoritesNode();
-        const testDatasetTree = createDatasetTree(datasetSessionNode, treeView, datasetFavoritesNode);
-        const mvsApi = createMvsApi(imperativeProfile);
-        bindMvsApi(mvsApi);
-
-        return {
-            session,
-            sessionWithoutCredentials,
-            zosmfSession,
-            treeView,
-            imperativeProfile,
-            datasetSessionNode,
-            datasetFavoritesNode,
-            mvsApi,
-            profileInstance,
-            testDatasetTree,
-        };
-    }
-
-    afterAll(() => jest.restoreAllMocks());
-
-    it("To check Compare Function is getting triggered from Favorites", async () => {
-        globals.defineGlobals("");
-        const globalMocks = createGlobalMocks();
-        const blockMocks = createBlockMocks();
-
-        // Create nodes for Session section
-        const node = new ZoweDatasetNode({
-            label: "HLQ.TEST.AFILE",
-            collapsibleState: vscode.TreeItemCollapsibleState.None,
-            parentNode: blockMocks.datasetSessionNode,
-            profile: blockMocks.imperativeProfile,
-        });
-        node.contextValue = globals.DS_PDS_CONTEXT;
-        const childNode = new ZoweDatasetNode({
-            label: "MEM",
-            collapsibleState: vscode.TreeItemCollapsibleState.None,
-            parentNode: node,
-            profile: blockMocks.imperativeProfile,
-        });
-
-        // Create nodes for Favorites section
-        const favProfileNode = new ZoweDatasetNode({
-            label: "sestest",
-            collapsibleState: vscode.TreeItemCollapsibleState.Expanded,
-            parentNode: blockMocks.datasetFavoritesNode,
-            contextOverride: globals.FAV_PROFILE_CONTEXT,
-        });
-        const favoriteNode = new ZoweDatasetNode({
-            label: "HLQ.TEST.AFILE",
-            collapsibleState: vscode.TreeItemCollapsibleState.Expanded,
-            parentNode: favProfileNode,
-            profile: blockMocks.imperativeProfile,
-        });
-        favoriteNode.contextValue = globals.DS_PDS_CONTEXT + globals.FAV_SUFFIX;
-        const favoriteChildNode = new ZoweDatasetNode({
-            label: "MEM",
-            collapsibleState: vscode.TreeItemCollapsibleState.None,
-            parentNode: favoriteNode,
-            profile: blockMocks.imperativeProfile,
-        });
-
-        // Push nodes into respective Session or Favorites sections
-        node.children.push(childNode);
-        blockMocks.testDatasetTree.mSessionNodes.find((child) => child.label.toString().trim() === "sestest").children.push(node);
-        favoriteNode.children.push(favoriteChildNode);
-        blockMocks.testDatasetTree.mFavorites.push(favProfileNode);
-        blockMocks.testDatasetTree.mFavorites[0].children.push(favoriteNode);
-
-        mocked(sharedUtils.concatChildNodes).mockReturnValueOnce([favoriteNode, favoriteChildNode]);
-        blockMocks.testDatasetTree.getChildren.mockReturnValueOnce(blockMocks.testDatasetTree.mSessionNodes);
-        mocked(zowe.List.dataSet).mockResolvedValue({
-            success: true,
-            commandResponse: "",
-            apiResponse: {
-                items: [{ dsname: "HLQ.TEST.AFILE" }, { dsname: "HLQ.TEST.AFILE(MEM)" }],
-            },
-        });
-        mocked(zowe.Upload.pathToDataSet).mockResolvedValueOnce({
-            success: true,
-            commandResponse: "success",
-            apiResponse: [
-                {
-                    etag: "123",
-                },
-            ],
-        });
-        mocked(vscode.window.withProgress).mockImplementation((progLocation, callback) => {
-            return callback();
-        });
-        blockMocks.profileInstance.loadNamedProfile.mockReturnValueOnce(blockMocks.imperativeProfile);
-        mocked(Profiles.getInstance).mockReturnValue(blockMocks.profileInstance);
-        const testDocument = createTextDocument("HLQ.TEST.AFILE(MEM)", blockMocks.datasetSessionNode);
-        jest.spyOn(favoriteChildNode, "getEtag").mockImplementation(() => "123");
-        (testDocument as any).fileName = path.join(globals.DS_DIR, blockMocks.imperativeProfile.name, testDocument.fileName);
-        await dsActions.saveFile(testDocument, blockMocks.testDatasetTree);
-
-        expect(mocked(sharedUtils.concatChildNodes)).toBeCalled();
-        expect(mocked(globalMocks.statusBarMsgSpy)).toBeCalledWith("success", globals.STATUS_BAR_TIMEOUT_MS);
-        expect(blockMocks.profileInstance.loadNamedProfile).toBeCalledWith(blockMocks.imperativeProfile.name);
-    });
-
-    it("Checking common dataset saving action when no session is defined", async () => {
-        globals.defineGlobals("");
-        createGlobalMocks();
-        const blockMocks = createBlockMocks();
-        const nodeWithoutSession = new ZoweDatasetNode({
-            label: "HLQ.TEST.AFILE",
-            collapsibleState: vscode.TreeItemCollapsibleState.None,
-            profile: blockMocks.imperativeProfile,
-        });
-
-        blockMocks.testDatasetTree.getChildren.mockReturnValueOnce([nodeWithoutSession]);
-        mocked(sharedUtils.concatChildNodes).mockReturnValueOnce([nodeWithoutSession]);
-        blockMocks.profileInstance.loadNamedProfile.mockReturnValueOnce(blockMocks.imperativeProfile);
-        mocked(Profiles.getInstance).mockReturnValue(blockMocks.profileInstance);
-        const getSessionSpy = jest.spyOn(blockMocks.mvsApi, "getSession").mockReturnValueOnce(blockMocks.sessionWithoutCredentials);
-        const testDocument = createTextDocument("HLQ.TEST.AFILE", blockMocks.datasetSessionNode);
-        (testDocument as any).fileName = path.join(globals.DS_DIR, testDocument.fileName);
-
-        await dsActions.saveFile(testDocument, blockMocks.testDatasetTree);
-
-        expect(getSessionSpy).toReturnWith(blockMocks.sessionWithoutCredentials);
-        expect(mocked(vscode.workspace.applyEdit)).toHaveBeenCalledTimes(2);
-    });
-    it("Checking common dataset saving failed attempt due to inability to locate session and profile", async () => {
-        globals.defineGlobals("");
-        createGlobalMocks();
-        const blockMocks = createBlockMocks();
-        const nodeWithoutSession = new ZoweDatasetNode({
-            label: "HLQ.TEST.AFILE",
-            collapsibleState: vscode.TreeItemCollapsibleState.None,
-            profile: blockMocks.imperativeProfile,
-        });
-
-        blockMocks.profileInstance.loadNamedProfile.mockReturnValueOnce(undefined);
-        mocked(Profiles.getInstance).mockReturnValue(blockMocks.profileInstance);
-        blockMocks.testDatasetTree.getChildren.mockReturnValueOnce([nodeWithoutSession]);
-        const testDocument = createTextDocument("HLQ.TEST.AFILE", blockMocks.datasetSessionNode);
-        (testDocument as any).fileName = path.join(globals.DS_DIR, testDocument.fileName);
-
-        await dsActions.saveFile(testDocument, blockMocks.testDatasetTree);
-
-        expect(mocked(Gui.errorMessage)).toBeCalledWith("Could not locate session when saving data set.");
-    });
-    it("Checking common dataset saving failed attempt due to its absence on the side of the server", async () => {
-        globals.defineGlobals("");
-        createGlobalMocks();
-        const blockMocks = createBlockMocks();
-        const node = new ZoweDatasetNode({
-            label: "node",
-            collapsibleState: vscode.TreeItemCollapsibleState.None,
-            parentNode: blockMocks.datasetSessionNode,
-            profile: blockMocks.imperativeProfile,
-        });
-
-        blockMocks.testDatasetTree.getChildren.mockReturnValueOnce([node, blockMocks.datasetSessionNode]);
-        blockMocks.profileInstance.loadNamedProfile.mockReturnValueOnce(blockMocks.imperativeProfile);
-        mocked(Profiles.getInstance).mockReturnValue(blockMocks.profileInstance);
-        const dataSetSpy = jest.spyOn(blockMocks.mvsApi, "dataSet").mockResolvedValueOnce({
-            success: true,
-            commandResponse: "",
-            apiResponse: {
-                items: [],
-            },
-        });
-        const testDocument = createTextDocument("HLQ.TEST.AFILE", blockMocks.datasetSessionNode);
-        (testDocument as any).fileName = path.join(globals.DS_DIR, testDocument.fileName);
-
-        await dsActions.saveFile(testDocument, blockMocks.testDatasetTree);
-
-        expect(dataSetSpy).toBeCalledWith("HLQ.TEST.AFILE", { responseTimeout: blockMocks.imperativeProfile.profile?.responseTimeout });
-        expect(mocked(Gui.errorMessage)).toBeCalledWith("Data set failed to save. Data set may have been deleted or renamed on mainframe.");
-    });
-    it("Checking common dataset saving", async () => {
-        globals.defineGlobals("");
-        const globalMocks = createGlobalMocks();
-        const blockMocks = createBlockMocks();
-        const node = new ZoweDatasetNode({
-            label: "HLQ.TEST.AFILE",
-            collapsibleState: vscode.TreeItemCollapsibleState.None,
-            parentNode: blockMocks.datasetSessionNode,
-            profile: blockMocks.imperativeProfile,
-        });
-        blockMocks.datasetSessionNode.children.push(node);
-
-        mocked(sharedUtils.concatChildNodes).mockReturnValueOnce([node]);
-        blockMocks.testDatasetTree.getChildren.mockReturnValueOnce([blockMocks.datasetSessionNode]);
-        mocked(zowe.List.dataSet).mockResolvedValue({
-            success: true,
-            commandResponse: "",
-            apiResponse: {
-                items: [{ dsname: "HLQ.TEST.AFILE" }, { dsname: "HLQ.TEST.AFILE(mem)" }],
-            },
-        });
-        mocked(zowe.Upload.pathToDataSet).mockResolvedValueOnce({
-            success: true,
-            commandResponse: "success",
-            apiResponse: [
-                {
-                    etag: "123",
-                },
-            ],
-        });
-        mocked(vscode.window.withProgress).mockImplementation((progLocation, callback) => {
-            return callback();
-        });
-        blockMocks.profileInstance.loadNamedProfile.mockReturnValueOnce(blockMocks.imperativeProfile);
-        mocked(Profiles.getInstance).mockReturnValue(blockMocks.profileInstance);
-        const mockSetEtag = jest.spyOn(node, "setEtag").mockImplementation(() => null);
-        const testDocument = createTextDocument("HLQ.TEST.AFILE", blockMocks.datasetSessionNode);
-        (testDocument as any).fileName = path.join(globals.DS_DIR, testDocument.fileName);
-
-        await dsActions.saveFile(testDocument, blockMocks.testDatasetTree);
-
-        expect(mocked(sharedUtils.concatChildNodes)).toBeCalled();
-        expect(mockSetEtag).toHaveBeenCalledWith("123");
-        expect(mocked(globalMocks.statusBarMsgSpy)).toBeCalledWith("success", globals.STATUS_BAR_TIMEOUT_MS);
-    });
-    it("Checking common dataset failed saving attempt", async () => {
-        globals.defineGlobals("");
-        createGlobalMocks();
-        const blockMocks = createBlockMocks();
-        const node = new ZoweDatasetNode({
-            label: "HLQ.TEST.AFILE",
-            collapsibleState: vscode.TreeItemCollapsibleState.None,
-            parentNode: blockMocks.datasetSessionNode,
-            profile: blockMocks.imperativeProfile,
-        });
-        blockMocks.datasetSessionNode.children.push(node);
-
-        mocked(sharedUtils.concatChildNodes).mockReturnValueOnce([node]);
-        blockMocks.testDatasetTree.getChildren.mockReturnValueOnce([blockMocks.datasetSessionNode]);
-        mocked(zowe.List.dataSet).mockResolvedValue({
-            success: true,
-            commandResponse: "",
-            apiResponse: {
-                items: [{ dsname: "HLQ.TEST.AFILE" }, { dsname: "HLQ.TEST.AFILE(mem)" }],
-            },
-        });
-        mocked(zowe.Upload.pathToDataSet).mockResolvedValueOnce({
-            success: false,
-            commandResponse: "failed",
-            apiResponse: [
-                {
-                    etag: "123",
-                },
-            ],
-        });
-        mocked(vscode.window.withProgress).mockImplementation((progLocation, callback) => {
-            return callback();
-        });
-        blockMocks.profileInstance.loadNamedProfile.mockReturnValueOnce(blockMocks.imperativeProfile);
-        mocked(Profiles.getInstance).mockReturnValue(blockMocks.profileInstance);
-        const testDocument = createTextDocument("HLQ.TEST.AFILE", blockMocks.datasetSessionNode);
-        (testDocument as any).fileName = path.join(globals.DS_DIR, testDocument.fileName);
-
-        await dsActions.saveFile(testDocument, blockMocks.testDatasetTree);
-
-        expect(mocked(sharedUtils.concatChildNodes)).toBeCalled();
-        expect(mocked(Gui.errorMessage)).toBeCalledWith("failed");
-        expect(mocked(vscode.workspace.applyEdit)).toHaveBeenCalledTimes(2);
-    });
-    it("Checking favorite dataset saving", async () => {
-        globals.defineGlobals("");
-        const globalMocks = createGlobalMocks();
-        const blockMocks = createBlockMocks();
-        const favoriteNode = new ZoweDatasetNode({
-            label: "[TestSessionName]: HLQ.TEST.AFILE",
-            collapsibleState: vscode.TreeItemCollapsibleState.None,
-            parentNode: blockMocks.datasetSessionNode,
-            profile: blockMocks.imperativeProfile,
-        });
-        const node = new ZoweDatasetNode({
-            label: "HLQ.TEST.AFILE",
-            collapsibleState: vscode.TreeItemCollapsibleState.None,
-            parentNode: favoriteNode,
-            profile: blockMocks.imperativeProfile,
-        });
-        favoriteNode.contextValue = globals.DS_DS_CONTEXT + globals.FAV_SUFFIX;
-        node.contextValue = globals.DS_DS_CONTEXT + globals.FAV_SUFFIX;
-        favoriteNode.children.push(node);
-        blockMocks.testDatasetTree.mFavorites.push(favoriteNode);
-
-        mocked(sharedUtils.concatChildNodes).mockReturnValueOnce([node]);
-        blockMocks.testDatasetTree.getChildren.mockReturnValueOnce([blockMocks.datasetSessionNode]);
-        mocked(zowe.List.dataSet).mockResolvedValue({
-            success: true,
-            commandResponse: "",
-            apiResponse: {
-                items: [{ dsname: "HLQ.TEST.AFILE" }, { dsname: "HLQ.TEST.AFILE(mem)" }],
-            },
-        });
-        mocked(zowe.Upload.pathToDataSet).mockResolvedValueOnce({
-            success: true,
-            commandResponse: "success",
-            apiResponse: [
-                {
-                    etag: "123",
-                },
-            ],
-        });
-        mocked(vscode.window.withProgress).mockImplementation((progLocation, callback) => {
-            return callback();
-        });
-        mocked(Profiles.getInstance).mockReturnValue(blockMocks.profileInstance);
-        blockMocks.profileInstance.loadNamedProfile.mockReturnValue(blockMocks.imperativeProfile);
-        const mockSetEtag = jest.spyOn(node, "setEtag").mockImplementation(() => null);
-        const testDocument = createTextDocument("HLQ.TEST.AFILE", blockMocks.datasetSessionNode);
-        (testDocument as any).fileName = path.join(globals.DS_DIR, blockMocks.imperativeProfile.name, testDocument.fileName);
-
-        await dsActions.saveFile(testDocument, blockMocks.testDatasetTree);
-
-        expect(mocked(sharedUtils.concatChildNodes)).toBeCalled();
-        expect(mocked(globalMocks.statusBarMsgSpy)).toBeCalledWith("success", globals.STATUS_BAR_TIMEOUT_MS);
-    });
-    it("Checking favorite PDS Member saving", async () => {
-        globals.defineGlobals("");
-        const globalMocks = createGlobalMocks();
-        const blockMocks = createBlockMocks();
-        // Create nodes for Session section
-        const node = new ZoweDatasetNode({
-            label: "HLQ.TEST.AFILE",
-            collapsibleState: vscode.TreeItemCollapsibleState.None,
-            parentNode: blockMocks.datasetSessionNode,
-            profile: blockMocks.imperativeProfile,
-        });
-        node.contextValue = globals.DS_PDS_CONTEXT;
-        const childNode = new ZoweDatasetNode({
-            label: "MEM",
-            collapsibleState: vscode.TreeItemCollapsibleState.None,
-            parentNode: node,
-            profile: blockMocks.imperativeProfile,
-        });
-        // Create nodes for Favorites section
-        const favProfileNode = new ZoweDatasetNode({
-            label: "testProfile",
-            collapsibleState: vscode.TreeItemCollapsibleState.Collapsed,
-            parentNode: blockMocks.datasetFavoritesNode,
-            contextOverride: globals.FAV_PROFILE_CONTEXT,
-        });
-        const favoriteNode = new ZoweDatasetNode({
-            label: "HLQ.TEST.AFILE",
-            collapsibleState: vscode.TreeItemCollapsibleState.None,
-            parentNode: favProfileNode,
-            profile: blockMocks.imperativeProfile,
-        });
-        favoriteNode.contextValue = globals.DS_PDS_CONTEXT + globals.FAV_SUFFIX;
-        const favoriteChildNode = new ZoweDatasetNode({
-            label: "MEM",
-            collapsibleState: vscode.TreeItemCollapsibleState.None,
-            parentNode: favoriteNode,
-            profile: blockMocks.imperativeProfile,
-        });
-        // Push nodes into respective Session or Favorites sections
-        node.children.push(childNode);
-        favoriteNode.children.push(favoriteChildNode);
-        blockMocks.testDatasetTree.mFavorites.push(favProfileNode);
-        blockMocks.testDatasetTree.mFavorites[0].children.push(favoriteNode);
-
-        mocked(sharedUtils.concatChildNodes).mockReturnValueOnce([node, childNode]);
-        blockMocks.testDatasetTree.getChildren.mockReturnValueOnce([]);
-        mocked(zowe.List.dataSet).mockResolvedValue({
-            success: true,
-            commandResponse: "",
-            apiResponse: {
-                items: [{ dsname: "HLQ.TEST.AFILE" }, { dsname: "HLQ.TEST.AFILE(MEM)" }],
-            },
-        });
-        mocked(zowe.Upload.pathToDataSet).mockResolvedValueOnce({
-            success: true,
-            commandResponse: "success",
-            apiResponse: [
-                {
-                    etag: "123",
-                },
-            ],
-        });
-        mocked(vscode.window.withProgress).mockImplementation((progLocation, callback) => {
-            return callback();
-        });
-        blockMocks.profileInstance.loadNamedProfile.mockReturnValueOnce(blockMocks.imperativeProfile);
-        mocked(Profiles.getInstance).mockReturnValue(blockMocks.profileInstance);
-        const mockSetEtag = jest.spyOn(childNode, "setEtag").mockImplementation(() => null);
-        const testDocument = createTextDocument("HLQ.TEST.AFILE(MEM)", blockMocks.datasetSessionNode);
-        (testDocument as any).fileName = path.join(globals.DS_DIR, blockMocks.imperativeProfile.name, testDocument.fileName);
-
-        await dsActions.saveFile(testDocument, blockMocks.testDatasetTree);
-
-        expect(mocked(sharedUtils.concatChildNodes)).toBeCalled();
-        expect(mockSetEtag).toHaveBeenCalledWith("123");
-        expect(mocked(globalMocks.statusBarMsgSpy)).toBeCalledWith("success", globals.STATUS_BAR_TIMEOUT_MS);
-        expect(blockMocks.profileInstance.loadNamedProfile).toBeCalledWith(blockMocks.imperativeProfile.name);
-    });
-    it("Checking common dataset failed saving attempt due to incorrect document path", async () => {
-        globals.defineGlobals("");
-        createGlobalMocks();
-        const blockMocks = createBlockMocks();
-        const node = new ZoweDatasetNode({
-            label: "HLQ.TEST.AFILE",
-            collapsibleState: vscode.TreeItemCollapsibleState.None,
-            parentNode: blockMocks.datasetSessionNode,
-            profile: blockMocks.imperativeProfile,
-        });
-        blockMocks.datasetSessionNode.children.push(node);
-
-        mocked(sharedUtils.concatChildNodes).mockReturnValueOnce([node]);
-        blockMocks.testDatasetTree.getChildren.mockReturnValueOnce([blockMocks.datasetSessionNode]);
-        blockMocks.profileInstance.loadNamedProfile.mockReturnValueOnce(blockMocks.imperativeProfile);
-        mocked(Profiles.getInstance).mockReturnValue(blockMocks.profileInstance);
-        const testDocument = createTextDocument("HLQ.TEST.AFILE", blockMocks.datasetSessionNode);
-
-        await dsActions.saveFile(testDocument, blockMocks.testDatasetTree);
-
-        expect(mocked(zowe.List.dataSet)).not.toBeCalled();
-        expect(mocked(zowe.Upload.pathToDataSet)).not.toBeCalled();
-    });
-    it("Checking PDS member saving attempt", async () => {
-        globals.defineGlobals("");
-        createGlobalMocks();
-        const blockMocks = createBlockMocks();
-        const node = new ZoweDatasetNode({
-            label: "HLQ.TEST.AFILE(mem)",
-            collapsibleState: vscode.TreeItemCollapsibleState.None,
-            parentNode: blockMocks.datasetSessionNode,
-            profile: blockMocks.imperativeProfile,
-        });
-        blockMocks.datasetSessionNode.children.push(node);
-
-        mocked(sharedUtils.concatChildNodes).mockReturnValueOnce([node]);
-        blockMocks.testDatasetTree.getChildren.mockReturnValueOnce([blockMocks.datasetSessionNode]);
-        mocked(zowe.List.dataSet).mockResolvedValue({
-            success: true,
-            commandResponse: "",
-            apiResponse: {
-                items: [{ dsname: "HLQ.TEST.AFILE" }, { dsname: "HLQ.TEST.AFILE(mem)" }],
-            },
-        });
-        mocked(zowe.Upload.pathToDataSet).mockResolvedValueOnce({
-            success: true,
-            commandResponse: "success",
-            apiResponse: [
-                {
-                    etag: "123",
-                },
-            ],
-        });
-        mocked(vscode.window.withProgress).mockImplementation((progLocation, callback) => {
-            return callback();
-        });
-        blockMocks.profileInstance.loadNamedProfile.mockReturnValueOnce(blockMocks.imperativeProfile);
-        mocked(Profiles.getInstance).mockReturnValue(blockMocks.profileInstance);
-        const testDocument = createTextDocument("HLQ.TEST.AFILE(mem)", blockMocks.datasetSessionNode);
-        (testDocument as any).fileName = path.join(globals.DS_DIR, testDocument.fileName);
-
-        await dsActions.saveFile(testDocument, blockMocks.testDatasetTree);
-
-        expect(mocked(sharedUtils.concatChildNodes)).toBeCalled();
-        expect(mocked(Gui.setStatusBarMessage)).toBeCalledWith("success", globals.STATUS_BAR_TIMEOUT_MS);
-    });
-    it("Checking common dataset saving failed due to conflict with server version", async () => {
-        globals.defineGlobals("");
-        createGlobalMocks();
-        const blockMocks = createBlockMocks();
-        const node = new ZoweDatasetNode({
-            label: "HLQ.TEST.AFILE",
-            collapsibleState: vscode.TreeItemCollapsibleState.None,
-            parentNode: blockMocks.datasetSessionNode,
-            profile: blockMocks.imperativeProfile,
-        });
-        blockMocks.datasetSessionNode.children.push(node);
-
-        mocked(sharedUtils.concatChildNodes).mockReturnValueOnce([node]);
-        blockMocks.testDatasetTree.getChildren.mockReturnValueOnce([blockMocks.datasetSessionNode]);
-        mocked(zowe.List.dataSet).mockResolvedValue({
-            success: true,
-            commandResponse: "",
-            apiResponse: {
-                items: [{ dsname: "HLQ.TEST.AFILE" }],
-            },
-        });
-        mocked(zowe.Upload.pathToDataSet).mockResolvedValueOnce({
-            success: false,
-            commandResponse: "Rest API failure with HTTP(S) status 412",
-            apiResponse: [],
-        });
-
-        mocked(vscode.window.withProgress).mockImplementation((progLocation, callback) => {
-            return callback();
-        });
-        const profile = blockMocks.imperativeProfile;
-        profile.profile.encoding = 1047;
-        blockMocks.profileInstance.loadNamedProfile.mockReturnValueOnce(blockMocks.imperativeProfile);
-        mocked(Profiles.getInstance).mockReturnValue(blockMocks.profileInstance);
-        Object.defineProperty(wsUtils, "markDocumentUnsaved", {
-            value: jest.fn(),
-            configurable: true,
-        });
-        Object.defineProperty(context, "isTypeUssTreeNode", {
-            value: jest.fn().mockReturnValueOnce(false),
-            configurable: true,
-        });
-        Object.defineProperty(ZoweExplorerApiRegister.getMvsApi, "getContents", {
-            value: jest.fn(),
-            configurable: true,
-        });
-
-        const testDocument = createTextDocument("HLQ.TEST.AFILE", blockMocks.datasetSessionNode);
-        (testDocument as any).fileName = path.join(globals.DS_DIR, testDocument.fileName);
-        const logSpy = jest.spyOn(ZoweLogger, "warn");
-        const commandSpy = jest.spyOn(vscode.commands, "executeCommand");
-
-        await dsActions.saveFile(testDocument, blockMocks.testDatasetTree);
-
-        expect(logSpy).toBeCalledWith("Remote file has changed. Presenting with way to resolve file.");
-        expect(mocked(sharedUtils.concatChildNodes)).toBeCalled();
-        expect(commandSpy).toBeCalledWith("workbench.files.action.compareWithSaved");
-        logSpy.mockClear();
-        commandSpy.mockClear();
-    });
-
-    it("Checking common dataset saving failed due to conflict with server version when file size has not changed", async () => {
-        globals.defineGlobals("");
-        createGlobalMocks();
-        const blockMocks = createBlockMocks();
-        const node = new ZoweDatasetNode({
-            label: "HLQ.TEST.AFILE",
-            collapsibleState: vscode.TreeItemCollapsibleState.None,
-            parentNode: blockMocks.datasetSessionNode,
-            profile: blockMocks.imperativeProfile,
-        });
-        blockMocks.datasetSessionNode.children.push(node);
-
-        mocked(sharedUtils.concatChildNodes).mockReturnValueOnce([node]);
-        blockMocks.testDatasetTree.getChildren.mockReturnValueOnce([blockMocks.datasetSessionNode]);
-        mocked(zowe.List.dataSet).mockResolvedValue({
-            success: true,
-            commandResponse: "",
-            apiResponse: {
-                items: [{ dsname: "HLQ.TEST.AFILE" }],
-            },
-        });
-        mocked(zowe.Upload.pathToDataSet).mockResolvedValueOnce({
-            success: false,
-            commandResponse: "Rest API failure with HTTP(S) status 412",
-            apiResponse: [],
-        });
-
-        mocked(vscode.window.withProgress).mockImplementation((progLocation, callback) => {
-            return callback();
-        });
-        const profile = blockMocks.imperativeProfile;
-        profile.profile.encoding = 1047;
-        blockMocks.profileInstance.loadNamedProfile.mockReturnValueOnce(blockMocks.imperativeProfile);
-        mocked(Profiles.getInstance).mockReturnValue(blockMocks.profileInstance);
-        Object.defineProperty(wsUtils, "markDocumentUnsaved", {
-            value: jest.fn(),
-            configurable: true,
-        });
-        Object.defineProperty(context, "isTypeUssTreeNode", {
-            value: jest.fn().mockReturnValueOnce(false),
-            configurable: true,
-        });
-        Object.defineProperty(ZoweExplorerApiRegister.getMvsApi, "getContents", {
-            value: jest.fn(),
-            configurable: true,
-        });
-
-        const testDocument = createTextDocument("HLQ.TEST.AFILE", blockMocks.datasetSessionNode);
-        (testDocument as any).fileName = path.join(globals.DS_DIR, testDocument.fileName);
-        const logSpy = jest.spyOn(ZoweLogger, "warn");
-        const commandSpy = jest.spyOn(vscode.commands, "executeCommand");
-        jest.spyOn(fs, "statSync").mockReturnValueOnce({ size: 0 } as any);
-
-        await dsActions.saveFile(testDocument, blockMocks.testDatasetTree);
-
-        expect(logSpy).toBeCalledWith("Remote file has changed. Presenting with way to resolve file.");
-        expect(mocked(sharedUtils.concatChildNodes)).toBeCalled();
-        expect(commandSpy).toBeCalledWith("workbench.files.action.compareWithSaved");
-        logSpy.mockClear();
-        commandSpy.mockClear();
-    });
-});
-
->>>>>>> 95b63c1c
 describe("Dataset Actions Unit Tests - Function showAttributes", () => {
     function createBlockMocks() {
         const session = createISession();
@@ -3609,10 +3013,6 @@
         const treeView = createTreeView();
         const datasetSessionNode = createDatasetSessionNode(session, imperativeProfile);
         const testDatasetTree = createDatasetTree(datasetSessionNode, treeView);
-<<<<<<< HEAD
-        const testNode = new ZoweDatasetNode("nodePDS", vscode.TreeItemCollapsibleState.None, datasetSessionNode, null);
-        const testSDSNode = new ZoweDatasetNode("nodeSDS", vscode.TreeItemCollapsibleState.None, datasetSessionNode, null);
-=======
         const testNode = new ZoweDatasetNode({
             label: "nodePDS",
             collapsibleState: vscode.TreeItemCollapsibleState.None,
@@ -3623,7 +3023,6 @@
             collapsibleState: vscode.TreeItemCollapsibleState.None,
             parentNode: datasetSessionNode,
         });
->>>>>>> 95b63c1c
         const profileInstance = createInstanceOfProfile(imperativeProfile);
         const mvsApi = createMvsApi(imperativeProfile);
         const quickPickItem = new utils.FilterDescriptor(datasetSessionNode.label.toString());
@@ -3642,10 +3041,6 @@
         jest.spyOn(datasetSessionNode, "getChildren").mockResolvedValue([testNode, testSDSNode]);
         testDatasetTree.createFilterString.mockReturnValue("test");
         jest.spyOn(Gui, "resolveQuickPick").mockResolvedValue(quickPickItem);
-<<<<<<< HEAD
-=======
-        jest.spyOn(ZoweDatasetNode.prototype, "openDs").mockImplementation(() => null);
->>>>>>> 95b63c1c
 
         return {
             session,
