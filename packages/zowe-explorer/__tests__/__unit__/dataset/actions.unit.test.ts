--- conflicted
+++ resolved
@@ -83,14 +83,10 @@
     Object.defineProperty(vscode.window, "showErrorMessage", { value: jest.fn(), configurable: true });
     Object.defineProperty(vscode.window, "showInformationMessage", { value: jest.fn(), configurable: true });
     Object.defineProperty(vscode.window, "setStatusBarMessage", { value: jest.fn(), configurable: true });
-<<<<<<< HEAD
-    Object.defineProperty(vscode.window, "showWarningMessage", { value: jest.fn(), configurable: true });
-=======
     Object.defineProperty(vscode.window, "showWarningMessage", {
         value: newMocks.mockShowWarningMessage,
         configurable: true,
     });
->>>>>>> ef530e19
     Object.defineProperty(vscode.window, "showInputBox", { value: jest.fn(), configurable: true });
     Object.defineProperty(vscode.workspace, "openTextDocument", { value: jest.fn(), configurable: true });
     Object.defineProperty(vscode.workspace, "getConfiguration", { value: jest.fn(), configurable: true });
