/**
 * This program and the accompanying materials are made available under the terms of the
 * Eclipse Public License v2.0 which accompanies this distribution, and is available at
 * https://www.eclipse.org/legal/epl-v20.html
 *
 * SPDX-License-Identifier: EPL-2.0
 *
 * Copyright Contributors to the Zowe Project.
 *
 */

import * as vscode from "vscode";
import * as globals from "../../../src/globals";
import * as fs from "fs";
import * as zowe from "@zowe/cli";
import { DatasetTree } from "../../../src/dataset/DatasetTree";
import { ZoweDatasetNode } from "../../../src/dataset/ZoweDatasetNode";
import { Gui, IZoweDatasetTreeNode, ProfilesCache, ValidProfileEnum } from "@zowe/zowe-explorer-api";
import { ZoweExplorerApiRegister } from "../../../src/ZoweExplorerApiRegister";
import { Profiles } from "../../../src/Profiles";
import * as utils from "../../../src/utils/ProfilesUtils";
import { getIconByNode } from "../../../src/generators/icons";
import {
    createInstanceOfProfile,
    createIProfile,
    createISession,
    createISessionWithoutCredentials,
    createQuickPickContent,
    createTreeView,
    createWorkspaceConfiguration,
    createPersistentConfig,
    createValidIProfile,
    createInstanceOfProfileInfo,
    createGetConfigMock,
} from "../../../__mocks__/mockCreators/shared";
import { createDatasetSessionNode, createDatasetTree, createDatasetFavoritesNode } from "../../../__mocks__/mockCreators/datasets";
import { bindMvsApi, createMvsApi } from "../../../__mocks__/mockCreators/api";
import * as workspaceUtils from "../../../src/utils/workspace";
import { PersistentFilters } from "../../../src/PersistentFilters";
import * as dsUtils from "../../../src/dataset/utils";
import { SettingsConfig } from "../../../src/utils/SettingsConfig";
import * as sharedActions from "../../../src/shared/actions";
import { ZoweLogger } from "../../../src/utils/LoggerUtils";
import { ZoweLocalStorage } from "../../../src/utils/ZoweLocalStorage";

jest.mock("fs");
jest.mock("util");

function createGlobalMocks() {
    globals.defineGlobals("");

    const globalMocks = {
        isTheia: jest.fn(),
        testProfileLoaded: createValidIProfile(),
        mockProfileInstance: null,
        mockShowWarningMessage: jest.fn(),
        mockProfileInfo: createInstanceOfProfileInfo(),
        mockProfilesCache: new ProfilesCache(zowe.imperative.Logger.getAppLogger()),
    };

    globalMocks.mockProfileInstance = createInstanceOfProfile(globalMocks.testProfileLoaded);

    Object.defineProperty(vscode.window, "createTreeView", { value: jest.fn(), configurable: true });
    Object.defineProperty(Gui, "showMessage", { value: jest.fn(), configurable: true });
    Object.defineProperty(Gui, "setStatusBarMessage", { value: jest.fn().mockReturnValue({ dispose: jest.fn() }), configurable: true });
    Object.defineProperty(vscode.window, "showTextDocument", { value: jest.fn(), configurable: true });
    Object.defineProperty(vscode.workspace, "getConfiguration", { value: jest.fn(), configurable: true });
    Object.defineProperty(vscode.workspace, "openTextDocument", { value: jest.fn(), configurable: true });
    Object.defineProperty(Profiles, "getInstance", {
        value: jest.fn().mockReturnValue(globalMocks.mockProfileInstance),
        configurable: true,
    });
    Object.defineProperty(vscode.window, "showQuickPick", { value: jest.fn(), configurable: true });
    Object.defineProperty(vscode.window, "createQuickPick", { value: jest.fn(), configurable: true });
    Object.defineProperty(vscode.window, "showInputBox", { value: jest.fn(), configurable: true });
    Object.defineProperty(zowe, "Rename", { value: jest.fn(), configurable: true });
    Object.defineProperty(zowe.Rename, "dataSet", { value: jest.fn(), configurable: true });
    Object.defineProperty(zowe.Rename, "dataSetMember", { value: jest.fn(), configurable: true });
    Object.defineProperty(zowe, "Download", { value: jest.fn(), configurable: true });
    Object.defineProperty(globals, "ISTHEIA", { get: globalMocks.isTheia, configurable: true });
    Object.defineProperty(globals, "LOG", { value: jest.fn(), configurable: true });
    Object.defineProperty(globals.LOG, "debug", { value: jest.fn(), configurable: true });
    Object.defineProperty(globals.LOG, "error", { value: jest.fn(), configurable: true });
    Object.defineProperty(fs, "unlinkSync", { value: jest.fn(), configurable: true });
    Object.defineProperty(fs, "existsSync", { value: jest.fn(), configurable: true });
    Object.defineProperty(vscode.commands, "executeCommand", { value: jest.fn(), configurable: true });
    Object.defineProperty(workspaceUtils, "closeOpenedTextFile", { value: jest.fn(), configurable: true });
    Object.defineProperty(vscode, "ProgressLocation", {
        value: jest.fn().mockImplementation(() => {
            return {
                Notification: 15,
            };
        }),
        configurable: true,
    });
    Object.defineProperty(vscode, "ConfigurationTarget", {
        value: jest.fn().mockImplementation(() => {
            return {
                Global: 1,
                Workspace: 2,
                WorkspaceFolder: 3,
            };
        }),
        configurable: true,
    });
    Object.defineProperty(vscode.window, "withProgress", {
        value: jest.fn().mockImplementation((progLocation, callback) => {
            return callback();
        }),
        configurable: true,
    });
    Object.defineProperty(SettingsConfig, "getDirectValue", {
        value: createGetConfigMock({
            "zowe.automaticProfileValidation": true,
        }),
    });
    Object.defineProperty(globalMocks.mockProfilesCache, "getConfigInstance", {
        value: jest.fn(() => {
            return { value: globalMocks.mockProfileInfo, configurable: true };
        }),
    });
    Object.defineProperty(zowe.Download, "dataSet", {
        value: jest.fn(() => {
            return {
                success: true,
                commandResponse: null,
                apiResponse: {
                    etag: "123",
                },
            };
        }),
        configurable: true,
    });
    Object.defineProperty(zowe.Download, "dataSetMember", {
        value: jest.fn(() => {
            return {
                success: true,
                commandResponse: null,
                apiResponse: {
                    etag: "123",
                },
            };
        }),
        configurable: true,
    });
    Object.defineProperty(Gui, "warningMessage", {
        value: globalMocks.mockShowWarningMessage,
        configurable: true,
    });
    Object.defineProperty(Gui, "errorMessage", { value: jest.fn(), configurable: true });
    Object.defineProperty(ZoweLogger, "error", { value: jest.fn(), configurable: true });
    Object.defineProperty(ZoweLogger, "debug", { value: jest.fn(), configurable: true });
    Object.defineProperty(ZoweLogger, "warn", { value: jest.fn(), configurable: true });
    Object.defineProperty(ZoweLogger, "info", { value: jest.fn(), configurable: true });
    Object.defineProperty(ZoweLogger, "trace", { value: jest.fn(), configurable: true });
<<<<<<< HEAD
    Object.defineProperty(ZoweLocalStorage, "storage", {
        value: {
            get: jest.fn(() => ({ persistence: true })),
            update: jest.fn(),
            keys: jest.fn(),
        },
=======
    Object.defineProperty(utils.ProfilesUtils, "usingTeamConfig", {
        value: jest.fn().mockReturnValue(true),
>>>>>>> a462812d
        configurable: true,
    });

    return globalMocks;
}

// Idea is borrowed from: https://github.com/kulshekhar/ts-jest/blob/eadf408f90ca2007b85f5a61c6c0b74b4e431943/src/utils/testing.ts
const mocked = <T extends (...args: any[]) => any>(fn: T): jest.Mock<ReturnType<T>> => fn as any;

describe("Dataset Tree Unit Tests - Initialisation", () => {
    function createBlockMocks() {
        const session = createISession();
        const imperativeProfile = createIProfile();
        const treeView = createTreeView();
        const datasetSessionNode = createDatasetSessionNode(session, imperativeProfile);

        return {
            treeView,
            datasetSessionNode,
        };
    }

    it("Checking definition of the dataset tree", async () => {
        createGlobalMocks();
        const blockMocks = createBlockMocks();

        mocked(vscode.window.createTreeView).mockReturnValueOnce(blockMocks.treeView);
        const testTree = new DatasetTree();
        testTree.mSessionNodes.push(blockMocks.datasetSessionNode);

        expect(testTree.mSessionNodes.map((node) => node.label)).toEqual(["Favorites", blockMocks.datasetSessionNode.label]);
        expect(testTree.getTreeView()).toEqual(blockMocks.treeView);
    });
});

describe("Dataset Tree Unit Tests - Function getTreeItem", () => {
    function createBlockMocks() {
        const session = createISession();
        const imperativeProfile = createIProfile();
        const treeView = createTreeView();
        const datasetSessionNode = createDatasetSessionNode(session, imperativeProfile);

        return {
            session,
            datasetSessionNode,
            treeView,
        };
    }

    it("Checking function with PS Dataset", async () => {
        createGlobalMocks();
        const blockMocks = createBlockMocks();

        const node = new ZoweDatasetNode("BRTVS99", vscode.TreeItemCollapsibleState.None, blockMocks.datasetSessionNode, blockMocks.session);
        mocked(vscode.window.createTreeView).mockReturnValueOnce(blockMocks.treeView);
        const testTree = new DatasetTree();
        testTree.mSessionNodes.push(blockMocks.datasetSessionNode);

        expect(testTree.getTreeItem(node)).toBeInstanceOf(vscode.TreeItem);
    });
});
describe("Dataset Tree Unit tests - Function initializeFavChildNodeForProfile", () => {
    function createBlockMocks() {
        const session = createISession();
        const imperativeProfile = createIProfile();
        const datasetSessionNode = createDatasetSessionNode(session, imperativeProfile);

        return {
            imperativeProfile,
            session,
            datasetSessionNode,
        };
    }

    it("Checking function for PDS favorite", async () => {
        createGlobalMocks();
        const blockMocks = createBlockMocks();
        const testTree = new DatasetTree();
        const favProfileNode = new ZoweDatasetNode("testProfile", vscode.TreeItemCollapsibleState.None, blockMocks.datasetSessionNode, null);
        favProfileNode.contextValue = globals.FAV_PROFILE_CONTEXT;
        const node = new ZoweDatasetNode(
            "BRTVS99.PUBLIC",
            vscode.TreeItemCollapsibleState.Collapsed,
            favProfileNode,
            undefined,
            globals.PDS_FAV_CONTEXT
        );

        const favChildNodeForProfile = await testTree.initializeFavChildNodeForProfile("BRTVS99.PUBLIC", globals.DS_PDS_CONTEXT, favProfileNode);

        expect(favChildNodeForProfile).toEqual(node);
    });
    it("Checking function for sequential DS favorite", async () => {
        createGlobalMocks();
        const blockMocks = createBlockMocks();
        const testTree = new DatasetTree();
        const favProfileNode = new ZoweDatasetNode("testProfile", vscode.TreeItemCollapsibleState.None, blockMocks.datasetSessionNode, null);
        favProfileNode.contextValue = globals.FAV_PROFILE_CONTEXT;
        const node = new ZoweDatasetNode("BRTVS99.PS", vscode.TreeItemCollapsibleState.None, favProfileNode, undefined, globals.DS_FAV_CONTEXT);
        node.command = { command: "zowe.ds.ZoweNode.openPS", title: "", arguments: [node] };

        const favChildNodeForProfile = await testTree.initializeFavChildNodeForProfile("BRTVS99.PS", globals.DS_DS_CONTEXT, favProfileNode);

        expect(favChildNodeForProfile).toEqual(node);
    });
    it("Checking function for invalid context value", async () => {
        createGlobalMocks();
        const blockMocks = createBlockMocks();
        const testTree = new DatasetTree();
        const favProfileNode = new ZoweDatasetNode("testProfile", vscode.TreeItemCollapsibleState.None, blockMocks.datasetSessionNode, null);
        favProfileNode.contextValue = globals.FAV_PROFILE_CONTEXT;
        const showErrorMessageSpy = jest.spyOn(Gui, "errorMessage");
        await testTree.initializeFavChildNodeForProfile("BRTVS99.BAD", "badContextValue", favProfileNode);

        expect(showErrorMessageSpy).toBeCalledTimes(1);
        showErrorMessageSpy.mockClear();
    });
});
describe("Dataset Tree Unit Tests - Function getChildren", () => {
    function createBlockMocks() {
        const session = createISession();
        const imperativeProfile = createIProfile();
        const profile = createInstanceOfProfile(imperativeProfile);
        const treeView = createTreeView();
        const datasetSessionNode = createDatasetSessionNode(session, imperativeProfile);
        const mvsApi = createMvsApi(imperativeProfile);
        bindMvsApi(mvsApi);

        return {
            imperativeProfile,
            session,
            profile,
            datasetSessionNode,
            treeView,
            mvsApi,
        };
    }

    it("Checking function for root node", async () => {
        createGlobalMocks();
        const blockMocks = createBlockMocks();

        mocked(vscode.window.createTreeView).mockReturnValueOnce(blockMocks.treeView);
        const testTree = new DatasetTree();
        testTree.mSessionNodes.push(blockMocks.datasetSessionNode);
        const favoriteSessionNode = new ZoweDatasetNode("Favorites", vscode.TreeItemCollapsibleState.Collapsed, null, null);
        favoriteSessionNode.contextValue = globals.FAVORITE_CONTEXT;
        const targetIcon = getIconByNode(favoriteSessionNode);
        if (targetIcon) {
            favoriteSessionNode.iconPath = targetIcon.path;
        }

        const children = await testTree.getChildren();

        expect(favoriteSessionNode).toMatchObject(children[0]);
        expect(blockMocks.datasetSessionNode).toMatchObject(children[1]);
    });
    it("Checking function for session node", async () => {
        createGlobalMocks();
        const blockMocks = createBlockMocks();

        mocked(Profiles.getInstance).mockReturnValue(blockMocks.profile);
        mocked(vscode.window.createTreeView).mockReturnValueOnce(blockMocks.treeView);
        const testTree = new DatasetTree();
        blockMocks.datasetSessionNode.pattern = "test";
        testTree.mSessionNodes.push(blockMocks.datasetSessionNode);
        testTree.mSessionNodes[1].dirty = true;
        const sampleChildren: ZoweDatasetNode[] = [
            new ZoweDatasetNode(
                "BRTVS99",
                vscode.TreeItemCollapsibleState.None,
                testTree.mSessionNodes[1],
                null,
                undefined,
                undefined,
                blockMocks.imperativeProfile
            ),
            new ZoweDatasetNode(
                "BRTVS99.CA10",
                vscode.TreeItemCollapsibleState.None,
                testTree.mSessionNodes[1],
                null,
                globals.DS_MIGRATED_FILE_CONTEXT,
                undefined,
                blockMocks.imperativeProfile
            ),
            new ZoweDatasetNode(
                "BRTVS99.CA11.SPFTEMP0.CNTL",
                vscode.TreeItemCollapsibleState.Collapsed,
                testTree.mSessionNodes[1],
                null,
                undefined,
                undefined,
                blockMocks.imperativeProfile
            ),
            new ZoweDatasetNode(
                "BRTVS99.DDIR",
                vscode.TreeItemCollapsibleState.Collapsed,
                testTree.mSessionNodes[1],
                null,
                undefined,
                undefined,
                blockMocks.imperativeProfile
            ),
            new ZoweDatasetNode(
                "BRTVS99.VS1",
                vscode.TreeItemCollapsibleState.None,
                testTree.mSessionNodes[1],
                null,
                globals.VSAM_CONTEXT,
                undefined,
                blockMocks.imperativeProfile
            ),
        ];
        sampleChildren[0].command = { command: "zowe.ds.ZoweNode.openPS", title: "", arguments: [sampleChildren[0]] };

        const children = await testTree.getChildren(testTree.mSessionNodes[1]);
        expect(children.map((c) => c.label)).toEqual(sampleChildren.map((c) => c.label));
        expect(children).toEqual(sampleChildren);
    });
    it("Checking function for session node with an imperative error", async () => {
        createGlobalMocks();
        const blockMocks = createBlockMocks();

        const testError = new zowe.imperative.ImperativeError({ msg: "test" });
        const spyOnDataSetsMatchingPattern = jest.spyOn(zowe.List, "dataSetsMatchingPattern");
        spyOnDataSetsMatchingPattern.mockResolvedValueOnce({
            success: true,
            commandResponse: null,
            apiResponse: [
                { dsname: "HLQ.USER", dsorg: "PS" },
                { dsname: "HLQ.USER.IMP.ERROR", error: testError },
                { dsname: "HLQ.USER.MIGRAT", dsorg: "PS", migr: "YES" },
            ],
        });
        mocked(Profiles.getInstance).mockReturnValue(blockMocks.profile);
        mocked(vscode.window.createTreeView).mockReturnValueOnce(blockMocks.treeView);
        const testTree = new DatasetTree();
        blockMocks.datasetSessionNode.pattern = "test";
        testTree.mSessionNodes.push(blockMocks.datasetSessionNode);
        testTree.mSessionNodes[1].dirty = true;
        const nodeOk = new ZoweDatasetNode(
            "HLQ.USER",
            vscode.TreeItemCollapsibleState.None,
            testTree.mSessionNodes[1],
            null,
            undefined,
            undefined,
            blockMocks.imperativeProfile
        );
        const nodeImpError = new ZoweDatasetNode(
            "HLQ.USER.IMP.ERROR",
            vscode.TreeItemCollapsibleState.None,
            testTree.mSessionNodes[1],
            null,
            globals.DS_FILE_ERROR_CONTEXT,
            undefined,
            blockMocks.imperativeProfile
        );
        nodeImpError.errorDetails = testError;
        const nodeMigrated = new ZoweDatasetNode(
            "HLQ.USER.MIGRAT",
            vscode.TreeItemCollapsibleState.None,
            testTree.mSessionNodes[1],
            null,
            globals.DS_MIGRATED_FILE_CONTEXT,
            undefined,
            blockMocks.imperativeProfile
        );
        const sampleChildren: ZoweDatasetNode[] = [nodeOk, nodeImpError, nodeMigrated];
        sampleChildren[0].command = { command: "zowe.ds.ZoweNode.openPS", title: "", arguments: [sampleChildren[0]] };

        const children = await testTree.getChildren(testTree.mSessionNodes[1]);
        expect(children.map((c) => c.label)).toEqual(sampleChildren.map((c) => c.label));
        expect(children).toEqual(sampleChildren);
        spyOnDataSetsMatchingPattern.mockRestore();
    });
    it("Checking that we fallback to old dataSet API if newer dataSetsMattchingPattern does not exist", async () => {
        createGlobalMocks();
        const blockMocks = createBlockMocks();

        const mockMvsApi = await ZoweExplorerApiRegister.getMvsApi(blockMocks.profile);
        mockMvsApi.dataSetsMatchingPattern = null;
        const getMvsApiMock = jest.fn();
        getMvsApiMock.mockReturnValue(mockMvsApi);
        ZoweExplorerApiRegister.getMvsApi = getMvsApiMock.bind(ZoweExplorerApiRegister);

        const spyOnDataSetsMatchingPattern = jest.spyOn(zowe.List, "dataSetsMatchingPattern");
        const spyOnDataSet = jest.spyOn(zowe.List, "dataSet");
        spyOnDataSet.mockResolvedValueOnce({
            success: true,
            commandResponse: null,
            apiResponse: {
                items: [{ dsname: "HLQ.USER", dsorg: "PS" }],
            },
        });
        mocked(vscode.window.createTreeView).mockReturnValueOnce(blockMocks.treeView);
        mocked(Profiles.getInstance).mockReturnValue(blockMocks.profile);
        blockMocks.datasetSessionNode.pattern = "test";
        const testTree = new DatasetTree();
        testTree.mSessionNodes.push(blockMocks.datasetSessionNode);
        testTree.mSessionNodes[1].dirty = true;
        const sampleChildren: ZoweDatasetNode[] = [
            new ZoweDatasetNode(
                "HLQ.USER",
                vscode.TreeItemCollapsibleState.None,
                testTree.mSessionNodes[1],
                null,
                undefined,
                undefined,
                blockMocks.imperativeProfile
            ),
        ];
        sampleChildren[0].command = { command: "zowe.ds.ZoweNode.openPS", title: "", arguments: [sampleChildren[0]] };

        const children = await testTree.getChildren(testTree.mSessionNodes[1]);
        expect(children.map((c) => c.label)).toEqual(sampleChildren.map((c) => c.label));
        expect(children).toEqual(sampleChildren);
        expect(spyOnDataSet).toHaveBeenCalled();
        expect(spyOnDataSetsMatchingPattern).not.toHaveBeenCalled();
        spyOnDataSet.mockRestore();
        spyOnDataSetsMatchingPattern.mockRestore();
    });
    it("Checking function for favorite node", async () => {
        createGlobalMocks();
        const blockMocks = createBlockMocks();

        const favProfileNode = new ZoweDatasetNode(
            "testProfile",
            vscode.TreeItemCollapsibleState.None,
            blockMocks.datasetSessionNode,
            blockMocks.session
        );
        favProfileNode.contextValue = globals.FAV_PROFILE_CONTEXT;
        mocked(vscode.window.createTreeView).mockReturnValueOnce(blockMocks.treeView);
        const testTree = new DatasetTree();
        testTree.mFavorites.push(favProfileNode);

        const children = await testTree.getChildren(testTree.mSessionNodes[0]);

        expect(children).toEqual([favProfileNode]);
    });
    it("Checking function for favorited node with no member pattern", async () => {
        createGlobalMocks();
        const blockMocks = createBlockMocks();

        const profileNode = new ZoweDatasetNode(
            "testProfile",
            vscode.TreeItemCollapsibleState.None,
            blockMocks.datasetSessionNode,
            blockMocks.session
        );
        profileNode.contextValue = globals.FAV_PROFILE_CONTEXT;
        profileNode.memberPattern = undefined;
        mocked(vscode.window.createTreeView).mockReturnValueOnce(blockMocks.treeView);
        const testTree = new DatasetTree();
        testTree.mFavorites.push(profileNode);

        const children = await testTree.getChildren(testTree.mSessionNodes[0]);

        expect(children).toEqual([profileNode]);
    });
    it("Checking function for profile node in Favorites section", async () => {
        createGlobalMocks();
        const blockMocks = createBlockMocks();
        const log = zowe.imperative.Logger.getAppLogger();
        const favProfileNode = new ZoweDatasetNode("testProfile", vscode.TreeItemCollapsibleState.None, blockMocks.datasetSessionNode, null);
        favProfileNode.contextValue = globals.FAV_PROFILE_CONTEXT;
        mocked(vscode.window.createTreeView).mockReturnValueOnce(blockMocks.treeView);
        const testTree = new DatasetTree();
        testTree.mFavorites.push(favProfileNode);
        const loadProfilesForFavoritesSpy = jest.spyOn(testTree, "loadProfilesForFavorites");

        await testTree.getChildren(favProfileNode);

        expect(loadProfilesForFavoritesSpy).toHaveBeenCalledWith(log, favProfileNode);
    });
    it("Checking function for PDS Dataset node", async () => {
        createGlobalMocks();
        const blockMocks = createBlockMocks();

        mocked(Profiles.getInstance).mockReturnValue(blockMocks.profile);
        mocked(vscode.window.createTreeView).mockReturnValueOnce(blockMocks.treeView);
        const testTree = new DatasetTree();
        testTree.mSessionNodes.push(blockMocks.datasetSessionNode);
        const parent = new ZoweDatasetNode("BRTVS99.PUBLIC", vscode.TreeItemCollapsibleState.Collapsed, testTree.mSessionNodes[1], null);
        parent.dirty = true;
        const sampleChildren: ZoweDatasetNode[] = [
            new ZoweDatasetNode("BRTVS99", vscode.TreeItemCollapsibleState.None, parent, null),
            new ZoweDatasetNode("BRTVS99.DDIR", vscode.TreeItemCollapsibleState.None, parent, null),
        ];
        sampleChildren[0].command = { command: "zowe.ds.ZoweNode.openPS", title: "", arguments: [sampleChildren[0]] };
        sampleChildren[1].command = { command: "zowe.ds.ZoweNode.openPS", title: "", arguments: [sampleChildren[1]] };

        const children = await testTree.getChildren(parent);

        expect(children).toEqual(sampleChildren);
    });
});
describe("Dataset Tree Unit Tests - Function loadProfilesForFavorites", () => {
    function createBlockMocks() {
        const log = zowe.imperative.Logger.getAppLogger();
        const session = createISession();
        const imperativeProfile = createIProfile();
        const treeView = createTreeView();
        const datasetFavoriteNode = createDatasetFavoritesNode();
        const mvsApi = createMvsApi(imperativeProfile);
        bindMvsApi(mvsApi);

        return {
            log,
            imperativeProfile,
            session,
            datasetFavoriteNode,
            treeView,
            mvsApi,
        };
    }

    it("Checking that loaded profile and session values are added to the profile grouping node in Favorites", async () => {
        createGlobalMocks();
        const blockMocks = createBlockMocks();
        const favProfileNode = new ZoweDatasetNode(
            "testProfile",
            vscode.TreeItemCollapsibleState.Collapsed,
            blockMocks.datasetFavoriteNode,
            null,
            globals.FAV_PROFILE_CONTEXT,
            undefined,
            undefined
        );
        const testTree = new DatasetTree();
        testTree.mFavorites.push(favProfileNode);
        const expectedFavProfileNode = new ZoweDatasetNode(
            "testProfile",
            vscode.TreeItemCollapsibleState.Collapsed,
            blockMocks.datasetFavoriteNode,
            blockMocks.session,
            globals.FAV_PROFILE_CONTEXT,
            undefined,
            blockMocks.imperativeProfile
        );

        // Mock successful loading of profile/session
        Object.defineProperty(Profiles, "getInstance", {
            value: jest.fn(() => {
                return {
                    loadNamedProfile: jest.fn(() => {
                        return blockMocks.imperativeProfile;
                    }),
                    getBaseProfile: jest.fn(() => {
                        return blockMocks.imperativeProfile;
                    }),
                    checkCurrentProfile: jest.fn(() => {
                        return {
                            name: blockMocks.imperativeProfile.name,
                            status: "unverified",
                        };
                    }),
                    validProfile: ValidProfileEnum.VALID,
                };
            }),
        });
        Object.defineProperty(blockMocks.mvsApi, "getSession", {
            value: jest.fn(() => {
                return blockMocks.session;
            }),
        });

        await testTree.loadProfilesForFavorites(blockMocks.log, favProfileNode);
        const resultFavProfileNode = testTree.mFavorites[0];

        expect(resultFavProfileNode).toEqual(expectedFavProfileNode);
    });
    it("Checking that error is handled if profile not successfully loaded for profile grouping node in Favorites", async () => {
        createGlobalMocks();
        const blockMocks = createBlockMocks();
        const favProfileNode = new ZoweDatasetNode(
            "badTestProfile",
            vscode.TreeItemCollapsibleState.Collapsed,
            blockMocks.datasetFavoriteNode,
            null,
            globals.FAV_PROFILE_CONTEXT,
            undefined,
            undefined
        );
        const testTree = new DatasetTree();
        testTree.mFavorites.push(favProfileNode);
        const showErrorMessageSpy = jest.spyOn(Gui, "errorMessage");
        Object.defineProperty(Profiles, "getInstance", {
            value: jest.fn(() => {
                return {
                    loadNamedProfile: jest.fn(() => {
                        throw new Error();
                    }),
                    getBaseProfile: jest.fn(() => {
                        return blockMocks.imperativeProfile;
                    }),
                };
            }),
        });
        mocked(Gui.errorMessage).mockResolvedValueOnce("Remove");
        await testTree.loadProfilesForFavorites(blockMocks.log, favProfileNode);
        expect(showErrorMessageSpy).toBeCalledTimes(1);
        showErrorMessageSpy.mockClear();
    });
    it("Checking that favorite nodes with pre-existing profile/session values continue using those values", async () => {
        createGlobalMocks();
        const blockMocks = createBlockMocks();
        const favProfileNode = new ZoweDatasetNode(
            "testProfile",
            vscode.TreeItemCollapsibleState.Collapsed,
            blockMocks.datasetFavoriteNode,
            blockMocks.session,
            globals.FAV_PROFILE_CONTEXT,
            undefined,
            blockMocks.imperativeProfile
        );
        const favPdsNode = new ZoweDatasetNode(
            "favoritePds",
            vscode.TreeItemCollapsibleState.Collapsed,
            favProfileNode,
            blockMocks.session,
            globals.PDS_FAV_CONTEXT,
            undefined,
            blockMocks.imperativeProfile
        );
        const testTree = new DatasetTree();
        favProfileNode.children.push(favPdsNode);
        testTree.mFavorites.push(favProfileNode);
        const expectedFavPdsNode = new ZoweDatasetNode(
            "favoritePds",
            vscode.TreeItemCollapsibleState.Collapsed,
            favProfileNode,
            blockMocks.session,
            globals.PDS_FAV_CONTEXT,
            undefined,
            blockMocks.imperativeProfile
        );

        await testTree.loadProfilesForFavorites(blockMocks.log, favProfileNode);
        const resultFavPdsNode = testTree.mFavorites[0].children[0];

        expect(resultFavPdsNode).toEqual(expectedFavPdsNode);
    });
    it("Checking that loaded profile/session from profile node in Favorites gets passed to child favorites without profile/session", async () => {
        createGlobalMocks();
        const blockMocks = createBlockMocks();
        const favProfileNode = new ZoweDatasetNode(
            "testProfile",
            vscode.TreeItemCollapsibleState.Collapsed,
            blockMocks.datasetFavoriteNode,
            blockMocks.session,
            globals.FAV_PROFILE_CONTEXT,
            undefined,
            blockMocks.imperativeProfile
        );
        // Leave mParent parameter undefined for favPDsNode and expectedFavPdsNode to test undefined profile/session condition
        const favPdsNode = new ZoweDatasetNode(
            "favoritePds",
            vscode.TreeItemCollapsibleState.Collapsed,
            undefined,
            undefined,
            globals.PDS_FAV_CONTEXT,
            undefined,
            undefined
        );
        const testTree = new DatasetTree();
        favProfileNode.children.push(favPdsNode);
        testTree.mFavorites.push(favProfileNode);
        const expectedFavPdsNode = new ZoweDatasetNode(
            "favoritePds",
            vscode.TreeItemCollapsibleState.Collapsed,
            undefined,
            blockMocks.session,
            globals.PDS_FAV_CONTEXT,
            undefined,
            blockMocks.imperativeProfile
        );

        await testTree.loadProfilesForFavorites(blockMocks.log, favProfileNode);
        const resultFavPdsNode = testTree.mFavorites[0].children[0];

        expect(resultFavPdsNode).toEqual(expectedFavPdsNode);
    });
});
describe("Dataset Tree Unit Tests - Function getParent", () => {
    function createBlockMocks() {
        const session = createISession();
        const imperativeProfile = createIProfile();
        const treeView = createTreeView();
        const datasetSessionNode = createDatasetSessionNode(session, imperativeProfile);

        return {
            session,
            datasetSessionNode,
            treeView,
        };
    }

    it("Checking function on the root node", async () => {
        createGlobalMocks();
        const blockMocks = createBlockMocks();

        mocked(vscode.window.createTreeView).mockReturnValueOnce(blockMocks.treeView);
        const testTree = new DatasetTree();
        testTree.mSessionNodes.push(blockMocks.datasetSessionNode);

        const parentNode = testTree.getParent(blockMocks.datasetSessionNode);

        expect(parentNode).toBeNull();
    });
    it("Checking function on the non-root node", async () => {
        createGlobalMocks();
        const blockMocks = createBlockMocks();

        mocked(vscode.window.createTreeView).mockReturnValueOnce(blockMocks.treeView);
        const testTree = new DatasetTree();
        testTree.mSessionNodes.push(blockMocks.datasetSessionNode);
        const node = new ZoweDatasetNode("BRTVS99", vscode.TreeItemCollapsibleState.None, blockMocks.datasetSessionNode, blockMocks.session);

        expect(testTree.getParent(node)).toMatchObject(blockMocks.datasetSessionNode);
    });
});
describe("Dataset Tree Unit Tests - Function getSearchHistory", () => {
    function createBlockMocks() {
        const session = createISession();
        const imperativeProfile = createIProfile();
        const treeView = createTreeView();
        const datasetSessionNode = createDatasetSessionNode(session, imperativeProfile);

        return {
            session,
            datasetSessionNode,
            treeView,
        };
    }

    it("Checking common run of function", async () => {
        createGlobalMocks();
        const blockMocks = createBlockMocks();

        mocked(vscode.window.createTreeView).mockReturnValueOnce(blockMocks.treeView);
        const testTree = new DatasetTree();

        testTree.addSearchHistory("testHistory");

        expect(testTree.getSearchHistory()).toEqual(["testHistory"]);
    });
});
describe("Dataset Tree Unit Tests - Function addFileHistory", () => {
    function createBlockMocks() {
        const session = createISession();
        const imperativeProfile = createIProfile();
        const treeView = createTreeView();
        const datasetSessionNode = createDatasetSessionNode(session, imperativeProfile);

        return {
            session,
            datasetSessionNode,
            treeView,
        };
    }

    it("Checking common run of function", async () => {
        createGlobalMocks();
        const blockMocks = createBlockMocks();

        mocked(vscode.window.createTreeView).mockReturnValueOnce(blockMocks.treeView);
        const testTree = new DatasetTree();

        testTree.addFileHistory("testFileHistory");

        expect(testTree.getFileHistory()).toEqual(["TESTFILEHISTORY"]);
    });
});
describe("Dataset Tree Unit Tests - Function removeFileHistory", () => {
    function createBlockMocks() {
        const session = createISession();
        const imperativeProfile = createIProfile();
        const treeView = createTreeView();
        const datasetSessionNode = createDatasetSessionNode(session, imperativeProfile);

        return {
            session,
            datasetSessionNode,
            treeView,
        };
    }

    it("Checking common run of function", async () => {
        createGlobalMocks();
        const blockMocks = createBlockMocks();

        mocked(vscode.window.createTreeView).mockReturnValueOnce(blockMocks.treeView);
        const testTree = new DatasetTree();

        testTree.addFileHistory("testFileHistory");
        expect(testTree.getFileHistory()).toEqual(["TESTFILEHISTORY"]);
        testTree.removeFileHistory("testFileHistory");
        expect(testTree.getFileHistory()).toEqual([]);
    });
});
describe("Dataset Tree Unit Tests - Function addSession", () => {
    async function createBlockMocks() {
        const newMocks = {
            log: zowe.imperative.Logger.getAppLogger(),
            session: createISession(),
            imperativeProfile: createIProfile(),
            treeView: createTreeView(),
            testDatasetTree: null,
            datasetSessionNode: null,
            profile: null,
            mockResetValidation: jest.fn(),
            mockDefaultProfile: jest.fn(),
            mockLoadNamedProfile: jest.fn(),
            mockValidationSetting: jest.fn(),
            mockAddSingleSession: jest.fn(),
            mockDisableValidationContext: jest.fn(),
            mockEnableValidationContext: jest.fn(),
            mockLoadDefaultProfile: jest.fn(),
            mockProfileInstance: null,
            mockMHistory: PersistentFilters,
            mockGetConfiguration: jest.fn(),
            mockPersistenceSchema: createPersistentConfig(),
        };

        newMocks.datasetSessionNode = createDatasetSessionNode(newMocks.session, newMocks.imperativeProfile);
        newMocks.testDatasetTree = createDatasetTree(newMocks.datasetSessionNode, newMocks.treeView);

        // Profile instance mocks
        newMocks.mockProfileInstance = createInstanceOfProfile(newMocks.imperativeProfile);
        newMocks.mockLoadNamedProfile.mockReturnValue(newMocks.imperativeProfile);
        newMocks.mockProfileInstance.loadNamedProfile = newMocks.mockLoadNamedProfile;
        newMocks.mockLoadDefaultProfile.mockReturnValue(newMocks.imperativeProfile);
        newMocks.mockProfileInstance.getDefaultProfile = newMocks.mockLoadDefaultProfile;
        newMocks.mockProfileInstance.enableValidationContext = newMocks.mockEnableValidationContext;
        newMocks.mockProfileInstance.disableValidationContext = newMocks.mockDisableValidationContext;
        newMocks.mockProfileInstance.validProfile = ValidProfileEnum.VALID;
        newMocks.mockProfileInstance.allProfiles = jest.fn().mockReturnValue([newMocks.imperativeProfile]);

        return newMocks;
    }
    it("Checking successful adding of session", async () => {
        await createGlobalMocks();
        const blockMocks = await createBlockMocks();

        mocked(vscode.window.createTreeView).mockReturnValueOnce(blockMocks.treeView);
        const testTree = new DatasetTree();
        testTree.mSessionNodes.push(blockMocks.datasetSessionNode);

        testTree.addSession(blockMocks.imperativeProfile.name);
        expect(testTree.mSessionNodes[1].label).toBe(blockMocks.imperativeProfile.name);
    });

    it("Checking successful adding of session with disabled validation", async () => {
        await createGlobalMocks();
        const blockMocks = await createBlockMocks();

        mocked(vscode.window.createTreeView).mockReturnValueOnce(blockMocks.treeView);
        const testTree = createDatasetTree(blockMocks.datasetSessionNode, blockMocks.treeView);
        testTree.mSessionNodes.push(blockMocks.datasetSessionNode);
        Object.defineProperty(testTree.mHistory, "getSessions", {
            value: jest.fn(() => {
                return ["sestest", "profile1", "profile2"];
            }),
        });

        blockMocks.mockProfileInstance.validationSetting = blockMocks.mockValidationSetting.mockReturnValueOnce(false);

        testTree.addSession(blockMocks.imperativeProfile.name);
        expect(testTree.mSessionNodes[1].label).toBe(blockMocks.imperativeProfile.name);
    });

    it("Checking successful adding of session without sessname passed", async () => {
        await createGlobalMocks();
        const blockMocks = await createBlockMocks();

        mocked(vscode.window.createTreeView).mockReturnValueOnce(blockMocks.treeView);
        const testTree = createDatasetTree(blockMocks.datasetSessionNode, blockMocks.treeView);
        testTree.mSessionNodes.push(blockMocks.datasetSessionNode);
        testTree.mHistory.push(blockMocks.imperativeProfile.name);

        testTree.addSession();
        expect(testTree.mSessionNodes[1].label).toBe(blockMocks.imperativeProfile.name);
    });

    it("Checking failed attempt to add a session due to the missing profile", async () => {
        await createGlobalMocks();
        const blockMocks = await createBlockMocks();

        mocked(vscode.window.createTreeView).mockReturnValueOnce(blockMocks.treeView);
        const testTree = new DatasetTree();

        testTree.addSession("fake");

        expect(testTree.mSessionNodes[1]).not.toBeDefined();
    });

    it("Checking failed attempt to add a session due to the missing profile", async () => {
        createGlobalMocks();
        const blockMocks = await createBlockMocks();

        mocked(vscode.window.createTreeView).mockReturnValueOnce(blockMocks.treeView);
        const testTree = new DatasetTree();
        testTree.mSessionNodes = [
            {
                label: {
                    toString: () => "test",
                },
                getProfileName: () => "sestest",
            } as any,
        ];
        jest.spyOn((testTree as any).mHistory, "getSessions").mockReturnValue(["sestest"]);
        jest.spyOn(Profiles.getInstance(), "fetchAllProfiles").mockReturnValue(Promise.resolve([blockMocks.imperativeProfile]));
        jest.spyOn(sharedActions, "resetValidationSettings").mockImplementation();

        await expect(testTree.addSession(null, "test")).resolves.not.toThrow();
    });
});

describe("USSTree Unit Tests - Function USSTree.addSingleSession()", () => {
    function createBlockMocks() {
        const newMocks = {
            mockProfilesInstance: null,
            testProfile: createIProfile(),
            testBaseProfile: createValidIProfile(),
            testCombinedProfile: createValidIProfile(),
            testSession: createISession(),
            testUSSNode: null,
            testTree: null,
            profilesForValidation: { status: "active", name: "fake" },
        };

        newMocks.testBaseProfile.profile.tokenType = "tokenType";
        newMocks.testBaseProfile.profile.tokenValue = "testTokenValue";
        newMocks.testCombinedProfile.profile.tokenType = "tokenType";
        newMocks.testCombinedProfile.profile.tokenValue = "testTokenValue";
        newMocks.mockProfilesInstance = createInstanceOfProfile(newMocks.testProfile);
        newMocks.mockProfilesInstance.getBaseProfile.mockResolvedValue(newMocks.testBaseProfile);
        newMocks.mockProfilesInstance.loadNamedProfile.mockReturnValue(newMocks.testProfile);
        newMocks.mockProfilesInstance.allProfiles = [newMocks.testProfile, { name: "firstName" }, { name: "secondName" }];
        newMocks.testTree = new DatasetTree();
        const datasetSessionTestNode = createDatasetSessionNode(newMocks.testSession, newMocks.testProfile);
        newMocks.testTree.mSessionNodes.push(datasetSessionTestNode);
        mocked(Profiles.getInstance).mockReturnValue(newMocks.mockProfilesInstance);

        return newMocks;
    }

    it("Tests that addSingleSession doesn't add the session again, if it was already added", async () => {
        await createGlobalMocks();
        const blockMocks = await createBlockMocks();

        await blockMocks.testTree.addSingleSession(blockMocks.testProfile);

        expect(blockMocks.testTree.mSessionNodes.length).toEqual(2);
    });

    it("Tests that addSingleSession successfully adds a session", async () => {
        await createGlobalMocks();
        const blockMocks = await createBlockMocks();

        blockMocks.testTree.mSessionNodes.pop();
        blockMocks.testSession.ISession.tokenType = blockMocks.testBaseProfile.profile.tokenType;
        blockMocks.testSession.ISession.tokenValue = blockMocks.testBaseProfile.profile.tokenValue;

        // Mock the USS API so that getSession returns the correct value
        const mockMvsApi = await ZoweExplorerApiRegister.getMvsApi(blockMocks.testProfile);
        const getMvsApiMock = jest.fn();
        getMvsApiMock.mockReturnValue(mockMvsApi);
        ZoweExplorerApiRegister.getMvsApi = getMvsApiMock.bind(ZoweExplorerApiRegister);
        jest.spyOn(mockMvsApi, "getSession").mockReturnValue(blockMocks.testSession);

        await blockMocks.testTree.addSingleSession(blockMocks.testProfile);

        expect(blockMocks.testTree.mSessionNodes.length).toEqual(2);
        expect(blockMocks.testTree.mSessionNodes[1].profile.name).toEqual(blockMocks.testProfile.name);
    });
});

describe("Dataset Tree Unit Tests - Function addFavorite", () => {
    function createBlockMocks() {
        const session = createISession();
        const imperativeProfile = createIProfile();
        const treeView = createTreeView();
        const datasetSessionNode = createDatasetSessionNode(session, imperativeProfile);
        const profile = createInstanceOfProfile(imperativeProfile);

        return {
            session,
            datasetSessionNode,
            treeView,
            profile,
            imperativeProfile,
        };
    }

    it("Checking adding of PS Dataset node", async () => {
        createGlobalMocks();
        const blockMocks = createBlockMocks();

        mocked(vscode.window.createTreeView).mockReturnValueOnce(blockMocks.treeView);
        const testTree = new DatasetTree();
        testTree.mSessionNodes.push(blockMocks.datasetSessionNode);
        const node = new ZoweDatasetNode("Dataset", vscode.TreeItemCollapsibleState.None, testTree.mSessionNodes[1], null);

        testTree.addFavorite(node);

        expect(testTree.mFavorites[0].label).toBe(`${blockMocks.datasetSessionNode.label}`);
        expect(testTree.mFavorites[0].contextValue).toBe(`${globals.FAV_PROFILE_CONTEXT}`);
        expect(testTree.mFavorites[0].children[0].label).toBe(`${node.label}`);
        expect(testTree.mFavorites[0].children[0].contextValue).toBe(`${globals.DS_DS_CONTEXT}${globals.FAV_SUFFIX}`);
    });
    it("Checking adding of PDS Dataset node", async () => {
        createGlobalMocks();
        const blockMocks = createBlockMocks();

        mocked(vscode.window.createTreeView).mockReturnValueOnce(blockMocks.treeView);
        const testTree = new DatasetTree();
        testTree.mSessionNodes.push(blockMocks.datasetSessionNode);
        const node = new ZoweDatasetNode("Dataset", vscode.TreeItemCollapsibleState.None, testTree.mSessionNodes[1], null);
        node.contextValue = globals.DS_PDS_CONTEXT;

        testTree.addFavorite(node);

        expect(testTree.mFavorites[0].label).toBe(`${blockMocks.datasetSessionNode.label}`);
        expect(testTree.mFavorites[0].contextValue).toBe(`${globals.FAV_PROFILE_CONTEXT}`);
        expect(testTree.mFavorites[0].children[0].label).toBe(`${node.label}`);
        expect(testTree.mFavorites[0].children[0].contextValue).toBe(`${globals.DS_PDS_CONTEXT}${globals.FAV_SUFFIX}`);
    });
    it("Checking adding of PDS Member node", async () => {
        createGlobalMocks();
        const blockMocks = createBlockMocks();

        mocked(vscode.window.createTreeView).mockReturnValueOnce(blockMocks.treeView);
        const testTree = new DatasetTree();
        testTree.mSessionNodes.push(blockMocks.datasetSessionNode);
        const parent = new ZoweDatasetNode("Dataset", vscode.TreeItemCollapsibleState.None, testTree.mSessionNodes[1], null);
        const child = new ZoweDatasetNode("Child", vscode.TreeItemCollapsibleState.None, parent, null);
        parent.contextValue = globals.DS_PDS_CONTEXT;
        child.contextValue = globals.DS_MEMBER_CONTEXT;

        testTree.addFavorite(child);

        expect(testTree.mFavorites[0].label).toBe(`${blockMocks.datasetSessionNode.label}`);
        expect(testTree.mFavorites[0].contextValue).toBe(`${globals.FAV_PROFILE_CONTEXT}`);
        expect(testTree.mFavorites[0].children[0].label).toBe(`${parent.label}`);
        expect(testTree.mFavorites[0].children[0].contextValue).toBe(`${globals.DS_PDS_CONTEXT}${globals.FAV_SUFFIX}`);
    });
    it("Checking adding of Session node", async () => {
        createGlobalMocks();
        const blockMocks = createBlockMocks();

        mocked(Profiles.getInstance).mockReturnValue(blockMocks.profile);
        mocked(vscode.window.createTreeView).mockReturnValueOnce(blockMocks.treeView);
        const testTree = new DatasetTree();
        testTree.mSessionNodes.push(blockMocks.datasetSessionNode);
        testTree.mSessionNodes[1].pattern = "test";

        await testTree.addFavorite(testTree.mSessionNodes[1]);

        expect(testTree.mFavorites[0].label).toBe(`${blockMocks.datasetSessionNode.label}`);
        expect(testTree.mFavorites[0].contextValue).toBe(`${globals.FAV_PROFILE_CONTEXT}`);
        expect(testTree.mFavorites[0].children[0].label).toBe(`${testTree.mSessionNodes[1].pattern}`);
        expect(testTree.mFavorites[0].children[0].contextValue).toBe(`${globals.DS_SESSION_CONTEXT}${globals.FAV_SUFFIX}`);
    });
    it("Checking attempt to add a duplicate node", async () => {
        createGlobalMocks();
        const blockMocks = createBlockMocks();

        mocked(vscode.window.createTreeView).mockReturnValueOnce(blockMocks.treeView);
        const testTree = new DatasetTree();
        testTree.mSessionNodes.push(blockMocks.datasetSessionNode);
        const node = new ZoweDatasetNode("Dataset", vscode.TreeItemCollapsibleState.None, testTree.mSessionNodes[1], null);

        testTree.addFavorite(node);
        testTree.addFavorite(node);

        expect(testTree.mFavorites[0].children.map((entry) => entry.label)).toEqual([`${node.label}`]);
    });
    it("Checking attempt to add a member of favorite PDS", async () => {
        createGlobalMocks();
        const blockMocks = createBlockMocks();

        mocked(vscode.window.createTreeView).mockReturnValueOnce(blockMocks.treeView);
        const testTree = new DatasetTree();
        testTree.mSessionNodes.push(blockMocks.datasetSessionNode);
        const parent = new ZoweDatasetNode("Dataset", vscode.TreeItemCollapsibleState.None, testTree.mSessionNodes[1], null);
        const child = new ZoweDatasetNode("Child", vscode.TreeItemCollapsibleState.None, parent, null);
        parent.contextValue = globals.DS_PDS_CONTEXT + globals.FAV_SUFFIX;
        child.contextValue = globals.DS_MEMBER_CONTEXT;

        testTree.addFavorite(child);

        expect(mocked(Gui.showMessage)).toBeCalledWith("PDS already in favorites");
    });
});
describe("Dataset Tree Unit Tests - Function removeFavorite", () => {
    function createBlockMocks() {
        const session = createISession();
        const imperativeProfile = createIProfile();
        const treeView = createTreeView();
        const datasetSessionNode = createDatasetSessionNode(session, imperativeProfile);

        return {
            session,
            datasetSessionNode,
            treeView,
        };
    }

    it("Checking removeFavorite when starting with more than one favorite for the profile", async () => {
        createGlobalMocks();
        const blockMocks = createBlockMocks();

        mocked(vscode.window.createTreeView).mockReturnValueOnce(blockMocks.treeView);
        const testTree = new DatasetTree();
        testTree.mSessionNodes.push(blockMocks.datasetSessionNode);
        const node1 = new ZoweDatasetNode("Dataset", vscode.TreeItemCollapsibleState.None, testTree.mSessionNodes[1], null);
        const node2 = new ZoweDatasetNode("Dataset2", vscode.TreeItemCollapsibleState.None, testTree.mSessionNodes[1], null);
        const removeFavProfileSpy = jest.spyOn(testTree, "removeFavProfile");

        // We're breaking rule 1 function call per 1 it block, but there's no over proper way to verify the functionality
        // First we need to have the item and be sure that it's properly added to have legit removal operation
        testTree.addFavorite(node1);
        testTree.addFavorite(node2);
        const profileNodeInFavs = testTree.mFavorites[0];
        expect(profileNodeInFavs.children[0].label).toBe(`${node1.label}`);
        expect(profileNodeInFavs.children[1].label).toBe(`${node2.label}`);

        // Actual test
        testTree.removeFavorite(profileNodeInFavs.children[0]);
        expect(removeFavProfileSpy).not.toBeCalled();
        expect(profileNodeInFavs.children.length).toBe(1);
        expect(profileNodeInFavs.children[0].label).toBe(`${node2.label}`);
    });
    it("Checking removeFavorite when starting with only one favorite for the profile", async () => {
        createGlobalMocks();
        const blockMocks = createBlockMocks();

        mocked(vscode.window.createTreeView).mockReturnValueOnce(blockMocks.treeView);
        const testTree = new DatasetTree();
        testTree.mSessionNodes.push(blockMocks.datasetSessionNode);
        const node = new ZoweDatasetNode("Dataset", vscode.TreeItemCollapsibleState.None, testTree.mSessionNodes[1], null);

        const removeFavProfileSpy = jest.spyOn(testTree, "removeFavProfile");

        // We're breaking rule 1 function call per 1 it block, but there's no over proper way to verify the functionality
        // First we need to have the item and be sure that it's properly added to have legit removal operation
        testTree.addFavorite(node);
        const profileNodeInFavs = testTree.mFavorites[0];
        expect(profileNodeInFavs.children[0].label).toBe(`${node.label}`);
        await testTree.removeFavorite(profileNodeInFavs.children[0]);
        expect(removeFavProfileSpy).toHaveBeenCalledWith(profileNodeInFavs.label, false);
        expect(testTree.mFavorites.length).toBe(0);
    });

    it("Checking removeFavorite when calling with a node that is not favorited", async () => {
        createGlobalMocks();
        const blockMocks = createBlockMocks();

        mocked(vscode.window.createTreeView).mockReturnValueOnce(blockMocks.treeView);
        const testTree = new DatasetTree();
        testTree.mSessionNodes.push(blockMocks.datasetSessionNode);
        const node = new ZoweDatasetNode("Dataset", vscode.TreeItemCollapsibleState.None, testTree.mSessionNodes[1], null);

        const updateFavoritesSpy = jest.spyOn(testTree, "updateFavorites");
        const removeFavoriteSpy = jest.spyOn(testTree, "removeFavorite");

        await testTree.removeFavorite(node);
        expect(removeFavoriteSpy).toHaveReturned();
        expect(updateFavoritesSpy).not.toHaveBeenCalled();
    });
});
describe("Dataset Tree Unit Tests - Function  - Function removeFavProfile", () => {
    function createBlockMocks() {
        const session = createISession();
        const imperativeProfile = createIProfile();
        const treeView = createTreeView();
        const datasetSessionNode = createDatasetSessionNode(session, imperativeProfile);
        const testTree = new DatasetTree();
        testTree.mFavorites = [];
        testTree.mSessionNodes.push(datasetSessionNode);
        const node = new ZoweDatasetNode("Dataset", vscode.TreeItemCollapsibleState.None, testTree.mSessionNodes[1], null);
        testTree.addFavorite(node);
        const profileNodeInFavs: IZoweDatasetTreeNode = testTree.mFavorites[0];

        return {
            treeView,
            testTree,
            profileNodeInFavs,
        };
    }
    it("Tests successful removal of profile node in Favorites when user confirms they want to Continue removing it", async () => {
        const globalMocks = createGlobalMocks();
        const blockMocks = createBlockMocks();
        const updateFavoritesSpy = jest.spyOn(blockMocks.testTree, "updateFavorites");
        mocked(vscode.window.createTreeView).mockReturnValueOnce(blockMocks.treeView);
        // Make sure favorite is added before the actual unit test
        expect(blockMocks.testTree.mFavorites.length).toEqual(1);
        globalMocks.mockShowWarningMessage.mockResolvedValueOnce("Continue");

        await blockMocks.testTree.removeFavProfile(blockMocks.profileNodeInFavs.label.toString(), true);

        // Check that favorite is removed from UI
        expect(blockMocks.testTree.mFavorites.length).toEqual(0);
        // Check that favorite is removed from settings file
        expect(updateFavoritesSpy).toBeCalledTimes(1);
    });
    it("Tests that removeFavProfile leaves profile node in Favorites when user cancels", async () => {
        const globalMocks = createGlobalMocks();
        const blockMocks = createBlockMocks();
        mocked(vscode.window.createTreeView).mockReturnValueOnce(blockMocks.treeView);
        // Make sure favorite is added before the actual unit test
        expect(blockMocks.testTree.mFavorites.length).toEqual(1);

        const expectedFavProfileNode = blockMocks.testTree.mFavorites[0];
        globalMocks.mockShowWarningMessage.mockResolvedValueOnce("Cancel");

        await blockMocks.testTree.removeFavProfile(blockMocks.profileNodeInFavs.label.toString(), true);

        expect(blockMocks.testTree.mFavorites.length).toEqual(1);
        expect(blockMocks.testTree.mFavorites[0]).toEqual(expectedFavProfileNode);
    });
    it("Tests that removeFavProfile successfully removes profile node in Favorites when called outside user command", async () => {
        createGlobalMocks();
        const blockMocks = createBlockMocks();
        mocked(vscode.window.createTreeView).mockReturnValueOnce(blockMocks.treeView);
        // Make sure favorite is added before the actual unit test
        expect(blockMocks.testTree.mFavorites.length).toEqual(1);

        await blockMocks.testTree.removeFavProfile(blockMocks.profileNodeInFavs.label.toString(), false);

        expect(blockMocks.testTree.mFavorites.length).toEqual(0);
    });
});
describe("Dataset Tree Unit Tests - Function deleteSession", () => {
    function createBlockMocks() {
        const session = createISession();
        const imperativeProfile = createIProfile();
        const treeView = createTreeView();
        const datasetSessionNode = createDatasetSessionNode(session, imperativeProfile);

        return {
            session,
            datasetSessionNode,
            treeView,
        };
    }

    it("Checking common run of function", async () => {
        createGlobalMocks();
        const blockMocks = createBlockMocks();

        mocked(vscode.window.createTreeView).mockReturnValueOnce(blockMocks.treeView);
        const testTree = new DatasetTree();
        testTree.mSessionNodes.push(blockMocks.datasetSessionNode);

        testTree.deleteSession(testTree.mSessionNodes[1]);

        expect(testTree.mSessionNodes.map((node) => node.label)).toEqual(["Favorites"]);
    });
});
describe("Dataset Tree Unit Tests - Function flipState", () => {
    function createBlockMocks() {
        const session = createISession();
        const sessionWithoutCreds = createISessionWithoutCredentials();
        const imperativeProfile = createIProfile();
        const treeView = createTreeView();
        const datasetSessionNode = createDatasetSessionNode(session, imperativeProfile);

        return {
            session,
            sessionWithoutCreds,
            datasetSessionNode,
            treeView,
        };
    }

    it("Checking flipping of PDS Dataset node", async () => {
        createGlobalMocks();
        const blockMocks = createBlockMocks();

        mocked(vscode.window.createTreeView).mockReturnValueOnce(blockMocks.treeView);
        const testTree = new DatasetTree();
        testTree.mSessionNodes.push(blockMocks.datasetSessionNode);
        const node = new ZoweDatasetNode("Dataset", vscode.TreeItemCollapsibleState.Collapsed, testTree.mSessionNodes[1], null);
        node.contextValue = globals.DS_PDS_CONTEXT;

        await testTree.flipState(node, true);
        expect(JSON.stringify(node.iconPath)).toContain("folder-open.svg");
        await testTree.flipState(node, false);
        expect(JSON.stringify(node.iconPath)).toContain("folder-closed.svg");
        await testTree.flipState(node, true);
        expect(JSON.stringify(node.iconPath)).toContain("folder-open.svg");
    });
    it("Checking flipping of Favorite PDS Dataset node", async () => {
        createGlobalMocks();
        const blockMocks = createBlockMocks();

        mocked(vscode.window.createTreeView).mockReturnValueOnce(blockMocks.treeView);
        const testTree = new DatasetTree();
        testTree.mSessionNodes.push(blockMocks.datasetSessionNode);
        const node = new ZoweDatasetNode("Dataset", vscode.TreeItemCollapsibleState.Collapsed, testTree.mSessionNodes[1], null);
        node.contextValue = globals.DS_PDS_CONTEXT + globals.FAV_SUFFIX;

        await testTree.flipState(node, true);
        expect(JSON.stringify(node.iconPath)).toContain("folder-open.svg");
        await testTree.flipState(node, false);
        expect(JSON.stringify(node.iconPath)).toContain("folder-closed.svg");
        await testTree.flipState(node, true);
        expect(JSON.stringify(node.iconPath)).toContain("folder-open.svg");
    });
    it("Checking flipping of PDS Dataset with credential prompt", async () => {
        createGlobalMocks();
        const blockMocks = createBlockMocks();

        mocked(vscode.window.createTreeView).mockReturnValueOnce(blockMocks.treeView);
        const testTree = new DatasetTree();
        testTree.mSessionNodes.push(blockMocks.datasetSessionNode);
        const node = new ZoweDatasetNode(
            "Dataset",
            vscode.TreeItemCollapsibleState.Collapsed,
            testTree.mSessionNodes[1],
            blockMocks.sessionWithoutCreds
        );
        node.contextValue = globals.DS_PDS_CONTEXT;

        await testTree.flipState(node, true);
        expect(JSON.stringify(node.iconPath)).toContain("folder-open.svg");
        await testTree.flipState(node, false);
        expect(JSON.stringify(node.iconPath)).toContain("folder-closed.svg");
        await testTree.flipState(node, true);
        expect(JSON.stringify(node.iconPath)).toContain("folder-open.svg");
    });
});
describe("Dataset Tree Unit Tests - Function datasetFilterPrompt", () => {
    async function createBlockMocks(globalMocks) {
        const newMocks = {
            log: zowe.imperative.Logger.getAppLogger(),
            session: createISession(),
            imperativeProfile: createIProfile(),
            mockDefaultProfile: jest.fn(),
            mockGetProfileSetting: jest.fn(),
            mockCheckCurrentProfile: jest.fn(),
            treeView: createTreeView(),
            mockLoadNamedProfile: jest.fn(),
            datasetSessionNode: null,
            mockResetValidationSettings: jest.fn(),
            qpPlaceholder: 'Choose "Create new..." to define a new profile or select an existing profile to add to the Data Set Explorer',
            mockEnableValidationContext: jest.fn(),
        };

        newMocks.datasetSessionNode = await createDatasetSessionNode(newMocks.session, newMocks.imperativeProfile);
        globalMocks.mockProfileInstance.allProfiles = [newMocks.imperativeProfile, { name: "firstName" }, { name: "secondName" }];
        globalMocks.mockProfileInstance.loadNamedProfile.mockReturnValueOnce(newMocks.imperativeProfile);
        globalMocks.mockProfileInstance.resetValidationSettings.mockReturnValue(newMocks.datasetSessionNode);
        globalMocks.mockProfileInstance.getProfileSetting.mockReturnValue({
            name: newMocks.imperativeProfile.name,
            status: "active",
        });
        globalMocks.mockProfileInstance.checkCurrentProfile.mockReturnValue({
            name: newMocks.imperativeProfile.name,
            status: "active",
        });

        return newMocks;
    }

    it("Checking adding of new filter - Theia", async () => {
        const globalMocks = await createGlobalMocks();
        const blockMocks = await createBlockMocks(globalMocks);

        globalMocks.isTheia.mockReturnValue(true);
        mocked(vscode.window.showQuickPick).mockResolvedValueOnce(new utils.FilterDescriptor("\uFF0B " + "Create a new filter"));
        mocked(vscode.window.showInputBox).mockResolvedValueOnce("HLQ.PROD1.STUFF");
        mocked(vscode.window.createTreeView).mockReturnValueOnce(blockMocks.treeView);
        const testTree = new DatasetTree();
        testTree.mSessionNodes.push(blockMocks.datasetSessionNode);

        await testTree.datasetFilterPrompt(testTree.mSessionNodes[1]);

        expect(testTree.mSessionNodes[1].contextValue).toEqual(globals.DS_SESSION_CONTEXT + globals.ACTIVE_CONTEXT);
        expect(testTree.mSessionNodes[1].pattern).toEqual("HLQ.PROD1.STUFF");
    });
    it("Checking cancelled attempt to add a filter - Theia", async () => {
        const globalMocks = await createGlobalMocks();
        const blockMocks = await createBlockMocks(globalMocks);

        globalMocks.isTheia.mockReturnValue(true);
        mocked(vscode.window.showQuickPick).mockResolvedValueOnce(new utils.FilterDescriptor("\uFF0B " + "Create a new filter"));
        mocked(vscode.window.showInputBox).mockResolvedValueOnce(undefined);
        mocked(vscode.window.createTreeView).mockReturnValueOnce(blockMocks.treeView);
        const testTree = new DatasetTree();
        testTree.mSessionNodes.push(blockMocks.datasetSessionNode);

        await testTree.datasetFilterPrompt(testTree.mSessionNodes[1]);

        expect(mocked(Gui.showMessage)).toBeCalledWith("You must enter a pattern.");
    });
    it("Checking usage of existing filter - Theia", async () => {
        const globalMocks = await createGlobalMocks();
        const blockMocks = await createBlockMocks(globalMocks);

        globalMocks.isTheia.mockReturnValue(true);
        mocked(vscode.window.showQuickPick).mockResolvedValueOnce(new utils.FilterDescriptor("HLQ.PROD1.STUFF"));
        mocked(vscode.window.createTreeView).mockReturnValueOnce(blockMocks.treeView);
        mocked(vscode.window.showInputBox).mockResolvedValueOnce("HLQ.PROD1.STUFF");
        const testTree = new DatasetTree();
        testTree.mSessionNodes.push(blockMocks.datasetSessionNode);
        testTree.addSearchHistory("test");

        await testTree.datasetFilterPrompt(testTree.mSessionNodes[1]);

        expect(testTree.mSessionNodes[1].pattern).toEqual("HLQ.PROD1.STUFF");
    });
    it("Checking cancelling of filter prompt with available filters - Theia", async () => {
        const globalMocks = await createGlobalMocks();
        const blockMocks = await createBlockMocks(globalMocks);

        globalMocks.isTheia.mockReturnValue(true);
        mocked(vscode.window.showQuickPick).mockResolvedValueOnce(undefined);
        mocked(vscode.window.createTreeView).mockReturnValueOnce(blockMocks.treeView);
        const testTree = new DatasetTree();
        testTree.mSessionNodes.push(blockMocks.datasetSessionNode);
        testTree.addSearchHistory("test");

        await testTree.datasetFilterPrompt(testTree.mSessionNodes[1]);

        expect(mocked(Gui.showMessage)).toBeCalledWith("No selection made. Operation cancelled.");
    });
    it("Checking function on favorites", async () => {
        const globalMocks = await createGlobalMocks();
        const blockMocks = await createBlockMocks(globalMocks);

        mocked(vscode.window.createTreeView).mockReturnValueOnce(blockMocks.treeView);
        const testTree = new DatasetTree();
        testTree.mSessionNodes.push(blockMocks.datasetSessionNode);
        const addSessionSpy = jest.spyOn(testTree, "addSession");
        const favoriteSearch = new ZoweDatasetNode(
            `[${blockMocks.datasetSessionNode.label}]: HLQ.PROD1.STUFF`,
            vscode.TreeItemCollapsibleState.None,
            testTree.mSessionNodes[1],
            blockMocks.session,
            undefined,
            undefined,
            blockMocks.imperativeProfile
        );
        favoriteSearch.contextValue = globals.DS_SESSION_CONTEXT + globals.FAV_SUFFIX;

        await testTree.datasetFilterPrompt(favoriteSearch);

        expect(addSessionSpy).toHaveBeenLastCalledWith(blockMocks.datasetSessionNode.label.trim());
    });
    it("Checking adding of new filter", async () => {
        const globalMocks = await createGlobalMocks();
        const blockMocks = await createBlockMocks(globalMocks);

        mocked(vscode.window.showQuickPick).mockResolvedValueOnce(new utils.FilterDescriptor("\uFF0B " + "Create a new filter"));
        mocked(vscode.window.showInputBox).mockResolvedValueOnce("HLQ.PROD1.STUFF");
        mocked(vscode.window.createTreeView).mockReturnValueOnce(blockMocks.treeView);
        const testTree = new DatasetTree();
        testTree.mSessionNodes.push(blockMocks.datasetSessionNode);

        await testTree.datasetFilterPrompt(testTree.mSessionNodes[1]);

        expect(testTree.mSessionNodes[1].contextValue).toEqual(globals.DS_SESSION_CONTEXT + globals.ACTIVE_CONTEXT);
        expect(testTree.mSessionNodes[1].pattern).toEqual("HLQ.PROD1.STUFF");
    });
    it("Checking adding of new filter with data set member", async () => {
        const globalMocks = await createGlobalMocks();
        const blockMocks = await createBlockMocks(globalMocks);

        mocked(vscode.window.showQuickPick).mockResolvedValueOnce(new utils.FilterDescriptor("\uFF0B " + "Create a new filter"));
        mocked(vscode.window.showInputBox).mockResolvedValueOnce("HLQ.PROD1(MEMBER)");
        mocked(vscode.window.createTreeView).mockReturnValueOnce(blockMocks.treeView);
        const testTree = new DatasetTree();
        testTree.mSessionNodes.push(blockMocks.datasetSessionNode);
        await testTree.datasetFilterPrompt(testTree.mSessionNodes[1]);
        expect(testTree.mSessionNodes[1].contextValue).toEqual(globals.DS_SESSION_CONTEXT + globals.ACTIVE_CONTEXT);
        expect(testTree.mSessionNodes[1].pattern).toEqual("HLQ.PROD1");
    });
    it("Checking adding of new filter with Unverified profile", async () => {
        const globalMocks = await createGlobalMocks();
        const blockMocks = await createBlockMocks(globalMocks);
        Object.defineProperty(Profiles, "getInstance", {
            value: jest.fn(() => {
                return {
                    loadNamedProfile: jest.fn().mockImplementationOnce((name, type) => blockMocks.imperativeProfile),
                    getBaseProfile: jest.fn(),
                    checkCurrentProfile: blockMocks.mockCheckCurrentProfile.mockReturnValueOnce({
                        name: blockMocks.imperativeProfile.name,
                        status: "unverified",
                    }),
                    validProfile: ValidProfileEnum.UNVERIFIED,
                };
            }),
        });

        mocked(vscode.window.showQuickPick).mockResolvedValueOnce(new utils.FilterDescriptor("\uFF0B " + "Create a new filter"));
        mocked(vscode.window.showInputBox).mockResolvedValueOnce("HLQ.PROD1.STUFF");
        mocked(vscode.window.createTreeView).mockReturnValueOnce(blockMocks.treeView);
        const testTree = new DatasetTree();
        testTree.mSessionNodes.push(blockMocks.datasetSessionNode);

        await testTree.datasetFilterPrompt(testTree.mSessionNodes[1]);

        expect(testTree.mSessionNodes[1].contextValue).toEqual(globals.DS_SESSION_CONTEXT + globals.UNVERIFIED_CONTEXT);
        expect(testTree.mSessionNodes[1].pattern).toEqual("HLQ.PROD1.STUFF");
    });
    it("Checking cancelled attempt to add a filter", async () => {
        const globalMocks = await createGlobalMocks();
        const blockMocks = await createBlockMocks(globalMocks);

        mocked(vscode.window.showQuickPick).mockResolvedValueOnce(new utils.FilterDescriptor("\uFF0B " + "Create a new filter"));
        mocked(vscode.window.showInputBox).mockResolvedValueOnce(undefined);
        mocked(vscode.window.createTreeView).mockReturnValueOnce(blockMocks.treeView);
        const testTree = new DatasetTree();
        testTree.mSessionNodes.push(blockMocks.datasetSessionNode);

        await testTree.datasetFilterPrompt(testTree.mSessionNodes[1]);

        expect(mocked(Gui.showMessage)).toBeCalledWith("You must enter a pattern.");
    });
    it("Checking usage of existing filter", async () => {
        const globalMocks = await createGlobalMocks();
        const blockMocks = await createBlockMocks(globalMocks);

        const quickPickItem = new utils.FilterDescriptor("HLQ.PROD1.STUFF");
        mocked(vscode.window.createQuickPick).mockReturnValueOnce(
            createQuickPickContent("HLQ.PROD1.STUFF", [quickPickItem], blockMocks.qpPlaceholder)
        );
        mocked(vscode.window.showQuickPick).mockResolvedValueOnce(quickPickItem);
        mocked(vscode.window.showInputBox).mockResolvedValueOnce("HLQ.PROD1.STUFF");
        mocked(vscode.window.createTreeView).mockReturnValueOnce(blockMocks.treeView);
        const resolveQuickPickSpy = jest.spyOn(Gui, "resolveQuickPick");
        resolveQuickPickSpy.mockResolvedValueOnce(quickPickItem);
        const testTree = new DatasetTree();
        testTree.mSessionNodes.push(blockMocks.datasetSessionNode);
        testTree.addSearchHistory("test");

        await testTree.datasetFilterPrompt(testTree.mSessionNodes[1]);

        expect(testTree.mSessionNodes[1].pattern).toEqual("HLQ.PROD1.STUFF");
    });
    it("Checking cancelling of filter prompt with available filters", async () => {
        const globalMocks = await createGlobalMocks();
        const blockMocks = await createBlockMocks(globalMocks);

        const quickPickItem = undefined;
        mocked(vscode.window.createQuickPick).mockReturnValueOnce(createQuickPickContent("HLQ.PROD1.STUFF", quickPickItem, blockMocks.qpPlaceholder));
        mocked(vscode.window.showQuickPick).mockResolvedValueOnce(quickPickItem);
        mocked(vscode.window.createTreeView).mockReturnValueOnce(blockMocks.treeView);
        const resolveQuickPickSpy = jest.spyOn(Gui, "resolveQuickPick");
        resolveQuickPickSpy.mockResolvedValueOnce(quickPickItem);
        const testTree = new DatasetTree();
        testTree.mSessionNodes.push(blockMocks.datasetSessionNode);
        testTree.addSearchHistory("test");

        await testTree.datasetFilterPrompt(testTree.mSessionNodes[1]);

        expect(mocked(Gui.showMessage)).toBeCalledWith("No selection made. Operation cancelled.");
    });
});
describe("Dataset Tree Unit Tests - Function editSession", () => {
    async function createBlockMocks() {
        const newMocks = {
            log: zowe.imperative.Logger.getAppLogger(),
            session: createISession(),
            imperativeProfile: createIProfile(),
            mockDefaultProfile: jest.fn(),
            treeView: createTreeView(),
            datasetSessionNode: null,
            profile: null,
            mockGetProfileSetting: jest.fn(),
            mockEditSession: jest.fn(),
            mockCheckCurrentProfile: jest.fn(),
        };

        newMocks.datasetSessionNode = await createDatasetSessionNode(newMocks.session, newMocks.imperativeProfile);
        newMocks.profile = createInstanceOfProfile(newMocks.imperativeProfile);

        Object.defineProperty(Profiles, "getInstance", {
            value: jest.fn(() => {
                return {
                    allProfiles: [newMocks.imperativeProfile, { name: "firstName" }, { name: "secondName" }],
                    getDefaultProfile: newMocks.mockDefaultProfile,
                    getBaseProfile: jest.fn(),
                    validProfile: ValidProfileEnum.VALID,
                    getProfileSetting: newMocks.mockGetProfileSetting.mockReturnValue({
                        name: newMocks.imperativeProfile.name,
                        status: "active",
                    }),
                    editSession: newMocks.mockEditSession.mockReturnValueOnce("testProfile"),
                    checkCurrentProfile: newMocks.mockCheckCurrentProfile.mockReturnValue({
                        status: "active",
                        name: "testProfile",
                    }),
                };
            }),
        });

        return newMocks;
    }

    it("Checking common run of function", async () => {
        const globalMocks = await createGlobalMocks();
        const blockMocks = await createBlockMocks();

        mocked(vscode.window.createTreeView).mockReturnValueOnce(blockMocks.treeView);
        const testTree = new DatasetTree();
        testTree.mSessionNodes.push(blockMocks.datasetSessionNode);
        const node = new ZoweDatasetNode("EditSession", vscode.TreeItemCollapsibleState.Collapsed, testTree.mSessionNodes[1], null);

        await testTree.editSession(node, testTree);

        expect(node.getProfile().profile).toBe("testProfile");
    });
});
describe("Dataset Tree Unit Tests - Function getAllLoadedItems", () => {
    function createBlockMocks() {
        const session = createISession();
        const imperativeProfile = createIProfile();
        const treeView = createTreeView();
        const datasetSessionNode = createDatasetSessionNode(session, imperativeProfile);

        return {
            session,
            datasetSessionNode,
            treeView,
        };
    }

    it("Checking common run of function", async () => {
        createGlobalMocks();
        const blockMocks = createBlockMocks();

        mocked(vscode.window.createTreeView).mockReturnValueOnce(blockMocks.treeView);
        const testTree = new DatasetTree();
        testTree.mSessionNodes.push(blockMocks.datasetSessionNode);
        const node = new ZoweDatasetNode(
            "HLQ.PROD2.STUFF",
            vscode.TreeItemCollapsibleState.Collapsed,
            testTree.mSessionNodes[1],
            blockMocks.session,
            globals.DS_DS_CONTEXT
        );
        testTree.mSessionNodes[1].children.push(node);

        const items = await testTree.getAllLoadedItems();

        expect(items).toEqual([node]);
    });
});
describe("Dataset Tree Unit Tests - Function onDidConfiguration", () => {
    function createBlockMocks() {
        const session = createISession();
        const imperativeProfile = createIProfile();
        const treeView = createTreeView();
        const datasetSessionNode = createDatasetSessionNode(session, imperativeProfile);
        const workspaceConfiguration = createWorkspaceConfiguration();

        return {
            session,
            datasetSessionNode,
            treeView,
            workspaceConfiguration,
        };
    }

    it("Checking common run of function", async () => {
        createGlobalMocks();
        const blockMocks = createBlockMocks();

        mocked(vscode.workspace.getConfiguration).mockReturnValue(blockMocks.workspaceConfiguration);
        mocked(vscode.window.createTreeView).mockReturnValueOnce(blockMocks.treeView);
        const testTree = new DatasetTree();
        const event = {
            affectsConfiguration: jest.fn(),
        };
        event.affectsConfiguration.mockReturnValue(true);
        mocked(vscode.workspace.getConfiguration).mockClear();

        await testTree.onDidChangeConfiguration(event);

        expect(mocked(vscode.workspace.getConfiguration)).toBeCalledTimes(2);
    });
});
describe("Dataset Tree Unit Tests - Function renameNode", () => {
    function createBlockMocks() {
        const session = createISession();
        const imperativeProfile = createIProfile();
        const datasetSessionNode = createDatasetSessionNode(session, imperativeProfile);

        return {
            session,
            imperativeProfile,
            datasetSessionNode,
        };
    }

    it("Checking common run of function", async () => {
        createGlobalMocks();
        const blockMocks = createBlockMocks();
        const testTree = new DatasetTree();
        const beforeNode = new ZoweDatasetNode(
            "TO.RENAME",
            vscode.TreeItemCollapsibleState.Collapsed,
            blockMocks.datasetSessionNode,
            blockMocks.session,
            globals.DS_PDS_CONTEXT,
            undefined,
            blockMocks.imperativeProfile
        );
        const afterNode = new ZoweDatasetNode(
            "RENAMED",
            vscode.TreeItemCollapsibleState.Collapsed,
            blockMocks.datasetSessionNode,
            blockMocks.session,
            globals.DS_PDS_CONTEXT,
            undefined,
            blockMocks.imperativeProfile
        );
        blockMocks.datasetSessionNode.children.push(beforeNode);
        testTree.mSessionNodes.push(blockMocks.datasetSessionNode);

        await testTree.renameNode("sestest", "TO.RENAME", "RENAMED");

        expect(testTree.mSessionNodes[1].children[0]).toEqual(afterNode);
    });
});
describe("Dataset Tree Unit Tests - Function renameFavorite", () => {
    function createBlockMocks() {
        const session = createISession();
        const imperativeProfile = createIProfile();
        const datasetSessionNode = createDatasetSessionNode(session, imperativeProfile);

        return {
            session,
            imperativeProfile,
            datasetSessionNode,
        };
    }

    it("Checking common run of function", async () => {
        createGlobalMocks();
        const blockMocks = createBlockMocks();
        const testTree = new DatasetTree();
        const nodeFromSession = new ZoweDatasetNode(
            "TO.RENAME",
            vscode.TreeItemCollapsibleState.Collapsed,
            blockMocks.datasetSessionNode,
            blockMocks.session,
            globals.DS_PDS_CONTEXT,
            undefined,
            blockMocks.imperativeProfile
        );
        // Parent is normally a profile node in Favorites section, but is null here because it does not matter for this test
        const matchingFavNode = new ZoweDatasetNode(
            "TO.RENAME",
            vscode.TreeItemCollapsibleState.Collapsed,
            null,
            blockMocks.session,
            globals.DS_PDS_CONTEXT + globals.FAV_SUFFIX,
            undefined,
            blockMocks.imperativeProfile
        );
        const expectedMatchingFavNodeResult = new ZoweDatasetNode(
            "RENAMED",
            vscode.TreeItemCollapsibleState.Collapsed,
            null,
            blockMocks.session,
            globals.DS_PDS_CONTEXT + globals.FAV_SUFFIX,
            undefined,
            blockMocks.imperativeProfile
        );
        Object.defineProperty(testTree, "findFavoritedNode", {
            value: jest.fn(() => {
                return matchingFavNode;
            }),
        });

        await testTree.renameFavorite(nodeFromSession, "RENAMED");

        expect(matchingFavNode).toEqual(expectedMatchingFavNodeResult);
    });
});
describe("Dataset Tree Unit Tests - Function findFavoritedNode", () => {
    function createBlockMocks() {
        const session = createISession();
        const imperativeProfile = createIProfile();
        const treeView = createTreeView();
        const datasetSessionNode = createDatasetSessionNode(session, imperativeProfile);
        const datasetFavoritesNode = createDatasetFavoritesNode();

        return {
            session,
            imperativeProfile,
            datasetSessionNode,
            datasetFavoritesNode,
            treeView,
        };
    }

    it("Checking common run of function", async () => {
        createGlobalMocks();
        const blockMocks = createBlockMocks();

        mocked(vscode.window.createTreeView).mockReturnValueOnce(blockMocks.treeView);
        const testTree = new DatasetTree();
        testTree.mSessionNodes.push(blockMocks.datasetSessionNode);
        const node = new ZoweDatasetNode("node", vscode.TreeItemCollapsibleState.Collapsed, blockMocks.datasetSessionNode, null);
        const favProfileNode = new ZoweDatasetNode(
            blockMocks.imperativeProfile.name,
            vscode.TreeItemCollapsibleState.Collapsed,
            blockMocks.datasetFavoritesNode,
            null,
            globals.FAV_PROFILE_CONTEXT
        );
        const favoriteNode = new ZoweDatasetNode(`${node.label}`, vscode.TreeItemCollapsibleState.Collapsed, favProfileNode, null);
        favoriteNode.contextValue = globals.DS_PDS_CONTEXT + globals.FAV_SUFFIX;
        favProfileNode.children.push(favoriteNode);
        testTree.mFavorites.push(favProfileNode);

        const foundNode = testTree.findFavoritedNode(node);

        expect(foundNode).toBe(favoriteNode);
    });
    it("Checking that function does not error when there is no favorite or matching profile node in Favorites", async () => {
        createGlobalMocks();
        const blockMocks = createBlockMocks();

        mocked(vscode.window.createTreeView).mockReturnValueOnce(blockMocks.treeView);
        const testTree = new DatasetTree();
        testTree.mSessionNodes.push(blockMocks.datasetSessionNode);
        const node = new ZoweDatasetNode("node", vscode.TreeItemCollapsibleState.Collapsed, blockMocks.datasetSessionNode, null);

        expect(() => {
            testTree.findFavoritedNode(node);
        }).not.toThrow();
    });
});
describe("Dataset Tree Unit Tests - Function findNonFavoritedNode", () => {
    function createBlockMocks() {
        const session = createISession();
        const imperativeProfile = createIProfile();
        const treeView = createTreeView();
        const datasetSessionNode = createDatasetSessionNode(session, imperativeProfile);

        return {
            session,
            imperativeProfile,
            datasetSessionNode,
            treeView,
        };
    }

    it("Checking common run of function", async () => {
        createGlobalMocks();
        const blockMocks = createBlockMocks();

        mocked(vscode.window.createTreeView).mockReturnValueOnce(blockMocks.treeView);
        const testTree = new DatasetTree();
        testTree.mSessionNodes.push(blockMocks.datasetSessionNode);
        const node = new ZoweDatasetNode(
            "node",
            vscode.TreeItemCollapsibleState.Collapsed,
            blockMocks.datasetSessionNode,
            blockMocks.session,
            null,
            null,
            blockMocks.imperativeProfile
        );
        const favoriteNode = new ZoweDatasetNode(
            "node",
            vscode.TreeItemCollapsibleState.Collapsed,
            null,
            blockMocks.session,
            null,
            null,
            blockMocks.imperativeProfile
        );
        favoriteNode.contextValue = globals.DS_PDS_CONTEXT + globals.FAV_SUFFIX;
        testTree.mSessionNodes[1].children.push(node);

        const foundNode = testTree.findNonFavoritedNode(favoriteNode);

        expect(foundNode).toBe(node);
    });
});

describe("Dataset Tree Unit Tests - Function openItemFromPath", () => {
    function createBlockMocks() {
        const session = createISession();
        const imperativeProfile = createIProfile();
        const treeView = createTreeView();
        const datasetSessionNode = createDatasetSessionNode(session, imperativeProfile);

        return {
            session,
            datasetSessionNode,
            treeView,
        };
    }

    it("Checking opening of PS Dataset", async () => {
        createGlobalMocks();
        const blockMocks = createBlockMocks();

        mocked(vscode.window.createTreeView).mockReturnValueOnce(blockMocks.treeView);
        const testTree = new DatasetTree();
        testTree.mSessionNodes.push(blockMocks.datasetSessionNode);
        const node = new ZoweDatasetNode("TEST.DS", vscode.TreeItemCollapsibleState.Collapsed, blockMocks.datasetSessionNode, null);
        testTree.mSessionNodes[1].children.push(node);
        testTree.mSessionNodes[1].pattern = "test";
        jest.spyOn(testTree.mSessionNodes[1], "getChildren").mockReturnValue(Promise.resolve([node]));

        await testTree.openItemFromPath(`[${blockMocks.datasetSessionNode.label}]: ${node.label}`, blockMocks.datasetSessionNode);

        expect(testTree.getSearchHistory()).toEqual([node.label]);
    });

    it("Checking opening of PDS Member", async () => {
        createGlobalMocks();
        const blockMocks = createBlockMocks();

        mocked(vscode.window.createTreeView).mockReturnValueOnce(blockMocks.treeView);
        const testTree = new DatasetTree();
        testTree.mSessionNodes.push(blockMocks.datasetSessionNode);
        const parent = new ZoweDatasetNode("TEST.PDS", vscode.TreeItemCollapsibleState.Collapsed, testTree.mSessionNodes[1], null);
        const child = new ZoweDatasetNode("TESTMEMB", vscode.TreeItemCollapsibleState.None, parent, null);
        testTree.mSessionNodes[1].children.push(parent);
        testTree.mSessionNodes[1].pattern = "test";
        jest.spyOn(testTree.mSessionNodes[1], "getChildren").mockReturnValue(Promise.resolve([parent]));
        jest.spyOn(parent, "getChildren").mockReturnValue(Promise.resolve([child]));

        await testTree.openItemFromPath(`[${blockMocks.datasetSessionNode.label}]: ${parent.label}(${child.label})`, blockMocks.datasetSessionNode);

        expect(testTree.getSearchHistory()).toEqual([`${parent.label}(${child.label})`]);
    });
});

describe("Dataset Tree Unit Tests - Function renameNode", () => {
    function createBlockMocks() {
        const session = createISession();
        const imperativeProfile = createIProfile();
        const datasetSessionNode = createDatasetSessionNode(session, imperativeProfile);
        const node = new ZoweDatasetNode("TEST.PDS", vscode.TreeItemCollapsibleState.Collapsed, datasetSessionNode, null);
        const testTree = new DatasetTree();

        datasetSessionNode.children.push(node);
        testTree.mSessionNodes.push(datasetSessionNode);
        jest.spyOn(datasetSessionNode, "getChildren").mockReturnValue(Promise.resolve([datasetSessionNode]));

        return {
            imperativeProfile,
            node,
            datasetSessionNode,
            testTree,
        };
    }

    it("Checking opening of PS Dataset", async () => {
        createGlobalMocks();
        const blockMocks = createBlockMocks();

        await blockMocks.testTree.renameNode(blockMocks.imperativeProfile.name, blockMocks.node.label.toString(), "newLabel");

        expect(blockMocks.node.label).toEqual("newLabel");
    });
});

describe("Dataset Tree Unit Tests - Function createFilterString", () => {
    function createBlockMocks() {
        const session = createISession();
        const imperativeProfile = createIProfile();
        const datasetSessionNode = createDatasetSessionNode(session, imperativeProfile);
        const node = new ZoweDatasetNode("HLQ.TEST.RENAME.NODE", vscode.TreeItemCollapsibleState.None, datasetSessionNode, session);
        const testTree = new DatasetTree();
        const historySpy = jest.spyOn(testTree, "getSearchHistory");

        node.pattern = "filter1,filter2";
        datasetSessionNode.children.push(node);
        testTree.mSessionNodes.push(datasetSessionNode);
        jest.spyOn(datasetSessionNode, "getChildren").mockReturnValue(Promise.resolve([node]));
        historySpy.mockReturnValue(["filter1, filter2"]);

        return {
            imperativeProfile,
            node,
            testTree,
            historySpy,
        };
    }

    it("Tests that createFilterString() creates a new filter from a string and a node's old filter", async () => {
        createGlobalMocks();
        const blockMocks = createBlockMocks();

        const newFilterString = await blockMocks.testTree.createFilterString("newFilter", blockMocks.node);

        expect(newFilterString).toEqual("filter1,filter2,newFilter");
    });

    it("Tests that createFilterString() doesn't add a filter twice", async () => {
        createGlobalMocks();
        const blockMocks = createBlockMocks();

        const newFilterString = await blockMocks.testTree.createFilterString("filter2", blockMocks.node);

        expect(newFilterString).toEqual("filter1,filter2");
    });

    it("Tests that createFilterString() works if the node has no filter applied", async () => {
        createGlobalMocks();
        const blockMocks = createBlockMocks();
        blockMocks.node.pattern = "";
        blockMocks.historySpy.mockReturnValue([]);

        const newFilterString = await blockMocks.testTree.createFilterString("newFilter", blockMocks.node);

        expect(newFilterString).toEqual("newFilter");
    });
});

describe("Dataset Tree Unit Tests - Function rename", () => {
    function createBlockMocks() {
        const session = createISession();
        const imperativeProfile = createIProfile();
        const profileInstance = createInstanceOfProfile(imperativeProfile);
        const treeView = createTreeView();
        const datasetSessionNode = createDatasetSessionNode(session, imperativeProfile);
        const datasetFavoritesNode = createDatasetFavoritesNode();
        const mvsApi = createMvsApi(imperativeProfile);
        const mockCheckCurrentProfile = jest.fn();
        bindMvsApi(mvsApi);

        return {
            session,
            imperativeProfile,
            datasetSessionNode,
            datasetFavoritesNode,
            treeView,
            mvsApi,
            profileInstance,
            mockCheckCurrentProfile,
        };
    }

    it("Tests that rename() renames a node", async () => {
        globals.defineGlobals("");
        createGlobalMocks();
        const blockMocks = createBlockMocks();
        mocked(Profiles.getInstance).mockReturnValue(blockMocks.profileInstance);
        mocked(workspaceUtils.closeOpenedTextFile).mockResolvedValueOnce(false);
        mocked(vscode.window.showInputBox).mockResolvedValueOnce("HLQ.TEST.RENAME.NODE.NEW");
        mocked(vscode.window.createTreeView).mockReturnValueOnce(blockMocks.treeView);
        const testTree = new DatasetTree();
        testTree.mSessionNodes.push(blockMocks.datasetSessionNode);
        const node = new ZoweDatasetNode("HLQ.TEST.RENAME.NODE", vscode.TreeItemCollapsibleState.None, testTree.mSessionNodes[1], blockMocks.session);
        const renameDataSetSpy = jest.spyOn(blockMocks.mvsApi, "renameDataSet");

        await testTree.rename(node);

        expect(renameDataSetSpy).toHaveBeenLastCalledWith("HLQ.TEST.RENAME.NODE", "HLQ.TEST.RENAME.NODE.NEW");
    });

    it("Checking function with PS Dataset using Unverified profile", async () => {
        globals.defineGlobals("");
        createGlobalMocks();
        const blockMocks = createBlockMocks();
        mocked(Profiles.getInstance).mockReturnValue(blockMocks.profileInstance);
        Object.defineProperty(Profiles, "getInstance", {
            value: jest.fn(() => {
                return {
                    checkCurrentProfile: blockMocks.mockCheckCurrentProfile.mockReturnValueOnce({
                        name: blockMocks.imperativeProfile.name,
                        status: "unverified",
                    }),
                    validProfile: ValidProfileEnum.UNVERIFIED,
                    getBaseProfile: jest.fn(),
                };
            }),
        });
        mocked(workspaceUtils.closeOpenedTextFile).mockResolvedValueOnce(false);
        mocked(vscode.window.showInputBox).mockResolvedValueOnce("HLQ.TEST.RENAME.NODE.NEW");
        mocked(vscode.window.createTreeView).mockReturnValueOnce(blockMocks.treeView);
        const testTree = new DatasetTree();
        testTree.mSessionNodes.push(blockMocks.datasetSessionNode);
        const node = new ZoweDatasetNode("HLQ.TEST.RENAME.NODE", vscode.TreeItemCollapsibleState.None, testTree.mSessionNodes[1], blockMocks.session);
        const renameDataSetSpy = jest.spyOn(blockMocks.mvsApi, "renameDataSet");

        await testTree.rename(node);

        expect(renameDataSetSpy).toHaveBeenLastCalledWith("HLQ.TEST.RENAME.NODE", "HLQ.TEST.RENAME.NODE.NEW");
    });

    it("Checking function with PS Dataset given lowercase name", async () => {
        globals.defineGlobals("");
        createGlobalMocks();
        const blockMocks = createBlockMocks();
        mocked(Profiles.getInstance).mockReturnValue(blockMocks.profileInstance);
        mocked(workspaceUtils.closeOpenedTextFile).mockResolvedValueOnce(false);
        mocked(vscode.window.showInputBox).mockResolvedValueOnce("HLQ.TEST.RENAME.NODE.new");
        mocked(vscode.window.createTreeView).mockReturnValueOnce(blockMocks.treeView);
        const testTree = new DatasetTree();
        testTree.mSessionNodes.push(blockMocks.datasetSessionNode);
        const node = new ZoweDatasetNode("HLQ.TEST.RENAME.NODE", vscode.TreeItemCollapsibleState.None, testTree.mSessionNodes[1], blockMocks.session);
        const renameDataSetSpy = jest.spyOn(blockMocks.mvsApi, "renameDataSet");

        await testTree.rename(node);

        expect(renameDataSetSpy).toHaveBeenLastCalledWith("HLQ.TEST.RENAME.NODE", "HLQ.TEST.RENAME.NODE.NEW");
    });

    it("Checking function with Favorite PS Dataset", async () => {
        globals.defineGlobals("");
        createGlobalMocks();
        const blockMocks = createBlockMocks();

        mocked(Profiles.getInstance).mockReturnValue(blockMocks.profileInstance);
        mocked(workspaceUtils.closeOpenedTextFile).mockResolvedValueOnce(false);
        mocked(vscode.window.showInputBox).mockResolvedValueOnce("HLQ.TEST.RENAME.NODE.NEW");
        mocked(vscode.window.createTreeView).mockReturnValueOnce(blockMocks.treeView);
        const testTree = new DatasetTree();
        testTree.mSessionNodes.push(blockMocks.datasetSessionNode);
        const node = new ZoweDatasetNode("HLQ.TEST.RENAME.NODE", vscode.TreeItemCollapsibleState.None, testTree.mSessionNodes[1], blockMocks.session);
        node.contextValue = "ds_fav";
        testTree.mSessionNodes[1].children.push(node);
        const renameDataSetSpy = jest.spyOn(blockMocks.mvsApi, "renameDataSet");

        await testTree.rename(node);

        expect(renameDataSetSpy).toHaveBeenLastCalledWith("HLQ.TEST.RENAME.NODE", "HLQ.TEST.RENAME.NODE.NEW");
    });
    it("Checking failed attempt to rename PS Dataset", async () => {
        globals.defineGlobals("");
        createGlobalMocks();
        const blockMocks = createBlockMocks();
        const defaultError = new Error("Default error message");
        mocked(Profiles.getInstance).mockReturnValue(blockMocks.profileInstance);
        mocked(workspaceUtils.closeOpenedTextFile).mockResolvedValueOnce(false);
        mocked(zowe.Rename.dataSet).mockImplementation(() => {
            throw defaultError;
        });
        mocked(vscode.window.showInputBox).mockResolvedValueOnce("HLQ.TEST.RENAME.NODE.NEW");
        mocked(vscode.window.createTreeView).mockReturnValueOnce(blockMocks.treeView);
        const testTree = new DatasetTree();
        testTree.mSessionNodes.push(blockMocks.datasetSessionNode);
        const node = new ZoweDatasetNode("HLQ.TEST.RENAME.NODE", vscode.TreeItemCollapsibleState.None, testTree.mSessionNodes[1], blockMocks.session);
        const renameDataSetSpy = jest.spyOn(blockMocks.mvsApi, "renameDataSet");

        let error;
        try {
            await testTree.rename(node);
        } catch (err) {
            error = err;
        }

        expect(renameDataSetSpy).toHaveBeenLastCalledWith("HLQ.TEST.RENAME.NODE", "HLQ.TEST.RENAME.NODE.NEW");
        expect(error).toBe(defaultError);
    });
    it("Checking function with PDS Member", async () => {
        globals.defineGlobals("");
        createGlobalMocks();
        const blockMocks = createBlockMocks();
        mocked(Profiles.getInstance).mockReturnValue(blockMocks.profileInstance);
        mocked(workspaceUtils.closeOpenedTextFile).mockResolvedValueOnce(false);
        mocked(vscode.window.showInputBox).mockResolvedValueOnce("MEM2");
        mocked(vscode.window.createTreeView).mockReturnValueOnce(blockMocks.treeView);
        const testTree = new DatasetTree();
        testTree.mSessionNodes.push(blockMocks.datasetSessionNode);
        // Create nodes in Session section
        const parent = new ZoweDatasetNode(
            "HLQ.TEST.RENAME.NODE",
            vscode.TreeItemCollapsibleState.None,
            testTree.mSessionNodes[1],
            blockMocks.session
        );
        const child = new ZoweDatasetNode("mem1", vscode.TreeItemCollapsibleState.None, parent, blockMocks.session);
        child.contextValue = globals.DS_MEMBER_CONTEXT;
        // Simulate corresponding nodes in favorites
        const favProfileNode = new ZoweDatasetNode(
            blockMocks.imperativeProfile.name,
            vscode.TreeItemCollapsibleState.Collapsed,
            blockMocks.datasetFavoritesNode,
            blockMocks.session,
            globals.FAV_PROFILE_CONTEXT
        );
        const favParent = new ZoweDatasetNode("HLQ.TEST.RENAME.NODE", vscode.TreeItemCollapsibleState.None, favProfileNode, blockMocks.session);
        const favChild = new ZoweDatasetNode("mem1", vscode.TreeItemCollapsibleState.None, favParent, blockMocks.session);
        favParent.contextValue = globals.DS_PDS_CONTEXT + globals.FAV_SUFFIX;
        favChild.contextValue = globals.DS_MEMBER_CONTEXT;
        // Push test nodes to respective arrays
        parent.children.push(child);
        testTree.mSessionNodes[1].children.push(parent);
        favParent.children.push(favChild);
        favProfileNode.children.push(favParent);
        testTree.mFavorites.push(favProfileNode);

        const renameDataSetMemberSpy = jest.spyOn(blockMocks.mvsApi, "renameDataSetMember");

        const testValidDsName = async (text: string) => {
            mocked(vscode.window.showInputBox).mockImplementation((options) => {
                options.validateInput(text);
                return Promise.resolve(text);
            });
            await testTree.rename(child);
            expect(renameDataSetMemberSpy).toHaveBeenLastCalledWith("HLQ.TEST.RENAME.NODE", "mem1", "MEM2");
        };

        await testValidDsName("HLQ.TEST.RENAME.NODE");

        await testTree.rename(child);
    });
    it("Checking function with PDS Member given in lowercase", async () => {
        globals.defineGlobals("");
        createGlobalMocks();
        const blockMocks = createBlockMocks();
        mocked(Profiles.getInstance).mockReturnValue(blockMocks.profileInstance);
        mocked(workspaceUtils.closeOpenedTextFile).mockResolvedValueOnce(false);
        mocked(vscode.window.showInputBox).mockResolvedValueOnce("mem2");
        mocked(vscode.window.createTreeView).mockReturnValueOnce(blockMocks.treeView);
        const testTree = new DatasetTree();
        testTree.mSessionNodes.push(blockMocks.datasetSessionNode);
        // Create nodes in Session section
        const parent = new ZoweDatasetNode(
            "HLQ.TEST.RENAME.NODE",
            vscode.TreeItemCollapsibleState.None,
            testTree.mSessionNodes[1],
            blockMocks.session
        );
        const child = new ZoweDatasetNode("mem1", vscode.TreeItemCollapsibleState.None, parent, blockMocks.session);
        child.contextValue = globals.DS_MEMBER_CONTEXT;
        // Simulate corresponding nodes in favorites
        const favProfileNode = new ZoweDatasetNode(
            blockMocks.imperativeProfile.name,
            vscode.TreeItemCollapsibleState.Collapsed,
            blockMocks.datasetFavoritesNode,
            blockMocks.session,
            globals.FAV_PROFILE_CONTEXT
        );
        const favParent = new ZoweDatasetNode("HLQ.TEST.RENAME.NODE", vscode.TreeItemCollapsibleState.None, favProfileNode, blockMocks.session);
        const favChild = new ZoweDatasetNode("mem1", vscode.TreeItemCollapsibleState.None, favParent, blockMocks.session);
        favParent.contextValue = globals.DS_PDS_CONTEXT + globals.FAV_SUFFIX;
        favChild.contextValue = globals.DS_MEMBER_CONTEXT;
        // Push test nodes to respective arrays
        parent.children.push(child);
        testTree.mSessionNodes[1].children.push(parent);
        favParent.children.push(favChild);
        favProfileNode.children.push(favParent);
        testTree.mFavorites.push(favProfileNode);
        const renameDataSetMemberSpy = jest.spyOn(blockMocks.mvsApi, "renameDataSetMember");

        await testTree.rename(child);

        expect(renameDataSetMemberSpy).toHaveBeenLastCalledWith("HLQ.TEST.RENAME.NODE", "mem1", "MEM2");
    });
    it("Checking function with favorite PDS Member", async () => {
        globals.defineGlobals("");
        createGlobalMocks();
        const blockMocks = createBlockMocks();
        mocked(Profiles.getInstance).mockReturnValue(blockMocks.profileInstance);
        mocked(workspaceUtils.closeOpenedTextFile).mockResolvedValueOnce(false);
        mocked(vscode.window.showInputBox).mockResolvedValueOnce("MEM2");
        mocked(vscode.window.createTreeView).mockReturnValueOnce(blockMocks.treeView);
        const testTree = new DatasetTree();
        testTree.mSessionNodes.push(blockMocks.datasetSessionNode);
        // Create nodes in Session section
        const parent = new ZoweDatasetNode(
            "HLQ.TEST.RENAME.NODE",
            vscode.TreeItemCollapsibleState.None,
            testTree.mSessionNodes[1],
            blockMocks.session,
            globals.PDS_FAV_CONTEXT
        );
        const child = new ZoweDatasetNode("mem1", vscode.TreeItemCollapsibleState.None, parent, blockMocks.session);
        child.contextValue = globals.DS_MEMBER_CONTEXT;
        // Simulate corresponding nodes in favorites
        const favProfileNode = new ZoweDatasetNode(
            blockMocks.imperativeProfile.name,
            vscode.TreeItemCollapsibleState.Collapsed,
            blockMocks.datasetFavoritesNode,
            blockMocks.session,
            globals.FAV_PROFILE_CONTEXT
        );
        const favParent = new ZoweDatasetNode(
            "HLQ.TEST.RENAME.NODE",
            vscode.TreeItemCollapsibleState.Collapsed,
            favProfileNode,
            blockMocks.session,
            null,
            null,
            blockMocks.imperativeProfile
        );
        const favChild = new ZoweDatasetNode(
            "mem1",
            vscode.TreeItemCollapsibleState.None,
            favParent,
            blockMocks.session,
            null,
            null,
            blockMocks.imperativeProfile
        );
        favParent.contextValue = globals.DS_PDS_CONTEXT + globals.FAV_SUFFIX;
        favChild.contextValue = globals.DS_MEMBER_CONTEXT;
        // Push test nodes to respective arrays
        parent.children.push(child);
        testTree.mSessionNodes[1].children.push(parent);
        favParent.children.push(favChild);
        favProfileNode.children.push(favParent);
        testTree.mFavorites.push(favProfileNode);
        const renameDataSetMemberSpy = jest.spyOn(blockMocks.mvsApi, "renameDataSetMember");

        await testTree.rename(favChild);

        expect(renameDataSetMemberSpy).toHaveBeenLastCalledWith("HLQ.TEST.RENAME.NODE", "mem1", "MEM2");
    });
    it("Checking failed attempt to rename PDS Member", async () => {
        globals.defineGlobals("");
        createGlobalMocks();
        const blockMocks = createBlockMocks();
        const defaultError = new Error("Default error message");
        mocked(Profiles.getInstance).mockReturnValue(blockMocks.profileInstance);
        mocked(workspaceUtils.closeOpenedTextFile).mockResolvedValueOnce(false);
        mocked(zowe.Rename.dataSetMember).mockImplementation(() => {
            throw defaultError;
        });
        mocked(vscode.window.showInputBox).mockResolvedValueOnce("MEM2");
        mocked(vscode.window.createTreeView).mockReturnValueOnce(blockMocks.treeView);
        const testTree = new DatasetTree();
        testTree.mSessionNodes.push(blockMocks.datasetSessionNode);
        const parent = new ZoweDatasetNode(
            "HLQ.TEST.RENAME.NODE",
            vscode.TreeItemCollapsibleState.None,
            testTree.mSessionNodes[1],
            blockMocks.session
        );
        const child = new ZoweDatasetNode("mem1", vscode.TreeItemCollapsibleState.None, parent, blockMocks.session);
        child.contextValue = globals.DS_MEMBER_CONTEXT;
        const renameDataSetMemberSpy = jest.spyOn(blockMocks.mvsApi, "renameDataSetMember");

        let error;
        try {
            await testTree.rename(child);
        } catch (err) {
            error = err;
        }

        expect(renameDataSetMemberSpy).toHaveBeenLastCalledWith("HLQ.TEST.RENAME.NODE", "mem1", "MEM2");
        expect(error).toBe(defaultError);
    });
    it("Checking validate validateDataSetName util function successfully execution", async () => {
        expect(dsUtils.validateDataSetName("#DSNAME.DSNAME")).toBe(true);
    });

    it("Checking validate validateDataSetName util function fail", async () => {
        expect(dsUtils.validateDataSetName("#DSNAME.DSNAMEMORETHAN8CHARS.TEST")).toBe(false);
    });
    it("Checking validate validateDataSetName util function fail on max ds length", async () => {
        const dsName = "#DSNAMET.DSNAME.DSNAME.DSNAME.DSNAME.DSNAMETE";
        expect(dsName.length - 1 === globals.MAX_DATASET_LENGTH).toBe(true);
        expect(dsUtils.validateDataSetName(dsName)).toBe(false);
    });

    it("Tests that rename() validates the dataset name", async () => {
        globals.defineGlobals("");
        createGlobalMocks();
        const blockMocks = createBlockMocks();
        mocked(Profiles.getInstance).mockReturnValue(blockMocks.profileInstance);
        mocked(workspaceUtils.closeOpenedTextFile).mockResolvedValueOnce(false);
        mocked(vscode.window.createTreeView).mockReturnValueOnce(blockMocks.treeView);
        const testTree = new DatasetTree();
        testTree.mSessionNodes.push(blockMocks.datasetSessionNode);
        const node = new ZoweDatasetNode("HLQ.TEST.RENAME.NODE", vscode.TreeItemCollapsibleState.None, testTree.mSessionNodes[1], blockMocks.session);
        const renameDataSetSpy = jest.spyOn(blockMocks.mvsApi, "renameDataSet");
        const testValidDsName = async (text: string) => {
            mocked(vscode.window.showInputBox).mockImplementation((options) => {
                options.validateInput(text);
                return Promise.resolve(text);
            });
            const oldName = node.label;
            await testTree.rename(node);
            expect(renameDataSetSpy).toHaveBeenLastCalledWith(oldName, text);
        };

        await testValidDsName("HLQ.TEST.RENAME.NODE.NEW.TEST");
        await testValidDsName("INVALID-DATASET-NAME");
    });
});

describe("Dataset Tree Unit Tests - Function checkFilterPattern", () => {
    function createBlockMocks() {
        const session = createISession();
        const imperativeProfile = createIProfile();
        const datasetSessionNode = createDatasetSessionNode(session, imperativeProfile);
        const testTree = new DatasetTree();

        testTree.mSessionNodes.push(datasetSessionNode);

        return {
            session,
            imperativeProfile,
            datasetSessionNode,
            testTree,
        };
    }

    it("should return true when pattern is *", () => {
        createGlobalMocks();
        const blockMocks = createBlockMocks();
        const testTree = new DatasetTree();
        testTree.mSessionNodes.push(blockMocks.datasetSessionNode);
        expect(blockMocks.testTree.checkFilterPattern("*", "*")).toEqual(true);
    });

    it("should return true when pattern ends with *", () => {
        createGlobalMocks();
        const blockMocks = createBlockMocks();
        expect(blockMocks.testTree.checkFilterPattern("SAMPLE*", "SAMPLE*")).toEqual(true);
    });

    it("should return true when pattern starts with *", () => {
        createGlobalMocks();
        const blockMocks = createBlockMocks();
        const testTree = new DatasetTree();
        testTree.mSessionNodes.push(blockMocks.datasetSessionNode);
        expect(blockMocks.testTree.checkFilterPattern("*SAMPLE", "*SAMPLE")).toEqual(true);
    });

    it("should return true when pattern is of word*word*", () => {
        createGlobalMocks();
        const blockMocks = createBlockMocks();
        const testTree = new DatasetTree();
        testTree.mSessionNodes.push(blockMocks.datasetSessionNode);
        expect(blockMocks.testTree.checkFilterPattern("SAMPLE*TEST*", "SAMPLE*TEST*")).toEqual(true);
    });

    it("should return true when pattern is of *word*word", () => {
        createGlobalMocks();
        const blockMocks = createBlockMocks();
        const testTree = new DatasetTree();
        testTree.mSessionNodes.push(blockMocks.datasetSessionNode);
        expect(blockMocks.testTree.checkFilterPattern("*SAMPLE*TEST", "*SAMPLE*TEST")).toEqual(true);
    });

    it("should return true when pattern is of *word*word*", () => {
        createGlobalMocks();
        const blockMocks = createBlockMocks();
        const testTree = new DatasetTree();
        testTree.mSessionNodes.push(blockMocks.datasetSessionNode);
        expect(blockMocks.testTree.checkFilterPattern("*SAMPLE*TEST*", "*SAMPLE*TEST*")).toEqual(true);
    });
});

describe("Dataset Tree Unit Tests - Function initializeFavorites", () => {
    function createBlockMocks() {
        const session = createISession();
        const imperativeProfile = createIProfile();
        const profileInstance = createInstanceOfProfile(imperativeProfile);
        const treeView = createTreeView();
        const datasetSessionNode = createDatasetSessionNode(session, imperativeProfile);
        const datasetFavoritesNode = createDatasetFavoritesNode();
        const mvsApi = createMvsApi(imperativeProfile);
        const mockCheckCurrentProfile = jest.fn();
        bindMvsApi(mvsApi);

        const testTree = new DatasetTree();
        testTree.mSessionNodes.push(datasetSessionNode);

        return {
            session,
            imperativeProfile,
            datasetSessionNode,
            datasetFavoritesNode,
            treeView,
            mvsApi,
            profileInstance,
            mockCheckCurrentProfile,
            testTree,
        };
    }

    it("successfully initialize favorites", async () => {
        createGlobalMocks();
        const blockMocks = createBlockMocks();
        const testTree = new DatasetTree();
        testTree.mSessionNodes.push(blockMocks.datasetSessionNode);
        const log = zowe.imperative.Logger.getAppLogger();

        Object.defineProperty(testTree, "mHistory", {
            value: {
                readFavorites: () => ["[SAMPLE]: SAMPLE.{session}", "*SAMPLE", "SAMPLE*"],
            },
        });
        expect(() => testTree.initializeFavorites(log)).not.toThrow();
    });
});<|MERGE_RESOLUTION|>--- conflicted
+++ resolved
@@ -153,17 +153,16 @@
     Object.defineProperty(ZoweLogger, "warn", { value: jest.fn(), configurable: true });
     Object.defineProperty(ZoweLogger, "info", { value: jest.fn(), configurable: true });
     Object.defineProperty(ZoweLogger, "trace", { value: jest.fn(), configurable: true });
-<<<<<<< HEAD
     Object.defineProperty(ZoweLocalStorage, "storage", {
         value: {
             get: jest.fn(() => ({ persistence: true })),
             update: jest.fn(),
             keys: jest.fn(),
         },
-=======
+        configurable: true,
+    });
     Object.defineProperty(utils.ProfilesUtils, "usingTeamConfig", {
         value: jest.fn().mockReturnValue(true),
->>>>>>> a462812d
         configurable: true,
     });
 
