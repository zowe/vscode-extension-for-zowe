/**
 * This program and the accompanying materials are made available under the terms of the
 * Eclipse Public License v2.0 which accompanies this distribution, and is available at
 * https://www.eclipse.org/legal/epl-v20.html
 *
 * SPDX-License-Identifier: EPL-2.0
 *
 * Copyright Contributors to the Zowe Project.
 *
 */

import * as vscode from "vscode";
import * as globals from "../../../src/globals";
import * as fs from "fs";
import * as zowe from "@zowe/cli";
import { DatasetTree } from "../../../src/dataset/DatasetTree";
import { ZoweDatasetNode } from "../../../src/dataset/ZoweDatasetNode";
<<<<<<< HEAD
import { DatasetFilterOpts, Gui, IZoweDatasetTreeNode, ProfilesCache, ValidProfileEnum } from "@zowe/zowe-explorer-api";
=======
import {
    DatasetFilterOpts,
    DatasetSortOpts,
    Gui,
    IZoweDatasetTreeNode,
    ProfilesCache,
    SortDirection,
    ValidProfileEnum,
} from "@zowe/zowe-explorer-api";
>>>>>>> c2fc8c90
import { ZoweExplorerApiRegister } from "../../../src/ZoweExplorerApiRegister";
import { Profiles } from "../../../src/Profiles";
import * as utils from "../../../src/utils/ProfilesUtils";
import { getIconByNode } from "../../../src/generators/icons";
import {
    createInstanceOfProfile,
    createIProfile,
    createISession,
    createISessionWithoutCredentials,
    createQuickPickContent,
    createTreeView,
    createWorkspaceConfiguration,
    createPersistentConfig,
    createValidIProfile,
    createInstanceOfProfileInfo,
    createGetConfigMock,
} from "../../../__mocks__/mockCreators/shared";
import { createDatasetSessionNode, createDatasetTree, createDatasetFavoritesNode } from "../../../__mocks__/mockCreators/datasets";
import { bindMvsApi, createMvsApi } from "../../../__mocks__/mockCreators/api";
import * as workspaceUtils from "../../../src/utils/workspace";
import { PersistentFilters } from "../../../src/PersistentFilters";
import * as dsUtils from "../../../src/dataset/utils";
import { SettingsConfig } from "../../../src/utils/SettingsConfig";
import * as sharedActions from "../../../src/shared/actions";
import { ZoweLogger } from "../../../src/utils/LoggerUtils";
import { ZoweLocalStorage } from "../../../src/utils/ZoweLocalStorage";

jest.mock("fs");
jest.mock("util");

function createGlobalMocks() {
    globals.defineGlobals("");

    const globalMocks = {
        isTheia: jest.fn(),
        testProfileLoaded: createValidIProfile(),
        mockProfileInstance: null,
        mockShowWarningMessage: jest.fn(),
        mockProfileInfo: createInstanceOfProfileInfo(),
        mockProfilesCache: new ProfilesCache(zowe.imperative.Logger.getAppLogger()),
    };

    globalMocks.mockProfileInstance = createInstanceOfProfile(globalMocks.testProfileLoaded);

<<<<<<< HEAD
    Object.defineProperty(ZoweLocalStorage, "storage", {
        value: {
            get: () => ({ persistence: true, favorites: [], history: [], sessions: ["zosmf"], searchHistory: [], fileHistory: [] }),
            update: jest.fn(),
            keys: () => [],
        },
        configurable: true,
    });
=======
>>>>>>> c2fc8c90
    Object.defineProperty(vscode.window, "createTreeView", {
        value: jest.fn().mockReturnValue({ onDidCollapseElement: jest.fn() }),
        configurable: true,
    });
    Object.defineProperty(Gui, "showMessage", { value: jest.fn(), configurable: true });
    Object.defineProperty(Gui, "setStatusBarMessage", { value: jest.fn().mockReturnValue({ dispose: jest.fn() }), configurable: true });
    Object.defineProperty(vscode.window, "showTextDocument", { value: jest.fn(), configurable: true });
    Object.defineProperty(vscode.workspace, "getConfiguration", { value: jest.fn(), configurable: true });
    Object.defineProperty(vscode.workspace, "openTextDocument", { value: jest.fn(), configurable: true });
    Object.defineProperty(Profiles, "getInstance", {
        value: jest.fn().mockReturnValue(globalMocks.mockProfileInstance),
        configurable: true,
    });
    Object.defineProperty(vscode.window, "showQuickPick", { value: jest.fn(), configurable: true });
    Object.defineProperty(vscode.window, "createQuickPick", { value: jest.fn(), configurable: true });
    Object.defineProperty(vscode.window, "showInputBox", { value: jest.fn(), configurable: true });
    Object.defineProperty(zowe, "Rename", { value: jest.fn(), configurable: true });
    Object.defineProperty(zowe.Rename, "dataSet", { value: jest.fn(), configurable: true });
    Object.defineProperty(zowe.Rename, "dataSetMember", { value: jest.fn(), configurable: true });
    Object.defineProperty(zowe, "Download", { value: jest.fn(), configurable: true });
    Object.defineProperty(globals, "ISTHEIA", { get: globalMocks.isTheia, configurable: true });
    Object.defineProperty(globals, "LOG", { value: jest.fn(), configurable: true });
    Object.defineProperty(globals.LOG, "debug", { value: jest.fn(), configurable: true });
    Object.defineProperty(globals.LOG, "error", { value: jest.fn(), configurable: true });
    Object.defineProperty(fs, "unlinkSync", { value: jest.fn(), configurable: true });
    Object.defineProperty(fs, "existsSync", { value: jest.fn(), configurable: true });
    Object.defineProperty(vscode.commands, "executeCommand", { value: jest.fn(), configurable: true });
    Object.defineProperty(workspaceUtils, "closeOpenedTextFile", { value: jest.fn(), configurable: true });
    Object.defineProperty(vscode, "ProgressLocation", {
        value: jest.fn().mockImplementation(() => {
            return {
                Notification: 15,
            };
        }),
        configurable: true,
    });
    Object.defineProperty(vscode, "ConfigurationTarget", {
        value: jest.fn().mockImplementation(() => {
            return {
                Global: 1,
                Workspace: 2,
                WorkspaceFolder: 3,
            };
        }),
        configurable: true,
    });
    Object.defineProperty(vscode.window, "withProgress", {
        value: jest.fn().mockImplementation((progLocation, callback) => {
            return callback();
        }),
        configurable: true,
    });
    Object.defineProperty(SettingsConfig, "getDirectValue", {
        value: createGetConfigMock({
            "zowe.automaticProfileValidation": true,
        }),
    });
    Object.defineProperty(globalMocks.mockProfilesCache, "getConfigInstance", {
        value: jest.fn(() => {
            return { value: globalMocks.mockProfileInfo, configurable: true };
        }),
    });
    Object.defineProperty(zowe.Download, "dataSet", {
        value: jest.fn().mockResolvedValue({
            success: true,
            commandResponse: null,
            apiResponse: {
                etag: "123",
            },
        }),
        configurable: true,
    });
    Object.defineProperty(zowe.Download, "dataSetMember", {
        value: jest.fn(() => {
            return {
                success: true,
                commandResponse: null,
                apiResponse: {
                    etag: "123",
                },
            };
        }),
        configurable: true,
    });
    Object.defineProperty(Gui, "warningMessage", {
        value: globalMocks.mockShowWarningMessage,
        configurable: true,
    });
    Object.defineProperty(Gui, "errorMessage", { value: jest.fn(), configurable: true });
    Object.defineProperty(ZoweLogger, "error", { value: jest.fn(), configurable: true });
    Object.defineProperty(ZoweLogger, "debug", { value: jest.fn(), configurable: true });
    Object.defineProperty(ZoweLogger, "warn", { value: jest.fn(), configurable: true });
    Object.defineProperty(ZoweLogger, "info", { value: jest.fn(), configurable: true });
    Object.defineProperty(ZoweLogger, "trace", { value: jest.fn(), configurable: true });

    return globalMocks;
}

// Idea is borrowed from: https://github.com/kulshekhar/ts-jest/blob/eadf408f90ca2007b85f5a61c6c0b74b4e431943/src/utils/testing.ts
const mocked = <T extends (...args: any[]) => any>(fn: T): jest.Mock<ReturnType<T>> => fn as any;

describe("Dataset Tree Unit Tests - Initialisation", () => {
    function createBlockMocks() {
        const session = createISession();
        const imperativeProfile = createIProfile();
        const treeView = createTreeView();
        const datasetSessionNode = createDatasetSessionNode(session, imperativeProfile);

        return {
            treeView,
            datasetSessionNode,
        };
    }

    it("Checking definition of the dataset tree", async () => {
        createGlobalMocks();
        const blockMocks = createBlockMocks();

        mocked(vscode.window.createTreeView).mockReturnValueOnce(blockMocks.treeView);
        const testTree = new DatasetTree();
        testTree.mSessionNodes.push(blockMocks.datasetSessionNode);

        expect(testTree.mSessionNodes.map((node) => node.label)).toEqual(["Favorites", blockMocks.datasetSessionNode.label]);
        expect(testTree.getTreeView()).toEqual(blockMocks.treeView);
    });
});

describe("Dataset Tree Unit Tests - Function getTreeItem", () => {
    function createBlockMocks() {
        const session = createISession();
        const imperativeProfile = createIProfile();
        const treeView = createTreeView();
        const datasetSessionNode = createDatasetSessionNode(session, imperativeProfile);

        return {
            session,
            datasetSessionNode,
            treeView,
        };
    }

    it("Checking function with PS Dataset", async () => {
        createGlobalMocks();
        const blockMocks = createBlockMocks();

        const node = new ZoweDatasetNode("BRTVS99", vscode.TreeItemCollapsibleState.None, blockMocks.datasetSessionNode, blockMocks.session);
        mocked(vscode.window.createTreeView).mockReturnValueOnce(blockMocks.treeView);
        const testTree = new DatasetTree();
        testTree.mSessionNodes.push(blockMocks.datasetSessionNode);

        expect(testTree.getTreeItem(node)).toBeInstanceOf(vscode.TreeItem);
    });
});
describe("Dataset Tree Unit tests - Function initializeFavChildNodeForProfile", () => {
    function createBlockMocks() {
        const session = createISession();
        const imperativeProfile = createIProfile();
        const datasetSessionNode = createDatasetSessionNode(session, imperativeProfile);

        return {
            imperativeProfile,
            session,
            datasetSessionNode,
        };
    }

    it("Checking function for PDS favorite", async () => {
        createGlobalMocks();
        const blockMocks = createBlockMocks();
        const testTree = new DatasetTree();
        const favProfileNode = new ZoweDatasetNode("testProfile", vscode.TreeItemCollapsibleState.None, blockMocks.datasetSessionNode, null);
        favProfileNode.contextValue = globals.FAV_PROFILE_CONTEXT;
        const node = new ZoweDatasetNode(
            "BRTVS99.PUBLIC",
            vscode.TreeItemCollapsibleState.Collapsed,
            favProfileNode,
            undefined,
            globals.PDS_FAV_CONTEXT
        );

        const favChildNodeForProfile = await testTree.initializeFavChildNodeForProfile("BRTVS99.PUBLIC", globals.DS_PDS_CONTEXT, favProfileNode);

        expect(favChildNodeForProfile).toEqual(node);
    });
    it("Checking function for sequential DS favorite", async () => {
        createGlobalMocks();
        const blockMocks = createBlockMocks();
        const testTree = new DatasetTree();
        const favProfileNode = new ZoweDatasetNode("testProfile", vscode.TreeItemCollapsibleState.None, blockMocks.datasetSessionNode, null);
        favProfileNode.contextValue = globals.FAV_PROFILE_CONTEXT;
        const node = new ZoweDatasetNode("BRTVS99.PS", vscode.TreeItemCollapsibleState.None, favProfileNode, undefined, globals.DS_FAV_CONTEXT);
        node.command = { command: "zowe.ds.ZoweNode.openPS", title: "", arguments: [node] };

        const favChildNodeForProfile = await testTree.initializeFavChildNodeForProfile("BRTVS99.PS", globals.DS_DS_CONTEXT, favProfileNode);

        expect(favChildNodeForProfile).toEqual(node);
    });
    it("Checking function for invalid context value", async () => {
        createGlobalMocks();
        const blockMocks = createBlockMocks();
        const testTree = new DatasetTree();
        const favProfileNode = new ZoweDatasetNode("testProfile", vscode.TreeItemCollapsibleState.None, blockMocks.datasetSessionNode, null);
        favProfileNode.contextValue = globals.FAV_PROFILE_CONTEXT;
        const showErrorMessageSpy = jest.spyOn(Gui, "errorMessage");
        await testTree.initializeFavChildNodeForProfile("BRTVS99.BAD", "badContextValue", favProfileNode);

        expect(showErrorMessageSpy).toBeCalledTimes(1);
        showErrorMessageSpy.mockClear();
    });
});
describe("Dataset Tree Unit Tests - Function getChildren", () => {
    function createBlockMocks() {
        const session = createISession();
        const imperativeProfile = createIProfile();
        const profile = createInstanceOfProfile(imperativeProfile);
        const treeView = createTreeView();
        const datasetSessionNode = createDatasetSessionNode(session, imperativeProfile);
        const mvsApi = createMvsApi(imperativeProfile);
        bindMvsApi(mvsApi);

        return {
            imperativeProfile,
            session,
            profile,
            datasetSessionNode,
            treeView,
            mvsApi,
        };
    }

    it("Checking function for root node", async () => {
        createGlobalMocks();
        const blockMocks = createBlockMocks();

        mocked(vscode.window.createTreeView).mockReturnValueOnce(blockMocks.treeView);
        const testTree = new DatasetTree();
        testTree.mSessionNodes.push(blockMocks.datasetSessionNode);
        const favoriteSessionNode = new ZoweDatasetNode("Favorites", vscode.TreeItemCollapsibleState.Collapsed, null, null);
        favoriteSessionNode.contextValue = globals.FAVORITE_CONTEXT;
        const targetIcon = getIconByNode(favoriteSessionNode);
        if (targetIcon) {
            favoriteSessionNode.iconPath = targetIcon.path;
        }

        const children = await testTree.getChildren();

        expect(favoriteSessionNode).toMatchObject(children[0]);
        expect(blockMocks.datasetSessionNode).toMatchObject(children[1]);
    });
    it("Checking function for session node", async () => {
        createGlobalMocks();
        const blockMocks = createBlockMocks();

        mocked(Profiles.getInstance).mockReturnValue(blockMocks.profile);
        mocked(vscode.window.createTreeView).mockReturnValueOnce(blockMocks.treeView);
        const testTree = new DatasetTree();
        blockMocks.datasetSessionNode.pattern = "test";
        testTree.mSessionNodes.push(blockMocks.datasetSessionNode);
        testTree.mSessionNodes[1].dirty = true;
        const sampleChildren: ZoweDatasetNode[] = [
            new ZoweDatasetNode(
                "BRTVS99",
                vscode.TreeItemCollapsibleState.None,
                testTree.mSessionNodes[1],
                null,
                undefined,
                undefined,
                blockMocks.imperativeProfile
            ),
            new ZoweDatasetNode(
                "BRTVS99.CA10",
                vscode.TreeItemCollapsibleState.None,
                testTree.mSessionNodes[1],
                null,
                globals.DS_MIGRATED_FILE_CONTEXT,
                undefined,
                blockMocks.imperativeProfile
            ),
            new ZoweDatasetNode(
                "BRTVS99.CA11.SPFTEMP0.CNTL",
                vscode.TreeItemCollapsibleState.Collapsed,
                testTree.mSessionNodes[1],
                null,
                undefined,
                undefined,
                blockMocks.imperativeProfile
            ),
            new ZoweDatasetNode(
                "BRTVS99.DDIR",
                vscode.TreeItemCollapsibleState.Collapsed,
                testTree.mSessionNodes[1],
                null,
                undefined,
                undefined,
                blockMocks.imperativeProfile
            ),
            new ZoweDatasetNode(
                "BRTVS99.VS1",
                vscode.TreeItemCollapsibleState.None,
                testTree.mSessionNodes[1],
                null,
                globals.VSAM_CONTEXT,
                undefined,
                blockMocks.imperativeProfile
            ),
        ];
        sampleChildren[0].command = { command: "zowe.ds.ZoweNode.openPS", title: "", arguments: [sampleChildren[0]] };

        const children = await testTree.getChildren(testTree.mSessionNodes[1]);
        expect(children.map((c) => c.label)).toEqual(sampleChildren.map((c) => c.label));
        expect(children).toEqual(sampleChildren);
    });
    it("Checking function for session node with an imperative error", async () => {
        createGlobalMocks();
        const blockMocks = createBlockMocks();

        const testError = new zowe.imperative.ImperativeError({ msg: "test" });
        const spyOnDataSetsMatchingPattern = jest.spyOn(zowe.List, "dataSetsMatchingPattern");
        spyOnDataSetsMatchingPattern.mockResolvedValueOnce({
            success: true,
            commandResponse: null,
            apiResponse: [
                { dsname: "HLQ.USER", dsorg: "PS" },
                { dsname: "HLQ.USER.IMP.ERROR", error: testError },
                { dsname: "HLQ.USER.MIGRAT", dsorg: "PS", migr: "YES" },
            ],
        });
        mocked(Profiles.getInstance).mockReturnValue(blockMocks.profile);
        mocked(vscode.window.createTreeView).mockReturnValueOnce(blockMocks.treeView);
        const testTree = new DatasetTree();
        blockMocks.datasetSessionNode.pattern = "test";
        testTree.mSessionNodes.push(blockMocks.datasetSessionNode);
        testTree.mSessionNodes[1].dirty = true;
        const nodeOk = new ZoweDatasetNode(
            "HLQ.USER",
            vscode.TreeItemCollapsibleState.None,
            testTree.mSessionNodes[1],
            null,
            undefined,
            undefined,
            blockMocks.imperativeProfile
        );
        const nodeImpError = new ZoweDatasetNode(
            "HLQ.USER.IMP.ERROR",
            vscode.TreeItemCollapsibleState.None,
            testTree.mSessionNodes[1],
            null,
            globals.DS_FILE_ERROR_CONTEXT,
            undefined,
            blockMocks.imperativeProfile
        );
        nodeImpError.errorDetails = testError;
        const nodeMigrated = new ZoweDatasetNode(
            "HLQ.USER.MIGRAT",
            vscode.TreeItemCollapsibleState.None,
            testTree.mSessionNodes[1],
            null,
            globals.DS_MIGRATED_FILE_CONTEXT,
            undefined,
            blockMocks.imperativeProfile
        );
        const sampleChildren: ZoweDatasetNode[] = [nodeOk, nodeImpError, nodeMigrated];
        sampleChildren[0].command = { command: "zowe.ds.ZoweNode.openPS", title: "", arguments: [sampleChildren[0]] };

        const children = await testTree.getChildren(testTree.mSessionNodes[1]);
        expect(children.map((c) => c.label)).toEqual(sampleChildren.map((c) => c.label));
        expect(children).toEqual(sampleChildren);
        spyOnDataSetsMatchingPattern.mockRestore();
    });
    it("Checking that we fallback to old dataSet API if newer dataSetsMatchingPattern does not exist", async () => {
        createGlobalMocks();
        const blockMocks = createBlockMocks();

        const mockMvsApi = await ZoweExplorerApiRegister.getMvsApi(blockMocks.profile);
        mockMvsApi.dataSetsMatchingPattern = null;
        const getMvsApiMock = jest.fn();
        getMvsApiMock.mockReturnValue(mockMvsApi);
        ZoweExplorerApiRegister.getMvsApi = getMvsApiMock.bind(ZoweExplorerApiRegister);

        const spyOnDataSetsMatchingPattern = jest.spyOn(zowe.List, "dataSetsMatchingPattern");
        const spyOnDataSet = jest.spyOn(zowe.List, "dataSet");
        spyOnDataSet.mockResolvedValueOnce({
            success: true,
            commandResponse: null,
            apiResponse: {
                items: [{ dsname: "HLQ.USER", dsorg: "PS" }],
            },
        });
        mocked(vscode.window.createTreeView).mockReturnValueOnce(blockMocks.treeView);
        mocked(Profiles.getInstance).mockReturnValue(blockMocks.profile);
        blockMocks.datasetSessionNode.pattern = "test";
        const testTree = new DatasetTree();
        testTree.mSessionNodes.push(blockMocks.datasetSessionNode);
        testTree.mSessionNodes[1].dirty = true;
        const sampleChildren: ZoweDatasetNode[] = [
            new ZoweDatasetNode(
                "HLQ.USER",
                vscode.TreeItemCollapsibleState.None,
                testTree.mSessionNodes[1],
                null,
                undefined,
                undefined,
                blockMocks.imperativeProfile
            ),
        ];
        sampleChildren[0].command = { command: "zowe.ds.ZoweNode.openPS", title: "", arguments: [sampleChildren[0]] };

        const children = await testTree.getChildren(testTree.mSessionNodes[1]);
        expect(children.map((c) => c.label)).toEqual(sampleChildren.map((c) => c.label));
        expect(children).toEqual(sampleChildren);
        expect(spyOnDataSet).toHaveBeenCalled();
        expect(spyOnDataSetsMatchingPattern).not.toHaveBeenCalled();
        spyOnDataSet.mockRestore();
        spyOnDataSetsMatchingPattern.mockRestore();
    });
    it("Checking function for favorite node", async () => {
        createGlobalMocks();
        const blockMocks = createBlockMocks();

        const favProfileNode = new ZoweDatasetNode(
            "testProfile",
            vscode.TreeItemCollapsibleState.None,
            blockMocks.datasetSessionNode,
            blockMocks.session
        );
        favProfileNode.contextValue = globals.FAV_PROFILE_CONTEXT;
        mocked(vscode.window.createTreeView).mockReturnValueOnce(blockMocks.treeView);
        const testTree = new DatasetTree();
        testTree.mFavorites.push(favProfileNode);

        const children = await testTree.getChildren(testTree.mSessionNodes[0]);

        expect(children).toEqual([favProfileNode]);
    });
    it("Checking function for favorited node with no member pattern", async () => {
        createGlobalMocks();
        const blockMocks = createBlockMocks();

        const profileNode = new ZoweDatasetNode(
            "testProfile",
            vscode.TreeItemCollapsibleState.None,
            blockMocks.datasetSessionNode,
            blockMocks.session
        );
        profileNode.contextValue = globals.FAV_PROFILE_CONTEXT;
        profileNode.memberPattern = undefined;
        mocked(vscode.window.createTreeView).mockReturnValueOnce(blockMocks.treeView);
        const testTree = new DatasetTree();
        testTree.mFavorites.push(profileNode);

        const children = await testTree.getChildren(testTree.mSessionNodes[0]);

        expect(children).toEqual([profileNode]);
    });
    it("Checking function for profile node in Favorites section", async () => {
        createGlobalMocks();
        const blockMocks = createBlockMocks();
        const log = zowe.imperative.Logger.getAppLogger();
        const favProfileNode = new ZoweDatasetNode("testProfile", vscode.TreeItemCollapsibleState.None, blockMocks.datasetSessionNode, null);
        favProfileNode.contextValue = globals.FAV_PROFILE_CONTEXT;
        mocked(vscode.window.createTreeView).mockReturnValueOnce(blockMocks.treeView);
        const testTree = new DatasetTree();
        testTree.mFavorites.push(favProfileNode);
        const loadProfilesForFavoritesSpy = jest.spyOn(testTree, "loadProfilesForFavorites");

        await testTree.getChildren(favProfileNode);

        expect(loadProfilesForFavoritesSpy).toHaveBeenCalledWith(log, favProfileNode);
    });
    it("Checking function for PDS Dataset node", async () => {
        createGlobalMocks();
        const blockMocks = createBlockMocks();

        mocked(Profiles.getInstance).mockReturnValue(blockMocks.profile);
        mocked(vscode.window.createTreeView).mockReturnValueOnce(blockMocks.treeView);
        const testTree = new DatasetTree();
        testTree.mSessionNodes.push(blockMocks.datasetSessionNode);
        const parent = new ZoweDatasetNode("BRTVS99.PUBLIC", vscode.TreeItemCollapsibleState.Collapsed, testTree.mSessionNodes[1], null);
        parent.dirty = true;
        const sampleChildren: ZoweDatasetNode[] = [
            new ZoweDatasetNode("BRTVS99", vscode.TreeItemCollapsibleState.None, parent, null),
            new ZoweDatasetNode("BRTVS99.DDIR", vscode.TreeItemCollapsibleState.None, parent, null),
        ];
        sampleChildren[0].command = { command: "zowe.ds.ZoweNode.openPS", title: "", arguments: [sampleChildren[0]] };
        sampleChildren[1].command = { command: "zowe.ds.ZoweNode.openPS", title: "", arguments: [sampleChildren[1]] };

        const children = await testTree.getChildren(parent);

        expect(children).toEqual(sampleChildren);
    });
    it("Checking function for return if element.getChildren is undefined", async () => {
        createGlobalMocks();
        const blockMocks = createBlockMocks();

        mocked(Profiles.getInstance).mockReturnValue(blockMocks.profile);
        mocked(vscode.window.createTreeView).mockReturnValueOnce(blockMocks.treeView);
        const testTree = new DatasetTree();
        testTree.mSessionNodes.push(blockMocks.datasetSessionNode);
        const parent = new ZoweDatasetNode("BRTVS99.PUBLIC", vscode.TreeItemCollapsibleState.Collapsed, testTree.mSessionNodes[1], null);
        parent.dirty = true;
        jest.spyOn(parent, "getChildren").mockResolvedValueOnce(undefined as any);

        const children = await testTree.getChildren(parent);

        expect(children).not.toBeDefined();
    });
});
describe("Dataset Tree Unit Tests - Function loadProfilesForFavorites", () => {
    function createBlockMocks() {
        const log = zowe.imperative.Logger.getAppLogger();
        const session = createISession();
        const imperativeProfile = createIProfile();
        const treeView = createTreeView();
        const datasetFavoriteNode = createDatasetFavoritesNode();
        const mvsApi = createMvsApi(imperativeProfile);
        bindMvsApi(mvsApi);

        return {
            log,
            imperativeProfile,
            session,
            datasetFavoriteNode,
            treeView,
            mvsApi,
        };
    }

    it("Checking that loaded profile and session values are added to the profile grouping node in Favorites", async () => {
        createGlobalMocks();
        const blockMocks = createBlockMocks();
        const favProfileNode = new ZoweDatasetNode(
            "testProfile",
            vscode.TreeItemCollapsibleState.Collapsed,
            blockMocks.datasetFavoriteNode,
            null,
            globals.FAV_PROFILE_CONTEXT,
            undefined,
            undefined
        );
        const testTree = new DatasetTree();
        testTree.mFavorites.push(favProfileNode);
        const expectedFavProfileNode = new ZoweDatasetNode(
            "testProfile",
            vscode.TreeItemCollapsibleState.Collapsed,
            blockMocks.datasetFavoriteNode,
            blockMocks.session,
            globals.FAV_PROFILE_CONTEXT,
            undefined,
            blockMocks.imperativeProfile
        );

        // Mock successful loading of profile/session
        Object.defineProperty(Profiles, "getInstance", {
            value: jest.fn(() => {
                return {
                    loadNamedProfile: jest.fn(() => {
                        return blockMocks.imperativeProfile;
                    }),
                    getBaseProfile: jest.fn(() => {
                        return blockMocks.imperativeProfile;
                    }),
                    checkCurrentProfile: jest.fn(() => {
                        return {
                            name: blockMocks.imperativeProfile.name,
                            status: "unverified",
                        };
                    }),
                    validProfile: ValidProfileEnum.VALID,
                };
            }),
        });
        Object.defineProperty(blockMocks.mvsApi, "getSession", {
            value: jest.fn(() => {
                return blockMocks.session;
            }),
        });

        await testTree.loadProfilesForFavorites(blockMocks.log, favProfileNode);
        const resultFavProfileNode = testTree.mFavorites[0];

        expect(resultFavProfileNode).toEqual(expectedFavProfileNode);
    });
    it("Checking that error is handled if profile not successfully loaded for profile grouping node in Favorites", async () => {
        createGlobalMocks();
        const blockMocks = createBlockMocks();
        const favProfileNode = new ZoweDatasetNode(
            "badTestProfile",
            vscode.TreeItemCollapsibleState.Collapsed,
            blockMocks.datasetFavoriteNode,
            null,
            globals.FAV_PROFILE_CONTEXT,
            undefined,
            undefined
        );
        const testTree = new DatasetTree();
        testTree.mFavorites.push(favProfileNode);
        const showErrorMessageSpy = jest.spyOn(Gui, "errorMessage");
        Object.defineProperty(Profiles, "getInstance", {
            value: jest.fn(() => {
                return {
                    loadNamedProfile: jest.fn(() => {
                        throw new Error();
                    }),
                    getBaseProfile: jest.fn(() => {
                        return blockMocks.imperativeProfile;
                    }),
                };
            }),
        });
        mocked(Gui.errorMessage).mockResolvedValueOnce("Remove");
        await testTree.loadProfilesForFavorites(blockMocks.log, favProfileNode);
        expect(showErrorMessageSpy).toBeCalledTimes(1);
        showErrorMessageSpy.mockClear();
    });
    it("Checking that favorite nodes with pre-existing profile/session values continue using those values", async () => {
        createGlobalMocks();
        const blockMocks = createBlockMocks();
        const favProfileNode = new ZoweDatasetNode(
            "testProfile",
            vscode.TreeItemCollapsibleState.Collapsed,
            blockMocks.datasetFavoriteNode,
            blockMocks.session,
            globals.FAV_PROFILE_CONTEXT,
            undefined,
            blockMocks.imperativeProfile
        );
        const favPdsNode = new ZoweDatasetNode(
            "favoritePds",
            vscode.TreeItemCollapsibleState.Collapsed,
            favProfileNode,
            blockMocks.session,
            globals.PDS_FAV_CONTEXT,
            undefined,
            blockMocks.imperativeProfile
        );
        const testTree = new DatasetTree();
        favProfileNode.children.push(favPdsNode);
        testTree.mFavorites.push(favProfileNode);
        const expectedFavPdsNode = new ZoweDatasetNode(
            "favoritePds",
            vscode.TreeItemCollapsibleState.Collapsed,
            favProfileNode,
            blockMocks.session,
            globals.PDS_FAV_CONTEXT,
            undefined,
            blockMocks.imperativeProfile
        );

        await testTree.loadProfilesForFavorites(blockMocks.log, favProfileNode);
        const resultFavPdsNode = testTree.mFavorites[0].children[0];

        expect(resultFavPdsNode).toEqual(expectedFavPdsNode);
    });
    it("Checking that loaded profile/session from profile node in Favorites gets passed to child favorites without profile/session", async () => {
        createGlobalMocks();
        const blockMocks = createBlockMocks();
        const favProfileNode = new ZoweDatasetNode(
            "testProfile",
            vscode.TreeItemCollapsibleState.Collapsed,
            blockMocks.datasetFavoriteNode,
            blockMocks.session,
            globals.FAV_PROFILE_CONTEXT,
            undefined,
            blockMocks.imperativeProfile
        );
        // Leave mParent parameter undefined for favPDsNode and expectedFavPdsNode to test undefined profile/session condition
        const favPdsNode = new ZoweDatasetNode(
            "favoritePds",
            vscode.TreeItemCollapsibleState.Collapsed,
            undefined,
            undefined,
            globals.PDS_FAV_CONTEXT,
            undefined,
            undefined
        );
        const testTree = new DatasetTree();
        favProfileNode.children.push(favPdsNode);
        testTree.mFavorites.push(favProfileNode);
        const expectedFavPdsNode = new ZoweDatasetNode(
            "favoritePds",
            vscode.TreeItemCollapsibleState.Collapsed,
            undefined,
            blockMocks.session,
            globals.PDS_FAV_CONTEXT,
            undefined,
            blockMocks.imperativeProfile
        );

        await testTree.loadProfilesForFavorites(blockMocks.log, favProfileNode);
        const resultFavPdsNode = testTree.mFavorites[0].children[0];

        expect(resultFavPdsNode).toEqual(expectedFavPdsNode);
    });
});
describe("Dataset Tree Unit Tests - Function getParent", () => {
    function createBlockMocks() {
        const session = createISession();
        const imperativeProfile = createIProfile();
        const treeView = createTreeView();
        const datasetSessionNode = createDatasetSessionNode(session, imperativeProfile);

        return {
            session,
            datasetSessionNode,
            treeView,
        };
    }

    it("Checking function on the root node", async () => {
        createGlobalMocks();
        const blockMocks = createBlockMocks();

        mocked(vscode.window.createTreeView).mockReturnValueOnce(blockMocks.treeView);
        const testTree = new DatasetTree();
        testTree.mSessionNodes.push(blockMocks.datasetSessionNode);

        const parentNode = testTree.getParent(blockMocks.datasetSessionNode);

        expect(parentNode).toBeNull();
    });
    it("Checking function on the non-root node", async () => {
        createGlobalMocks();
        const blockMocks = createBlockMocks();

        mocked(vscode.window.createTreeView).mockReturnValueOnce(blockMocks.treeView);
        const testTree = new DatasetTree();
        testTree.mSessionNodes.push(blockMocks.datasetSessionNode);
        const node = new ZoweDatasetNode("BRTVS99", vscode.TreeItemCollapsibleState.None, blockMocks.datasetSessionNode, blockMocks.session);

        expect(testTree.getParent(node)).toMatchObject(blockMocks.datasetSessionNode);
    });
});
describe("Dataset Tree Unit Tests - Function getSearchHistory", () => {
    function createBlockMocks() {
        const session = createISession();
        const imperativeProfile = createIProfile();
        const treeView = createTreeView();
        const datasetSessionNode = createDatasetSessionNode(session, imperativeProfile);

        return {
            session,
            datasetSessionNode,
            treeView,
        };
    }

    it("Checking common run of function", async () => {
        createGlobalMocks();
        const blockMocks = createBlockMocks();

        mocked(vscode.window.createTreeView).mockReturnValueOnce(blockMocks.treeView);
        const testTree = new DatasetTree();

        testTree.addSearchHistory("testHistory");

        expect(testTree.getSearchHistory()).toEqual(["testHistory"]);
    });
});
describe("Dataset Tree Unit Tests - Function addFileHistory", () => {
    function createBlockMocks() {
        const session = createISession();
        const imperativeProfile = createIProfile();
        const treeView = createTreeView();
        const datasetSessionNode = createDatasetSessionNode(session, imperativeProfile);

        return {
            session,
            datasetSessionNode,
            treeView,
        };
    }

    it("Checking common run of function", async () => {
        createGlobalMocks();
        const blockMocks = createBlockMocks();

        mocked(vscode.window.createTreeView).mockReturnValueOnce(blockMocks.treeView);
        const testTree = new DatasetTree();

        testTree.addFileHistory("testFileHistory");

        expect(testTree.getFileHistory()).toEqual(["TESTFILEHISTORY"]);
    });
});
describe("Dataset Tree Unit Tests - Function removeFileHistory", () => {
    function createBlockMocks() {
        const session = createISession();
        const imperativeProfile = createIProfile();
        const treeView = createTreeView();
        const datasetSessionNode = createDatasetSessionNode(session, imperativeProfile);

        return {
            session,
            datasetSessionNode,
            treeView,
        };
    }

    it("Checking common run of function", async () => {
        createGlobalMocks();
        const blockMocks = createBlockMocks();

        mocked(vscode.window.createTreeView).mockReturnValueOnce(blockMocks.treeView);
        const testTree = new DatasetTree();

        testTree.addFileHistory("testFileHistory");
        expect(testTree.getFileHistory()).toEqual(["TESTFILEHISTORY"]);
        testTree.removeFileHistory("testFileHistory");
        expect(testTree.getFileHistory()).toEqual([]);
    });
});
describe("Dataset Tree Unit Tests - Function addSession", () => {
    function createBlockMocks() {
        const newMocks = {
            log: zowe.imperative.Logger.getAppLogger(),
            session: createISession(),
            imperativeProfile: createIProfile(),
            treeView: createTreeView(),
            testDatasetTree: null,
            datasetSessionNode: null,
            profile: null,
            mockResetValidation: jest.fn(),
            mockDefaultProfile: jest.fn(),
            mockLoadNamedProfile: jest.fn(),
            mockValidationSetting: jest.fn(),
            mockAddSingleSession: jest.fn(),
            mockDisableValidationContext: jest.fn(),
            mockEnableValidationContext: jest.fn(),
            mockLoadDefaultProfile: jest.fn(),
            mockProfileInstance: null,
            mockMHistory: PersistentFilters,
            mockGetConfiguration: jest.fn(),
            mockPersistenceSchema: createPersistentConfig(),
        };

        newMocks.datasetSessionNode = createDatasetSessionNode(newMocks.session, newMocks.imperativeProfile);
        newMocks.testDatasetTree = createDatasetTree(newMocks.datasetSessionNode, newMocks.treeView);

        // Profile instance mocks
        newMocks.mockProfileInstance = createInstanceOfProfile(newMocks.imperativeProfile);
        newMocks.mockLoadNamedProfile.mockReturnValue(newMocks.imperativeProfile);
        newMocks.mockProfileInstance.loadNamedProfile = newMocks.mockLoadNamedProfile;
        newMocks.mockLoadDefaultProfile.mockReturnValue(newMocks.imperativeProfile);
        newMocks.mockProfileInstance.getDefaultProfile = newMocks.mockLoadDefaultProfile;
        newMocks.mockProfileInstance.enableValidationContext = newMocks.mockEnableValidationContext;
        newMocks.mockProfileInstance.disableValidationContext = newMocks.mockDisableValidationContext;
        newMocks.mockProfileInstance.validProfile = ValidProfileEnum.VALID;
        newMocks.mockProfileInstance.allProfiles = jest.fn().mockReturnValue([newMocks.imperativeProfile]);

        return newMocks;
    }
    it("Checking successful adding of session", async () => {
        createGlobalMocks();
        const blockMocks = createBlockMocks();

        mocked(vscode.window.createTreeView).mockReturnValueOnce(blockMocks.treeView);
        const testTree = new DatasetTree();
        testTree.mSessionNodes.push(blockMocks.datasetSessionNode);

        await testTree.addSession(blockMocks.imperativeProfile.name);
        expect(testTree.mSessionNodes[1].label).toBe(blockMocks.imperativeProfile.name);
    });

    it("Checking successful adding of session with disabled validation", async () => {
        createGlobalMocks();
        const blockMocks = createBlockMocks();

        mocked(vscode.window.createTreeView).mockReturnValueOnce(blockMocks.treeView);
        const testTree = createDatasetTree(blockMocks.datasetSessionNode, blockMocks.treeView);
        testTree.mSessionNodes.push(blockMocks.datasetSessionNode);
        Object.defineProperty(testTree.mHistory, "getSessions", {
            value: jest.fn(() => {
                return ["sestest", "profile1", "profile2"];
            }),
        });

        blockMocks.mockProfileInstance.validationSetting = blockMocks.mockValidationSetting.mockReturnValueOnce(false);

        testTree.addSession(blockMocks.imperativeProfile.name);
        expect(testTree.mSessionNodes[1].label).toBe(blockMocks.imperativeProfile.name);
    });

    it("Checking successful adding of session without sessname passed", async () => {
        createGlobalMocks();
        const blockMocks = createBlockMocks();

        mocked(vscode.window.createTreeView).mockReturnValueOnce(blockMocks.treeView);
        const testTree = createDatasetTree(blockMocks.datasetSessionNode, blockMocks.treeView);
        testTree.mSessionNodes.push(blockMocks.datasetSessionNode);
        testTree.mHistory.push(blockMocks.imperativeProfile.name);

        testTree.addSession();
        expect(testTree.mSessionNodes[1].label).toBe(blockMocks.imperativeProfile.name);
    });

    it("Checking failed attempt to add a session due to the missing profile", async () => {
        createGlobalMocks();
        const blockMocks = createBlockMocks();

        mocked(vscode.window.createTreeView).mockReturnValueOnce(blockMocks.treeView);
        const testTree = new DatasetTree();
        jest.spyOn(Profiles.getInstance(), "loadNamedProfile").mockReturnValueOnce(null);

        await testTree.addSession("fake");

        expect(testTree.mSessionNodes[1]).not.toBeDefined();
    });

    it("Checking successful adding of session with profile type passed", async () => {
        createGlobalMocks();
        const blockMocks = createBlockMocks();

        mocked(vscode.window.createTreeView).mockReturnValueOnce(blockMocks.treeView);
        const testTree = new DatasetTree();
        testTree.mSessionNodes = [
            {
                label: {
                    toString: () => "test",
                },
                getProfileName: () => "sestest",
            } as any,
        ];
        jest.spyOn((testTree as any).mHistory, "getSessions").mockReturnValue(["sestest"]);
        jest.spyOn(Profiles.getInstance(), "fetchAllProfiles").mockReturnValue(Promise.resolve([blockMocks.imperativeProfile]));
        jest.spyOn(sharedActions, "resetValidationSettings").mockImplementation();

        await expect(testTree.addSession(null, "test")).resolves.not.toThrow();
    });
});

describe("USSTree Unit Tests - Function USSTree.addSingleSession()", () => {
    function createBlockMocks() {
        const newMocks = {
            mockProfilesInstance: null,
            testProfile: createIProfile(),
            testBaseProfile: createValidIProfile(),
            testCombinedProfile: createValidIProfile(),
            testSession: createISession(),
            testUSSNode: null,
            testTree: null,
            profilesForValidation: { status: "active", name: "fake" },
        };

        newMocks.testBaseProfile.profile.tokenType = "tokenType";
        newMocks.testBaseProfile.profile.tokenValue = "testTokenValue";
        newMocks.testCombinedProfile.profile.tokenType = "tokenType";
        newMocks.testCombinedProfile.profile.tokenValue = "testTokenValue";
        newMocks.mockProfilesInstance = createInstanceOfProfile(newMocks.testProfile);
        newMocks.mockProfilesInstance.getBaseProfile.mockResolvedValue(newMocks.testBaseProfile);
        newMocks.mockProfilesInstance.loadNamedProfile.mockReturnValue(newMocks.testProfile);
        newMocks.mockProfilesInstance.allProfiles = [newMocks.testProfile, { name: "firstName" }, { name: "secondName" }];
        newMocks.testTree = new DatasetTree();
        const datasetSessionTestNode = createDatasetSessionNode(newMocks.testSession, newMocks.testProfile);
        newMocks.testTree.mSessionNodes.push(datasetSessionTestNode);
        mocked(Profiles.getInstance).mockReturnValue(newMocks.mockProfilesInstance);

        return newMocks;
    }

    it("Tests that addSingleSession doesn't add the session again, if it was already added", async () => {
        await createGlobalMocks();
        const blockMocks = await createBlockMocks();

        await blockMocks.testTree.addSingleSession(blockMocks.testProfile);

        expect(blockMocks.testTree.mSessionNodes.length).toEqual(2);
    });

    it("Tests that addSingleSession successfully adds a session", async () => {
        await createGlobalMocks();
        const blockMocks = await createBlockMocks();

        blockMocks.testTree.mSessionNodes.pop();
        blockMocks.testSession.ISession.tokenType = blockMocks.testBaseProfile.profile.tokenType;
        blockMocks.testSession.ISession.tokenValue = blockMocks.testBaseProfile.profile.tokenValue;

        // Mock the USS API so that getSession returns the correct value
        const mockMvsApi = await ZoweExplorerApiRegister.getMvsApi(blockMocks.testProfile);
        const getMvsApiMock = jest.fn();
        getMvsApiMock.mockReturnValue(mockMvsApi);
        ZoweExplorerApiRegister.getMvsApi = getMvsApiMock.bind(ZoweExplorerApiRegister);
        jest.spyOn(mockMvsApi, "getSession").mockReturnValue(blockMocks.testSession);

        await blockMocks.testTree.addSingleSession(blockMocks.testProfile);

        expect(blockMocks.testTree.mSessionNodes.length).toEqual(2);
        expect(blockMocks.testTree.mSessionNodes[1].profile.name).toEqual(blockMocks.testProfile.name);
    });
});

describe("Dataset Tree Unit Tests - Function addFavorite", () => {
    function createBlockMocks() {
        const session = createISession();
        const imperativeProfile = createIProfile();
        const treeView = createTreeView();
        const datasetSessionNode = createDatasetSessionNode(session, imperativeProfile);
        const profile = createInstanceOfProfile(imperativeProfile);

        return {
            session,
            datasetSessionNode,
            treeView,
            profile,
            imperativeProfile,
        };
    }

    it("Checking adding of PS Dataset node", async () => {
        createGlobalMocks();
        const blockMocks = createBlockMocks();

        mocked(vscode.window.createTreeView).mockReturnValueOnce(blockMocks.treeView);
        const testTree = new DatasetTree();
        testTree.mSessionNodes.push(blockMocks.datasetSessionNode);
        const node = new ZoweDatasetNode("Dataset", vscode.TreeItemCollapsibleState.None, testTree.mSessionNodes[1], null);

        await testTree.addFavorite(node);

        expect(testTree.mFavorites[0].label).toBe(`${blockMocks.datasetSessionNode.label}`);
        expect(testTree.mFavorites[0].contextValue).toBe(`${globals.FAV_PROFILE_CONTEXT}`);
        expect(testTree.mFavorites[0].children[0].label).toBe(`${node.label}`);
        expect(testTree.mFavorites[0].children[0].contextValue).toBe(`${globals.DS_DS_CONTEXT}${globals.FAV_SUFFIX}`);
    });
    it("Checking adding of PDS Dataset node", async () => {
        createGlobalMocks();
        const blockMocks = createBlockMocks();

        mocked(vscode.window.createTreeView).mockReturnValueOnce(blockMocks.treeView);
        const testTree = new DatasetTree();
        testTree.mSessionNodes.push(blockMocks.datasetSessionNode);
        const node = new ZoweDatasetNode("Dataset", vscode.TreeItemCollapsibleState.None, testTree.mSessionNodes[1], null);
        node.contextValue = globals.DS_PDS_CONTEXT;

        await testTree.addFavorite(node);

        expect(testTree.mFavorites[0].label).toBe(`${blockMocks.datasetSessionNode.label}`);
        expect(testTree.mFavorites[0].contextValue).toBe(`${globals.FAV_PROFILE_CONTEXT}`);
        expect(testTree.mFavorites[0].children[0].label).toBe(`${node.label}`);
        expect(testTree.mFavorites[0].children[0].contextValue).toBe(`${globals.DS_PDS_CONTEXT}${globals.FAV_SUFFIX}`);
    });
    it("Checking adding of PDS Member node", async () => {
        createGlobalMocks();
        const blockMocks = createBlockMocks();

        mocked(vscode.window.createTreeView).mockReturnValueOnce(blockMocks.treeView);
        const testTree = new DatasetTree();
        testTree.mSessionNodes.push(blockMocks.datasetSessionNode);
        const parent = new ZoweDatasetNode("Dataset", vscode.TreeItemCollapsibleState.None, testTree.mSessionNodes[1], null);
        const child = new ZoweDatasetNode("Child", vscode.TreeItemCollapsibleState.None, parent, null);
        parent.contextValue = globals.DS_PDS_CONTEXT;
        child.contextValue = globals.DS_MEMBER_CONTEXT;

        await testTree.addFavorite(child);

        expect(testTree.mFavorites[0].label).toBe(`${blockMocks.datasetSessionNode.label}`);
        expect(testTree.mFavorites[0].contextValue).toBe(`${globals.FAV_PROFILE_CONTEXT}`);
        expect(testTree.mFavorites[0].children[0].label).toBe(`${parent.label}`);
        expect(testTree.mFavorites[0].children[0].contextValue).toBe(`${globals.DS_PDS_CONTEXT}${globals.FAV_SUFFIX}`);
    });
    it("Checking adding of Session node", async () => {
        createGlobalMocks();
        const blockMocks = createBlockMocks();

        mocked(Profiles.getInstance).mockReturnValue(blockMocks.profile);
        mocked(vscode.window.createTreeView).mockReturnValueOnce(blockMocks.treeView);
        const testTree = new DatasetTree();
        testTree.mSessionNodes.push(blockMocks.datasetSessionNode);
        testTree.mSessionNodes[1].pattern = "test";

        await testTree.addFavorite(testTree.mSessionNodes[1]);

        expect(testTree.mFavorites[0].label).toBe(`${blockMocks.datasetSessionNode.label}`);
        expect(testTree.mFavorites[0].contextValue).toBe(`${globals.FAV_PROFILE_CONTEXT}`);
        expect(testTree.mFavorites[0].children[0].label).toBe(`${testTree.mSessionNodes[1].pattern}`);
        expect(testTree.mFavorites[0].children[0].contextValue).toBe(`${globals.DS_SESSION_CONTEXT}${globals.FAV_SUFFIX}`);
    });
    it("Checking attempt to add a duplicate node", async () => {
        createGlobalMocks();
        const blockMocks = createBlockMocks();

        mocked(vscode.window.createTreeView).mockReturnValueOnce(blockMocks.treeView);
        const testTree = new DatasetTree();
        testTree.mSessionNodes.push(blockMocks.datasetSessionNode);
        const node = new ZoweDatasetNode("Dataset", vscode.TreeItemCollapsibleState.None, testTree.mSessionNodes[1], null);

        await testTree.addFavorite(node);
        await testTree.addFavorite(node);

        expect(testTree.mFavorites[0].children.map((entry) => entry.label)).toEqual([`${node.label}`]);
    });
    it("Checking attempt to add a member of favorite PDS", async () => {
        createGlobalMocks();
        const blockMocks = createBlockMocks();

        mocked(vscode.window.createTreeView).mockReturnValueOnce(blockMocks.treeView);
        const testTree = new DatasetTree();
        testTree.mSessionNodes.push(blockMocks.datasetSessionNode);
        const parent = new ZoweDatasetNode("Dataset", vscode.TreeItemCollapsibleState.None, testTree.mSessionNodes[1], null);
        const child = new ZoweDatasetNode("Child", vscode.TreeItemCollapsibleState.None, parent, null);
        parent.contextValue = globals.DS_PDS_CONTEXT + globals.FAV_SUFFIX;
        child.contextValue = globals.DS_MEMBER_CONTEXT;

        await testTree.addFavorite(child);

        expect(mocked(Gui.showMessage)).toBeCalledWith("PDS already in favorites");
    });
});
describe("Dataset Tree Unit Tests - Function removeFavorite", () => {
    function createBlockMocks() {
        const session = createISession();
        const imperativeProfile = createIProfile();
        const treeView = createTreeView();
        const datasetSessionNode = createDatasetSessionNode(session, imperativeProfile);

        return {
            session,
            datasetSessionNode,
            treeView,
        };
    }

    it("Checking removeFavorite when starting with more than one favorite for the profile", async () => {
        createGlobalMocks();
        const blockMocks = createBlockMocks();

        mocked(vscode.window.createTreeView).mockReturnValueOnce(blockMocks.treeView);
        const testTree = new DatasetTree();
        testTree.mSessionNodes.push(blockMocks.datasetSessionNode);
        const node1 = new ZoweDatasetNode("Dataset", vscode.TreeItemCollapsibleState.None, testTree.mSessionNodes[1], null);
        const node2 = new ZoweDatasetNode("Dataset2", vscode.TreeItemCollapsibleState.None, testTree.mSessionNodes[1], null);
        const removeFavProfileSpy = jest.spyOn(testTree, "removeFavProfile");

        // We're breaking rule 1 function call per 1 it block, but there's no over proper way to verify the functionality
        // First we need to have the item and be sure that it's properly added to have legit removal operation
        await testTree.addFavorite(node1);
        await testTree.addFavorite(node2);
        const profileNodeInFavs = testTree.mFavorites[0];
        expect(profileNodeInFavs.children[0].label).toBe(`${node1.label}`);
        expect(profileNodeInFavs.children[1].label).toBe(`${node2.label}`);

        // Actual test
        await testTree.removeFavorite(profileNodeInFavs.children[0]);
        expect(removeFavProfileSpy).not.toBeCalled();
        expect(profileNodeInFavs.children.length).toBe(1);
        expect(profileNodeInFavs.children[0].label).toBe(`${node2.label}`);
    });
    it("Checking removeFavorite when starting with only one favorite for the profile", async () => {
        createGlobalMocks();
        const blockMocks = createBlockMocks();

        mocked(vscode.window.createTreeView).mockReturnValueOnce(blockMocks.treeView);
        const testTree = new DatasetTree();
        testTree.mSessionNodes.push(blockMocks.datasetSessionNode);
        const node = new ZoweDatasetNode("Dataset", vscode.TreeItemCollapsibleState.None, testTree.mSessionNodes[1], null);

        const removeFavProfileSpy = jest.spyOn(testTree, "removeFavProfile");

        // We're breaking rule 1 function call per 1 it block, but there's no over proper way to verify the functionality
        // First we need to have the item and be sure that it's properly added to have legit removal operation
        await testTree.addFavorite(node);
        const profileNodeInFavs = testTree.mFavorites[0];
        expect(profileNodeInFavs.children[0].label).toBe(`${node.label}`);
        await testTree.removeFavorite(profileNodeInFavs.children[0]);
        expect(removeFavProfileSpy).toHaveBeenCalledWith(profileNodeInFavs.label, false);
        expect(testTree.mFavorites.length).toBe(0);
    });

    it("Checking removeFavorite when calling with a node that is not favorited", async () => {
        createGlobalMocks();
        const blockMocks = createBlockMocks();

        mocked(vscode.window.createTreeView).mockReturnValueOnce(blockMocks.treeView);
        const testTree = new DatasetTree();
        testTree.mSessionNodes.push(blockMocks.datasetSessionNode);
        const node = new ZoweDatasetNode("Dataset", vscode.TreeItemCollapsibleState.None, testTree.mSessionNodes[1], null);

        const updateFavoritesSpy = jest.spyOn(testTree, "updateFavorites");
        const removeFavoriteSpy = jest.spyOn(testTree, "removeFavorite");

        await testTree.removeFavorite(node);
        expect(removeFavoriteSpy).toHaveReturned();
        expect(updateFavoritesSpy).not.toHaveBeenCalled();
    });
});
describe("Dataset Tree Unit Tests - Function  - Function removeFavProfile", () => {
    async function createBlockMocks() {
        const session = createISession();
        const imperativeProfile = createIProfile();
        const treeView = createTreeView();
        const datasetSessionNode = createDatasetSessionNode(session, imperativeProfile);
        const testTree = new DatasetTree();
        testTree.mFavorites = [];
        testTree.mSessionNodes.push(datasetSessionNode);
        const node = new ZoweDatasetNode("Dataset", vscode.TreeItemCollapsibleState.None, testTree.mSessionNodes[1], null);
        await testTree.addFavorite(node);
        const profileNodeInFavs: IZoweDatasetTreeNode = testTree.mFavorites[0];

        return {
            treeView,
            testTree,
            profileNodeInFavs,
        };
    }
    it("Tests successful removal of profile node in Favorites when user confirms they want to Continue removing it", async () => {
        const globalMocks = createGlobalMocks();
        const blockMocks = await createBlockMocks();
        const updateFavoritesSpy = jest.spyOn(blockMocks.testTree, "updateFavorites");
        mocked(vscode.window.createTreeView).mockReturnValueOnce(blockMocks.treeView);
        // Make sure favorite is added before the actual unit test
        expect(blockMocks.testTree.mFavorites.length).toEqual(1);
        globalMocks.mockShowWarningMessage.mockResolvedValueOnce("Continue");

        await blockMocks.testTree.removeFavProfile(blockMocks.profileNodeInFavs.label.toString(), true);

        // Check that favorite is removed from UI
        expect(blockMocks.testTree.mFavorites.length).toEqual(0);
        // Check that favorite is removed from settings file
        expect(updateFavoritesSpy).toBeCalledTimes(1);
    });
    it("Tests that removeFavProfile leaves profile node in Favorites when user cancels", async () => {
        const globalMocks = createGlobalMocks();
        const blockMocks = await createBlockMocks();
        mocked(vscode.window.createTreeView).mockReturnValueOnce(blockMocks.treeView);
        // Make sure favorite is added before the actual unit test
        expect(blockMocks.testTree.mFavorites.length).toEqual(1);

        const expectedFavProfileNode = blockMocks.testTree.mFavorites[0];
        globalMocks.mockShowWarningMessage.mockResolvedValueOnce("Cancel");

        await blockMocks.testTree.removeFavProfile(blockMocks.profileNodeInFavs.label.toString(), true);

        expect(blockMocks.testTree.mFavorites.length).toEqual(1);
        expect(blockMocks.testTree.mFavorites[0]).toEqual(expectedFavProfileNode);
    });
    it("Tests that removeFavProfile successfully removes profile node in Favorites when called outside user command", async () => {
        createGlobalMocks();
        const blockMocks = await createBlockMocks();
        mocked(vscode.window.createTreeView).mockReturnValueOnce(blockMocks.treeView);
        // Make sure favorite is added before the actual unit test
        expect(blockMocks.testTree.mFavorites.length).toEqual(1);

        await blockMocks.testTree.removeFavProfile(blockMocks.profileNodeInFavs.label.toString(), false);

        expect(blockMocks.testTree.mFavorites.length).toEqual(0);
    });
});
describe("Dataset Tree Unit Tests - Function deleteSession", () => {
    function createBlockMocks() {
        const session = createISession();
        const imperativeProfile = createIProfile();
        const treeView = createTreeView();
        const datasetSessionNode = createDatasetSessionNode(session, imperativeProfile);

        return {
            session,
            datasetSessionNode,
            treeView,
        };
    }

    it("Checking common run of function", async () => {
        createGlobalMocks();
        const blockMocks = createBlockMocks();

        mocked(vscode.window.createTreeView).mockReturnValueOnce(blockMocks.treeView);
        const testTree = new DatasetTree();
        testTree.mSessionNodes.push(blockMocks.datasetSessionNode);

        testTree.deleteSession(testTree.mSessionNodes[1]);

        expect(testTree.mSessionNodes.map((node) => node.label)).toEqual(["Favorites"]);
    });
});
describe("Dataset Tree Unit Tests - Function flipState", () => {
    function createBlockMocks() {
        const session = createISession();
        const sessionWithoutCreds = createISessionWithoutCredentials();
        const imperativeProfile = createIProfile();
        const treeView = createTreeView();
        const datasetSessionNode = createDatasetSessionNode(session, imperativeProfile);

        return {
            session,
            sessionWithoutCreds,
            datasetSessionNode,
            treeView,
        };
    }

    it("Checking flipping of PDS Dataset node", () => {
        createGlobalMocks();
        const blockMocks = createBlockMocks();

        mocked(vscode.window.createTreeView).mockReturnValueOnce(blockMocks.treeView);
        const testTree = new DatasetTree();
        testTree.mSessionNodes.push(blockMocks.datasetSessionNode);
        const node = new ZoweDatasetNode("Dataset", vscode.TreeItemCollapsibleState.Collapsed, testTree.mSessionNodes[1], null);
        node.contextValue = globals.DS_PDS_CONTEXT;

        testTree.flipState(node, true);
        expect(JSON.stringify(node.iconPath)).toContain("folder-open.svg");
        testTree.flipState(node, false);
        expect(JSON.stringify(node.iconPath)).toContain("folder-closed.svg");
        testTree.flipState(node, true);
        expect(JSON.stringify(node.iconPath)).toContain("folder-open.svg");
    });
    it("Checking flipping of Favorite PDS Dataset node", () => {
        createGlobalMocks();
        const blockMocks = createBlockMocks();

        mocked(vscode.window.createTreeView).mockReturnValueOnce(blockMocks.treeView);
        const testTree = new DatasetTree();
        testTree.mSessionNodes.push(blockMocks.datasetSessionNode);
        const node = new ZoweDatasetNode("Dataset", vscode.TreeItemCollapsibleState.Collapsed, testTree.mSessionNodes[1], null);
        node.contextValue = globals.DS_PDS_CONTEXT + globals.FAV_SUFFIX;

        testTree.flipState(node, true);
        expect(JSON.stringify(node.iconPath)).toContain("folder-open.svg");
        testTree.flipState(node, false);
        expect(JSON.stringify(node.iconPath)).toContain("folder-closed.svg");
        testTree.flipState(node, true);
        expect(JSON.stringify(node.iconPath)).toContain("folder-open.svg");
    });
    it("Checking flipping of PDS Dataset with credential prompt", () => {
        createGlobalMocks();
        const blockMocks = createBlockMocks();

        mocked(vscode.window.createTreeView).mockReturnValueOnce(blockMocks.treeView);
        const testTree = new DatasetTree();
        testTree.mSessionNodes.push(blockMocks.datasetSessionNode);
        const node = new ZoweDatasetNode(
            "Dataset",
            vscode.TreeItemCollapsibleState.Collapsed,
            testTree.mSessionNodes[1],
            blockMocks.sessionWithoutCreds
        );
        node.contextValue = globals.DS_PDS_CONTEXT;

        testTree.flipState(node, true);
        expect(JSON.stringify(node.iconPath)).toContain("folder-open.svg");
        testTree.flipState(node, false);
        expect(JSON.stringify(node.iconPath)).toContain("folder-closed.svg");
        testTree.flipState(node, true);
        expect(JSON.stringify(node.iconPath)).toContain("folder-open.svg");
    });
});
describe("Dataset Tree Unit Tests - Function datasetFilterPrompt", () => {
    async function createBlockMocks(globalMocks) {
        const newMocks = {
            log: zowe.imperative.Logger.getAppLogger(),
            session: createISession(),
            imperativeProfile: createIProfile(),
            mockDefaultProfile: jest.fn(),
            mockGetProfileSetting: jest.fn(),
            mockCheckCurrentProfile: jest.fn(),
            treeView: createTreeView(),
            mockLoadNamedProfile: jest.fn(),
            datasetSessionNode: null,
            mockResetValidationSettings: jest.fn(),
            qpPlaceholder: 'Choose "Create new..." to define a new profile or select an existing profile to add to the Data Set Explorer',
            mockEnableValidationContext: jest.fn(),
            testTree: new DatasetTree(),
        };

        newMocks.datasetSessionNode = createDatasetSessionNode(newMocks.session, newMocks.imperativeProfile);
        globalMocks.mockProfileInstance.allProfiles = [newMocks.imperativeProfile, { name: "firstName" }, { name: "secondName" }];
        globalMocks.mockProfileInstance.loadNamedProfile.mockReturnValueOnce(newMocks.imperativeProfile);
        globalMocks.mockProfileInstance.resetValidationSettings.mockReturnValue(newMocks.datasetSessionNode);
        globalMocks.mockProfileInstance.getProfileSetting.mockReturnValue({
            name: newMocks.imperativeProfile.name,
            status: "active",
        });
        globalMocks.mockProfileInstance.checkCurrentProfile.mockReturnValue({
            name: newMocks.imperativeProfile.name,
            status: "active",
        });
        newMocks.testTree.mSessionNodes.push(newMocks.datasetSessionNode);

        return newMocks;
    }

    it("Checking adding of new filter - Theia", async () => {
        const globalMocks = createGlobalMocks();
        const blockMocks = await createBlockMocks(globalMocks);

        globalMocks.isTheia.mockReturnValue(true);
        mocked(vscode.window.showQuickPick).mockResolvedValueOnce(new utils.FilterDescriptor("\uFF0B " + "Create a new filter"));
        mocked(vscode.window.showInputBox).mockResolvedValueOnce("HLQ.PROD1.STUFF");
        mocked(vscode.window.createTreeView).mockReturnValueOnce(blockMocks.treeView);
        const testTree = new DatasetTree();
        testTree.mSessionNodes.push(blockMocks.datasetSessionNode);

        await testTree.datasetFilterPrompt(testTree.mSessionNodes[1]);

        expect(testTree.mSessionNodes[1].contextValue).toEqual(globals.DS_SESSION_CONTEXT + globals.ACTIVE_CONTEXT);
        expect(testTree.mSessionNodes[1].pattern).toEqual("HLQ.PROD1.STUFF");
    });
    it("Checking cancelled attempt to add a filter - Theia", async () => {
        const globalMocks = createGlobalMocks();
        const blockMocks = await createBlockMocks(globalMocks);

        globalMocks.isTheia.mockReturnValue(true);
        mocked(vscode.window.showQuickPick).mockResolvedValueOnce(new utils.FilterDescriptor("\uFF0B " + "Create a new filter"));
        mocked(vscode.window.showInputBox).mockResolvedValueOnce(undefined);
        mocked(vscode.window.createTreeView).mockReturnValueOnce(blockMocks.treeView);
        const testTree = new DatasetTree();
        testTree.mSessionNodes.push(blockMocks.datasetSessionNode);

        await testTree.datasetFilterPrompt(testTree.mSessionNodes[1]);

        expect(mocked(Gui.showMessage)).toBeCalledWith("You must enter a pattern.");
    });
    it("Checking usage of existing filter - Theia", async () => {
        const globalMocks = createGlobalMocks();
        const blockMocks = await createBlockMocks(globalMocks);

        globalMocks.isTheia.mockReturnValue(true);
        mocked(vscode.window.showQuickPick).mockResolvedValueOnce(new utils.FilterDescriptor("HLQ.PROD1.STUFF"));
        mocked(vscode.window.createTreeView).mockReturnValueOnce(blockMocks.treeView);
        mocked(vscode.window.showInputBox).mockResolvedValueOnce("HLQ.PROD1.STUFF");
        const testTree = new DatasetTree();
        testTree.mSessionNodes.push(blockMocks.datasetSessionNode);
        testTree.addSearchHistory("test");

        await testTree.datasetFilterPrompt(testTree.mSessionNodes[1]);

        expect(testTree.mSessionNodes[1].pattern).toEqual("HLQ.PROD1.STUFF");
    });
    it("Checking cancelling of filter prompt with available filters - Theia", async () => {
        const globalMocks = createGlobalMocks();
        const blockMocks = await createBlockMocks(globalMocks);

        globalMocks.isTheia.mockReturnValue(true);
        mocked(vscode.window.showQuickPick).mockResolvedValueOnce(undefined);
        mocked(vscode.window.createTreeView).mockReturnValueOnce(blockMocks.treeView);
        const testTree = new DatasetTree();
        testTree.mSessionNodes.push(blockMocks.datasetSessionNode);
        testTree.addSearchHistory("test");

        await testTree.datasetFilterPrompt(testTree.mSessionNodes[1]);

        expect(mocked(Gui.showMessage)).toBeCalledWith("No selection made. Operation cancelled.");
    });
    it("Checking function on favorites", async () => {
        const globalMocks = createGlobalMocks();
        const blockMocks = await createBlockMocks(globalMocks);

        mocked(vscode.window.createTreeView).mockReturnValueOnce(blockMocks.treeView);
        const testTree = new DatasetTree();
        testTree.mSessionNodes.push(blockMocks.datasetSessionNode);
        const addSessionSpy = jest.spyOn(testTree, "addSession");
        const favoriteSearch = new ZoweDatasetNode(
            `[${blockMocks.datasetSessionNode.label}]: HLQ.PROD1.STUFF`,
            vscode.TreeItemCollapsibleState.None,
            testTree.mSessionNodes[1],
            blockMocks.session,
            undefined,
            undefined,
            blockMocks.imperativeProfile
        );
        favoriteSearch.contextValue = globals.DS_SESSION_CONTEXT + globals.FAV_SUFFIX;

        await testTree.datasetFilterPrompt(favoriteSearch);

        expect(addSessionSpy).toHaveBeenLastCalledWith(blockMocks.datasetSessionNode.label.trim());
    });
    it("Checking adding of new filter", async () => {
        const globalMocks = createGlobalMocks();
        const blockMocks = await createBlockMocks(globalMocks);

        mocked(vscode.window.showQuickPick).mockResolvedValueOnce(new utils.FilterDescriptor("\uFF0B " + "Create a new filter"));
        mocked(vscode.window.showInputBox).mockResolvedValueOnce("HLQ.PROD1.STUFF");
        mocked(vscode.window.createTreeView).mockReturnValueOnce(blockMocks.treeView);
        const testTree = new DatasetTree();
        testTree.mSessionNodes.push(blockMocks.datasetSessionNode);
        const node = new ZoweDatasetNode(
            "HLQ.PROD2.STUFF",
            vscode.TreeItemCollapsibleState.Collapsed,
            testTree.mSessionNodes[1],
            blockMocks.session,
            globals.DS_DS_CONTEXT
        );
        node.collapsibleState = vscode.TreeItemCollapsibleState.Expanded;
        node.contextValue = globals.FILTER_SEARCH;
        jest.spyOn(testTree.mSessionNodes[1], "getChildren").mockResolvedValueOnce([node]);

        await testTree.datasetFilterPrompt(testTree.mSessionNodes[1]);

        expect(testTree.mSessionNodes[1].contextValue).toEqual(globals.DS_SESSION_CONTEXT + globals.ACTIVE_CONTEXT);
        expect(testTree.mSessionNodes[1].pattern).toEqual("HLQ.PROD1.STUFF");
    });
    it("Checking adding of new filter of multiple ds search", async () => {
        const globalMocks = createGlobalMocks();
        const blockMocks = await createBlockMocks(globalMocks);

        mocked(vscode.window.showQuickPick).mockResolvedValueOnce(new utils.FilterDescriptor("\uFF0B " + "Create a new filter"));
        mocked(vscode.window.showInputBox).mockResolvedValueOnce("HLQ.PROD(STUF*),HLQ.PROD1*");
        mocked(vscode.window.createTreeView).mockReturnValueOnce(blockMocks.treeView);
        const testTree = new DatasetTree();
        testTree.mSessionNodes.push(blockMocks.datasetSessionNode);
        testTree.mSessionNodes[1].collapsibleState = vscode.TreeItemCollapsibleState.Expanded;
        const node = new ZoweDatasetNode(
            "STUFF",
            vscode.TreeItemCollapsibleState.Collapsed,
            testTree.mSessionNodes[1],
            blockMocks.session,
            globals.DS_DS_CONTEXT
        );
        node.pattern = undefined as any;
        node.contextValue += "pds";

        jest.spyOn(testTree.mSessionNodes[1], "getChildren").mockReturnValueOnce([node] as any);
        jest.spyOn(testTree, "checkFilterPattern").mockReturnValue(true);

        await testTree.datasetFilterPrompt(testTree.mSessionNodes[1]);

        expect(testTree.mSessionNodes[1].contextValue).toEqual(globals.DS_SESSION_CONTEXT + globals.ACTIVE_CONTEXT);
        expect(testTree.mSessionNodes[1].pattern).toEqual("HLQ.PROD, HLQ.PROD1*");
    });
    it("Checking adding of new filter with data set member", async () => {
        const globalMocks = createGlobalMocks();
        const blockMocks = await createBlockMocks(globalMocks);

        mocked(vscode.window.showQuickPick).mockResolvedValueOnce(new utils.FilterDescriptor("\uFF0B " + "Create a new filter"));
        mocked(vscode.window.showInputBox).mockResolvedValueOnce("HLQ.PROD1(MEMBER)");
        mocked(vscode.window.createTreeView).mockReturnValueOnce(blockMocks.treeView);
        const testTree = new DatasetTree();
        testTree.mSessionNodes.push(blockMocks.datasetSessionNode);
        await testTree.datasetFilterPrompt(testTree.mSessionNodes[1]);
        expect(testTree.mSessionNodes[1].contextValue).toEqual(globals.DS_SESSION_CONTEXT + globals.ACTIVE_CONTEXT);
        expect(testTree.mSessionNodes[1].pattern).toEqual("HLQ.PROD1");
    });
    it("Checking adding of new filter with Unverified profile", async () => {
        const globalMocks = createGlobalMocks();
        const blockMocks = await createBlockMocks(globalMocks);
        Object.defineProperty(Profiles, "getInstance", {
            value: jest.fn(() => {
                return {
                    loadNamedProfile: jest.fn().mockImplementationOnce((name, type) => blockMocks.imperativeProfile),
                    getBaseProfile: jest.fn(),
                    checkCurrentProfile: blockMocks.mockCheckCurrentProfile.mockReturnValueOnce({
                        name: blockMocks.imperativeProfile.name,
                        status: "unverified",
                    }),
                    validProfile: ValidProfileEnum.UNVERIFIED,
                };
            }),
        });

        mocked(vscode.window.showQuickPick).mockResolvedValueOnce(new utils.FilterDescriptor("\uFF0B " + "Create a new filter"));
        mocked(vscode.window.showInputBox).mockResolvedValueOnce("HLQ.PROD1.STUFF");
        mocked(vscode.window.createTreeView).mockReturnValueOnce(blockMocks.treeView);
        const testTree = new DatasetTree();
        testTree.mSessionNodes.push(blockMocks.datasetSessionNode);

        await testTree.datasetFilterPrompt(testTree.mSessionNodes[1]);

        expect(testTree.mSessionNodes[1].contextValue).toEqual(globals.DS_SESSION_CONTEXT + globals.UNVERIFIED_CONTEXT);
        expect(testTree.mSessionNodes[1].pattern).toEqual("HLQ.PROD1.STUFF");
    });
    it("Checking cancelled attempt to add a filter", async () => {
        const globalMocks = createGlobalMocks();
        const blockMocks = await createBlockMocks(globalMocks);

        mocked(vscode.window.showQuickPick).mockResolvedValueOnce(new utils.FilterDescriptor("\uFF0B " + "Create a new filter"));
        mocked(vscode.window.showInputBox).mockResolvedValueOnce(undefined);
        mocked(vscode.window.createTreeView).mockReturnValueOnce(blockMocks.treeView);
        const testTree = new DatasetTree();
        testTree.mSessionNodes.push(blockMocks.datasetSessionNode);

        await testTree.datasetFilterPrompt(testTree.mSessionNodes[1]);

        expect(mocked(Gui.showMessage)).toBeCalledWith("You must enter a pattern.");
    });
    it("Checking usage of existing filter", async () => {
        const globalMocks = createGlobalMocks();
        const blockMocks = await createBlockMocks(globalMocks);

        const quickPickItem = new utils.FilterDescriptor("HLQ.PROD1.STUFF");
        mocked(vscode.window.createQuickPick).mockReturnValueOnce(
            createQuickPickContent("HLQ.PROD1.STUFF", [quickPickItem], blockMocks.qpPlaceholder)
        );
        mocked(vscode.window.showQuickPick).mockResolvedValueOnce(quickPickItem);
        mocked(vscode.window.showInputBox).mockResolvedValueOnce("HLQ.PROD1.STUFF");
        mocked(vscode.window.createTreeView).mockReturnValueOnce(blockMocks.treeView);
        const resolveQuickPickSpy = jest.spyOn(Gui, "resolveQuickPick");
        resolveQuickPickSpy.mockResolvedValueOnce(quickPickItem);
        const testTree = new DatasetTree();
        testTree.mSessionNodes.push(blockMocks.datasetSessionNode);
        testTree.addSearchHistory("test");

        await testTree.datasetFilterPrompt(testTree.mSessionNodes[1]);

        expect(testTree.mSessionNodes[1].pattern).toEqual("HLQ.PROD1.STUFF");
    });
    it("Checking cancelling of filter prompt with available filters", async () => {
        const globalMocks = createGlobalMocks();
        const blockMocks = await createBlockMocks(globalMocks);

        const quickPickItem = undefined;
        mocked(vscode.window.createQuickPick).mockReturnValueOnce(createQuickPickContent("HLQ.PROD1.STUFF", quickPickItem, blockMocks.qpPlaceholder));
        mocked(vscode.window.showQuickPick).mockResolvedValueOnce(quickPickItem);
        mocked(vscode.window.createTreeView).mockReturnValueOnce(blockMocks.treeView);
        const resolveQuickPickSpy = jest.spyOn(Gui, "resolveQuickPick");
        resolveQuickPickSpy.mockResolvedValueOnce(quickPickItem);
        const testTree = new DatasetTree();
        testTree.mSessionNodes.push(blockMocks.datasetSessionNode);
        testTree.addSearchHistory("test");

        await testTree.datasetFilterPrompt(testTree.mSessionNodes[1]);

        expect(mocked(Gui.showMessage)).toBeCalledWith("No selection made. Operation cancelled.");
    });
    it("Checking adding of new filter error is caught on getChildren", async () => {
        const globalMocks = createGlobalMocks();
        const blockMocks = await createBlockMocks(globalMocks);

        mocked(vscode.window.showQuickPick).mockResolvedValueOnce(new utils.FilterDescriptor("\uFF0B " + "Create a new filter"));
        mocked(vscode.window.showInputBox).mockResolvedValueOnce("HLQ.PROD1.STUFF");
        mocked(vscode.window.createTreeView).mockReturnValueOnce(blockMocks.treeView);
        const testTree = new DatasetTree();
        testTree.mSessionNodes.push(blockMocks.datasetSessionNode);
        Object.defineProperty(testTree.mSessionNodes[1], "getChildren", {
            value: jest.fn(() => {
                throw new Error("test error");
            }),
            configurable: true,
        });
        const errorSpy = jest.spyOn(utils, "errorHandling");

        await testTree.datasetFilterPrompt(testTree.mSessionNodes[1]);

        expect(errorSpy).toBeCalled();
        errorSpy.mockClear();
    });
    it("Checking function for return if getChildren is undefined", async () => {
        const globalMocks = createGlobalMocks();
        const blockMocks = await createBlockMocks(globalMocks);

        mocked(vscode.window.showQuickPick).mockResolvedValueOnce(new utils.FilterDescriptor("\uFF0B " + "Create a new filter"));
        mocked(vscode.window.showInputBox).mockResolvedValueOnce("HLQ.PROD1.STUFF");
        mocked(vscode.window.createTreeView).mockReturnValueOnce(blockMocks.treeView);
        const testTree = new DatasetTree();
        testTree.mSessionNodes.push(blockMocks.datasetSessionNode);
        Object.defineProperty(testTree.mSessionNodes[1], "getChildren", {
            value: jest.fn(() => {
                return;
            }),
            configurable: true,
        });
        const errorSpy = jest.spyOn(utils, "errorHandling");

        expect(await testTree.datasetFilterPrompt(testTree.mSessionNodes[1])).not.toBeDefined();

        expect(errorSpy).not.toBeCalled();
        errorSpy.mockClear();
    });
    it("Checking function for return if element.getChildren calls error handling for success: false", async () => {
        const globalMocks = createGlobalMocks();
        const blockMocks = await createBlockMocks(globalMocks);

        const errorSpy = jest.spyOn(utils, "errorHandling");
        const debugSpy = jest.spyOn(ZoweLogger, "debug");

        mocked(vscode.window.showQuickPick).mockResolvedValueOnce(new utils.FilterDescriptor("\uFF0B " + "Create a new filter"));
        mocked(vscode.window.showInputBox).mockResolvedValueOnce("HLQ.PROD1.STUFF");
        mocked(vscode.window.createTreeView).mockReturnValueOnce(blockMocks.treeView);
        const testTree = new DatasetTree();
        testTree.mSessionNodes.push(blockMocks.datasetSessionNode);
        Object.defineProperty(testTree.mSessionNodes[1], "getDatasets", {
            value: jest.fn().mockResolvedValueOnce([
                {
                    success: false,
                    commandResponse: null,
                    apiResponse: "Error: test error",
                },
            ]),
            configurable: true,
        });

        expect(await testTree.datasetFilterPrompt(testTree.mSessionNodes[1])).not.toBeDefined();
        expect(debugSpy).toBeCalled();
        expect(errorSpy).toBeCalled();
        debugSpy.mockClear();
        errorSpy.mockClear();
    });
    it("Checking function for return if element.getChildren returns undefined", async () => {
        const globalMocks = createGlobalMocks();
        const blockMocks = await createBlockMocks(globalMocks);

        mocked(vscode.window.showQuickPick).mockResolvedValueOnce(new utils.FilterDescriptor("\uFF0B " + "Create a new filter"));
        mocked(vscode.window.showInputBox).mockResolvedValueOnce("HLQ.PROD1.STUFF");
        mocked(vscode.window.createTreeView).mockReturnValueOnce(blockMocks.treeView);
        const testTree = new DatasetTree();
        testTree.mSessionNodes.push(blockMocks.datasetSessionNode);
        Object.defineProperty(testTree.mSessionNodes[1], "getDatasets", {
            value: jest.fn().mockResolvedValueOnce(undefined),
            configurable: true,
        });

        expect(await testTree.datasetFilterPrompt(testTree.mSessionNodes[1])).not.toBeDefined();
    });

    it("updates stats with modified date and user ID if provided in API", async () => {
        const globalMocks = createGlobalMocks();
        const blockMocks = await createBlockMocks(globalMocks);

        const testTree = new DatasetTree();
        testTree.mSessionNodes.push(blockMocks.datasetSessionNode);
        const newNode = new ZoweDatasetNode("TEST.PDS", vscode.TreeItemCollapsibleState.Collapsed, testTree.mSessionNodes[1], blockMocks.session);
        testTree.mSessionNodes[1].children = [newNode];
        const updateStatsSpy = jest.spyOn(ZoweDatasetNode.prototype, "updateStats");
        const getDatasetsSpy = jest.spyOn((ZoweDatasetNode as any).prototype, "getDatasets");
        getDatasetsSpy.mockResolvedValueOnce([
            {
                success: true,
                commandResponse: null,
                apiResponse: {
                    items: [
                        {
                            m4date: "2023-10-31",
                            mtime: "12:00",
                            msec: "30",
                            member: "HI",
                            user: "SOMEUSR",
                        },
                        {
                            changed: "2023-10-31 03:00:00",
                            member: "BYE",
                            id: "SOMEUSR",
                        },
                    ],
                },
            },
        ]);
        await testTree.mSessionNodes[1].children[0].getChildren();

        expect(updateStatsSpy).toHaveBeenCalled();
    });
});
describe("Dataset Tree Unit Tests - Function editSession", () => {
    async function createBlockMocks() {
        const newMocks = {
            log: zowe.imperative.Logger.getAppLogger(),
            session: createISession(),
            imperativeProfile: createIProfile(),
            mockDefaultProfile: jest.fn(),
            treeView: createTreeView(),
            datasetSessionNode: null,
            profile: null,
            mockGetProfileSetting: jest.fn(),
            mockEditSession: jest.fn(),
            mockCheckCurrentProfile: jest.fn(),
        };

        newMocks.datasetSessionNode = await createDatasetSessionNode(newMocks.session, newMocks.imperativeProfile);
        newMocks.profile = createInstanceOfProfile(newMocks.imperativeProfile);

        Object.defineProperty(Profiles, "getInstance", {
            value: jest.fn(() => {
                return {
                    allProfiles: [newMocks.imperativeProfile, { name: "firstName" }, { name: "secondName" }],
                    getDefaultProfile: newMocks.mockDefaultProfile,
                    getBaseProfile: jest.fn(),
                    validProfile: ValidProfileEnum.VALID,
                    getProfileSetting: newMocks.mockGetProfileSetting.mockReturnValue({
                        name: newMocks.imperativeProfile.name,
                        status: "active",
                    }),
                    editSession: newMocks.mockEditSession.mockReturnValueOnce("testProfile"),
                    checkCurrentProfile: newMocks.mockCheckCurrentProfile.mockReturnValue({
                        status: "active",
                        name: "testProfile",
                    }),
                };
            }),
        });

        return newMocks;
    }

    it("Checking common run of function", async () => {
        createGlobalMocks();
        const blockMocks = await createBlockMocks();

        mocked(vscode.window.createTreeView).mockReturnValueOnce(blockMocks.treeView);
        const testTree = new DatasetTree();
        testTree.mSessionNodes.push(blockMocks.datasetSessionNode);
        const node = new ZoweDatasetNode("EditSession", vscode.TreeItemCollapsibleState.Collapsed, testTree.mSessionNodes[1], null);

        await testTree.editSession(node, testTree);

        expect(node.getProfile().profile).toBe("testProfile");
    });
});
describe("Dataset Tree Unit Tests - Function getAllLoadedItems", () => {
    function createBlockMocks() {
        const session = createISession();
        const imperativeProfile = createIProfile();
        const treeView = createTreeView();
        const datasetSessionNode = createDatasetSessionNode(session, imperativeProfile);

        return {
            session,
            datasetSessionNode,
            treeView,
        };
    }

    it("Checking common run of function", async () => {
        createGlobalMocks();
        const blockMocks = createBlockMocks();

        mocked(vscode.window.createTreeView).mockReturnValueOnce(blockMocks.treeView);
        const testTree = new DatasetTree();
        testTree.mSessionNodes.push(blockMocks.datasetSessionNode);
        const node = new ZoweDatasetNode(
            "HLQ.PROD2.STUFF",
            vscode.TreeItemCollapsibleState.Collapsed,
            testTree.mSessionNodes[1],
            blockMocks.session,
            globals.DS_DS_CONTEXT
        );
        testTree.mSessionNodes[1].children.push(node);

        const items = await testTree.getAllLoadedItems();

        expect(items).toEqual([node]);
    });
});
describe("Dataset Tree Unit Tests - Function onDidConfiguration", () => {
    function createBlockMocks() {
        const session = createISession();
        const imperativeProfile = createIProfile();
        const treeView = createTreeView();
        const datasetSessionNode = createDatasetSessionNode(session, imperativeProfile);
        const workspaceConfiguration = createWorkspaceConfiguration();

        return {
            session,
            datasetSessionNode,
            treeView,
            workspaceConfiguration,
        };
    }

    it("Checking common run of function", async () => {
        createGlobalMocks();
        const blockMocks = createBlockMocks();

        mocked(vscode.workspace.getConfiguration).mockReturnValue(blockMocks.workspaceConfiguration);
        mocked(vscode.window.createTreeView).mockReturnValueOnce(blockMocks.treeView);
        const testTree = new DatasetTree();
        const event = {
            affectsConfiguration: jest.fn(),
        };
        event.affectsConfiguration.mockReturnValue(true);
        mocked(vscode.workspace.getConfiguration).mockClear();

        await testTree.onDidChangeConfiguration(event);

        expect(mocked(vscode.workspace.getConfiguration)).toBeCalledTimes(2);
    });
});
describe("Dataset Tree Unit Tests - Function renameNode", () => {
    function createBlockMocks() {
        const session = createISession();
        const imperativeProfile = createIProfile();
        const datasetSessionNode = createDatasetSessionNode(session, imperativeProfile);

        return {
            session,
            imperativeProfile,
            datasetSessionNode,
        };
    }

    it("Checking common run of function", async () => {
        createGlobalMocks();
        const blockMocks = createBlockMocks();
        const testTree = new DatasetTree();
        const beforeNode = new ZoweDatasetNode(
            "TO.RENAME",
            vscode.TreeItemCollapsibleState.Collapsed,
            blockMocks.datasetSessionNode,
            blockMocks.session,
            globals.DS_PDS_CONTEXT,
            undefined,
            blockMocks.imperativeProfile
        );
        const afterNode = new ZoweDatasetNode(
            "RENAMED",
            vscode.TreeItemCollapsibleState.Collapsed,
            blockMocks.datasetSessionNode,
            blockMocks.session,
            globals.DS_PDS_CONTEXT,
            undefined,
            blockMocks.imperativeProfile
        );
        // the IDs will never match, so for the sake of this test,
        // going to fake the IDs so that the expect passes
        afterNode.id = "<root>.TO.RENAME";
        blockMocks.datasetSessionNode.children.push(beforeNode);
        testTree.mSessionNodes.push(blockMocks.datasetSessionNode);

        await testTree.renameNode("sestest", "TO.RENAME", "RENAMED");

        expect(testTree.mSessionNodes[1].children[0]).toEqual({ ...afterNode, id: beforeNode.id });
    });
});
describe("Dataset Tree Unit Tests - Function renameFavorite", () => {
    function createBlockMocks() {
        const session = createISession();
        const imperativeProfile = createIProfile();
        const datasetSessionNode = createDatasetSessionNode(session, imperativeProfile);

        return {
            session,
            imperativeProfile,
            datasetSessionNode,
        };
    }

    it("Checking common run of function", async () => {
        createGlobalMocks();
        const blockMocks = createBlockMocks();
        const testTree = new DatasetTree();
        const nodeFromSession = new ZoweDatasetNode(
            "TO.RENAME",
            vscode.TreeItemCollapsibleState.Collapsed,
            blockMocks.datasetSessionNode,
            blockMocks.session,
            globals.DS_PDS_CONTEXT,
            undefined,
            blockMocks.imperativeProfile
        );
        // Parent is normally a profile node in Favorites section, but is null here because it does not matter for this test
        const matchingFavNode = new ZoweDatasetNode(
            "TO.RENAME",
            vscode.TreeItemCollapsibleState.Collapsed,
            null,
            blockMocks.session,
            globals.DS_PDS_CONTEXT + globals.FAV_SUFFIX,
            undefined,
            blockMocks.imperativeProfile
        );
        const expectedMatchingFavNodeResult = new ZoweDatasetNode(
            "RENAMED",
            vscode.TreeItemCollapsibleState.Collapsed,
            null,
            blockMocks.session,
            globals.DS_PDS_CONTEXT + globals.FAV_SUFFIX,
            undefined,
            blockMocks.imperativeProfile
        );
        Object.defineProperty(testTree, "findFavoritedNode", {
            value: jest.fn(() => {
                return matchingFavNode;
            }),
        });

        await testTree.renameFavorite(nodeFromSession, "RENAMED");

        expect(matchingFavNode).toEqual({ ...expectedMatchingFavNodeResult, id: matchingFavNode.id });
    });
});
describe("Dataset Tree Unit Tests - Function findFavoritedNode", () => {
    function createBlockMocks() {
        const session = createISession();
        const imperativeProfile = createIProfile();
        const treeView = createTreeView();
        const datasetSessionNode = createDatasetSessionNode(session, imperativeProfile);
        const datasetFavoritesNode = createDatasetFavoritesNode();

        return {
            session,
            imperativeProfile,
            datasetSessionNode,
            datasetFavoritesNode,
            treeView,
        };
    }

    it("Checking common run of function", async () => {
        createGlobalMocks();
        const blockMocks = createBlockMocks();

        mocked(vscode.window.createTreeView).mockReturnValueOnce(blockMocks.treeView);
        const testTree = new DatasetTree();
        testTree.mSessionNodes.push(blockMocks.datasetSessionNode);
        const node = new ZoweDatasetNode("node", vscode.TreeItemCollapsibleState.Collapsed, blockMocks.datasetSessionNode, null);
        const favProfileNode = new ZoweDatasetNode(
            blockMocks.imperativeProfile.name,
            vscode.TreeItemCollapsibleState.Collapsed,
            blockMocks.datasetFavoritesNode,
            null,
            globals.FAV_PROFILE_CONTEXT
        );
        const favoriteNode = new ZoweDatasetNode(`${node.label}`, vscode.TreeItemCollapsibleState.Collapsed, favProfileNode, null);
        favoriteNode.contextValue = globals.DS_PDS_CONTEXT + globals.FAV_SUFFIX;
        favProfileNode.children.push(favoriteNode);
        testTree.mFavorites.push(favProfileNode);

        const foundNode = testTree.findFavoritedNode(node);

        expect(foundNode).toBe(favoriteNode);
    });
    it("Checking that function does not error when there is no favorite or matching profile node in Favorites", async () => {
        createGlobalMocks();
        const blockMocks = createBlockMocks();

        mocked(vscode.window.createTreeView).mockReturnValueOnce(blockMocks.treeView);
        const testTree = new DatasetTree();
        testTree.mSessionNodes.push(blockMocks.datasetSessionNode);
        const node = new ZoweDatasetNode("node", vscode.TreeItemCollapsibleState.Collapsed, blockMocks.datasetSessionNode, null);

        expect(() => {
            testTree.findFavoritedNode(node);
        }).not.toThrow();
    });
});
describe("Dataset Tree Unit Tests - Function findNonFavoritedNode", () => {
    function createBlockMocks() {
        const session = createISession();
        const imperativeProfile = createIProfile();
        const treeView = createTreeView();
        const datasetSessionNode = createDatasetSessionNode(session, imperativeProfile);

        return {
            session,
            imperativeProfile,
            datasetSessionNode,
            treeView,
        };
    }

    it("Checking common run of function", async () => {
        createGlobalMocks();
        const blockMocks = createBlockMocks();

        mocked(vscode.window.createTreeView).mockReturnValueOnce(blockMocks.treeView);
        const testTree = new DatasetTree();
        testTree.mSessionNodes.push(blockMocks.datasetSessionNode);
        const node = new ZoweDatasetNode(
            "node",
            vscode.TreeItemCollapsibleState.Collapsed,
            blockMocks.datasetSessionNode,
            blockMocks.session,
            null,
            null,
            blockMocks.imperativeProfile
        );
        const favoriteNode = new ZoweDatasetNode(
            "node",
            vscode.TreeItemCollapsibleState.Collapsed,
            null,
            blockMocks.session,
            null,
            null,
            blockMocks.imperativeProfile
        );
        favoriteNode.contextValue = globals.DS_PDS_CONTEXT + globals.FAV_SUFFIX;
        testTree.mSessionNodes[1].children.push(node);

        const foundNode = testTree.findNonFavoritedNode(favoriteNode);

        expect(foundNode).toBe(node);
    });
});

describe("Dataset Tree Unit Tests - Function openItemFromPath", () => {
    function createBlockMocks() {
        const session = createISession();
        const imperativeProfile = createIProfile();
        const treeView = createTreeView();
        const datasetSessionNode = createDatasetSessionNode(session, imperativeProfile);

        return {
            session,
            datasetSessionNode,
            treeView,
        };
    }

    it("Checking opening of PS Dataset", async () => {
        createGlobalMocks();
        const blockMocks = createBlockMocks();

        mocked(vscode.window.createTreeView).mockReturnValueOnce(blockMocks.treeView);
        const testTree = new DatasetTree();
        testTree.mSessionNodes.push(blockMocks.datasetSessionNode);
        const node = new ZoweDatasetNode("TEST.DS", vscode.TreeItemCollapsibleState.Collapsed, blockMocks.datasetSessionNode, null);
        testTree.mSessionNodes[1].children.push(node);
        testTree.mSessionNodes[1].pattern = "test";
        jest.spyOn(testTree.mSessionNodes[1], "getChildren").mockReturnValue(Promise.resolve([node]));

        await testTree.openItemFromPath(`[${blockMocks.datasetSessionNode.label}]: ${node.label}`, blockMocks.datasetSessionNode);

        expect(testTree.getSearchHistory()).toEqual([node.label]);
    });

    it("Checking opening of PDS Member", async () => {
        createGlobalMocks();
        const blockMocks = createBlockMocks();

        mocked(vscode.window.createTreeView).mockReturnValueOnce(blockMocks.treeView);
        const testTree = new DatasetTree();
        testTree.mSessionNodes.push(blockMocks.datasetSessionNode);
        const parent = new ZoweDatasetNode("TEST.PDS", vscode.TreeItemCollapsibleState.Collapsed, testTree.mSessionNodes[1], null);
        const child = new ZoweDatasetNode("TESTMEMB", vscode.TreeItemCollapsibleState.None, parent, null);
        testTree.mSessionNodes[1].children.push(parent);
        testTree.mSessionNodes[1].pattern = "test";
        jest.spyOn(testTree.mSessionNodes[1], "getChildren").mockReturnValue(Promise.resolve([parent]));
        jest.spyOn(parent, "getChildren").mockReturnValue(Promise.resolve([child]));

        await testTree.openItemFromPath(`[${blockMocks.datasetSessionNode.label}]: ${parent.label}(${child.label})`, blockMocks.datasetSessionNode);

        expect(testTree.getSearchHistory()).toEqual([`${parent.label}(${child.label})`]);
    });
});

describe("Dataset Tree Unit Tests - Function renameNode", () => {
    function createBlockMocks() {
        const session = createISession();
        const imperativeProfile = createIProfile();
        const datasetSessionNode = createDatasetSessionNode(session, imperativeProfile);
        const node = new ZoweDatasetNode("TEST.PDS", vscode.TreeItemCollapsibleState.Collapsed, datasetSessionNode, null);
        const testTree = new DatasetTree();

        datasetSessionNode.children.push(node);
        testTree.mSessionNodes.push(datasetSessionNode);
        jest.spyOn(datasetSessionNode, "getChildren").mockReturnValue(Promise.resolve([datasetSessionNode]));

        return {
            imperativeProfile,
            node,
            datasetSessionNode,
            testTree,
        };
    }

    it("Checking opening of PS Dataset", async () => {
        createGlobalMocks();
        const blockMocks = createBlockMocks();

        await blockMocks.testTree.renameNode(blockMocks.imperativeProfile.name, blockMocks.node.label.toString(), "newLabel");

        expect(blockMocks.node.label).toEqual("newLabel");
    });
});

describe("Dataset Tree Unit Tests - Function createFilterString", () => {
    function createBlockMocks() {
        const session = createISession();
        const imperativeProfile = createIProfile();
        const datasetSessionNode = createDatasetSessionNode(session, imperativeProfile);
        const node = new ZoweDatasetNode("HLQ.TEST.RENAME.NODE", vscode.TreeItemCollapsibleState.None, datasetSessionNode, session);
        const testTree = new DatasetTree();
        const historySpy = jest.spyOn(testTree, "getSearchHistory");

        node.pattern = "filter1,filter2";
        datasetSessionNode.children.push(node);
        testTree.mSessionNodes.push(datasetSessionNode);
        jest.spyOn(datasetSessionNode, "getChildren").mockReturnValue(Promise.resolve([node]));
        historySpy.mockReturnValue(["filter1, filter2"]);

        return {
            imperativeProfile,
            node,
            testTree,
            historySpy,
        };
    }

    it("Tests that createFilterString() creates a new filter from a string and a node's old filter", async () => {
        createGlobalMocks();
        const blockMocks = createBlockMocks();

        const newFilterString = await blockMocks.testTree.createFilterString("newFilter", blockMocks.node);

        expect(newFilterString).toEqual("filter1,filter2,newFilter");
    });

    it("Tests that createFilterString() doesn't add a filter twice", async () => {
        createGlobalMocks();
        const blockMocks = createBlockMocks();

        const newFilterString = await blockMocks.testTree.createFilterString("filter2", blockMocks.node);

        expect(newFilterString).toEqual("filter1,filter2");
    });

    it("Tests that createFilterString() works if the node has no filter applied", async () => {
        createGlobalMocks();
        const blockMocks = createBlockMocks();
        blockMocks.node.pattern = "";
        blockMocks.historySpy.mockReturnValue([]);

        const newFilterString = await blockMocks.testTree.createFilterString("newFilter", blockMocks.node);

        expect(newFilterString).toEqual("newFilter");
    });
});

describe("Dataset Tree Unit Tests - Function rename", () => {
    function createBlockMocks() {
        const session = createISession();
        const imperativeProfile = createIProfile();
        const profileInstance = createInstanceOfProfile(imperativeProfile);
        const treeView = createTreeView();
        const datasetSessionNode = createDatasetSessionNode(session, imperativeProfile);
        const datasetFavoritesNode = createDatasetFavoritesNode();
        const mvsApi = createMvsApi(imperativeProfile);
        const mockCheckCurrentProfile = jest.fn();
        bindMvsApi(mvsApi);

        return {
            session,
            imperativeProfile,
            datasetSessionNode,
            datasetFavoritesNode,
            treeView,
            mvsApi,
            profileInstance,
            mockCheckCurrentProfile,
        };
    }

    it("Tests that rename() renames a node", async () => {
        globals.defineGlobals("");
        createGlobalMocks();
        const blockMocks = createBlockMocks();
        mocked(Profiles.getInstance).mockReturnValue(blockMocks.profileInstance);
        mocked(workspaceUtils.closeOpenedTextFile).mockResolvedValueOnce(false);
        mocked(vscode.window.showInputBox).mockResolvedValueOnce("HLQ.TEST.RENAME.NODE.NEW");
        mocked(vscode.window.createTreeView).mockReturnValueOnce(blockMocks.treeView);
        const testTree = new DatasetTree();
        testTree.mSessionNodes.push(blockMocks.datasetSessionNode);
        const node = new ZoweDatasetNode("HLQ.TEST.RENAME.NODE", vscode.TreeItemCollapsibleState.None, testTree.mSessionNodes[1], blockMocks.session);
        const renameDataSetSpy = jest.spyOn(blockMocks.mvsApi, "renameDataSet");

        await testTree.rename(node);

        expect(renameDataSetSpy).toHaveBeenLastCalledWith("HLQ.TEST.RENAME.NODE", "HLQ.TEST.RENAME.NODE.NEW");
    });

    it("Checking function with PS Dataset using Unverified profile", async () => {
        globals.defineGlobals("");
        createGlobalMocks();
        const blockMocks = createBlockMocks();
        mocked(Profiles.getInstance).mockReturnValue(blockMocks.profileInstance);
        Object.defineProperty(Profiles, "getInstance", {
            value: jest.fn(() => {
                return {
                    checkCurrentProfile: blockMocks.mockCheckCurrentProfile.mockReturnValueOnce({
                        name: blockMocks.imperativeProfile.name,
                        status: "unverified",
                    }),
                    validProfile: ValidProfileEnum.UNVERIFIED,
                    getBaseProfile: jest.fn(),
                };
            }),
        });
        mocked(workspaceUtils.closeOpenedTextFile).mockResolvedValueOnce(false);
        mocked(vscode.window.showInputBox).mockResolvedValueOnce("HLQ.TEST.RENAME.NODE.NEW");
        mocked(vscode.window.createTreeView).mockReturnValueOnce(blockMocks.treeView);
        const testTree = new DatasetTree();
        testTree.mSessionNodes.push(blockMocks.datasetSessionNode);
        const node = new ZoweDatasetNode("HLQ.TEST.RENAME.NODE", vscode.TreeItemCollapsibleState.None, testTree.mSessionNodes[1], blockMocks.session);
        const renameDataSetSpy = jest.spyOn(blockMocks.mvsApi, "renameDataSet");

        await testTree.rename(node);

        expect(renameDataSetSpy).toHaveBeenLastCalledWith("HLQ.TEST.RENAME.NODE", "HLQ.TEST.RENAME.NODE.NEW");
    });

    it("Checking function with PS Dataset given lowercase name", async () => {
        globals.defineGlobals("");
        createGlobalMocks();
        const blockMocks = createBlockMocks();
        mocked(Profiles.getInstance).mockReturnValue(blockMocks.profileInstance);
        mocked(workspaceUtils.closeOpenedTextFile).mockResolvedValueOnce(false);
        mocked(vscode.window.showInputBox).mockResolvedValueOnce("HLQ.TEST.RENAME.NODE.new");
        mocked(vscode.window.createTreeView).mockReturnValueOnce(blockMocks.treeView);
        const testTree = new DatasetTree();
        testTree.mSessionNodes.push(blockMocks.datasetSessionNode);
        const node = new ZoweDatasetNode("HLQ.TEST.RENAME.NODE", vscode.TreeItemCollapsibleState.None, testTree.mSessionNodes[1], blockMocks.session);
        const renameDataSetSpy = jest.spyOn(blockMocks.mvsApi, "renameDataSet");

        await testTree.rename(node);

        expect(renameDataSetSpy).toHaveBeenLastCalledWith("HLQ.TEST.RENAME.NODE", "HLQ.TEST.RENAME.NODE.NEW");
    });

    it("Checking function with Favorite PS Dataset", async () => {
        globals.defineGlobals("");
        createGlobalMocks();
        const blockMocks = createBlockMocks();

        mocked(Profiles.getInstance).mockReturnValue(blockMocks.profileInstance);
        mocked(workspaceUtils.closeOpenedTextFile).mockResolvedValueOnce(false);
        mocked(vscode.window.showInputBox).mockResolvedValueOnce("HLQ.TEST.RENAME.NODE.NEW");
        mocked(vscode.window.createTreeView).mockReturnValueOnce(blockMocks.treeView);
        const testTree = new DatasetTree();
        testTree.mSessionNodes.push(blockMocks.datasetSessionNode);
        const node = new ZoweDatasetNode("HLQ.TEST.RENAME.NODE", vscode.TreeItemCollapsibleState.None, testTree.mSessionNodes[1], blockMocks.session);
        node.contextValue = "ds_fav";
        testTree.mSessionNodes[1].children.push(node);
        const renameDataSetSpy = jest.spyOn(blockMocks.mvsApi, "renameDataSet");

        await testTree.rename(node);

        expect(renameDataSetSpy).toHaveBeenLastCalledWith("HLQ.TEST.RENAME.NODE", "HLQ.TEST.RENAME.NODE.NEW");
    });
    it("Checking failed attempt to rename PS Dataset", async () => {
        globals.defineGlobals("");
        createGlobalMocks();
        const blockMocks = createBlockMocks();
        const defaultError = new Error("Default error message");
        mocked(Profiles.getInstance).mockReturnValue(blockMocks.profileInstance);
        mocked(workspaceUtils.closeOpenedTextFile).mockResolvedValueOnce(false);
        mocked(zowe.Rename.dataSet).mockImplementation(() => {
            throw defaultError;
        });
        mocked(vscode.window.showInputBox).mockResolvedValueOnce("HLQ.TEST.RENAME.NODE.NEW");
        mocked(vscode.window.createTreeView).mockReturnValueOnce(blockMocks.treeView);
        const testTree = new DatasetTree();
        testTree.mSessionNodes.push(blockMocks.datasetSessionNode);
        const node = new ZoweDatasetNode("HLQ.TEST.RENAME.NODE", vscode.TreeItemCollapsibleState.None, testTree.mSessionNodes[1], blockMocks.session);
        const renameDataSetSpy = jest.spyOn(blockMocks.mvsApi, "renameDataSet");

        let error;
        try {
            await testTree.rename(node);
        } catch (err) {
            error = err;
        }

        expect(renameDataSetSpy).toHaveBeenLastCalledWith("HLQ.TEST.RENAME.NODE", "HLQ.TEST.RENAME.NODE.NEW");
        expect(error).toBe(defaultError);
    });
    it("Checking function with PDS Member", async () => {
        globals.defineGlobals("");
        createGlobalMocks();
        const blockMocks = createBlockMocks();
        mocked(Profiles.getInstance).mockReturnValue(blockMocks.profileInstance);
        mocked(workspaceUtils.closeOpenedTextFile).mockResolvedValueOnce(false);
        mocked(vscode.window.showInputBox).mockResolvedValueOnce("MEM2");
        mocked(vscode.window.createTreeView).mockReturnValueOnce(blockMocks.treeView);
        const testTree = new DatasetTree();
        testTree.mSessionNodes.push(blockMocks.datasetSessionNode);
        // Create nodes in Session section
        const parent = new ZoweDatasetNode(
            "HLQ.TEST.RENAME.NODE",
            vscode.TreeItemCollapsibleState.None,
            testTree.mSessionNodes[1],
            blockMocks.session
        );
        const child = new ZoweDatasetNode("mem1", vscode.TreeItemCollapsibleState.None, parent, blockMocks.session);
        child.contextValue = globals.DS_MEMBER_CONTEXT;
        // Simulate corresponding nodes in favorites
        const favProfileNode = new ZoweDatasetNode(
            blockMocks.imperativeProfile.name,
            vscode.TreeItemCollapsibleState.Collapsed,
            blockMocks.datasetFavoritesNode,
            blockMocks.session,
            globals.FAV_PROFILE_CONTEXT
        );
        const favParent = new ZoweDatasetNode("HLQ.TEST.RENAME.NODE", vscode.TreeItemCollapsibleState.None, favProfileNode, blockMocks.session);
        const favChild = new ZoweDatasetNode("mem1", vscode.TreeItemCollapsibleState.None, favParent, blockMocks.session);
        favParent.contextValue = globals.DS_PDS_CONTEXT + globals.FAV_SUFFIX;
        favChild.contextValue = globals.DS_MEMBER_CONTEXT;
        // Push test nodes to respective arrays
        parent.children.push(child);
        testTree.mSessionNodes[1].children.push(parent);
        favParent.children.push(favChild);
        favProfileNode.children.push(favParent);
        testTree.mFavorites.push(favProfileNode);

        const renameDataSetMemberSpy = jest.spyOn(blockMocks.mvsApi, "renameDataSetMember");

        const testValidDsName = async (text: string) => {
            mocked(vscode.window.showInputBox).mockImplementation((options) => {
                options.validateInput(text);
                return Promise.resolve(text);
            });
            await testTree.rename(child);
            expect(renameDataSetMemberSpy).toHaveBeenLastCalledWith("HLQ.TEST.RENAME.NODE", "mem1", "MEM2");
        };

        await testValidDsName("HLQ.TEST.RENAME.NODE");

        await testTree.rename(child);
    });
    it("Checking function with PDS Member given in lowercase", async () => {
        globals.defineGlobals("");
        createGlobalMocks();
        const blockMocks = createBlockMocks();
        mocked(Profiles.getInstance).mockReturnValue(blockMocks.profileInstance);
        mocked(workspaceUtils.closeOpenedTextFile).mockResolvedValueOnce(false);
        mocked(vscode.window.showInputBox).mockResolvedValueOnce("mem2");
        mocked(vscode.window.createTreeView).mockReturnValueOnce(blockMocks.treeView);
        const testTree = new DatasetTree();
        testTree.mSessionNodes.push(blockMocks.datasetSessionNode);
        // Create nodes in Session section
        const parent = new ZoweDatasetNode(
            "HLQ.TEST.RENAME.NODE",
            vscode.TreeItemCollapsibleState.None,
            testTree.mSessionNodes[1],
            blockMocks.session
        );
        const child = new ZoweDatasetNode("mem1", vscode.TreeItemCollapsibleState.None, parent, blockMocks.session);
        child.contextValue = globals.DS_MEMBER_CONTEXT;
        // Simulate corresponding nodes in favorites
        const favProfileNode = new ZoweDatasetNode(
            blockMocks.imperativeProfile.name,
            vscode.TreeItemCollapsibleState.Collapsed,
            blockMocks.datasetFavoritesNode,
            blockMocks.session,
            globals.FAV_PROFILE_CONTEXT
        );
        const favParent = new ZoweDatasetNode("HLQ.TEST.RENAME.NODE", vscode.TreeItemCollapsibleState.None, favProfileNode, blockMocks.session);
        const favChild = new ZoweDatasetNode("mem1", vscode.TreeItemCollapsibleState.None, favParent, blockMocks.session);
        favParent.contextValue = globals.DS_PDS_CONTEXT + globals.FAV_SUFFIX;
        favChild.contextValue = globals.DS_MEMBER_CONTEXT;
        // Push test nodes to respective arrays
        parent.children.push(child);
        testTree.mSessionNodes[1].children.push(parent);
        favParent.children.push(favChild);
        favProfileNode.children.push(favParent);
        testTree.mFavorites.push(favProfileNode);
        const renameDataSetMemberSpy = jest.spyOn(blockMocks.mvsApi, "renameDataSetMember");

        await testTree.rename(child);

        expect(renameDataSetMemberSpy).toHaveBeenLastCalledWith("HLQ.TEST.RENAME.NODE", "mem1", "MEM2");
    });
    it("Checking function with favorite PDS Member", async () => {
        globals.defineGlobals("");
        createGlobalMocks();
        const blockMocks = createBlockMocks();
        mocked(Profiles.getInstance).mockReturnValue(blockMocks.profileInstance);
        mocked(workspaceUtils.closeOpenedTextFile).mockResolvedValueOnce(false);
        mocked(vscode.window.showInputBox).mockResolvedValueOnce("MEM2");
        mocked(vscode.window.createTreeView).mockReturnValueOnce(blockMocks.treeView);
        const testTree = new DatasetTree();
        testTree.mSessionNodes.push(blockMocks.datasetSessionNode);
        // Create nodes in Session section
        const parent = new ZoweDatasetNode(
            "HLQ.TEST.RENAME.NODE",
            vscode.TreeItemCollapsibleState.None,
            testTree.mSessionNodes[1],
            blockMocks.session,
            globals.PDS_FAV_CONTEXT
        );
        const child = new ZoweDatasetNode("mem1", vscode.TreeItemCollapsibleState.None, parent, blockMocks.session);
        child.contextValue = globals.DS_MEMBER_CONTEXT;
        // Simulate corresponding nodes in favorites
        const favProfileNode = new ZoweDatasetNode(
            blockMocks.imperativeProfile.name,
            vscode.TreeItemCollapsibleState.Collapsed,
            blockMocks.datasetFavoritesNode,
            blockMocks.session,
            globals.FAV_PROFILE_CONTEXT
        );
        const favParent = new ZoweDatasetNode(
            "HLQ.TEST.RENAME.NODE",
            vscode.TreeItemCollapsibleState.Collapsed,
            favProfileNode,
            blockMocks.session,
            null,
            null,
            blockMocks.imperativeProfile
        );
        const favChild = new ZoweDatasetNode(
            "mem1",
            vscode.TreeItemCollapsibleState.None,
            favParent,
            blockMocks.session,
            null,
            null,
            blockMocks.imperativeProfile
        );
        favParent.contextValue = globals.DS_PDS_CONTEXT + globals.FAV_SUFFIX;
        favChild.contextValue = globals.DS_MEMBER_CONTEXT;
        // Push test nodes to respective arrays
        parent.children.push(child);
        testTree.mSessionNodes[1].children.push(parent);
        favParent.children.push(favChild);
        favProfileNode.children.push(favParent);
        testTree.mFavorites.push(favProfileNode);
        const renameDataSetMemberSpy = jest.spyOn(blockMocks.mvsApi, "renameDataSetMember");

        await testTree.rename(favChild);

        expect(renameDataSetMemberSpy).toHaveBeenLastCalledWith("HLQ.TEST.RENAME.NODE", "mem1", "MEM2");
    });
    it("Checking failed attempt to rename PDS Member", async () => {
        globals.defineGlobals("");
        createGlobalMocks();
        const blockMocks = createBlockMocks();
        const defaultError = new Error("Default error message");
        mocked(Profiles.getInstance).mockReturnValue(blockMocks.profileInstance);
        mocked(workspaceUtils.closeOpenedTextFile).mockResolvedValueOnce(false);
        mocked(zowe.Rename.dataSetMember).mockImplementation(() => {
            throw defaultError;
        });
        mocked(vscode.window.showInputBox).mockResolvedValueOnce("MEM2");
        mocked(vscode.window.createTreeView).mockReturnValueOnce(blockMocks.treeView);
        const testTree = new DatasetTree();
        testTree.mSessionNodes.push(blockMocks.datasetSessionNode);
        const parent = new ZoweDatasetNode(
            "HLQ.TEST.RENAME.NODE",
            vscode.TreeItemCollapsibleState.None,
            testTree.mSessionNodes[1],
            blockMocks.session
        );
        const child = new ZoweDatasetNode("mem1", vscode.TreeItemCollapsibleState.None, parent, blockMocks.session);
        child.contextValue = globals.DS_MEMBER_CONTEXT;
        const renameDataSetMemberSpy = jest.spyOn(blockMocks.mvsApi, "renameDataSetMember");

        let error;
        try {
            await testTree.rename(child);
        } catch (err) {
            error = err;
        }

        expect(renameDataSetMemberSpy).toHaveBeenLastCalledWith("HLQ.TEST.RENAME.NODE", "mem1", "MEM2");
        expect(error).toBe(defaultError);
    });
    it("Checking validate validateDataSetName util function successfully execution", async () => {
        expect(dsUtils.validateDataSetName("#DSNAME.DSNAME")).toBe(true);
    });

    it("Checking validate validateDataSetName util function fail", async () => {
        expect(dsUtils.validateDataSetName("#DSNAME.DSNAMEMORETHAN8CHARS.TEST")).toBe(false);
    });
    it("Checking validate validateDataSetName util function fail on max ds length", async () => {
        const dsName = "#DSNAMET.DSNAME.DSNAME.DSNAME.DSNAME.DSNAMETE";
        expect(dsName.length - 1 === globals.MAX_DATASET_LENGTH).toBe(true);
        expect(dsUtils.validateDataSetName(dsName)).toBe(false);
    });

    it("Tests that rename() validates the dataset name", async () => {
        globals.defineGlobals("");
        createGlobalMocks();
        const blockMocks = createBlockMocks();
        mocked(Profiles.getInstance).mockReturnValue(blockMocks.profileInstance);
        mocked(workspaceUtils.closeOpenedTextFile).mockResolvedValueOnce(false);
        mocked(vscode.window.createTreeView).mockReturnValueOnce(blockMocks.treeView);
        const testTree = new DatasetTree();
        testTree.mSessionNodes.push(blockMocks.datasetSessionNode);
        const node = new ZoweDatasetNode("HLQ.TEST.RENAME.NODE", vscode.TreeItemCollapsibleState.None, testTree.mSessionNodes[1], blockMocks.session);
        const renameDataSetSpy = jest.spyOn(blockMocks.mvsApi, "renameDataSet");
        const testValidDsName = async (text: string) => {
            mocked(vscode.window.showInputBox).mockImplementation((options) => {
                options.validateInput(text);
                return Promise.resolve(text);
            });
            const oldName = node.label;
            await testTree.rename(node);
            expect(renameDataSetSpy).toHaveBeenLastCalledWith(oldName, text);
        };

        await testValidDsName("HLQ.TEST.RENAME.NODE.NEW.TEST");
        await testValidDsName("INVALID-DATASET-NAME");
    });
});

describe("Dataset Tree Unit Tests - Function checkFilterPattern", () => {
    function createBlockMocks() {
        const session = createISession();
        const imperativeProfile = createIProfile();
        const datasetSessionNode = createDatasetSessionNode(session, imperativeProfile);
        const testTree = new DatasetTree();

        testTree.mSessionNodes.push(datasetSessionNode);

        return {
            session,
            imperativeProfile,
            datasetSessionNode,
            testTree,
        };
    }

    it("should return true when pattern is *", () => {
        createGlobalMocks();
        const blockMocks = createBlockMocks();
        const testTree = new DatasetTree();
        testTree.mSessionNodes.push(blockMocks.datasetSessionNode);
        expect(blockMocks.testTree.checkFilterPattern("*", "*")).toEqual(true);
    });

    it("should return true when pattern ends with *", () => {
        createGlobalMocks();
        const blockMocks = createBlockMocks();
        expect(blockMocks.testTree.checkFilterPattern("SAMPLE*", "SAMPLE*")).toEqual(true);
    });

    it("should return true when pattern starts with *", () => {
        createGlobalMocks();
        const blockMocks = createBlockMocks();
        const testTree = new DatasetTree();
        testTree.mSessionNodes.push(blockMocks.datasetSessionNode);
        expect(blockMocks.testTree.checkFilterPattern("*SAMPLE", "*SAMPLE")).toEqual(true);
    });

    it("should return true when pattern is of word*word*", () => {
        createGlobalMocks();
        const blockMocks = createBlockMocks();
        const testTree = new DatasetTree();
        testTree.mSessionNodes.push(blockMocks.datasetSessionNode);
        expect(blockMocks.testTree.checkFilterPattern("SAMPLE*TEST*", "SAMPLE*TEST*")).toEqual(true);
    });

    it("should return true when pattern is of *word*word", () => {
        createGlobalMocks();
        const blockMocks = createBlockMocks();
        const testTree = new DatasetTree();
        testTree.mSessionNodes.push(blockMocks.datasetSessionNode);
        expect(blockMocks.testTree.checkFilterPattern("*SAMPLE*TEST", "*SAMPLE*TEST")).toEqual(true);
    });

    it("should return true when pattern is of *word*word*", () => {
        createGlobalMocks();
        const blockMocks = createBlockMocks();
        const testTree = new DatasetTree();
        testTree.mSessionNodes.push(blockMocks.datasetSessionNode);
        expect(blockMocks.testTree.checkFilterPattern("*SAMPLE*TEST*", "*SAMPLE*TEST*")).toEqual(true);
    });
});

describe("Dataset Tree Unit Tests - Function initializeFavorites", () => {
    function createBlockMocks() {
        const session = createISession();
        const imperativeProfile = createIProfile();
        const profileInstance = createInstanceOfProfile(imperativeProfile);
        const treeView = createTreeView();
        const datasetSessionNode = createDatasetSessionNode(session, imperativeProfile);
        const datasetFavoritesNode = createDatasetFavoritesNode();
        const mvsApi = createMvsApi(imperativeProfile);
        const mockCheckCurrentProfile = jest.fn();
        bindMvsApi(mvsApi);

        const testTree = new DatasetTree();
        testTree.mSessionNodes.push(datasetSessionNode);

        return {
            session,
            imperativeProfile,
            datasetSessionNode,
            datasetFavoritesNode,
            treeView,
            mvsApi,
            profileInstance,
            mockCheckCurrentProfile,
            testTree,
        };
    }

    it("successfully initialize favorites", async () => {
        createGlobalMocks();
        const blockMocks = createBlockMocks();
        const testTree = new DatasetTree();
        testTree.mSessionNodes.push(blockMocks.datasetSessionNode);
        const log = zowe.imperative.Logger.getAppLogger();

        Object.defineProperty(testTree, "mHistory", {
            value: {
                readFavorites: () => ["[SAMPLE]: SAMPLE.{session}", "*SAMPLE", "SAMPLE*"],
            },
        });
        expect(() => testTree.initializeFavorites(log)).not.toThrow();
    });
});
describe("Dataset Tree Unit Tests - Sorting and Filtering operations", () => {
    createGlobalMocks();
    mocked(vscode.window.createTreeView).mockReturnValueOnce(createTreeView());
    const tree = new DatasetTree();
    const nodesForSuite = (): Record<string, IZoweDatasetTreeNode> => {
        const session = new ZoweDatasetNode("testSession", vscode.TreeItemCollapsibleState.Collapsed, null, createISession());
        session.contextValue = globals.DS_SESSION_CONTEXT;
        const pds = new ZoweDatasetNode("testPds", vscode.TreeItemCollapsibleState.Collapsed, session, createISession());
        pds.contextValue = globals.DS_PDS_CONTEXT;

        const nodeA = new ZoweDatasetNode("A", vscode.TreeItemCollapsibleState.Collapsed, pds, createISession());
        nodeA.stats = { user: "someUser", modifiedDate: new Date() };
        const nodeB = new ZoweDatasetNode("B", vscode.TreeItemCollapsibleState.Collapsed, pds, createISession());
        nodeB.stats = { user: "anotherUser", modifiedDate: new Date("2022-01-01T12:00:00") };
        const nodeC = new ZoweDatasetNode("C", vscode.TreeItemCollapsibleState.Collapsed, pds, createISession());
        nodeC.stats = { user: "someUser", modifiedDate: new Date("2022-03-15T16:30:00") };
        pds.children = [nodeA, nodeB, nodeC];
<<<<<<< HEAD
=======
        pds.sort = {
            method: DatasetSortOpts.Name,
            direction: SortDirection.Ascending,
        };
>>>>>>> c2fc8c90
        session.children = [pds];

        return {
            session,
            pds,
        };
    };

    const getBlockMocks = (): Record<string, jest.SpyInstance> => ({
        nodeDataChanged: jest.spyOn(DatasetTree.prototype, "nodeDataChanged"),
        refreshElement: jest.spyOn(DatasetTree.prototype, "refreshElement"),
        showQuickPick: jest.spyOn(Gui, "showQuickPick"),
        showInputBox: jest.spyOn(Gui, "showInputBox"),
    });

    afterEach(() => {
        const mocks = getBlockMocks();
        for (const mock of Object.values(mocks)) {
            mock.mockClear();
        }
    });

    afterAll(() => {
        const mocks = getBlockMocks();
        for (const mock of Object.values(mocks)) {
            mock.mockRestore();
        }
    });

    describe("sortBy & sortPdsMembersDialog", () => {
        // for sorting, we shouldn't need to refresh since all nodes
        // should be intact, just in a different order
        it("does nothing if no children exist", async () => {
            const mocks = getBlockMocks();
            const nodes = nodesForSuite();
            // case 1: called on PDS node
            mocks.showQuickPick.mockResolvedValueOnce({ label: "$(case-sensitive) Name (default)" });
            nodes.pds.children = [];
            await tree.sortPdsMembersDialog(nodes.pds);
            expect(mocks.nodeDataChanged).not.toHaveBeenCalled();

            // case 2: called on session node
            mocks.showQuickPick.mockResolvedValueOnce({ label: "$(case-sensitive) Name (default)" });
            nodes.session.children = [];
            await tree.sortPdsMembersDialog(nodes.session);
            expect(mocks.nodeDataChanged).not.toHaveBeenCalled();
        });

        it("sorts by name", async () => {
            const mocks = getBlockMocks();
            const nodes = nodesForSuite();
            mocks.showQuickPick.mockResolvedValueOnce({ label: "$(case-sensitive) Name (default)" });
            await tree.sortPdsMembersDialog(nodes.pds);
            expect(mocks.nodeDataChanged).toHaveBeenCalled();
            expect(mocks.refreshElement).not.toHaveBeenCalled();
            expect(nodes.pds.children?.map((c: IZoweDatasetTreeNode) => c.label)).toStrictEqual(["A", "B", "C"]);
            expect(nodes.pds.children?.reduce((val, cur) => val + (cur.description as string), "")).toBe("");
        });

        it("sorts by last modified date", async () => {
            const mocks = getBlockMocks();
            const nodes = nodesForSuite();
            mocks.showQuickPick.mockResolvedValueOnce({ label: "$(calendar) Date Modified" });
            await tree.sortPdsMembersDialog(nodes.pds);
            expect(mocks.nodeDataChanged).toHaveBeenCalled();
            expect(mocks.refreshElement).not.toHaveBeenCalled();
            expect(nodes.pds.children?.map((c: IZoweDatasetTreeNode) => c.label)).toStrictEqual(["B", "C", "A"]);
        });

<<<<<<< HEAD
=======
        it("sorts by last modified date: handling 2 nodes with same date", async () => {
            const mocks = getBlockMocks();
            const nodes = nodesForSuite();
            mocks.showQuickPick.mockResolvedValueOnce({ label: "$(fold) Sort Direction" });
            mocks.showQuickPick.mockResolvedValueOnce({ label: "Descending" });
            mocks.showQuickPick.mockResolvedValueOnce({ label: "$(calendar) Date Modified" });
            // insert node with same date modified
            const nodeD = new ZoweDatasetNode("D", vscode.TreeItemCollapsibleState.Collapsed, nodes.pds, createISession());
            nodeD.stats = { user: "someUser", modifiedDate: new Date("2022-03-15T16:30:00") };
            nodes.pds.children = [...(nodes.pds.children ?? []), nodeD];
            await tree.sortPdsMembersDialog(nodes.pds);
            expect(mocks.nodeDataChanged).toHaveBeenCalled();
            expect(mocks.refreshElement).not.toHaveBeenCalled();
            expect(nodes.pds.children?.map((c: IZoweDatasetTreeNode) => c.label)).toStrictEqual(["A", "D", "C", "B"]);
        });

>>>>>>> c2fc8c90
        it("sorts by user ID", async () => {
            const mocks = getBlockMocks();
            const nodes = nodesForSuite();
            mocks.showQuickPick.mockResolvedValueOnce({ label: "$(account) User ID" });
            await tree.sortPdsMembersDialog(nodes.pds);
            expect(mocks.nodeDataChanged).toHaveBeenCalled();
            expect(mocks.refreshElement).not.toHaveBeenCalled();
            expect(nodes.pds.children?.map((c: IZoweDatasetTreeNode) => c.label)).toStrictEqual(["B", "A", "C"]);
        });

        it("returns to sort selection dialog when sort direction selection is canceled", async () => {
            const sortPdsMembersDialog = jest.spyOn(tree, "sortPdsMembersDialog");
            const mocks = getBlockMocks();
            const nodes = nodesForSuite();
            mocks.showQuickPick.mockResolvedValueOnce({ label: "$(fold) Sort Direction" });
            mocks.showQuickPick.mockResolvedValueOnce(undefined);
            await tree.sortPdsMembersDialog(nodes.pds);
            expect(mocks.nodeDataChanged).not.toHaveBeenCalled();
            expect(mocks.refreshElement).not.toHaveBeenCalled();
            expect(sortPdsMembersDialog).toHaveBeenCalledTimes(2);
        });

        it("sorting by session: descriptions are reset when sorted by name", async () => {
            const mocks = getBlockMocks();
            const nodes = nodesForSuite();
            mocks.showQuickPick.mockResolvedValueOnce({ label: "$(case-sensitive) Name (default)" });
            await tree.sortPdsMembersDialog(nodes.session);
            expect(mocks.nodeDataChanged).toHaveBeenCalled();
            expect(mocks.refreshElement).not.toHaveBeenCalled();
            expect(nodes.pds.children?.map((c: IZoweDatasetTreeNode) => c.label)).toStrictEqual(["A", "B", "C"]);
            expect(nodes.pds.children?.reduce((val, cur) => val + (cur.description as string), "")).toBe("");
        });
    });

    describe("filterBy & filterPdsMembersDialog", () => {
        afterEach(() => {
            const mocks = getBlockMocks();
            for (const mock of Object.values(mocks)) {
                mock.mockReset();
            }
        });

        afterAll(() => {
            const mocks = getBlockMocks();
            for (const mock of Object.values(mocks)) {
                mock.mockRestore();
            }
        });

        it("calls refreshElement if PDS children were removed from a previous filter", async () => {
            const mocks = getBlockMocks();
            const nodes = nodesForSuite();
            mocks.showQuickPick.mockResolvedValueOnce("$(calendar) Date Modified" as any);
            mocks.showInputBox.mockResolvedValueOnce("2022-01-01");

            nodes.pds.filter = { method: DatasetFilterOpts.UserId, value: "invalidUserId" };
            nodes.pds.children = [];
            await tree.filterPdsMembersDialog(nodes.pds);
            // nodeDataChanged called once to show new description
            expect(mocks.nodeDataChanged).toHaveBeenCalledWith(nodes.pds);
            expect(mocks.refreshElement).toHaveBeenCalledWith(nodes.pds);
        });

        it("returns to filter selection dialog when filter entry is canceled", async () => {
            const filterPdsMembersSpy = jest.spyOn(tree, "filterPdsMembersDialog");
            const mocks = getBlockMocks();
            const nodes = nodesForSuite();
            mocks.showQuickPick.mockResolvedValueOnce("$(calendar) Date Modified" as any);
            mocks.showInputBox.mockResolvedValueOnce(undefined);
            await tree.filterPdsMembersDialog(nodes.pds);
            expect(mocks.nodeDataChanged).not.toHaveBeenCalled();
            expect(mocks.refreshElement).not.toHaveBeenCalled();
            expect(filterPdsMembersSpy).toHaveBeenCalledTimes(2);
        });

        it("filters single PDS by last modified date", async () => {
            const mocks = getBlockMocks();
            const nodes = nodesForSuite();
            mocks.showQuickPick.mockResolvedValueOnce("$(calendar) Date Modified" as any);
            mocks.showInputBox.mockResolvedValueOnce("2022-03-15");
            await tree.filterPdsMembersDialog(nodes.pds);
            expect(mocks.nodeDataChanged).toHaveBeenCalled();
            expect(mocks.refreshElement).not.toHaveBeenCalled();
            expect(nodes.pds.children?.map((c: IZoweDatasetTreeNode) => c.label)).toStrictEqual(["C"]);
        });

        it("filters single PDS by user ID", async () => {
            const mocks = getBlockMocks();
            const nodes = nodesForSuite();
            mocks.showQuickPick.mockResolvedValueOnce("$(account) User ID" as any);
            mocks.showInputBox.mockResolvedValueOnce("anotherUser");
            await tree.filterPdsMembersDialog(nodes.pds);
            expect(mocks.nodeDataChanged).toHaveBeenCalled();
            expect(mocks.refreshElement).not.toHaveBeenCalled();
            expect(nodes.pds.children?.map((c: IZoweDatasetTreeNode) => c.label)).toStrictEqual(["B"]);
        });

        it("filters PDS members using the session node filter", async () => {
            const mocks = getBlockMocks();
            const nodes = nodesForSuite();
            const uidString = "$(account) User ID" as any;
            const anotherUser = "anotherUser";
            mocks.showQuickPick.mockResolvedValueOnce(uidString).mockResolvedValueOnce(uidString);
            mocks.showInputBox.mockResolvedValueOnce(anotherUser).mockResolvedValueOnce(anotherUser);

            // case 1: old filter was set on session, just refresh PDS to use new filter
            nodes.session.filter = {
                method: DatasetFilterOpts.LastModified,
                value: "2020-01-01",
            };
            await tree.filterPdsMembersDialog(nodes.session);
            expect(mocks.refreshElement).toHaveBeenCalled();

            // case 2: no old filter present, PDS has children to be filtered
            nodes.session.filter = undefined;
            await tree.filterPdsMembersDialog(nodes.session);
            expect(mocks.nodeDataChanged).toHaveBeenCalled();
        });

        it("clears filter for a PDS when selected in dialog", async () => {
            const mocks = getBlockMocks();
            const nodes = nodesForSuite();
            const resp = "$(clear-all) Clear filter for PDS" as any;
            mocks.showQuickPick.mockResolvedValueOnce(resp);
            const updateFilterForNode = jest.spyOn(DatasetTree.prototype, "updateFilterForNode");
            await tree.filterPdsMembersDialog(nodes.pds);
            expect(mocks.refreshElement).not.toHaveBeenCalled();
            expect(updateFilterForNode).toHaveBeenCalledWith(nodes.pds, null, false);
        });
    });

    describe("removeSearchHistory", () => {
        it("removes the search item passed in from the current history", () => {
            tree.addSearchHistory("test");
            expect(tree["mHistory"]["mSearchHistory"].length).toEqual(1);
            tree.removeSearchHistory("test");
            expect(tree["mHistory"]["mSearchHistory"].length).toEqual(0);
        });
    });

    describe("resetSearchHistory", () => {
        it("clears the entire search history", () => {
            tree.addSearchHistory("test1");
            tree.addSearchHistory("test2");
            tree.addSearchHistory("test3");
            tree.addSearchHistory("test4");
            expect(tree["mHistory"]["mSearchHistory"].length).toEqual(4);
            tree.resetSearchHistory();
            expect(tree["mHistory"]["mSearchHistory"].length).toEqual(0);
        });
    });

    describe("resetFileHistory", () => {
        it("clears the entire file history", () => {
            tree.addFileHistory("test1");
            tree.addFileHistory("test2");
            tree.addFileHistory("test3");
            tree.addFileHistory("test4");
            expect(tree["mHistory"]["mFileHistory"].length).toEqual(4);
            tree.resetFileHistory();
            expect(tree["mHistory"]["mFileHistory"].length).toEqual(0);
        });
    });

    describe("addDsTemplate", () => {
        it("adds a new DS template to the persistent object", () => {
            tree.addDsTemplate({ test: "test" } as any);
            expect(tree["mHistory"]["mDsTemplates"].length).toEqual(1);
        });
    });

    describe("getSessions", () => {
        it("gets all the available sessions from persistent object", () => {
            tree["mHistory"]["mSessions"] = ["sestest"];
            expect(tree.getSessions()).toEqual(["sestest"]);
        });
    });

    describe("getDsTemplates", () => {
        it("gets all the DS templates from persistent object", () => {
            jest.spyOn(vscode.workspace, "getConfiguration").mockReturnValue({
                get: () => ["test1", "test2", "test3"],
            } as any);
            expect(tree.getDsTemplates()).toEqual(["test1", "test2", "test3"]);
        });
    });

    describe("getFavorites", () => {
        it("gets all the favorites from persistent object", () => {
<<<<<<< HEAD
            jest.spyOn(ZoweLocalStorage, "getValue").mockReturnValue({
                favorites: ["test1", "test2", "test3"],
            });
=======
            jest.spyOn(vscode.workspace, "getConfiguration").mockReturnValue({
                get: () => ["test1", "test2", "test3"],
            } as any);
>>>>>>> c2fc8c90
            expect(tree.getFavorites()).toEqual(["test1", "test2", "test3"]);
        });
    });
});<|MERGE_RESOLUTION|>--- conflicted
+++ resolved
@@ -15,9 +15,6 @@
 import * as zowe from "@zowe/cli";
 import { DatasetTree } from "../../../src/dataset/DatasetTree";
 import { ZoweDatasetNode } from "../../../src/dataset/ZoweDatasetNode";
-<<<<<<< HEAD
-import { DatasetFilterOpts, Gui, IZoweDatasetTreeNode, ProfilesCache, ValidProfileEnum } from "@zowe/zowe-explorer-api";
-=======
 import {
     DatasetFilterOpts,
     DatasetSortOpts,
@@ -27,7 +24,6 @@
     SortDirection,
     ValidProfileEnum,
 } from "@zowe/zowe-explorer-api";
->>>>>>> c2fc8c90
 import { ZoweExplorerApiRegister } from "../../../src/ZoweExplorerApiRegister";
 import { Profiles } from "../../../src/Profiles";
 import * as utils from "../../../src/utils/ProfilesUtils";
@@ -72,7 +68,6 @@
 
     globalMocks.mockProfileInstance = createInstanceOfProfile(globalMocks.testProfileLoaded);
 
-<<<<<<< HEAD
     Object.defineProperty(ZoweLocalStorage, "storage", {
         value: {
             get: () => ({ persistence: true, favorites: [], history: [], sessions: ["zosmf"], searchHistory: [], fileHistory: [] }),
@@ -81,8 +76,6 @@
         },
         configurable: true,
     });
-=======
->>>>>>> c2fc8c90
     Object.defineProperty(vscode.window, "createTreeView", {
         value: jest.fn().mockReturnValue({ onDidCollapseElement: jest.fn() }),
         configurable: true,
@@ -2777,13 +2770,10 @@
         const nodeC = new ZoweDatasetNode("C", vscode.TreeItemCollapsibleState.Collapsed, pds, createISession());
         nodeC.stats = { user: "someUser", modifiedDate: new Date("2022-03-15T16:30:00") };
         pds.children = [nodeA, nodeB, nodeC];
-<<<<<<< HEAD
-=======
         pds.sort = {
             method: DatasetSortOpts.Name,
             direction: SortDirection.Ascending,
         };
->>>>>>> c2fc8c90
         session.children = [pds];
 
         return {
@@ -2853,8 +2843,6 @@
             expect(nodes.pds.children?.map((c: IZoweDatasetTreeNode) => c.label)).toStrictEqual(["B", "C", "A"]);
         });
 
-<<<<<<< HEAD
-=======
         it("sorts by last modified date: handling 2 nodes with same date", async () => {
             const mocks = getBlockMocks();
             const nodes = nodesForSuite();
@@ -2871,7 +2859,6 @@
             expect(nodes.pds.children?.map((c: IZoweDatasetTreeNode) => c.label)).toStrictEqual(["A", "D", "C", "B"]);
         });
 
->>>>>>> c2fc8c90
         it("sorts by user ID", async () => {
             const mocks = getBlockMocks();
             const nodes = nodesForSuite();
@@ -3061,15 +3048,9 @@
 
     describe("getFavorites", () => {
         it("gets all the favorites from persistent object", () => {
-<<<<<<< HEAD
             jest.spyOn(ZoweLocalStorage, "getValue").mockReturnValue({
                 favorites: ["test1", "test2", "test3"],
             });
-=======
-            jest.spyOn(vscode.workspace, "getConfiguration").mockReturnValue({
-                get: () => ["test1", "test2", "test3"],
-            } as any);
->>>>>>> c2fc8c90
             expect(tree.getFavorites()).toEqual(["test1", "test2", "test3"]);
         });
     });
