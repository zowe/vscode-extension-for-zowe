/**
 * This program and the accompanying materials are made available under the terms of the
 * Eclipse Public License v2.0 which accompanies this distribution, and is available at
 * https://www.eclipse.org/legal/epl-v20.html
 *
 * SPDX-License-Identifier: EPL-2.0
 *
 * Copyright Contributors to the Zowe Project.
 *
 */

import * as vscode from "vscode";
import * as globals from "../../../src/globals";
import * as fs from "fs";
import * as zowe from "@zowe/cli";
import { DatasetTree } from "../../../src/dataset/DatasetTree";
import { ZoweDatasetNode } from "../../../src/dataset/ZoweDatasetNode";
import { Gui, IZoweDatasetTreeNode, ProfilesCache, Validation, Sorting } from "@zowe/zowe-explorer-api";
import { ZoweExplorerApiRegister } from "../../../src/ZoweExplorerApiRegister";
import { Profiles } from "../../../src/Profiles";
import * as utils from "../../../src/utils/ProfilesUtils";
import { getIconByNode } from "../../../src/generators/icons";
import {
    createInstanceOfProfile,
    createIProfile,
    createISession,
    createISessionWithoutCredentials,
    createQuickPickContent,
    createTreeView,
    createWorkspaceConfiguration,
    createPersistentConfig,
    createValidIProfile,
    createInstanceOfProfileInfo,
    createGetConfigMock,
    createTreeProviders,
    createMockNode,
} from "../../../__mocks__/mockCreators/shared";
import { createDatasetSessionNode, createDatasetTree, createDatasetFavoritesNode } from "../../../__mocks__/mockCreators/datasets";
import { bindMvsApi, createMvsApi } from "../../../__mocks__/mockCreators/api";
import * as workspaceUtils from "../../../src/utils/workspace";
import { PersistentFilters } from "../../../src/PersistentFilters";
import * as dsUtils from "../../../src/dataset/utils";
import { SettingsConfig } from "../../../src/utils/SettingsConfig";
import * as sharedActions from "../../../src/shared/actions";
import { ZoweLogger } from "../../../src/utils/LoggerUtils";
import { ZoweLocalStorage } from "../../../src/utils/ZoweLocalStorage";
import { TreeProviders } from "../../../src/shared/TreeProviders";
import { join } from "path";
import * as sharedUtils from "../../../src/shared/utils";

jest.mock("fs");
jest.mock("util");

function createGlobalMocks() {
    globals.defineGlobals("");

    const globalMocks = {
        testProfileLoaded: createValidIProfile(),
        mockProfileInstance: null,
        mockShowWarningMessage: jest.fn(),
        mockProfileInfo: createInstanceOfProfileInfo(),
        mockProfilesCache: new ProfilesCache(zowe.imperative.Logger.getAppLogger()),
        mockTreeProviders: createTreeProviders(),
    };

    globalMocks.mockProfileInstance = createInstanceOfProfile(globalMocks.testProfileLoaded);

    Object.defineProperty(ZoweLocalStorage, "storage", {
        value: {
            get: () => ({ persistence: true, favorites: [], history: [], sessions: ["zosmf"], searchHistory: [], fileHistory: [], templates: [] }),
            update: jest.fn(),
            keys: () => [],
        },
        configurable: true,
    });
    Object.defineProperty(vscode.window, "createTreeView", {
        value: jest.fn().mockReturnValue({ onDidCollapseElement: jest.fn() }),
        configurable: true,
    });
    Object.defineProperty(Gui, "showMessage", { value: jest.fn(), configurable: true });
    Object.defineProperty(Gui, "setStatusBarMessage", { value: jest.fn().mockReturnValue({ dispose: jest.fn() }), configurable: true });
    Object.defineProperty(vscode.window, "showTextDocument", { value: jest.fn(), configurable: true });
    Object.defineProperty(vscode.workspace, "getConfiguration", { value: jest.fn(), configurable: true });
    Object.defineProperty(vscode.workspace, "openTextDocument", { value: jest.fn(), configurable: true });
    Object.defineProperty(Profiles, "getInstance", {
        value: jest.fn().mockReturnValue(globalMocks.mockProfileInstance),
        configurable: true,
    });
    Object.defineProperty(vscode.window, "showQuickPick", { value: jest.fn(), configurable: true });
    Object.defineProperty(vscode.window, "createQuickPick", { value: jest.fn(), configurable: true });
    Object.defineProperty(vscode.window, "showInputBox", { value: jest.fn(), configurable: true });
    Object.defineProperty(zowe, "Rename", { value: jest.fn(), configurable: true });
    Object.defineProperty(zowe.Rename, "dataSet", { value: jest.fn(), configurable: true });
    Object.defineProperty(zowe.Rename, "dataSetMember", { value: jest.fn(), configurable: true });
    Object.defineProperty(zowe, "Download", { value: jest.fn(), configurable: true });
    Object.defineProperty(globals, "LOG", { value: jest.fn(), configurable: true });
    Object.defineProperty(globals.LOG, "debug", { value: jest.fn(), configurable: true });
    Object.defineProperty(globals.LOG, "error", { value: jest.fn(), configurable: true });
    Object.defineProperty(fs, "unlinkSync", { value: jest.fn(), configurable: true });
    Object.defineProperty(fs, "existsSync", { value: jest.fn(), configurable: true });
    Object.defineProperty(vscode.commands, "executeCommand", { value: jest.fn(), configurable: true });
    Object.defineProperty(workspaceUtils, "closeOpenedTextFile", { value: jest.fn(), configurable: true });
    Object.defineProperty(vscode, "ProgressLocation", {
        value: jest.fn().mockImplementation(() => {
            return {
                Notification: 15,
            };
        }),
        configurable: true,
    });
    Object.defineProperty(vscode, "ConfigurationTarget", {
        value: jest.fn().mockImplementation(() => {
            return {
                Global: 1,
                Workspace: 2,
                WorkspaceFolder: 3,
            };
        }),
        configurable: true,
    });
    Object.defineProperty(vscode.window, "withProgress", {
        value: jest.fn().mockImplementation((progLocation, callback) => {
            return callback();
        }),
        configurable: true,
    });
    Object.defineProperty(SettingsConfig, "getDirectValue", {
        value: createGetConfigMock({
            "zowe.automaticProfileValidation": true,
        }),
    });
    Object.defineProperty(globalMocks.mockProfilesCache, "getConfigInstance", {
        value: jest.fn(() => {
            return { value: globalMocks.mockProfileInfo, configurable: true };
        }),
    });
    Object.defineProperty(zowe.Download, "dataSet", {
        value: jest.fn().mockResolvedValue({
            success: true,
            commandResponse: null,
            apiResponse: {
                etag: "123",
            },
        }),
        configurable: true,
    });
    Object.defineProperty(zowe.Download, "dataSetMember", {
        value: jest.fn(() => {
            return {
                success: true,
                commandResponse: null,
                apiResponse: {
                    etag: "123",
                },
            };
        }),
        configurable: true,
    });
    Object.defineProperty(Gui, "warningMessage", {
        value: globalMocks.mockShowWarningMessage,
        configurable: true,
    });
    Object.defineProperty(Gui, "errorMessage", { value: jest.fn(), configurable: true });
    Object.defineProperty(ZoweLogger, "error", { value: jest.fn(), configurable: true });
    Object.defineProperty(ZoweLogger, "debug", { value: jest.fn(), configurable: true });
    Object.defineProperty(ZoweLogger, "warn", { value: jest.fn(), configurable: true });
    Object.defineProperty(ZoweLogger, "info", { value: jest.fn(), configurable: true });
    Object.defineProperty(ZoweLogger, "trace", { value: jest.fn(), configurable: true });

    return globalMocks;
}

// Idea is borrowed from: https://github.com/kulshekhar/ts-jest/blob/eadf408f90ca2007b85f5a61c6c0b74b4e431943/src/utils/testing.ts
const mocked = <T extends (...args: any[]) => any>(fn: T): jest.Mock<ReturnType<T>> => fn as any;

describe("Dataset Tree Unit Tests - Initialisation", () => {
    function createBlockMocks() {
        const session = createISession();
        const imperativeProfile = createIProfile();
        const treeView = createTreeView();
        const datasetSessionNode = createDatasetSessionNode(session, imperativeProfile);

        return {
            treeView,
            datasetSessionNode,
        };
    }

    it("Checking definition of the dataset tree", async () => {
        createGlobalMocks();
        const blockMocks = createBlockMocks();

        mocked(vscode.window.createTreeView).mockReturnValueOnce(blockMocks.treeView);
        const testTree = new DatasetTree();
        testTree.mSessionNodes.push(blockMocks.datasetSessionNode);

        expect(testTree.mSessionNodes.map((node) => node.label)).toEqual(["Favorites", blockMocks.datasetSessionNode.label]);
        expect(testTree.getTreeView()).toEqual(blockMocks.treeView);
    });
});

describe("Dataset Tree Unit Tests - Function getTreeItem", () => {
    function createBlockMocks() {
        const session = createISession();
        const imperativeProfile = createIProfile();
        const treeView = createTreeView();
        const datasetSessionNode = createDatasetSessionNode(session, imperativeProfile);

        return {
            session,
            datasetSessionNode,
            treeView,
        };
    }

    it("Checking function with PS Dataset", async () => {
        createGlobalMocks();
        const blockMocks = createBlockMocks();

        const node = new ZoweDatasetNode({
            label: "BRTVS99",
            collapsibleState: vscode.TreeItemCollapsibleState.None,
            parentNode: blockMocks.datasetSessionNode,
            session: blockMocks.session,
        });
        mocked(vscode.window.createTreeView).mockReturnValueOnce(blockMocks.treeView);
        const testTree = new DatasetTree();
        testTree.mSessionNodes.push(blockMocks.datasetSessionNode);

        expect(testTree.getTreeItem(node)).toBeInstanceOf(vscode.TreeItem);
    });
});
describe("Dataset Tree Unit tests - Function initializeFavChildNodeForProfile", () => {
    function createBlockMocks() {
        const session = createISession();
        const imperativeProfile = createIProfile();
        const datasetSessionNode = createDatasetSessionNode(session, imperativeProfile);

        return {
            imperativeProfile,
            session,
            datasetSessionNode,
        };
    }

    it("Checking function for PDS favorite", async () => {
        createGlobalMocks();
        const blockMocks = createBlockMocks();
        const testTree = new DatasetTree();
        const favProfileNode = new ZoweDatasetNode({
            label: "testProfile",
            collapsibleState: vscode.TreeItemCollapsibleState.None,
            parentNode: blockMocks.datasetSessionNode,
        });
        favProfileNode.contextValue = globals.FAV_PROFILE_CONTEXT;
        const node = new ZoweDatasetNode({
            label: "BRTVS99.PUBLIC",
            collapsibleState: vscode.TreeItemCollapsibleState.Collapsed,
            parentNode: favProfileNode,
            contextOverride: globals.PDS_FAV_CONTEXT,
        });

        const favChildNodeForProfile = await testTree.initializeFavChildNodeForProfile("BRTVS99.PUBLIC", globals.DS_PDS_CONTEXT, favProfileNode);

        expect(favChildNodeForProfile).toEqual(node);
    });
    it("Checking function for sequential DS favorite", async () => {
        createGlobalMocks();
        const blockMocks = createBlockMocks();
        const testTree = new DatasetTree();
        const favProfileNode = new ZoweDatasetNode({
            label: "testProfile",
            collapsibleState: vscode.TreeItemCollapsibleState.None,
            parentNode: blockMocks.datasetSessionNode,
        });
        favProfileNode.contextValue = globals.FAV_PROFILE_CONTEXT;
        const node = new ZoweDatasetNode({
            label: "BRTVS99.PS",
            collapsibleState: vscode.TreeItemCollapsibleState.None,
            parentNode: favProfileNode,
            contextOverride: globals.DS_FAV_CONTEXT,
        });
        node.command = { command: "zowe.ds.ZoweNode.openPS", title: "", arguments: [node] };

        const favChildNodeForProfile = await testTree.initializeFavChildNodeForProfile("BRTVS99.PS", globals.DS_DS_CONTEXT, favProfileNode);

        expect(favChildNodeForProfile).toEqual(node);
    });
    it("Checking function for invalid context value", async () => {
        createGlobalMocks();
        const blockMocks = createBlockMocks();
        const testTree = new DatasetTree();
        const favProfileNode = new ZoweDatasetNode({
            label: "testProfile",
            collapsibleState: vscode.TreeItemCollapsibleState.None,
            parentNode: blockMocks.datasetSessionNode,
        });
        favProfileNode.contextValue = globals.FAV_PROFILE_CONTEXT;
        const showErrorMessageSpy = jest.spyOn(Gui, "errorMessage");
        await testTree.initializeFavChildNodeForProfile("BRTVS99.BAD", "badContextValue", favProfileNode);

        expect(showErrorMessageSpy).toHaveBeenCalledTimes(1);
        showErrorMessageSpy.mockClear();
    });
});
describe("Dataset Tree Unit Tests - Function getChildren", () => {
    function createBlockMocks() {
        const session = createISession();
        const imperativeProfile = createIProfile();
        const profile = createInstanceOfProfile(imperativeProfile);
        const treeView = createTreeView();
        const datasetSessionNode = createDatasetSessionNode(session, imperativeProfile);
        const mvsApi = createMvsApi(imperativeProfile);
        bindMvsApi(mvsApi);

        return {
            imperativeProfile,
            session,
            profile,
            datasetSessionNode,
            treeView,
            mvsApi,
        };
    }

    it("Checking function for root node", async () => {
        createGlobalMocks();
        const blockMocks = createBlockMocks();

        mocked(vscode.window.createTreeView).mockReturnValueOnce(blockMocks.treeView);
        const testTree = new DatasetTree();
        testTree.mSessionNodes.push(blockMocks.datasetSessionNode);
        const favoriteSessionNode = new ZoweDatasetNode({ label: "Favorites", collapsibleState: vscode.TreeItemCollapsibleState.Collapsed });
        favoriteSessionNode.contextValue = globals.FAVORITE_CONTEXT;
        const targetIcon = getIconByNode(favoriteSessionNode);
        if (targetIcon) {
            favoriteSessionNode.iconPath = targetIcon.path;
        }

        const children = await testTree.getChildren();

        expect(favoriteSessionNode).toMatchObject(children[0]);
        expect(blockMocks.datasetSessionNode).toMatchObject(children[1]);
    });
    it("Checking function for session node", async () => {
        createGlobalMocks();
        const blockMocks = createBlockMocks();

        mocked(Profiles.getInstance).mockReturnValue(blockMocks.profile);
        mocked(vscode.window.createTreeView).mockReturnValueOnce(blockMocks.treeView);
        const testTree = new DatasetTree();
        blockMocks.datasetSessionNode.pattern = "test";
        testTree.mSessionNodes.push(blockMocks.datasetSessionNode);
        testTree.mSessionNodes[1].dirty = true;
        const sampleChildren: ZoweDatasetNode[] = [
            new ZoweDatasetNode({
                label: "BRTVS99",
                collapsibleState: vscode.TreeItemCollapsibleState.None,
                parentNode: testTree.mSessionNodes[1],
                profile: blockMocks.imperativeProfile,
            }),
            new ZoweDatasetNode({
                label: "BRTVS99.CA10",
                collapsibleState: vscode.TreeItemCollapsibleState.None,
                parentNode: testTree.mSessionNodes[1],
                profile: blockMocks.imperativeProfile,
                contextOverride: globals.DS_MIGRATED_FILE_CONTEXT,
            }),
            new ZoweDatasetNode({
                label: "BRTVS99.CA11.SPFTEMP0.CNTL",
                collapsibleState: vscode.TreeItemCollapsibleState.Collapsed,
                parentNode: testTree.mSessionNodes[1],
                profile: blockMocks.imperativeProfile,
            }),
            new ZoweDatasetNode({
                label: "BRTVS99.DDIR",
                collapsibleState: vscode.TreeItemCollapsibleState.Collapsed,
                parentNode: testTree.mSessionNodes[1],
                profile: blockMocks.imperativeProfile,
            }),
            new ZoweDatasetNode({
                label: "BRTVS99.VS1",
                collapsibleState: vscode.TreeItemCollapsibleState.None,
                parentNode: testTree.mSessionNodes[1],
                profile: blockMocks.imperativeProfile,
                contextOverride: globals.VSAM_CONTEXT,
            }),
        ];
        sampleChildren[0].command = { command: "zowe.ds.ZoweNode.openPS", title: "", arguments: [sampleChildren[0]] };

        const children = await testTree.getChildren(testTree.mSessionNodes[1]);
        expect(children.map((c) => c.label)).toEqual(sampleChildren.map((c) => c.label));
        expect(children).toEqual(sampleChildren);
    });
    it("Checking function for session node with an imperative error", async () => {
        createGlobalMocks();
        const blockMocks = createBlockMocks();

        const testError = new zowe.imperative.ImperativeError({ msg: "test" });
        const spyOnDataSetsMatchingPattern = jest.spyOn(zowe.List, "dataSetsMatchingPattern");
        spyOnDataSetsMatchingPattern.mockResolvedValueOnce({
            success: true,
            commandResponse: null,
            apiResponse: [
                { dsname: "HLQ.USER", dsorg: "PS" },
                { dsname: "HLQ.USER.IMP.ERROR", error: testError },
                { dsname: "HLQ.USER.MIGRAT", dsorg: "PS", migr: "YES" },
            ],
        });
        mocked(Profiles.getInstance).mockReturnValue(blockMocks.profile);
        mocked(vscode.window.createTreeView).mockReturnValueOnce(blockMocks.treeView);
        const testTree = new DatasetTree();
        blockMocks.datasetSessionNode.pattern = "test";
        testTree.mSessionNodes.push(blockMocks.datasetSessionNode);
        testTree.mSessionNodes[1].dirty = true;
        const nodeOk = new ZoweDatasetNode({
            label: "HLQ.USER",
            collapsibleState: vscode.TreeItemCollapsibleState.None,
            parentNode: testTree.mSessionNodes[1],
            profile: blockMocks.imperativeProfile,
        });
        const nodeImpError = new ZoweDatasetNode({
            label: "HLQ.USER.IMP.ERROR",
            collapsibleState: vscode.TreeItemCollapsibleState.None,
            parentNode: testTree.mSessionNodes[1],
            profile: blockMocks.imperativeProfile,
            contextOverride: globals.DS_FILE_ERROR_CONTEXT,
        });
        nodeImpError.errorDetails = testError;
        const nodeMigrated = new ZoweDatasetNode({
            label: "HLQ.USER.MIGRAT",
            collapsibleState: vscode.TreeItemCollapsibleState.None,
            parentNode: testTree.mSessionNodes[1],
            profile: blockMocks.imperativeProfile,
            contextOverride: globals.DS_MIGRATED_FILE_CONTEXT,
        });
        const sampleChildren: ZoweDatasetNode[] = [nodeOk, nodeImpError, nodeMigrated];
        sampleChildren[0].command = { command: "zowe.ds.ZoweNode.openPS", title: "", arguments: [sampleChildren[0]] };

        const children = await testTree.getChildren(testTree.mSessionNodes[1]);
        expect(children.map((c) => c.label)).toEqual(sampleChildren.map((c) => c.label));
        expect(children).toEqual(sampleChildren);
        spyOnDataSetsMatchingPattern.mockRestore();
    });
    it("Checking that we fallback to old dataSet API if newer dataSetsMatchingPattern does not exist", async () => {
        createGlobalMocks();
        const blockMocks = createBlockMocks();

        const mockMvsApi = await ZoweExplorerApiRegister.getMvsApi(blockMocks.profile);
        mockMvsApi.dataSetsMatchingPattern = null;
        const getMvsApiMock = jest.fn();
        getMvsApiMock.mockReturnValue(mockMvsApi);
        ZoweExplorerApiRegister.getMvsApi = getMvsApiMock.bind(ZoweExplorerApiRegister);

        const spyOnDataSetsMatchingPattern = jest.spyOn(zowe.List, "dataSetsMatchingPattern");
        const spyOnDataSet = jest.spyOn(zowe.List, "dataSet");
        spyOnDataSet.mockResolvedValueOnce({
            success: true,
            commandResponse: null,
            apiResponse: {
                items: [{ dsname: "HLQ.USER", dsorg: "PS" }],
            },
        });
        mocked(vscode.window.createTreeView).mockReturnValueOnce(blockMocks.treeView);
        mocked(Profiles.getInstance).mockReturnValue(blockMocks.profile);
        blockMocks.datasetSessionNode.pattern = "test";
        const testTree = new DatasetTree();
        testTree.mSessionNodes.push(blockMocks.datasetSessionNode);
        testTree.mSessionNodes[1].dirty = true;
        const sampleChildren: ZoweDatasetNode[] = [
            new ZoweDatasetNode({
                label: "HLQ.USER",
                collapsibleState: vscode.TreeItemCollapsibleState.None,
                parentNode: testTree.mSessionNodes[1],
                profile: blockMocks.imperativeProfile,
            }),
        ];
        sampleChildren[0].command = { command: "zowe.ds.ZoweNode.openPS", title: "", arguments: [sampleChildren[0]] };

        const children = await testTree.getChildren(testTree.mSessionNodes[1]);
        expect(children.map((c) => c.label)).toEqual(sampleChildren.map((c) => c.label));
        expect(children).toEqual(sampleChildren);
        expect(spyOnDataSet).toHaveBeenCalled();
        expect(spyOnDataSetsMatchingPattern).not.toHaveBeenCalled();
        spyOnDataSet.mockRestore();
        spyOnDataSetsMatchingPattern.mockRestore();
    });
    it("Checking function for favorite node", async () => {
        createGlobalMocks();
        const blockMocks = createBlockMocks();

        const favProfileNode = new ZoweDatasetNode({
            label: "testProfile",
            collapsibleState: vscode.TreeItemCollapsibleState.None,
            parentNode: blockMocks.datasetSessionNode,
            session: blockMocks.session,
        });
        favProfileNode.contextValue = globals.FAV_PROFILE_CONTEXT;
        mocked(vscode.window.createTreeView).mockReturnValueOnce(blockMocks.treeView);
        const testTree = new DatasetTree();
        testTree.mFavorites.push(favProfileNode);

        const children = await testTree.getChildren(testTree.mSessionNodes[0]);

        expect(children).toEqual([favProfileNode]);
    });
    it("Checking function for favorited node with no member pattern", async () => {
        createGlobalMocks();
        const blockMocks = createBlockMocks();

        const profileNode = new ZoweDatasetNode({
            label: "testProfile",
            collapsibleState: vscode.TreeItemCollapsibleState.None,
            parentNode: blockMocks.datasetSessionNode,
            session: blockMocks.session,
        });
        profileNode.contextValue = globals.FAV_PROFILE_CONTEXT;
        profileNode.memberPattern = undefined;
        mocked(vscode.window.createTreeView).mockReturnValueOnce(blockMocks.treeView);
        const testTree = new DatasetTree();
        testTree.mFavorites.push(profileNode);

        const children = await testTree.getChildren(testTree.mSessionNodes[0]);

        expect(children).toEqual([profileNode]);
    });
    it("Checking function for profile node in Favorites section", async () => {
        createGlobalMocks();
        const blockMocks = createBlockMocks();
        const log = zowe.imperative.Logger.getAppLogger();
        const favProfileNode = new ZoweDatasetNode({
            label: "testProfile",
            collapsibleState: vscode.TreeItemCollapsibleState.None,
            parentNode: blockMocks.datasetSessionNode,
        });
        favProfileNode.contextValue = globals.FAV_PROFILE_CONTEXT;
        mocked(vscode.window.createTreeView).mockReturnValueOnce(blockMocks.treeView);
        const testTree = new DatasetTree();
        testTree.mFavorites.push(favProfileNode);
        const loadProfilesForFavoritesSpy = jest.spyOn(testTree, "loadProfilesForFavorites");

        await testTree.getChildren(favProfileNode);

        expect(loadProfilesForFavoritesSpy).toHaveBeenCalledWith(log, favProfileNode);
    });
    it("Checking function for PDS Dataset node", async () => {
        createGlobalMocks();
        const blockMocks = createBlockMocks();

        mocked(Profiles.getInstance).mockReturnValue(blockMocks.profile);
        mocked(vscode.window.createTreeView).mockReturnValueOnce(blockMocks.treeView);
        const testTree = new DatasetTree();
        testTree.mSessionNodes.push(blockMocks.datasetSessionNode);
        const parent = new ZoweDatasetNode({
            label: "BRTVS99.PUBLIC",
            collapsibleState: vscode.TreeItemCollapsibleState.Collapsed,
            parentNode: testTree.mSessionNodes[1],
        });
        parent.dirty = true;
        const sampleChildren: ZoweDatasetNode[] = [
            new ZoweDatasetNode({ label: "BRTVS99", collapsibleState: vscode.TreeItemCollapsibleState.None, parentNode: parent }),
            new ZoweDatasetNode({ label: "BRTVS99.DDIR", collapsibleState: vscode.TreeItemCollapsibleState.None, parentNode: parent }),
        ];
        sampleChildren[0].command = { command: "zowe.ds.ZoweNode.openPS", title: "", arguments: [sampleChildren[0]] };
        sampleChildren[1].command = { command: "zowe.ds.ZoweNode.openPS", title: "", arguments: [sampleChildren[1]] };

        const children = await testTree.getChildren(parent);

        expect(children).toEqual(sampleChildren);
    });
    it("Checking function for return if element.getChildren is undefined", async () => {
        createGlobalMocks();
        const blockMocks = createBlockMocks();

        mocked(Profiles.getInstance).mockReturnValue(blockMocks.profile);
        mocked(vscode.window.createTreeView).mockReturnValueOnce(blockMocks.treeView);
        const testTree = new DatasetTree();
        testTree.mSessionNodes.push(blockMocks.datasetSessionNode);
        const parent = new ZoweDatasetNode({
            label: "BRTVS99.PUBLIC",
            collapsibleState: vscode.TreeItemCollapsibleState.Collapsed,
            parentNode: testTree.mSessionNodes[1],
        });
        parent.dirty = true;
        jest.spyOn(parent, "getChildren").mockResolvedValueOnce(undefined as any);

        const children = await testTree.getChildren(parent);

        expect(children).not.toBeDefined();
    });
});
describe("Dataset Tree Unit Tests - Function loadProfilesForFavorites", () => {
    function createBlockMocks() {
        const log = zowe.imperative.Logger.getAppLogger();
        const session = createISession();
        const imperativeProfile = createIProfile();
        const treeView = createTreeView();
        const datasetFavoriteNode = createDatasetFavoritesNode();
        const mvsApi = createMvsApi(imperativeProfile);
        bindMvsApi(mvsApi);

        return {
            log,
            imperativeProfile,
            session,
            datasetFavoriteNode,
            treeView,
            mvsApi,
        };
    }

    it("Checking that loaded profile and session values are added to the profile grouping node in Favorites", async () => {
        createGlobalMocks();
        const blockMocks = createBlockMocks();
        const favProfileNode = new ZoweDatasetNode({
            label: "testProfile",
            collapsibleState: vscode.TreeItemCollapsibleState.Collapsed,
            parentNode: blockMocks.datasetFavoriteNode,
            contextOverride: globals.FAV_PROFILE_CONTEXT,
        });
        const testTree = new DatasetTree();
        testTree.mFavorites.push(favProfileNode);
        const expectedFavProfileNode = new ZoweDatasetNode({
            label: "testProfile",
            collapsibleState: vscode.TreeItemCollapsibleState.Collapsed,
            parentNode: blockMocks.datasetFavoriteNode,
            session: blockMocks.session,
            profile: blockMocks.imperativeProfile,
            contextOverride: globals.FAV_PROFILE_CONTEXT,
        });

        // Mock successful loading of profile/session
        Object.defineProperty(Profiles, "getInstance", {
            value: jest.fn(() => {
                return {
                    loadNamedProfile: jest.fn(() => {
                        return blockMocks.imperativeProfile;
                    }),
                    getBaseProfile: jest.fn(() => {
                        return blockMocks.imperativeProfile;
                    }),
                    checkCurrentProfile: jest.fn(() => {
                        return {
                            name: blockMocks.imperativeProfile.name,
                            status: "unverified",
                        };
                    }),
                    validProfile: Validation.ValidationType.VALID,
                };
            }),
        });
        Object.defineProperty(blockMocks.mvsApi, "getSession", {
            value: jest.fn(() => {
                return blockMocks.session;
            }),
        });

        await testTree.loadProfilesForFavorites(blockMocks.log, favProfileNode);
        const resultFavProfileNode = testTree.mFavorites[0];

        expect(resultFavProfileNode).toEqual(expectedFavProfileNode);
    });
    it("Checking that error is handled if profile not successfully loaded for profile grouping node in Favorites", async () => {
        createGlobalMocks();
        const blockMocks = createBlockMocks();
        const favProfileNode = new ZoweDatasetNode({
            label: "badTestProfile",
            collapsibleState: vscode.TreeItemCollapsibleState.Collapsed,
            parentNode: blockMocks.datasetFavoriteNode,
            contextOverride: globals.FAV_PROFILE_CONTEXT,
        });
        const testTree = new DatasetTree();
        testTree.mFavorites.push(favProfileNode);
        const showErrorMessageSpy = jest.spyOn(Gui, "errorMessage");
        Object.defineProperty(Profiles, "getInstance", {
            value: jest.fn(() => {
                return {
                    loadNamedProfile: jest.fn(() => {
                        throw new Error();
                    }),
                    getBaseProfile: jest.fn(() => {
                        return blockMocks.imperativeProfile;
                    }),
                };
            }),
        });
        mocked(Gui.errorMessage).mockResolvedValueOnce("Remove");
        await testTree.loadProfilesForFavorites(blockMocks.log, favProfileNode);
        expect(showErrorMessageSpy).toHaveBeenCalledTimes(1);
        showErrorMessageSpy.mockClear();
    });
    it("Checking that favorite nodes with pre-existing profile/session values continue using those values", async () => {
        createGlobalMocks();
        const blockMocks = createBlockMocks();
        const favProfileNode = new ZoweDatasetNode({
            label: "testProfile",
            collapsibleState: vscode.TreeItemCollapsibleState.Collapsed,
            parentNode: blockMocks.datasetFavoriteNode,
            session: blockMocks.session,
            profile: blockMocks.imperativeProfile,
            contextOverride: globals.FAV_PROFILE_CONTEXT,
        });
        const favPdsNode = new ZoweDatasetNode({
            label: "favoritePds",
            collapsibleState: vscode.TreeItemCollapsibleState.Collapsed,
            parentNode: favProfileNode,
            session: blockMocks.session,
            profile: blockMocks.imperativeProfile,
            contextOverride: globals.PDS_FAV_CONTEXT,
        });
        const testTree = new DatasetTree();
        favProfileNode.children.push(favPdsNode);
        testTree.mFavorites.push(favProfileNode);
        const expectedFavPdsNode = new ZoweDatasetNode({
            label: "favoritePds",
            collapsibleState: vscode.TreeItemCollapsibleState.Collapsed,
            parentNode: favProfileNode,
            session: blockMocks.session,
            profile: blockMocks.imperativeProfile,
            contextOverride: globals.PDS_FAV_CONTEXT,
        });

        await testTree.loadProfilesForFavorites(blockMocks.log, favProfileNode);
        const resultFavPdsNode = testTree.mFavorites[0].children[0];

        expect(resultFavPdsNode).toEqual(expectedFavPdsNode);
    });
    it("Checking that loaded profile/session from profile node in Favorites gets passed to child favorites without profile/session", async () => {
        createGlobalMocks();
        const blockMocks = createBlockMocks();
        const favProfileNode = new ZoweDatasetNode({
            label: "testProfile",
            collapsibleState: vscode.TreeItemCollapsibleState.Collapsed,
            parentNode: blockMocks.datasetFavoriteNode,
            session: blockMocks.session,
            profile: blockMocks.imperativeProfile,
            contextOverride: globals.FAV_PROFILE_CONTEXT,
        });
        // Leave mParent parameter undefined for favPDsNode and expectedFavPdsNode to test undefined profile/session condition
        const favPdsNode = new ZoweDatasetNode({
            label: "favoritePds",
            collapsibleState: vscode.TreeItemCollapsibleState.Collapsed,
            contextOverride: globals.PDS_FAV_CONTEXT,
        });
        const testTree = new DatasetTree();
        favProfileNode.children.push(favPdsNode);
        testTree.mFavorites.push(favProfileNode);
        const expectedFavPdsNode = new ZoweDatasetNode({
            label: "favoritePds",
            collapsibleState: vscode.TreeItemCollapsibleState.Collapsed,
            session: blockMocks.session,
            profile: blockMocks.imperativeProfile,
            contextOverride: globals.PDS_FAV_CONTEXT,
        });

        await testTree.loadProfilesForFavorites(blockMocks.log, favProfileNode);
        const resultFavPdsNode = testTree.mFavorites[0].children[0];

        expect(resultFavPdsNode).toEqual(expectedFavPdsNode);
    });
});
describe("Dataset Tree Unit Tests - Function getParent", () => {
    function createBlockMocks() {
        const session = createISession();
        const imperativeProfile = createIProfile();
        const treeView = createTreeView();
        const datasetSessionNode = createDatasetSessionNode(session, imperativeProfile);

        return {
            session,
            datasetSessionNode,
            treeView,
        };
    }

    it("Checking function on the root node", async () => {
        createGlobalMocks();
        const blockMocks = createBlockMocks();

        mocked(vscode.window.createTreeView).mockReturnValueOnce(blockMocks.treeView);
        const testTree = new DatasetTree();
        testTree.mSessionNodes.push(blockMocks.datasetSessionNode);

        const parentNode = testTree.getParent(blockMocks.datasetSessionNode);

        expect(parentNode).toBeUndefined();
    });
    it("Checking function on the non-root node", async () => {
        createGlobalMocks();
        const blockMocks = createBlockMocks();

        mocked(vscode.window.createTreeView).mockReturnValueOnce(blockMocks.treeView);
        const testTree = new DatasetTree();
        testTree.mSessionNodes.push(blockMocks.datasetSessionNode);
        const node = new ZoweDatasetNode({
            label: "BRTVS99",
            collapsibleState: vscode.TreeItemCollapsibleState.None,
            parentNode: blockMocks.datasetSessionNode,
            session: blockMocks.session,
        });

        expect(testTree.getParent(node)).toMatchObject(blockMocks.datasetSessionNode);
    });
});
describe("Dataset Tree Unit Tests - Function getSearchHistory", () => {
    function createBlockMocks() {
        const session = createISession();
        const imperativeProfile = createIProfile();
        const treeView = createTreeView();
        const datasetSessionNode = createDatasetSessionNode(session, imperativeProfile);

        return {
            session,
            datasetSessionNode,
            treeView,
        };
    }

    it("Checking common run of function", async () => {
        createGlobalMocks();
        const blockMocks = createBlockMocks();

        mocked(vscode.window.createTreeView).mockReturnValueOnce(blockMocks.treeView);
        const testTree = new DatasetTree();

        testTree.addSearchHistory("testHistory");

        expect(testTree.getSearchHistory()).toEqual(["testHistory"]);
    });
});
describe("Dataset Tree Unit Tests - Function addFileHistory", () => {
    function createBlockMocks() {
        const session = createISession();
        const imperativeProfile = createIProfile();
        const treeView = createTreeView();
        const datasetSessionNode = createDatasetSessionNode(session, imperativeProfile);

        return {
            session,
            datasetSessionNode,
            treeView,
        };
    }

    it("Checking common run of function", async () => {
        createGlobalMocks();
        const blockMocks = createBlockMocks();

        mocked(vscode.window.createTreeView).mockReturnValueOnce(blockMocks.treeView);
        const testTree = new DatasetTree();

        testTree.addFileHistory("testFileHistory");

        expect(testTree.getFileHistory()).toEqual(["TESTFILEHISTORY"]);
    });
});
describe("Dataset Tree Unit Tests - Function removeFileHistory", () => {
    function createBlockMocks() {
        const session = createISession();
        const imperativeProfile = createIProfile();
        const treeView = createTreeView();
        const datasetSessionNode = createDatasetSessionNode(session, imperativeProfile);

        return {
            session,
            datasetSessionNode,
            treeView,
        };
    }

    it("Checking common run of function", async () => {
        createGlobalMocks();
        const blockMocks = createBlockMocks();

        mocked(vscode.window.createTreeView).mockReturnValueOnce(blockMocks.treeView);
        const testTree = new DatasetTree();

        testTree.addFileHistory("testFileHistory");
        expect(testTree.getFileHistory()).toEqual(["TESTFILEHISTORY"]);
        testTree.removeFileHistory("testFileHistory");
        expect(testTree.getFileHistory()).toEqual([]);
    });
});
describe("Dataset Tree Unit Tests - Function addSession", () => {
    function createBlockMocks() {
        const newMocks = {
            log: zowe.imperative.Logger.getAppLogger(),
            session: createISession(),
            imperativeProfile: createIProfile(),
            treeView: createTreeView(),
            testDatasetTree: null,
            datasetSessionNode: null,
            profile: null,
            mockResetValidation: jest.fn(),
            mockDefaultProfile: jest.fn(),
            mockLoadNamedProfile: jest.fn(),
            mockValidationSetting: jest.fn(),
            mockAddSingleSession: jest.fn(),
            mockDisableValidationContext: jest.fn(),
            mockEnableValidationContext: jest.fn(),
            mockLoadDefaultProfile: jest.fn(),
            mockProfileInstance: null,
            mockMHistory: PersistentFilters,
            mockGetConfiguration: jest.fn(),
            mockPersistenceSchema: createPersistentConfig(),
        };

        newMocks.datasetSessionNode = createDatasetSessionNode(newMocks.session, newMocks.imperativeProfile);
        newMocks.testDatasetTree = createDatasetTree(newMocks.datasetSessionNode, newMocks.treeView);

        // Profile instance mocks
        newMocks.mockProfileInstance = createInstanceOfProfile(newMocks.imperativeProfile);
        newMocks.mockLoadNamedProfile.mockReturnValue(newMocks.imperativeProfile);
        newMocks.mockProfileInstance.loadNamedProfile = newMocks.mockLoadNamedProfile;
        newMocks.mockLoadDefaultProfile.mockReturnValue(newMocks.imperativeProfile);
        newMocks.mockProfileInstance.getDefaultProfile = newMocks.mockLoadDefaultProfile;
        newMocks.mockProfileInstance.enableValidationContext = newMocks.mockEnableValidationContext;
        newMocks.mockProfileInstance.disableValidationContext = newMocks.mockDisableValidationContext;
        newMocks.mockProfileInstance.validProfile = Validation.ValidationType.VALID;
        newMocks.mockProfileInstance.allProfiles = jest.fn().mockReturnValue([newMocks.imperativeProfile]);

        return newMocks;
    }
    it("Checking successful adding of session", async () => {
        createGlobalMocks();
        const blockMocks = createBlockMocks();

        mocked(vscode.window.createTreeView).mockReturnValueOnce(blockMocks.treeView);
        const testTree = new DatasetTree();
        testTree.mSessionNodes.push(blockMocks.datasetSessionNode);
        jest.spyOn(testTree, "addSingleSession").mockImplementation();
        jest.spyOn(TreeProviders, "providers", "get").mockReturnValue({
            ds: { addSingleSession: jest.fn(), mSessionNodes: [blockMocks.datasetSessionNode], refresh: jest.fn() } as any,
            uss: { addSingleSession: jest.fn(), mSessionNodes: [blockMocks.datasetSessionNode], refresh: jest.fn() } as any,
            jobs: { addSingleSession: jest.fn(), mSessionNodes: [blockMocks.datasetSessionNode], refresh: jest.fn() } as any,
        } as any);

        await testTree.addSession(blockMocks.imperativeProfile.name);
        expect(testTree.mSessionNodes[1].label).toBe(blockMocks.imperativeProfile.name);
    });

    it("Checking successful adding of session with disabled validation", async () => {
        createGlobalMocks();
        const blockMocks = createBlockMocks();

        mocked(vscode.window.createTreeView).mockReturnValueOnce(blockMocks.treeView);
        const testTree = createDatasetTree(blockMocks.datasetSessionNode, blockMocks.treeView);
        testTree.mSessionNodes.push(blockMocks.datasetSessionNode);
        Object.defineProperty(testTree.mHistory, "getSessions", {
            value: jest.fn(() => {
                return ["sestest", "profile1", "profile2"];
            }),
        });

        blockMocks.mockProfileInstance.validationSetting = blockMocks.mockValidationSetting.mockReturnValueOnce(false);

        testTree.addSession(blockMocks.imperativeProfile.name);
        expect(testTree.mSessionNodes[1].label).toBe(blockMocks.imperativeProfile.name);
    });

    it("Checking successful adding of session without sessname passed", async () => {
        createGlobalMocks();
        const blockMocks = createBlockMocks();

        mocked(vscode.window.createTreeView).mockReturnValueOnce(blockMocks.treeView);
        const testTree = createDatasetTree(blockMocks.datasetSessionNode, blockMocks.treeView);
        testTree.mSessionNodes.push(blockMocks.datasetSessionNode);
        testTree.mHistory.push(blockMocks.imperativeProfile.name);

        testTree.addSession();
        expect(testTree.mSessionNodes[1].label).toBe(blockMocks.imperativeProfile.name);
    });

    it("Checking failed attempt to add a session due to the missing profile", async () => {
        createGlobalMocks();
        const blockMocks = createBlockMocks();

        mocked(vscode.window.createTreeView).mockReturnValueOnce(blockMocks.treeView);
        const testTree = new DatasetTree();
        jest.spyOn(Profiles.getInstance(), "loadNamedProfile").mockReturnValueOnce(null);

        await testTree.addSession("fake");

        expect(testTree.mSessionNodes[1]).not.toBeDefined();
    });

    it("Checking successful adding of session with profile type passed", async () => {
        createGlobalMocks();
        const blockMocks = createBlockMocks();

        mocked(vscode.window.createTreeView).mockReturnValueOnce(blockMocks.treeView);
        const testTree = new DatasetTree();
        testTree.mSessionNodes = [
            {
                label: {
                    toString: () => "test",
                },
                getProfileName: () => "sestest",
            } as any,
        ];
        jest.spyOn((testTree as any).mHistory, "getSessions").mockReturnValue(["sestest"]);
        jest.spyOn(Profiles.getInstance(), "fetchAllProfiles").mockReturnValue(Promise.resolve([blockMocks.imperativeProfile]));
        jest.spyOn(sharedActions, "resetValidationSettings").mockImplementation();

        await expect(testTree.addSession(null, "test")).resolves.not.toThrow();
    });
});

describe("USSTree Unit Tests - Function addSingleSession", () => {
    function createBlockMocks() {
        const newMocks = {
            mockProfilesInstance: null,
            testProfile: createIProfile(),
            testBaseProfile: createValidIProfile(),
            testCombinedProfile: createValidIProfile(),
            testSession: createISession(),
            testUSSNode: null,
            testTree: null,
            profilesForValidation: { status: "active", name: "fake" },
        };

        newMocks.testBaseProfile.profile.tokenType = "tokenType";
        newMocks.testBaseProfile.profile.tokenValue = "testTokenValue";
        newMocks.testCombinedProfile.profile.tokenType = "tokenType";
        newMocks.testCombinedProfile.profile.tokenValue = "testTokenValue";
        newMocks.mockProfilesInstance = createInstanceOfProfile(newMocks.testProfile);
        newMocks.mockProfilesInstance.getBaseProfile.mockResolvedValue(newMocks.testBaseProfile);
        newMocks.mockProfilesInstance.loadNamedProfile.mockReturnValue(newMocks.testProfile);
        newMocks.mockProfilesInstance.allProfiles = [newMocks.testProfile, { name: "firstName" }, { name: "secondName" }];
        newMocks.testTree = new DatasetTree();
        const datasetSessionTestNode = createDatasetSessionNode(newMocks.testSession, newMocks.testProfile);
        newMocks.testTree.mSessionNodes.push(datasetSessionTestNode);
        mocked(Profiles.getInstance).mockReturnValue(newMocks.mockProfilesInstance);

        return newMocks;
    }

    it("Tests that addSingleSession doesn't add the session again, if it was already added", async () => {
        await createGlobalMocks();
        const blockMocks = await createBlockMocks();

        await blockMocks.testTree.addSingleSession(blockMocks.testProfile);

        expect(blockMocks.testTree.mSessionNodes.length).toEqual(2);
    });

    it("Tests that addSingleSession successfully adds a session", async () => {
        await createGlobalMocks();
        const blockMocks = await createBlockMocks();

        blockMocks.testTree.mSessionNodes.pop();
        blockMocks.testSession.ISession.tokenType = blockMocks.testBaseProfile.profile.tokenType;
        blockMocks.testSession.ISession.tokenValue = blockMocks.testBaseProfile.profile.tokenValue;

        // Mock the USS API so that getSession returns the correct value
        const mockMvsApi = await ZoweExplorerApiRegister.getMvsApi(blockMocks.testProfile);
        const getMvsApiMock = jest.fn();
        getMvsApiMock.mockReturnValue(mockMvsApi);
        ZoweExplorerApiRegister.getMvsApi = getMvsApiMock.bind(ZoweExplorerApiRegister);
        jest.spyOn(mockMvsApi, "getSession").mockReturnValue(blockMocks.testSession);

        await blockMocks.testTree.addSingleSession(blockMocks.testProfile);

        expect(blockMocks.testTree.mSessionNodes.length).toEqual(2);
        expect(blockMocks.testTree.mSessionNodes[1].profile.name).toEqual(blockMocks.testProfile.name);
    });

    it("should log the error if the error includes the hostname", () => {
        createGlobalMocks();
        const blockMocks = createBlockMocks();
        jest.spyOn(ZoweExplorerApiRegister.getMvsApi(blockMocks.testProfile), "getSession").mockImplementationOnce(() => {
            throw new Error("test error hostname:sample.com");
        });
        const zoweLoggerErrorSpy = jest.spyOn(ZoweLogger, "error");
        expect(blockMocks.testTree.addSingleSession({ name: "test1234" }));
        expect(zoweLoggerErrorSpy).toHaveBeenCalledTimes(1);
    });

    it("should call 'errorHandling()' if the error does not include the hostname", () => {
        createGlobalMocks();
        const blockMocks = createBlockMocks();
        jest.spyOn(ZoweExplorerApiRegister.getMvsApi(blockMocks.testProfile), "getSession").mockImplementationOnce(() => {
            throw new Error("test error");
        });
        const errorHandlingSpy = jest.spyOn(utils, "errorHandling");
        expect(blockMocks.testTree.addSingleSession({ name: "test1234" }));
        expect(errorHandlingSpy).toHaveBeenCalledTimes(1);
    });
});

describe("Dataset Tree Unit Tests - Function addFavorite", () => {
    function createBlockMocks() {
        const session = createISession();
        const imperativeProfile = createIProfile();
        const treeView = createTreeView();
        const datasetSessionNode = createDatasetSessionNode(session, imperativeProfile);
        const profile = createInstanceOfProfile(imperativeProfile);

        return {
            session,
            datasetSessionNode,
            treeView,
            profile,
            imperativeProfile,
        };
    }

    it("Checking adding of PS Dataset node", async () => {
        createGlobalMocks();
        const blockMocks = createBlockMocks();

        mocked(vscode.window.createTreeView).mockReturnValueOnce(blockMocks.treeView);
        const testTree = new DatasetTree();
        testTree.mSessionNodes.push(blockMocks.datasetSessionNode);
        const node = new ZoweDatasetNode({
            label: "Dataset",
            collapsibleState: vscode.TreeItemCollapsibleState.None,
            parentNode: testTree.mSessionNodes[1],
        });

        await testTree.addFavorite(node);

        expect(testTree.mFavorites[0].label).toBe(`${blockMocks.datasetSessionNode.label}`);
        expect(testTree.mFavorites[0].contextValue).toBe(`${globals.FAV_PROFILE_CONTEXT}`);
        expect(testTree.mFavorites[0].children[0].label).toBe(`${node.label}`);
        expect(testTree.mFavorites[0].children[0].contextValue).toBe(`${globals.DS_DS_CONTEXT}${globals.FAV_SUFFIX}`);
    });
    it("Checking adding of PDS Dataset node", async () => {
        createGlobalMocks();
        const blockMocks = createBlockMocks();

        mocked(vscode.window.createTreeView).mockReturnValueOnce(blockMocks.treeView);
        const testTree = new DatasetTree();
        testTree.mSessionNodes.push(blockMocks.datasetSessionNode);
        const node = new ZoweDatasetNode({
            label: "Dataset",
            collapsibleState: vscode.TreeItemCollapsibleState.None,
            parentNode: testTree.mSessionNodes[1],
        });
        node.contextValue = globals.DS_PDS_CONTEXT;

        await testTree.addFavorite(node);

        expect(testTree.mFavorites[0].label).toBe(`${blockMocks.datasetSessionNode.label}`);
        expect(testTree.mFavorites[0].contextValue).toBe(`${globals.FAV_PROFILE_CONTEXT}`);
        expect(testTree.mFavorites[0].children[0].label).toBe(`${node.label}`);
        expect(testTree.mFavorites[0].children[0].contextValue).toBe(`${globals.DS_PDS_CONTEXT}${globals.FAV_SUFFIX}`);
    });
    it("Checking adding of PDS Member node", async () => {
        createGlobalMocks();
        const blockMocks = createBlockMocks();

        mocked(vscode.window.createTreeView).mockReturnValueOnce(blockMocks.treeView);
        const testTree = new DatasetTree();
        testTree.mSessionNodes.push(blockMocks.datasetSessionNode);
        const parent = new ZoweDatasetNode({
            label: "Dataset",
            collapsibleState: vscode.TreeItemCollapsibleState.None,
            parentNode: testTree.mSessionNodes[1],
        });
        const child = new ZoweDatasetNode({ label: "Child", collapsibleState: vscode.TreeItemCollapsibleState.None, parentNode: parent });
        parent.contextValue = globals.DS_PDS_CONTEXT;
        child.contextValue = globals.DS_MEMBER_CONTEXT;

        await testTree.addFavorite(child);

        expect(testTree.mFavorites[0].label).toBe(`${blockMocks.datasetSessionNode.label}`);
        expect(testTree.mFavorites[0].contextValue).toBe(`${globals.FAV_PROFILE_CONTEXT}`);
        expect(testTree.mFavorites[0].children[0].label).toBe(`${parent.label}`);
        expect(testTree.mFavorites[0].children[0].contextValue).toBe(`${globals.DS_PDS_CONTEXT}${globals.FAV_SUFFIX}`);
    });
    it("Checking adding of Session node", async () => {
        createGlobalMocks();
        const blockMocks = createBlockMocks();

        mocked(Profiles.getInstance).mockReturnValue(blockMocks.profile);
        mocked(vscode.window.createTreeView).mockReturnValueOnce(blockMocks.treeView);
        const testTree = new DatasetTree();
        testTree.mSessionNodes.push(blockMocks.datasetSessionNode);
        testTree.mSessionNodes[1].pattern = "test";

        await testTree.addFavorite(testTree.mSessionNodes[1]);

        expect(testTree.mFavorites[0].label).toBe(`${blockMocks.datasetSessionNode.label}`);
        expect(testTree.mFavorites[0].contextValue).toBe(`${globals.FAV_PROFILE_CONTEXT}`);
        expect(testTree.mFavorites[0].children[0].label).toBe(`${testTree.mSessionNodes[1].pattern}`);
        expect(testTree.mFavorites[0].children[0].contextValue).toBe(`${globals.DS_SESSION_CONTEXT}${globals.FAV_SUFFIX}`);
    });
    it("Checking attempt to add a duplicate node", async () => {
        createGlobalMocks();
        const blockMocks = createBlockMocks();

        mocked(vscode.window.createTreeView).mockReturnValueOnce(blockMocks.treeView);
        const testTree = new DatasetTree();
        testTree.mSessionNodes.push(blockMocks.datasetSessionNode);
        const node = new ZoweDatasetNode({
            label: "Dataset",
            collapsibleState: vscode.TreeItemCollapsibleState.None,
            parentNode: testTree.mSessionNodes[1],
        });

        await testTree.addFavorite(node);
        await testTree.addFavorite(node);

        expect(testTree.mFavorites[0].children.map((entry) => entry.label)).toEqual([`${node.label}`]);
    });
    it("Checking attempt to add a member of favorite PDS", async () => {
        createGlobalMocks();
        const blockMocks = createBlockMocks();

        mocked(vscode.window.createTreeView).mockReturnValueOnce(blockMocks.treeView);
        const testTree = new DatasetTree();
        testTree.mSessionNodes.push(blockMocks.datasetSessionNode);
        const parent = new ZoweDatasetNode({
            label: "Dataset",
            collapsibleState: vscode.TreeItemCollapsibleState.None,
            parentNode: testTree.mSessionNodes[1],
        });
        const child = new ZoweDatasetNode({ label: "Child", collapsibleState: vscode.TreeItemCollapsibleState.None, parentNode: parent });
        parent.contextValue = globals.DS_PDS_CONTEXT + globals.FAV_SUFFIX;
        child.contextValue = globals.DS_MEMBER_CONTEXT;

        await testTree.addFavorite(child);

        expect(mocked(Gui.showMessage)).toHaveBeenCalledWith("PDS already in favorites");
    });
});
describe("Dataset Tree Unit Tests - Function removeFavorite", () => {
    function createBlockMocks() {
        const session = createISession();
        const imperativeProfile = createIProfile();
        const treeView = createTreeView();
        const datasetSessionNode = createDatasetSessionNode(session, imperativeProfile);

        return {
            session,
            datasetSessionNode,
            treeView,
        };
    }

    it("Checking removeFavorite when starting with more than one favorite for the profile", async () => {
        createGlobalMocks();
        const blockMocks = createBlockMocks();

        mocked(vscode.window.createTreeView).mockReturnValueOnce(blockMocks.treeView);
        const testTree = new DatasetTree();
        testTree.mSessionNodes.push(blockMocks.datasetSessionNode);
        const node1 = new ZoweDatasetNode({
            label: "Dataset",
            collapsibleState: vscode.TreeItemCollapsibleState.None,
            parentNode: testTree.mSessionNodes[1],
        });
        const node2 = new ZoweDatasetNode({
            label: "Dataset2",
            collapsibleState: vscode.TreeItemCollapsibleState.None,
            parentNode: testTree.mSessionNodes[1],
        });
        const removeFavProfileSpy = jest.spyOn(testTree, "removeFavProfile");

        // We're breaking rule 1 function call per 1 it block, but there's no over proper way to verify the functionality
        // First we need to have the item and be sure that it's properly added to have legit removal operation
        await testTree.addFavorite(node1);
        await testTree.addFavorite(node2);
        const profileNodeInFavs = testTree.mFavorites[0];
        expect(profileNodeInFavs.children[0].label).toBe(`${node1.label}`);
        expect(profileNodeInFavs.children[1].label).toBe(`${node2.label}`);

        // Actual test
        await testTree.removeFavorite(profileNodeInFavs.children[0]);
        expect(removeFavProfileSpy).not.toHaveBeenCalled();
        expect(profileNodeInFavs.children.length).toBe(1);
        expect(profileNodeInFavs.children[0].label).toBe(`${node2.label}`);
    });
    it("Checking removeFavorite when starting with only one favorite for the profile", async () => {
        createGlobalMocks();
        const blockMocks = createBlockMocks();

        mocked(vscode.window.createTreeView).mockReturnValueOnce(blockMocks.treeView);
        const testTree = new DatasetTree();
        testTree.mSessionNodes.push(blockMocks.datasetSessionNode);
        const node = new ZoweDatasetNode({
            label: "Dataset",
            collapsibleState: vscode.TreeItemCollapsibleState.None,
            parentNode: testTree.mSessionNodes[1],
        });

        const removeFavProfileSpy = jest.spyOn(testTree, "removeFavProfile");

        // We're breaking rule 1 function call per 1 it block, but there's no over proper way to verify the functionality
        // First we need to have the item and be sure that it's properly added to have legit removal operation
        await testTree.addFavorite(node);
        const profileNodeInFavs = testTree.mFavorites[0];
        expect(profileNodeInFavs.children[0].label).toBe(`${node.label}`);
        await testTree.removeFavorite(profileNodeInFavs.children[0]);
        expect(removeFavProfileSpy).toHaveBeenCalledWith(profileNodeInFavs.label, false);
        expect(testTree.mFavorites.length).toBe(0);
    });

    it("Checking removeFavorite when calling with a node that is not favorited", async () => {
        createGlobalMocks();
        const blockMocks = createBlockMocks();

        mocked(vscode.window.createTreeView).mockReturnValueOnce(blockMocks.treeView);
        const testTree = new DatasetTree();
        testTree.mSessionNodes.push(blockMocks.datasetSessionNode);
        const node = new ZoweDatasetNode({
            label: "Dataset",
            collapsibleState: vscode.TreeItemCollapsibleState.None,
            parentNode: testTree.mSessionNodes[1],
        });

        const updateFavoritesSpy = jest.spyOn(testTree, "updateFavorites");
        const removeFavoriteSpy = jest.spyOn(testTree, "removeFavorite");

        await testTree.removeFavorite(node);
        expect(removeFavoriteSpy).toHaveReturned();
        expect(updateFavoritesSpy).not.toHaveBeenCalled();
    });
});
describe("Dataset Tree Unit Tests - Function removeFavProfile", () => {
    async function createBlockMocks() {
        const session = createISession();
        const imperativeProfile = createIProfile();
        const treeView = createTreeView();
        const datasetSessionNode = createDatasetSessionNode(session, imperativeProfile);
        const testTree = new DatasetTree();
        testTree.mFavorites = [];
        testTree.mSessionNodes.push(datasetSessionNode);
        const node = new ZoweDatasetNode({
            label: "Dataset",
            collapsibleState: vscode.TreeItemCollapsibleState.None,
            parentNode: testTree.mSessionNodes[1],
        });
        await testTree.addFavorite(node);
        const profileNodeInFavs: IZoweDatasetTreeNode = testTree.mFavorites[0];

        return {
            treeView,
            testTree,
            profileNodeInFavs,
        };
    }
    it("Tests successful removal of profile node in Favorites when user confirms they want to Continue removing it", async () => {
        const globalMocks = createGlobalMocks();
        const blockMocks = await createBlockMocks();
        const updateFavoritesSpy = jest.spyOn(blockMocks.testTree, "updateFavorites");
        mocked(vscode.window.createTreeView).mockReturnValueOnce(blockMocks.treeView);
        // Make sure favorite is added before the actual unit test
        expect(blockMocks.testTree.mFavorites.length).toEqual(1);
        globalMocks.mockShowWarningMessage.mockResolvedValueOnce("Continue");

        await blockMocks.testTree.removeFavProfile(blockMocks.profileNodeInFavs.label.toString(), true);

        // Check that favorite is removed from UI
        expect(blockMocks.testTree.mFavorites.length).toEqual(0);
        // Check that favorite is removed from settings file
        expect(updateFavoritesSpy).toHaveBeenCalledTimes(1);
    });
    it("Tests that removeFavProfile leaves profile node in Favorites when user cancels", async () => {
        const globalMocks = createGlobalMocks();
        const blockMocks = await createBlockMocks();
        mocked(vscode.window.createTreeView).mockReturnValueOnce(blockMocks.treeView);
        // Make sure favorite is added before the actual unit test
        expect(blockMocks.testTree.mFavorites.length).toEqual(1);

        const expectedFavProfileNode = blockMocks.testTree.mFavorites[0];
        globalMocks.mockShowWarningMessage.mockResolvedValueOnce("Cancel");

        await blockMocks.testTree.removeFavProfile(blockMocks.profileNodeInFavs.label.toString(), true);

        expect(blockMocks.testTree.mFavorites.length).toEqual(1);
        expect(blockMocks.testTree.mFavorites[0]).toEqual(expectedFavProfileNode);
    });
    it("Tests that removeFavProfile successfully removes profile node in Favorites when called outside user command", async () => {
        createGlobalMocks();
        const blockMocks = await createBlockMocks();
        mocked(vscode.window.createTreeView).mockReturnValueOnce(blockMocks.treeView);
        // Make sure favorite is added before the actual unit test
        expect(blockMocks.testTree.mFavorites.length).toEqual(1);

        await blockMocks.testTree.removeFavProfile(blockMocks.profileNodeInFavs.label.toString(), false);

        expect(blockMocks.testTree.mFavorites.length).toEqual(0);
    });
});
describe("Dataset Tree Unit Tests - Function deleteSession", () => {
    function createBlockMocks() {
        const session = createISession();
        const imperativeProfile = createIProfile();
        const treeView = createTreeView();
        const datasetSessionNode = createDatasetSessionNode(session, imperativeProfile);

        return {
            session,
            datasetSessionNode,
            treeView,
        };
    }

    it("Checking common run of function", () => {
        const globalMocks = createGlobalMocks();
        const blockMocks = createBlockMocks();

        jest.spyOn(TreeProviders, "providers", "get").mockReturnValue(globalMocks.mockTreeProviders);
        mocked(vscode.window.createTreeView).mockReturnValueOnce(blockMocks.treeView);
        const testTree = new DatasetTree();
        testTree.mSessionNodes = globalMocks.mockTreeProviders.ds.mSessionNodes;
        testTree.mSessionNodes.push(createMockNode("Favorites", globals.DS_SESSION_CONTEXT));

        testTree.deleteSession(testTree.mSessionNodes[0]);
        testTree.deleteSession(testTree.mSessionNodes[1]);

        expect(globalMocks.mockTreeProviders.ds.mSessionNodes.map((node) => node.label)).toEqual(["Favorites"]);
    });

    it("Checking case profile needs to be hidden for all trees", () => {
        const globalMocks = createGlobalMocks();
        const blockMocks = createBlockMocks();

        jest.spyOn(TreeProviders, "providers", "get").mockReturnValue(globalMocks.mockTreeProviders);
        mocked(vscode.window.createTreeView).mockReturnValueOnce(blockMocks.treeView);
        const testTree = new DatasetTree();
        testTree.mSessionNodes = globalMocks.mockTreeProviders.ds.mSessionNodes;

        testTree.deleteSession(testTree.mSessionNodes[0], true);
        testTree.deleteSession(testTree.mSessionNodes[1], true);

        expect(globalMocks.mockTreeProviders.ds.mSessionNodes.map((node) => node.label)).toEqual([]);
        expect(globalMocks.mockTreeProviders.uss.mSessionNodes.map((node) => node.label)).toEqual([]);
        expect(globalMocks.mockTreeProviders.job.mSessionNodes.map((node) => node.label)).toEqual([]);
    });
});
describe("Dataset Tree Unit Tests - Function flipState", () => {
    function createBlockMocks() {
        const session = createISession();
        const sessionWithoutCreds = createISessionWithoutCredentials();
        const imperativeProfile = createIProfile();
        const treeView = createTreeView();
        const datasetSessionNode = createDatasetSessionNode(session, imperativeProfile);

        return {
            session,
            sessionWithoutCreds,
            datasetSessionNode,
            treeView,
        };
    }

    it("Checking flipping of PDS Dataset node", () => {
        createGlobalMocks();
        const blockMocks = createBlockMocks();

        mocked(vscode.window.createTreeView).mockReturnValueOnce(blockMocks.treeView);
        const testTree = new DatasetTree();
        testTree.mSessionNodes.push(blockMocks.datasetSessionNode);
        const node = new ZoweDatasetNode({
            label: "Dataset",
            collapsibleState: vscode.TreeItemCollapsibleState.Collapsed,
            parentNode: testTree.mSessionNodes[1],
        });
        node.contextValue = globals.DS_PDS_CONTEXT;

        testTree.flipState(node, true);
        expect(JSON.stringify(node.iconPath)).toContain("folder-open.svg");
        testTree.flipState(node, false);
        expect(JSON.stringify(node.iconPath)).toContain("folder-closed.svg");
        testTree.flipState(node, true);
        expect(JSON.stringify(node.iconPath)).toContain("folder-open.svg");
    });
    it("Checking flipping of Favorite PDS Dataset node", () => {
        createGlobalMocks();
        const blockMocks = createBlockMocks();

        mocked(vscode.window.createTreeView).mockReturnValueOnce(blockMocks.treeView);
        const testTree = new DatasetTree();
        testTree.mSessionNodes.push(blockMocks.datasetSessionNode);
        const node = new ZoweDatasetNode({
            label: "Dataset",
            collapsibleState: vscode.TreeItemCollapsibleState.Collapsed,
            parentNode: testTree.mSessionNodes[1],
        });
        node.contextValue = globals.DS_PDS_CONTEXT + globals.FAV_SUFFIX;

        testTree.flipState(node, true);
        expect(JSON.stringify(node.iconPath)).toContain("folder-open.svg");
        testTree.flipState(node, false);
        expect(JSON.stringify(node.iconPath)).toContain("folder-closed.svg");
        testTree.flipState(node, true);
        expect(JSON.stringify(node.iconPath)).toContain("folder-open.svg");
    });
    it("Checking flipping of PDS Dataset with credential prompt", () => {
        createGlobalMocks();
        const blockMocks = createBlockMocks();

        mocked(vscode.window.createTreeView).mockReturnValueOnce(blockMocks.treeView);
        const testTree = new DatasetTree();
        testTree.mSessionNodes.push(blockMocks.datasetSessionNode);
        const node = new ZoweDatasetNode({
            label: "Dataset",
            collapsibleState: vscode.TreeItemCollapsibleState.Collapsed,
            parentNode: testTree.mSessionNodes[1],
            session: blockMocks.sessionWithoutCreds,
        });
        node.contextValue = globals.DS_PDS_CONTEXT;

        testTree.flipState(node, true);
        expect(JSON.stringify(node.iconPath)).toContain("folder-open.svg");
        testTree.flipState(node, false);
        expect(JSON.stringify(node.iconPath)).toContain("folder-closed.svg");
        testTree.flipState(node, true);
        expect(JSON.stringify(node.iconPath)).toContain("folder-open.svg");
    });
});
describe("Dataset Tree Unit Tests - Function datasetFilterPrompt", () => {
    async function createBlockMocks(globalMocks) {
        const newMocks = {
            log: zowe.imperative.Logger.getAppLogger(),
            session: createISession(),
            imperativeProfile: createIProfile(),
            mockDefaultProfile: jest.fn(),
            mockGetProfileSetting: jest.fn(),
            mockCheckCurrentProfile: jest.fn(),
            treeView: createTreeView(),
            mockLoadNamedProfile: jest.fn(),
            datasetSessionNode: null,
            mockResetValidationSettings: jest.fn(),
            qpPlaceholder: 'Choose "Create new..." to define a new profile or select an existing profile to add to the Data Set Explorer',
            mockEnableValidationContext: jest.fn(),
            testTree: new DatasetTree(),
        };

        newMocks.datasetSessionNode = createDatasetSessionNode(newMocks.session, newMocks.imperativeProfile);
        globalMocks.mockProfileInstance.allProfiles = [newMocks.imperativeProfile, { name: "firstName" }, { name: "secondName" }];
        globalMocks.mockProfileInstance.loadNamedProfile.mockReturnValueOnce(newMocks.imperativeProfile);
        globalMocks.mockProfileInstance.resetValidationSettings.mockReturnValue(newMocks.datasetSessionNode);
        globalMocks.mockProfileInstance.getProfileSetting.mockReturnValue({
            name: newMocks.imperativeProfile.name,
            status: "active",
        });
        globalMocks.mockProfileInstance.checkCurrentProfile.mockReturnValue({
            name: newMocks.imperativeProfile.name,
            status: "active",
        });
        newMocks.testTree.mSessionNodes.push(newMocks.datasetSessionNode);

        return newMocks;
    }

<<<<<<< HEAD
=======
    it("Checking adding of new filter - Theia", async () => {
        const globalMocks = createGlobalMocks();
        const blockMocks = await createBlockMocks(globalMocks);

        globalMocks.isTheia.mockReturnValue(true);
        mocked(vscode.window.showQuickPick).mockResolvedValueOnce(new utils.FilterDescriptor("\uFF0B " + "Create a new filter"));
        mocked(vscode.window.showInputBox).mockResolvedValueOnce("HLQ.PROD1.STUFF");
        mocked(vscode.window.createTreeView).mockReturnValueOnce(blockMocks.treeView);
        const testTree = new DatasetTree();
        testTree.mSessionNodes.push(blockMocks.datasetSessionNode);

        await testTree.datasetFilterPrompt(testTree.mSessionNodes[1]);

        expect(testTree.mSessionNodes[1].contextValue).toEqual(globals.DS_SESSION_CONTEXT + globals.ACTIVE_CONTEXT);
        expect(testTree.mSessionNodes[1].pattern).toEqual("HLQ.PROD1.STUFF");
    });
    it("Checking cancelled attempt to add a filter - Theia", async () => {
        const globalMocks = createGlobalMocks();
        const blockMocks = await createBlockMocks(globalMocks);

        globalMocks.isTheia.mockReturnValue(true);
        mocked(vscode.window.showQuickPick).mockResolvedValueOnce(new utils.FilterDescriptor("\uFF0B " + "Create a new filter"));
        mocked(vscode.window.showInputBox).mockResolvedValueOnce(undefined);
        mocked(vscode.window.createTreeView).mockReturnValueOnce(blockMocks.treeView);
        const testTree = new DatasetTree();
        testTree.mSessionNodes.push(blockMocks.datasetSessionNode);

        await testTree.datasetFilterPrompt(testTree.mSessionNodes[1]);

        expect(mocked(Gui.showMessage)).toHaveBeenCalledWith("You must enter a pattern.");
    });
    it("Checking usage of existing filter - Theia", async () => {
        const globalMocks = createGlobalMocks();
        const blockMocks = await createBlockMocks(globalMocks);

        globalMocks.isTheia.mockReturnValue(true);
        mocked(vscode.window.showQuickPick).mockResolvedValueOnce(new utils.FilterDescriptor("HLQ.PROD1.STUFF"));
        mocked(vscode.window.createTreeView).mockReturnValueOnce(blockMocks.treeView);
        mocked(vscode.window.showInputBox).mockResolvedValueOnce("HLQ.PROD1.STUFF");
        const testTree = new DatasetTree();
        testTree.mSessionNodes.push(blockMocks.datasetSessionNode);
        testTree.addSearchHistory("test");

        await testTree.datasetFilterPrompt(testTree.mSessionNodes[1]);

        expect(testTree.mSessionNodes[1].pattern).toEqual("HLQ.PROD1.STUFF");
    });
    it("Checking cancelling of filter prompt with available filters - Theia", async () => {
        const globalMocks = createGlobalMocks();
        const blockMocks = await createBlockMocks(globalMocks);

        globalMocks.isTheia.mockReturnValue(true);
        mocked(vscode.window.showQuickPick).mockResolvedValueOnce(undefined);
        mocked(vscode.window.createTreeView).mockReturnValueOnce(blockMocks.treeView);
        const testTree = new DatasetTree();
        testTree.mSessionNodes.push(blockMocks.datasetSessionNode);
        testTree.addSearchHistory("test");

        await testTree.datasetFilterPrompt(testTree.mSessionNodes[1]);

        expect(mocked(Gui.showMessage)).toHaveBeenCalledWith("No selection made. Operation cancelled.");
    });
>>>>>>> 9bed1d34
    it("Checking function on favorites", async () => {
        const globalMocks = createGlobalMocks();
        const blockMocks = await createBlockMocks(globalMocks);

        mocked(vscode.window.createTreeView).mockReturnValueOnce(blockMocks.treeView);
        const testTree = new DatasetTree();
        testTree.mSessionNodes.push(blockMocks.datasetSessionNode);
        const addSessionSpy = jest.spyOn(testTree, "addSession");
        const favoriteSearch = new ZoweDatasetNode({
            label: `[${blockMocks.datasetSessionNode.label}]: HLQ.PROD1.STUFF`,
            collapsibleState: vscode.TreeItemCollapsibleState.None,
            parentNode: testTree.mSessionNodes[1],
            session: blockMocks.session,
            profile: blockMocks.imperativeProfile,
        });
        favoriteSearch.contextValue = globals.DS_SESSION_CONTEXT + globals.FAV_SUFFIX;

        jest.spyOn(testTree, "addSingleSession").mockImplementation();
        jest.spyOn(TreeProviders, "providers", "get").mockReturnValue({
            ds: { addSingleSession: jest.fn(), mSessionNodes: [blockMocks.datasetSessionNode], refresh: jest.fn() } as any,
            uss: { addSingleSession: jest.fn(), mSessionNodes: [blockMocks.datasetSessionNode], refresh: jest.fn() } as any,
            jobs: { addSingleSession: jest.fn(), mSessionNodes: [blockMocks.datasetSessionNode], refresh: jest.fn() } as any,
        } as any);

        await testTree.datasetFilterPrompt(favoriteSearch);

        expect(addSessionSpy).toHaveBeenLastCalledWith(blockMocks.datasetSessionNode.label.trim());
    });
    it("Checking adding of new filter", async () => {
        const globalMocks = createGlobalMocks();
        const blockMocks = await createBlockMocks(globalMocks);

        mocked(vscode.window.showQuickPick).mockResolvedValueOnce(new utils.FilterDescriptor("\uFF0B " + "Create a new filter"));
        mocked(vscode.window.showInputBox).mockResolvedValueOnce("HLQ.PROD1.STUFF");
        mocked(vscode.window.createTreeView).mockReturnValueOnce(blockMocks.treeView);
        const testTree = new DatasetTree();
        testTree.mSessionNodes.push(blockMocks.datasetSessionNode);
        const node = new ZoweDatasetNode({
            label: "HLQ.PROD2.STUFF",
            collapsibleState: vscode.TreeItemCollapsibleState.Collapsed,
            parentNode: testTree.mSessionNodes[1],
            session: blockMocks.session,
            contextOverride: globals.DS_DS_CONTEXT,
        });
        node.collapsibleState = vscode.TreeItemCollapsibleState.Expanded;
        node.contextValue = globals.FILTER_SEARCH;
        jest.spyOn(testTree.mSessionNodes[1], "getChildren").mockResolvedValueOnce([node]);

        await testTree.datasetFilterPrompt(testTree.mSessionNodes[1]);

        expect(testTree.mSessionNodes[1].contextValue).toEqual(globals.DS_SESSION_CONTEXT + globals.ACTIVE_CONTEXT);
        expect(testTree.mSessionNodes[1].pattern).toEqual("HLQ.PROD1.STUFF");
    });
    it("Checking adding of new filter of multiple ds search", async () => {
        const globalMocks = createGlobalMocks();
        const blockMocks = await createBlockMocks(globalMocks);

        mocked(vscode.window.showQuickPick).mockResolvedValueOnce(new utils.FilterDescriptor("\uFF0B " + "Create a new filter"));
        mocked(vscode.window.showInputBox).mockResolvedValueOnce("HLQ.PROD(STUF*),HLQ.PROD1*");
        mocked(vscode.window.createTreeView).mockReturnValueOnce(blockMocks.treeView);
        const testTree = new DatasetTree();
        testTree.mSessionNodes.push(blockMocks.datasetSessionNode);
        testTree.mSessionNodes[1].collapsibleState = vscode.TreeItemCollapsibleState.Expanded;
        const node = new ZoweDatasetNode({
            label: "STUFF",
            collapsibleState: vscode.TreeItemCollapsibleState.Collapsed,
            parentNode: testTree.mSessionNodes[1],
            session: blockMocks.session,
            contextOverride: globals.DS_DS_CONTEXT,
        });
        node.pattern = undefined as any;
        node.contextValue += "pds";

        jest.spyOn(testTree.mSessionNodes[1], "getChildren").mockReturnValueOnce([node] as any);
        jest.spyOn(testTree, "checkFilterPattern").mockReturnValue(true);

        await testTree.datasetFilterPrompt(testTree.mSessionNodes[1]);

        expect(testTree.mSessionNodes[1].contextValue).toEqual(globals.DS_SESSION_CONTEXT + globals.ACTIVE_CONTEXT);
        expect(testTree.mSessionNodes[1].pattern).toEqual("HLQ.PROD, HLQ.PROD1*");
    });
    it("Checking adding of new filter with data set member", async () => {
        const globalMocks = createGlobalMocks();
        const blockMocks = await createBlockMocks(globalMocks);

        mocked(vscode.window.showQuickPick).mockResolvedValueOnce(new utils.FilterDescriptor("\uFF0B " + "Create a new filter"));
        mocked(vscode.window.showInputBox).mockResolvedValueOnce("HLQ.PROD1(MEMBER)");
        mocked(vscode.window.createTreeView).mockReturnValueOnce(blockMocks.treeView);
        const testTree = new DatasetTree();
        testTree.mSessionNodes.push(blockMocks.datasetSessionNode);
        await testTree.datasetFilterPrompt(testTree.mSessionNodes[1]);
        expect(testTree.mSessionNodes[1].contextValue).toEqual(globals.DS_SESSION_CONTEXT + globals.ACTIVE_CONTEXT);
        expect(testTree.mSessionNodes[1].pattern).toEqual("HLQ.PROD1");
    });
    it("Checking adding of new filter with Unverified profile", async () => {
        const globalMocks = createGlobalMocks();
        const blockMocks = await createBlockMocks(globalMocks);
        Object.defineProperty(Profiles, "getInstance", {
            value: jest.fn(() => {
                return {
                    loadNamedProfile: jest.fn().mockImplementationOnce((name, type) => blockMocks.imperativeProfile),
                    getBaseProfile: jest.fn(),
                    checkCurrentProfile: blockMocks.mockCheckCurrentProfile.mockReturnValueOnce({
                        name: blockMocks.imperativeProfile.name,
                        status: "unverified",
                    }),
                    validProfile: Validation.ValidationType.UNVERIFIED,
                };
            }),
        });

        mocked(vscode.window.showQuickPick).mockResolvedValueOnce(new utils.FilterDescriptor("\uFF0B " + "Create a new filter"));
        mocked(vscode.window.showInputBox).mockResolvedValueOnce("HLQ.PROD1.STUFF");
        mocked(vscode.window.createTreeView).mockReturnValueOnce(blockMocks.treeView);
        const testTree = new DatasetTree();
        testTree.mSessionNodes.push(blockMocks.datasetSessionNode);

        await testTree.datasetFilterPrompt(testTree.mSessionNodes[1]);

        expect(testTree.mSessionNodes[1].contextValue).toEqual(globals.DS_SESSION_CONTEXT + globals.UNVERIFIED_CONTEXT);
        expect(testTree.mSessionNodes[1].pattern).toEqual("HLQ.PROD1.STUFF");
    });
    it("Checking cancelled attempt to add a filter", async () => {
        const globalMocks = createGlobalMocks();
        const blockMocks = await createBlockMocks(globalMocks);

        mocked(vscode.window.showQuickPick).mockResolvedValueOnce(new utils.FilterDescriptor("\uFF0B " + "Create a new filter"));
        mocked(vscode.window.showInputBox).mockResolvedValueOnce(undefined);
        mocked(vscode.window.createTreeView).mockReturnValueOnce(blockMocks.treeView);
        const testTree = new DatasetTree();
        testTree.mSessionNodes.push(blockMocks.datasetSessionNode);

        await testTree.datasetFilterPrompt(testTree.mSessionNodes[1]);

        expect(mocked(Gui.showMessage)).toHaveBeenCalledWith("You must enter a pattern.");
    });
    it("Checking usage of existing filter", async () => {
        const globalMocks = createGlobalMocks();
        const blockMocks = await createBlockMocks(globalMocks);

        const quickPickItem = new utils.FilterDescriptor("HLQ.PROD1.STUFF");
        mocked(vscode.window.createQuickPick).mockReturnValueOnce(
            createQuickPickContent("HLQ.PROD1.STUFF", [quickPickItem], blockMocks.qpPlaceholder)
        );
        mocked(vscode.window.showQuickPick).mockResolvedValueOnce(quickPickItem);
        mocked(vscode.window.showInputBox).mockResolvedValueOnce("HLQ.PROD1.STUFF");
        mocked(vscode.window.createTreeView).mockReturnValueOnce(blockMocks.treeView);
        const resolveQuickPickSpy = jest.spyOn(Gui, "resolveQuickPick");
        resolveQuickPickSpy.mockResolvedValueOnce(quickPickItem);
        const testTree = new DatasetTree();
        testTree.mSessionNodes.push(blockMocks.datasetSessionNode);
        testTree.addSearchHistory("test");

        await testTree.datasetFilterPrompt(testTree.mSessionNodes[1]);

        expect(testTree.mSessionNodes[1].pattern).toEqual("HLQ.PROD1.STUFF");
    });
    it("Checking cancelling of filter prompt with available filters", async () => {
        const globalMocks = createGlobalMocks();
        const blockMocks = await createBlockMocks(globalMocks);

        const quickPickItem = undefined;
        mocked(vscode.window.createQuickPick).mockReturnValueOnce(createQuickPickContent("HLQ.PROD1.STUFF", quickPickItem, blockMocks.qpPlaceholder));
        mocked(vscode.window.showQuickPick).mockResolvedValueOnce(quickPickItem);
        mocked(vscode.window.createTreeView).mockReturnValueOnce(blockMocks.treeView);
        const resolveQuickPickSpy = jest.spyOn(Gui, "resolveQuickPick");
        resolveQuickPickSpy.mockResolvedValueOnce(quickPickItem);
        const testTree = new DatasetTree();
        testTree.mSessionNodes.push(blockMocks.datasetSessionNode);
        testTree.addSearchHistory("test");

        await testTree.datasetFilterPrompt(testTree.mSessionNodes[1]);

        expect(mocked(Gui.showMessage)).toHaveBeenCalledWith("No selection made. Operation cancelled.");
    });
    it("Checking adding of new filter error is caught on getChildren", async () => {
        const globalMocks = createGlobalMocks();
        const blockMocks = await createBlockMocks(globalMocks);

        mocked(vscode.window.showQuickPick).mockResolvedValueOnce(new utils.FilterDescriptor("\uFF0B " + "Create a new filter"));
        mocked(vscode.window.showInputBox).mockResolvedValueOnce("HLQ.PROD1.STUFF");
        mocked(vscode.window.createTreeView).mockReturnValueOnce(blockMocks.treeView);
        const testTree = new DatasetTree();
        testTree.mSessionNodes.push(blockMocks.datasetSessionNode);
        Object.defineProperty(testTree.mSessionNodes[1], "getChildren", {
            value: jest.fn(() => {
                throw new Error("test error");
            }),
            configurable: true,
        });
        const errorSpy = jest.spyOn(utils, "errorHandling");

        await testTree.datasetFilterPrompt(testTree.mSessionNodes[1]);

        expect(errorSpy).toHaveBeenCalled();
        errorSpy.mockClear();
    });
    it("Checking function for return if getChildren is undefined", async () => {
        const globalMocks = createGlobalMocks();
        const blockMocks = await createBlockMocks(globalMocks);

        mocked(vscode.window.showQuickPick).mockResolvedValueOnce(new utils.FilterDescriptor("\uFF0B " + "Create a new filter"));
        mocked(vscode.window.showInputBox).mockResolvedValueOnce("HLQ.PROD1.STUFF");
        mocked(vscode.window.createTreeView).mockReturnValueOnce(blockMocks.treeView);
        const testTree = new DatasetTree();
        testTree.mSessionNodes.push(blockMocks.datasetSessionNode);
        Object.defineProperty(testTree.mSessionNodes[1], "getChildren", {
            value: jest.fn(() => {
                return;
            }),
            configurable: true,
        });
        const errorSpy = jest.spyOn(utils, "errorHandling");

        expect(await testTree.datasetFilterPrompt(testTree.mSessionNodes[1])).not.toBeDefined();

        expect(errorSpy).not.toHaveBeenCalled();
        errorSpy.mockClear();
    });
    it("Checking function for return if element.getChildren calls error handling for success: false", async () => {
        const globalMocks = createGlobalMocks();
        const blockMocks = await createBlockMocks(globalMocks);

        const errorSpy = jest.spyOn(utils, "errorHandling");
        const debugSpy = jest.spyOn(ZoweLogger, "debug");

        mocked(vscode.window.showQuickPick).mockResolvedValueOnce(new utils.FilterDescriptor("\uFF0B " + "Create a new filter"));
        mocked(vscode.window.showInputBox).mockResolvedValueOnce("HLQ.PROD1.STUFF");
        mocked(vscode.window.createTreeView).mockReturnValueOnce(blockMocks.treeView);
        const testTree = new DatasetTree();
        testTree.mSessionNodes.push(blockMocks.datasetSessionNode);
        Object.defineProperty(testTree.mSessionNodes[1], "getDatasets", {
            value: jest.fn().mockResolvedValueOnce([
                {
                    success: false,
                    commandResponse: null,
                    apiResponse: "Error: test error",
                },
            ]),
            configurable: true,
        });

        expect(await testTree.datasetFilterPrompt(testTree.mSessionNodes[1])).not.toBeDefined();
        expect(debugSpy).toHaveBeenCalled();
        expect(errorSpy).toHaveBeenCalled();
        debugSpy.mockClear();
        errorSpy.mockClear();
    });
    it("Checking function for return if element.getChildren returns undefined", async () => {
        const globalMocks = createGlobalMocks();
        const blockMocks = await createBlockMocks(globalMocks);

        mocked(vscode.window.showQuickPick).mockResolvedValueOnce(new utils.FilterDescriptor("\uFF0B " + "Create a new filter"));
        mocked(vscode.window.showInputBox).mockResolvedValueOnce("HLQ.PROD1.STUFF");
        mocked(vscode.window.createTreeView).mockReturnValueOnce(blockMocks.treeView);
        const testTree = new DatasetTree();
        testTree.mSessionNodes.push(blockMocks.datasetSessionNode);
        Object.defineProperty(testTree.mSessionNodes[1], "getDatasets", {
            value: jest.fn().mockResolvedValueOnce(undefined),
            configurable: true,
        });

        expect(await testTree.datasetFilterPrompt(testTree.mSessionNodes[1])).not.toBeDefined();
    });

    it("updates stats with modified date and user ID if provided in API", async () => {
        const globalMocks = createGlobalMocks();
        const blockMocks = await createBlockMocks(globalMocks);

        const testTree = new DatasetTree();
        testTree.mSessionNodes.push(blockMocks.datasetSessionNode);
        const newNode = new ZoweDatasetNode({
            label: "TEST.PDS",
            collapsibleState: vscode.TreeItemCollapsibleState.Collapsed,
            parentNode: testTree.mSessionNodes[1],
            session: blockMocks.session,
        });
        testTree.mSessionNodes[1].children = [newNode];
        const updateStatsSpy = jest.spyOn(ZoweDatasetNode.prototype, "updateStats");
        const getDatasetsSpy = jest.spyOn((ZoweDatasetNode as any).prototype, "getDatasets");
        getDatasetsSpy.mockResolvedValueOnce([
            {
                success: true,
                commandResponse: null,
                apiResponse: {
                    items: [
                        {
                            m4date: "2023-10-31",
                            mtime: "12:00",
                            msec: "30",
                            member: "HI",
                            user: "SOMEUSR",
                        },
                        {
                            changed: "2023-10-31 03:00:00",
                            member: "BYE",
                            id: "SOMEUSR",
                        },
                    ],
                },
            },
        ]);
        await testTree.mSessionNodes[1].children[0].getChildren();

        expect(updateStatsSpy).toHaveBeenCalled();
    });
});
describe("Dataset Tree Unit Tests - Function editSession", () => {
    async function createBlockMocks() {
        const newMocks = {
            log: zowe.imperative.Logger.getAppLogger(),
            session: createISession(),
            imperativeProfile: createIProfile(),
            mockDefaultProfile: jest.fn(),
            treeView: createTreeView(),
            datasetSessionNode: null,
            profile: null,
            mockGetProfileSetting: jest.fn(),
            mockEditSession: jest.fn(),
            mockCheckCurrentProfile: jest.fn(),
        };

        newMocks.datasetSessionNode = await createDatasetSessionNode(newMocks.session, newMocks.imperativeProfile);
        newMocks.profile = createInstanceOfProfile(newMocks.imperativeProfile);

        Object.defineProperty(Profiles, "getInstance", {
            value: jest.fn(() => {
                return {
                    allProfiles: [newMocks.imperativeProfile, { name: "firstName" }, { name: "secondName" }],
                    getDefaultProfile: newMocks.mockDefaultProfile,
                    getBaseProfile: jest.fn(),
                    validProfile: Validation.ValidationType.VALID,
                    getProfileSetting: newMocks.mockGetProfileSetting.mockReturnValue({
                        name: newMocks.imperativeProfile.name,
                        status: "active",
                    }),
                    editSession: newMocks.mockEditSession.mockReturnValueOnce("testProfile"),
                    checkCurrentProfile: newMocks.mockCheckCurrentProfile.mockReturnValue({
                        status: "active",
                        name: "testProfile",
                    }),
                };
            }),
        });

        return newMocks;
    }

    it("Checking common run of function", async () => {
        createGlobalMocks();
        const blockMocks = await createBlockMocks();

        mocked(vscode.window.createTreeView).mockReturnValueOnce(blockMocks.treeView);
        const testTree = new DatasetTree();
        testTree.mSessionNodes.push(blockMocks.datasetSessionNode);
        const node = new ZoweDatasetNode({
            label: "EditSession",
            collapsibleState: vscode.TreeItemCollapsibleState.Collapsed,
            parentNode: testTree.mSessionNodes[1],
        });

        await testTree.editSession(node, testTree);

        expect(node.getProfile().profile).toBe("testProfile");
    });
});
describe("Dataset Tree Unit Tests - Function getAllLoadedItems", () => {
    function createBlockMocks() {
        const session = createISession();
        const imperativeProfile = createIProfile();
        const treeView = createTreeView();
        const datasetSessionNode = createDatasetSessionNode(session, imperativeProfile);

        return {
            session,
            datasetSessionNode,
            treeView,
        };
    }

    it("Checking common run of function", async () => {
        createGlobalMocks();
        const blockMocks = createBlockMocks();

        mocked(vscode.window.createTreeView).mockReturnValueOnce(blockMocks.treeView);
        const testTree = new DatasetTree();
        testTree.mSessionNodes.push(blockMocks.datasetSessionNode);
        const node = new ZoweDatasetNode({
            label: "HLQ.PROD2.STUFF",
            collapsibleState: vscode.TreeItemCollapsibleState.Collapsed,
            parentNode: testTree.mSessionNodes[1],
            session: blockMocks.session,
            contextOverride: globals.DS_DS_CONTEXT,
        });
        testTree.mSessionNodes[1].children.push(node);

        const items = await testTree.getAllLoadedItems();

        expect(items).toEqual([node]);
    });
});
describe("Dataset Tree Unit Tests - Function onDidConfiguration", () => {
    function createBlockMocks() {
        const session = createISession();
        const imperativeProfile = createIProfile();
        const treeView = createTreeView();
        const datasetSessionNode = createDatasetSessionNode(session, imperativeProfile);
        const workspaceConfiguration = createWorkspaceConfiguration();

        return {
            session,
            datasetSessionNode,
            treeView,
            workspaceConfiguration,
        };
    }

    it("Checking common run of function", async () => {
        createGlobalMocks();
        const blockMocks = createBlockMocks();

        mocked(vscode.workspace.getConfiguration).mockReturnValue(blockMocks.workspaceConfiguration);
        mocked(vscode.window.createTreeView).mockReturnValueOnce(blockMocks.treeView);
        const testTree = new DatasetTree();
        const event = {
            affectsConfiguration: jest.fn(),
        };
        event.affectsConfiguration.mockReturnValue(true);
        mocked(vscode.workspace.getConfiguration).mockClear();

        await testTree.onDidChangeConfiguration(event);

        expect(mocked(vscode.workspace.getConfiguration)).toHaveBeenCalledTimes(2);
    });
});
describe("Dataset Tree Unit Tests - Function renameNode", () => {
    function createBlockMocks() {
        const session = createISession();
        const imperativeProfile = createIProfile();
        const datasetSessionNode = createDatasetSessionNode(session, imperativeProfile);

        return {
            session,
            imperativeProfile,
            datasetSessionNode,
        };
    }

    it("Checking common run of function", async () => {
        createGlobalMocks();
        const blockMocks = createBlockMocks();
        const testTree = new DatasetTree();
        const beforeNode = new ZoweDatasetNode({
            label: "TO.RENAME",
            collapsibleState: vscode.TreeItemCollapsibleState.Collapsed,
            parentNode: blockMocks.datasetSessionNode,
            session: blockMocks.session,
            profile: blockMocks.imperativeProfile,
            contextOverride: globals.DS_PDS_CONTEXT,
        });
        const afterNode = new ZoweDatasetNode({
            label: "RENAMED",
            collapsibleState: vscode.TreeItemCollapsibleState.Collapsed,
            parentNode: blockMocks.datasetSessionNode,
            session: blockMocks.session,
            profile: blockMocks.imperativeProfile,
            contextOverride: globals.DS_PDS_CONTEXT,
        });
        // the IDs will never match, so for the sake of this test,
        // going to fake the IDs so that the expect passes
        afterNode.id = "<root>.TO.RENAME";
        blockMocks.datasetSessionNode.children.push(beforeNode);
        testTree.mSessionNodes.push(blockMocks.datasetSessionNode);

        await testTree.renameNode("sestest", "TO.RENAME", "RENAMED");

        expect(testTree.mSessionNodes[1].children[0]).toEqual({ ...afterNode, id: beforeNode.id });
    });
});
describe("Dataset Tree Unit Tests - Function renameFavorite", () => {
    function createBlockMocks() {
        const session = createISession();
        const imperativeProfile = createIProfile();
        const datasetSessionNode = createDatasetSessionNode(session, imperativeProfile);

        return {
            session,
            imperativeProfile,
            datasetSessionNode,
        };
    }

    it("Checking common run of function", async () => {
        createGlobalMocks();
        const blockMocks = createBlockMocks();
        const testTree = new DatasetTree();
        const nodeFromSession = new ZoweDatasetNode({
            label: "TO.RENAME",
            collapsibleState: vscode.TreeItemCollapsibleState.Collapsed,
            parentNode: blockMocks.datasetSessionNode,
            session: blockMocks.session,
            profile: blockMocks.imperativeProfile,
            contextOverride: globals.DS_PDS_CONTEXT,
        });
        // Parent is normally a profile node in Favorites section, but is null here because it does not matter for this test
        const matchingFavNode = new ZoweDatasetNode({
            label: "TO.RENAME",
            collapsibleState: vscode.TreeItemCollapsibleState.Collapsed,
            session: blockMocks.session,
            profile: blockMocks.imperativeProfile,
            contextOverride: globals.DS_PDS_CONTEXT + globals.FAV_SUFFIX,
        });
        const expectedMatchingFavNodeResult = new ZoweDatasetNode({
            label: "RENAMED",
            collapsibleState: vscode.TreeItemCollapsibleState.Collapsed,
            session: blockMocks.session,
            profile: blockMocks.imperativeProfile,
            contextOverride: globals.DS_PDS_CONTEXT + globals.FAV_SUFFIX,
        });
        Object.defineProperty(testTree, "findFavoritedNode", {
            value: jest.fn(() => {
                return matchingFavNode;
            }),
        });

        await testTree.renameFavorite(nodeFromSession, "RENAMED");

        expect(matchingFavNode).toEqual({ ...expectedMatchingFavNodeResult, id: matchingFavNode.id });
    });
});
describe("Dataset Tree Unit Tests - Function findFavoritedNode", () => {
    function createBlockMocks() {
        const session = createISession();
        const imperativeProfile = createIProfile();
        const treeView = createTreeView();
        const datasetSessionNode = createDatasetSessionNode(session, imperativeProfile);
        const datasetFavoritesNode = createDatasetFavoritesNode();

        return {
            session,
            imperativeProfile,
            datasetSessionNode,
            datasetFavoritesNode,
            treeView,
        };
    }

    it("Checking common run of function", async () => {
        createGlobalMocks();
        const blockMocks = createBlockMocks();

        mocked(vscode.window.createTreeView).mockReturnValueOnce(blockMocks.treeView);
        const testTree = new DatasetTree();
        testTree.mSessionNodes.push(blockMocks.datasetSessionNode);
        const node = new ZoweDatasetNode({
            label: "node",
            collapsibleState: vscode.TreeItemCollapsibleState.Collapsed,
            parentNode: blockMocks.datasetSessionNode,
        });
        const favProfileNode = new ZoweDatasetNode({
            label: blockMocks.imperativeProfile.name,
            collapsibleState: vscode.TreeItemCollapsibleState.Collapsed,
            parentNode: blockMocks.datasetFavoritesNode,
            contextOverride: globals.FAV_PROFILE_CONTEXT,
        });
        const favoriteNode = new ZoweDatasetNode({
            label: `${node.label}`,
            collapsibleState: vscode.TreeItemCollapsibleState.Collapsed,
            parentNode: favProfileNode,
        });
        favoriteNode.contextValue = globals.DS_PDS_CONTEXT + globals.FAV_SUFFIX;
        favProfileNode.children.push(favoriteNode);
        testTree.mFavorites.push(favProfileNode);

        const foundNode = testTree.findFavoritedNode(node);

        expect(foundNode).toBe(favoriteNode);
    });
    it("Checking that function does not error when there is no favorite or matching profile node in Favorites", async () => {
        createGlobalMocks();
        const blockMocks = createBlockMocks();

        mocked(vscode.window.createTreeView).mockReturnValueOnce(blockMocks.treeView);
        const testTree = new DatasetTree();
        testTree.mSessionNodes.push(blockMocks.datasetSessionNode);
        const node = new ZoweDatasetNode({
            label: "node",
            collapsibleState: vscode.TreeItemCollapsibleState.Collapsed,
            parentNode: blockMocks.datasetSessionNode,
        });

        expect(() => {
            testTree.findFavoritedNode(node);
        }).not.toThrow();
    });
});
describe("Dataset Tree Unit Tests - Function findNonFavoritedNode", () => {
    function createBlockMocks() {
        const session = createISession();
        const imperativeProfile = createIProfile();
        const treeView = createTreeView();
        const datasetSessionNode = createDatasetSessionNode(session, imperativeProfile);

        return {
            session,
            imperativeProfile,
            datasetSessionNode,
            treeView,
        };
    }

    it("Checking common run of function", async () => {
        createGlobalMocks();
        const blockMocks = createBlockMocks();

        mocked(vscode.window.createTreeView).mockReturnValueOnce(blockMocks.treeView);
        const testTree = new DatasetTree();
        testTree.mSessionNodes.push(blockMocks.datasetSessionNode);
        const node = new ZoweDatasetNode({
            label: "node",
            collapsibleState: vscode.TreeItemCollapsibleState.Collapsed,
            parentNode: blockMocks.datasetSessionNode,
            session: blockMocks.session,
            profile: blockMocks.imperativeProfile,
        });
        const favoriteNode = new ZoweDatasetNode({
            label: "node",
            collapsibleState: vscode.TreeItemCollapsibleState.Collapsed,
            session: blockMocks.session,
            profile: blockMocks.imperativeProfile,
        });
        favoriteNode.contextValue = globals.DS_PDS_CONTEXT + globals.FAV_SUFFIX;
        testTree.mSessionNodes[1].children.push(node);

        const foundNode = testTree.findNonFavoritedNode(favoriteNode);

        expect(foundNode).toBe(node);
    });
});

describe("Dataset Tree Unit Tests - Function openItemFromPath", () => {
    function createBlockMocks() {
        const session = createISession();
        const imperativeProfile = createIProfile();
        const treeView = createTreeView();
        const datasetSessionNode = createDatasetSessionNode(session, imperativeProfile);

        return {
            session,
            datasetSessionNode,
            treeView,
        };
    }

    it("Checking opening of PS Dataset", async () => {
        createGlobalMocks();
        const blockMocks = createBlockMocks();

        mocked(vscode.window.createTreeView).mockReturnValueOnce(blockMocks.treeView);
        const testTree = new DatasetTree();
        testTree.mSessionNodes.push(blockMocks.datasetSessionNode);
        const node = new ZoweDatasetNode({
            label: "TEST.DS",
            collapsibleState: vscode.TreeItemCollapsibleState.Collapsed,
            parentNode: blockMocks.datasetSessionNode,
        });
        testTree.mSessionNodes[1].children.push(node);
        testTree.mSessionNodes[1].pattern = "test";
        jest.spyOn(testTree.mSessionNodes[1], "getChildren").mockReturnValue(Promise.resolve([node]));

        await testTree.openItemFromPath(`[${blockMocks.datasetSessionNode.label}]: ${node.label}`, blockMocks.datasetSessionNode);

        expect(testTree.getSearchHistory()).toEqual([node.label]);
    });

    it("Checking opening of PDS Member", async () => {
        createGlobalMocks();
        const blockMocks = createBlockMocks();

        mocked(vscode.window.createTreeView).mockReturnValueOnce(blockMocks.treeView);
        const testTree = new DatasetTree();
        testTree.mSessionNodes.push(blockMocks.datasetSessionNode);
        const parent = new ZoweDatasetNode({
            label: "TEST.PDS",
            collapsibleState: vscode.TreeItemCollapsibleState.Collapsed,
            parentNode: testTree.mSessionNodes[1],
        });
        const child = new ZoweDatasetNode({ label: "TESTMEMB", collapsibleState: vscode.TreeItemCollapsibleState.None, parentNode: parent });
        testTree.mSessionNodes[1].children.push(parent);
        testTree.mSessionNodes[1].pattern = "test";
        jest.spyOn(testTree.mSessionNodes[1], "getChildren").mockReturnValue(Promise.resolve([parent]));
        jest.spyOn(parent, "getChildren").mockReturnValue(Promise.resolve([child]));

        await testTree.openItemFromPath(`[${blockMocks.datasetSessionNode.label}]: ${parent.label}(${child.label})`, blockMocks.datasetSessionNode);

        expect(testTree.getSearchHistory()).toEqual([`${parent.label}(${child.label})`]);
    });
});

describe("Dataset Tree Unit Tests - Function renameNode", () => {
    function createBlockMocks() {
        const session = createISession();
        const imperativeProfile = createIProfile();
        const datasetSessionNode = createDatasetSessionNode(session, imperativeProfile);
        const node = new ZoweDatasetNode({
            label: "TEST.PDS",
            collapsibleState: vscode.TreeItemCollapsibleState.Collapsed,
            parentNode: datasetSessionNode,
        });
        const testTree = new DatasetTree();

        datasetSessionNode.children.push(node);
        testTree.mSessionNodes.push(datasetSessionNode);
        jest.spyOn(datasetSessionNode, "getChildren").mockReturnValue(Promise.resolve([datasetSessionNode]));

        return {
            imperativeProfile,
            node,
            datasetSessionNode,
            testTree,
        };
    }

    it("Checking opening of PS Dataset", async () => {
        createGlobalMocks();
        const blockMocks = createBlockMocks();

        await blockMocks.testTree.renameNode(blockMocks.imperativeProfile.name, blockMocks.node.label.toString(), "newLabel");

        expect(blockMocks.node.label).toEqual("newLabel");
    });
});

describe("Dataset Tree Unit Tests - Function createFilterString", () => {
    function createBlockMocks() {
        const session = createISession();
        const imperativeProfile = createIProfile();
        const datasetSessionNode = createDatasetSessionNode(session, imperativeProfile);
        const node = new ZoweDatasetNode({
            label: "HLQ.TEST.RENAME.NODE",
            collapsibleState: vscode.TreeItemCollapsibleState.None,
            parentNode: datasetSessionNode,
            session,
        });
        const testTree = new DatasetTree();
        const historySpy = jest.spyOn(testTree, "getSearchHistory");

        node.pattern = "filter1,filter2";
        datasetSessionNode.children.push(node);
        testTree.mSessionNodes.push(datasetSessionNode);
        jest.spyOn(datasetSessionNode, "getChildren").mockReturnValue(Promise.resolve([node]));
        historySpy.mockReturnValue(["filter1, filter2"]);

        return {
            imperativeProfile,
            node,
            testTree,
            historySpy,
        };
    }

    it("Tests that createFilterString() creates a new filter from a string and a node's old filter", async () => {
        createGlobalMocks();
        const blockMocks = createBlockMocks();

        const newFilterString = await blockMocks.testTree.createFilterString("newFilter", blockMocks.node);

        expect(newFilterString).toEqual("filter1,filter2,newFilter");
    });

    it("Tests that createFilterString() doesn't add a filter twice", async () => {
        createGlobalMocks();
        const blockMocks = createBlockMocks();

        const newFilterString = await blockMocks.testTree.createFilterString("filter2", blockMocks.node);

        expect(newFilterString).toEqual("filter1,filter2");
    });

    it("Tests that createFilterString() works if the node has no filter applied", async () => {
        createGlobalMocks();
        const blockMocks = createBlockMocks();
        blockMocks.node.pattern = "";
        blockMocks.historySpy.mockReturnValue([]);

        const newFilterString = await blockMocks.testTree.createFilterString("newFilter", blockMocks.node);

        expect(newFilterString).toEqual("newFilter");
    });
});

describe("Dataset Tree Unit Tests - Function rename", () => {
    function createBlockMocks() {
        const session = createISession();
        const imperativeProfile = createIProfile();
        const profileInstance = createInstanceOfProfile(imperativeProfile);
        const treeView = createTreeView();
        const datasetSessionNode = createDatasetSessionNode(session, imperativeProfile);
        const datasetFavoritesNode = createDatasetFavoritesNode();
        const mvsApi = createMvsApi(imperativeProfile);
        const mockCheckCurrentProfile = jest.fn();
        bindMvsApi(mvsApi);

        return {
            session,
            imperativeProfile,
            datasetSessionNode,
            datasetFavoritesNode,
            treeView,
            mvsApi,
            profileInstance,
            mockCheckCurrentProfile,
        };
    }

    it("Tests that rename() renames a node", async () => {
        globals.defineGlobals("");
        createGlobalMocks();
        const blockMocks = createBlockMocks();
        mocked(Profiles.getInstance).mockReturnValue(blockMocks.profileInstance);
        mocked(workspaceUtils.closeOpenedTextFile).mockResolvedValueOnce(false);
        mocked(vscode.window.showInputBox).mockResolvedValueOnce("HLQ.TEST.RENAME.NODE.NEW");
        mocked(vscode.window.createTreeView).mockReturnValueOnce(blockMocks.treeView);
        const testTree = new DatasetTree();
        testTree.mSessionNodes.push(blockMocks.datasetSessionNode);
        const node = new ZoweDatasetNode({
            label: "HLQ.TEST.RENAME.NODE",
            collapsibleState: vscode.TreeItemCollapsibleState.None,
            parentNode: testTree.mSessionNodes[1],
            session: blockMocks.session,
        });
        const renameDataSetSpy = jest.spyOn(blockMocks.mvsApi, "renameDataSet");

        await testTree.rename(node);

        expect(renameDataSetSpy).toHaveBeenLastCalledWith("HLQ.TEST.RENAME.NODE", "HLQ.TEST.RENAME.NODE.NEW");
    });

    it("Checking function with PS Dataset using Unverified profile", async () => {
        globals.defineGlobals("");
        createGlobalMocks();
        const blockMocks = createBlockMocks();
        mocked(Profiles.getInstance).mockReturnValue(blockMocks.profileInstance);
        Object.defineProperty(Profiles, "getInstance", {
            value: jest.fn(() => {
                return {
                    checkCurrentProfile: blockMocks.mockCheckCurrentProfile.mockReturnValueOnce({
                        name: blockMocks.imperativeProfile.name,
                        status: "unverified",
                    }),
                    validProfile: Validation.ValidationType.UNVERIFIED,
                    getBaseProfile: jest.fn(),
                };
            }),
        });
        mocked(workspaceUtils.closeOpenedTextFile).mockResolvedValueOnce(false);
        mocked(vscode.window.showInputBox).mockResolvedValueOnce("HLQ.TEST.RENAME.NODE.NEW");
        mocked(vscode.window.createTreeView).mockReturnValueOnce(blockMocks.treeView);
        const testTree = new DatasetTree();
        testTree.mSessionNodes.push(blockMocks.datasetSessionNode);
        const node = new ZoweDatasetNode({
            label: "HLQ.TEST.RENAME.NODE",
            collapsibleState: vscode.TreeItemCollapsibleState.None,
            parentNode: testTree.mSessionNodes[1],
            session: blockMocks.session,
        });
        const renameDataSetSpy = jest.spyOn(blockMocks.mvsApi, "renameDataSet");

        await testTree.rename(node);

        expect(renameDataSetSpy).toHaveBeenLastCalledWith("HLQ.TEST.RENAME.NODE", "HLQ.TEST.RENAME.NODE.NEW");
    });

    it("Checking function with PS Dataset given lowercase name", async () => {
        globals.defineGlobals("");
        createGlobalMocks();
        const blockMocks = createBlockMocks();
        mocked(Profiles.getInstance).mockReturnValue(blockMocks.profileInstance);
        mocked(workspaceUtils.closeOpenedTextFile).mockResolvedValueOnce(false);
        mocked(vscode.window.showInputBox).mockResolvedValueOnce("HLQ.TEST.RENAME.NODE.new");
        mocked(vscode.window.createTreeView).mockReturnValueOnce(blockMocks.treeView);
        const testTree = new DatasetTree();
        testTree.mSessionNodes.push(blockMocks.datasetSessionNode);
        const node = new ZoweDatasetNode({
            label: "HLQ.TEST.RENAME.NODE",
            collapsibleState: vscode.TreeItemCollapsibleState.None,
            parentNode: testTree.mSessionNodes[1],
            session: blockMocks.session,
        });
        const renameDataSetSpy = jest.spyOn(blockMocks.mvsApi, "renameDataSet");

        await testTree.rename(node);

        expect(renameDataSetSpy).toHaveBeenLastCalledWith("HLQ.TEST.RENAME.NODE", "HLQ.TEST.RENAME.NODE.NEW");
    });

    it("Checking function with Favorite PS Dataset", async () => {
        globals.defineGlobals("");
        createGlobalMocks();
        const blockMocks = createBlockMocks();

        mocked(Profiles.getInstance).mockReturnValue(blockMocks.profileInstance);
        mocked(workspaceUtils.closeOpenedTextFile).mockResolvedValueOnce(false);
        mocked(vscode.window.showInputBox).mockResolvedValueOnce("HLQ.TEST.RENAME.NODE.NEW");
        mocked(vscode.window.createTreeView).mockReturnValueOnce(blockMocks.treeView);
        const testTree = new DatasetTree();
        testTree.mSessionNodes.push(blockMocks.datasetSessionNode);
        const node = new ZoweDatasetNode({
            label: "HLQ.TEST.RENAME.NODE",
            collapsibleState: vscode.TreeItemCollapsibleState.None,
            parentNode: testTree.mSessionNodes[1],
            session: blockMocks.session,
        });
        node.contextValue = "ds_fav";
        testTree.mSessionNodes[1].children.push(node);
        const renameDataSetSpy = jest.spyOn(blockMocks.mvsApi, "renameDataSet");

        await testTree.rename(node);

        expect(renameDataSetSpy).toHaveBeenLastCalledWith("HLQ.TEST.RENAME.NODE", "HLQ.TEST.RENAME.NODE.NEW");
    });
    it("Checking failed attempt to rename PS Dataset", async () => {
        globals.defineGlobals("");
        createGlobalMocks();
        const blockMocks = createBlockMocks();
        const defaultError = new Error("Default error message");
        mocked(Profiles.getInstance).mockReturnValue(blockMocks.profileInstance);
        mocked(workspaceUtils.closeOpenedTextFile).mockResolvedValueOnce(false);
        mocked(zowe.Rename.dataSet).mockImplementation(() => {
            throw defaultError;
        });
        mocked(vscode.window.showInputBox).mockResolvedValueOnce("HLQ.TEST.RENAME.NODE.NEW");
        mocked(vscode.window.createTreeView).mockReturnValueOnce(blockMocks.treeView);
        const testTree = new DatasetTree();
        testTree.mSessionNodes.push(blockMocks.datasetSessionNode);
        const node = new ZoweDatasetNode({
            label: "HLQ.TEST.RENAME.NODE",
            collapsibleState: vscode.TreeItemCollapsibleState.None,
            parentNode: testTree.mSessionNodes[1],
            session: blockMocks.session,
        });
        const renameDataSetSpy = jest.spyOn(blockMocks.mvsApi, "renameDataSet");

        let error;
        try {
            await testTree.rename(node);
        } catch (err) {
            error = err;
        }

        expect(renameDataSetSpy).toHaveBeenLastCalledWith("HLQ.TEST.RENAME.NODE", "HLQ.TEST.RENAME.NODE.NEW");
        expect(error).toBe(defaultError);
    });
    it("Checking function with PDS Member", async () => {
        globals.defineGlobals("");
        createGlobalMocks();
        const blockMocks = createBlockMocks();
        mocked(Profiles.getInstance).mockReturnValue(blockMocks.profileInstance);
        mocked(workspaceUtils.closeOpenedTextFile).mockResolvedValueOnce(false);
        mocked(vscode.window.showInputBox).mockResolvedValueOnce("MEM2");
        mocked(vscode.window.createTreeView).mockReturnValueOnce(blockMocks.treeView);
        const testTree = new DatasetTree();
        testTree.mSessionNodes.push(blockMocks.datasetSessionNode);
        // Create nodes in Session section
        const parent = new ZoweDatasetNode({
            label: "HLQ.TEST.RENAME.NODE",
            collapsibleState: vscode.TreeItemCollapsibleState.None,
            parentNode: testTree.mSessionNodes[1],
            session: blockMocks.session,
        });
        const child = new ZoweDatasetNode({
            label: "mem1",
            collapsibleState: vscode.TreeItemCollapsibleState.None,
            parentNode: parent,
            session: blockMocks.session,
        });
        child.contextValue = globals.DS_MEMBER_CONTEXT;
        // Simulate corresponding nodes in favorites
        const favProfileNode = new ZoweDatasetNode({
            label: blockMocks.imperativeProfile.name,
            collapsibleState: vscode.TreeItemCollapsibleState.Collapsed,
            parentNode: blockMocks.datasetFavoritesNode,
            session: blockMocks.session,
            contextOverride: globals.FAV_PROFILE_CONTEXT,
        });
        const favParent = new ZoweDatasetNode({
            label: "HLQ.TEST.RENAME.NODE",
            collapsibleState: vscode.TreeItemCollapsibleState.None,
            parentNode: favProfileNode,
            session: blockMocks.session,
        });
        const favChild = new ZoweDatasetNode({
            label: "mem1",
            collapsibleState: vscode.TreeItemCollapsibleState.None,
            parentNode: favParent,
            session: blockMocks.session,
        });
        favParent.contextValue = globals.DS_PDS_CONTEXT + globals.FAV_SUFFIX;
        favChild.contextValue = globals.DS_MEMBER_CONTEXT;
        // Push test nodes to respective arrays
        parent.children.push(child);
        testTree.mSessionNodes[1].children.push(parent);
        favParent.children.push(favChild);
        favProfileNode.children.push(favParent);
        testTree.mFavorites.push(favProfileNode);

        const renameDataSetMemberSpy = jest.spyOn(blockMocks.mvsApi, "renameDataSetMember");

        const testValidDsName = async (text: string) => {
            mocked(vscode.window.showInputBox).mockImplementation((options) => {
                options.validateInput(text);
                return Promise.resolve(text);
            });
            await testTree.rename(child);
            expect(renameDataSetMemberSpy).toHaveBeenLastCalledWith("HLQ.TEST.RENAME.NODE", "mem1", "MEM2");
        };

        await testValidDsName("HLQ.TEST.RENAME.NODE");

        await testTree.rename(child);
    });
    it("Checking function with PDS Member given in lowercase", async () => {
        globals.defineGlobals("");
        createGlobalMocks();
        const blockMocks = createBlockMocks();
        mocked(Profiles.getInstance).mockReturnValue(blockMocks.profileInstance);
        mocked(workspaceUtils.closeOpenedTextFile).mockResolvedValueOnce(false);
        mocked(vscode.window.showInputBox).mockResolvedValueOnce("mem2");
        mocked(vscode.window.createTreeView).mockReturnValueOnce(blockMocks.treeView);
        const testTree = new DatasetTree();
        testTree.mSessionNodes.push(blockMocks.datasetSessionNode);
        // Create nodes in Session section
        const parent = new ZoweDatasetNode({
            label: "HLQ.TEST.RENAME.NODE",
            collapsibleState: vscode.TreeItemCollapsibleState.None,
            parentNode: testTree.mSessionNodes[1],
            session: blockMocks.session,
        });
        const child = new ZoweDatasetNode({
            label: "mem1",
            collapsibleState: vscode.TreeItemCollapsibleState.None,
            parentNode: parent,
            session: blockMocks.session,
        });
        child.contextValue = globals.DS_MEMBER_CONTEXT;
        // Simulate corresponding nodes in favorites
        const favProfileNode = new ZoweDatasetNode({
            label: blockMocks.imperativeProfile.name,
            collapsibleState: vscode.TreeItemCollapsibleState.Collapsed,
            parentNode: blockMocks.datasetFavoritesNode,
            session: blockMocks.session,
            contextOverride: globals.FAV_PROFILE_CONTEXT,
        });
        const favParent = new ZoweDatasetNode({
            label: "HLQ.TEST.RENAME.NODE",
            collapsibleState: vscode.TreeItemCollapsibleState.None,
            parentNode: favProfileNode,
            session: blockMocks.session,
        });
        const favChild = new ZoweDatasetNode({
            label: "mem1",
            collapsibleState: vscode.TreeItemCollapsibleState.None,
            parentNode: favParent,
            session: blockMocks.session,
        });
        favParent.contextValue = globals.DS_PDS_CONTEXT + globals.FAV_SUFFIX;
        favChild.contextValue = globals.DS_MEMBER_CONTEXT;
        // Push test nodes to respective arrays
        parent.children.push(child);
        testTree.mSessionNodes[1].children.push(parent);
        favParent.children.push(favChild);
        favProfileNode.children.push(favParent);
        testTree.mFavorites.push(favProfileNode);
        const renameDataSetMemberSpy = jest.spyOn(blockMocks.mvsApi, "renameDataSetMember");

        await testTree.rename(child);

        expect(renameDataSetMemberSpy).toHaveBeenLastCalledWith("HLQ.TEST.RENAME.NODE", "mem1", "MEM2");
    });
    it("Checking function with favorite PDS Member", async () => {
        globals.defineGlobals("");
        createGlobalMocks();
        const blockMocks = createBlockMocks();
        mocked(Profiles.getInstance).mockReturnValue(blockMocks.profileInstance);
        mocked(workspaceUtils.closeOpenedTextFile).mockResolvedValueOnce(false);
        mocked(vscode.window.showInputBox).mockResolvedValueOnce("MEM2");
        mocked(vscode.window.createTreeView).mockReturnValueOnce(blockMocks.treeView);
        const testTree = new DatasetTree();
        testTree.mSessionNodes.push(blockMocks.datasetSessionNode);
        // Create nodes in Session section
        const parent = new ZoweDatasetNode({
            label: "HLQ.TEST.RENAME.NODE",
            collapsibleState: vscode.TreeItemCollapsibleState.None,
            parentNode: testTree.mSessionNodes[1],
            session: blockMocks.session,
            contextOverride: globals.PDS_FAV_CONTEXT,
        });
        const child = new ZoweDatasetNode({
            label: "mem1",
            collapsibleState: vscode.TreeItemCollapsibleState.None,
            parentNode: parent,
            session: blockMocks.session,
        });
        child.contextValue = globals.DS_MEMBER_CONTEXT;
        // Simulate corresponding nodes in favorites
        const favProfileNode = new ZoweDatasetNode({
            label: blockMocks.imperativeProfile.name,
            collapsibleState: vscode.TreeItemCollapsibleState.Collapsed,
            parentNode: blockMocks.datasetFavoritesNode,
            session: blockMocks.session,
            contextOverride: globals.FAV_PROFILE_CONTEXT,
        });
        const favParent = new ZoweDatasetNode({
            label: "HLQ.TEST.RENAME.NODE",
            collapsibleState: vscode.TreeItemCollapsibleState.Collapsed,
            parentNode: favProfileNode,
            session: blockMocks.session,
            profile: blockMocks.imperativeProfile,
        });
        const favChild = new ZoweDatasetNode({
            label: "mem1",
            collapsibleState: vscode.TreeItemCollapsibleState.None,
            parentNode: favParent,
            session: blockMocks.session,
            profile: blockMocks.imperativeProfile,
        });
        favParent.contextValue = globals.DS_PDS_CONTEXT + globals.FAV_SUFFIX;
        favChild.contextValue = globals.DS_MEMBER_CONTEXT;
        // Push test nodes to respective arrays
        parent.children.push(child);
        testTree.mSessionNodes[1].children.push(parent);
        favParent.children.push(favChild);
        favProfileNode.children.push(favParent);
        testTree.mFavorites.push(favProfileNode);
        const renameDataSetMemberSpy = jest.spyOn(blockMocks.mvsApi, "renameDataSetMember");

        await testTree.rename(favChild);

        expect(renameDataSetMemberSpy).toHaveBeenLastCalledWith("HLQ.TEST.RENAME.NODE", "mem1", "MEM2");
    });
    it("Checking failed attempt to rename PDS Member", async () => {
        globals.defineGlobals("");
        createGlobalMocks();
        const blockMocks = createBlockMocks();
        const defaultError = new Error("Default error message");
        mocked(Profiles.getInstance).mockReturnValue(blockMocks.profileInstance);
        mocked(workspaceUtils.closeOpenedTextFile).mockResolvedValueOnce(false);
        mocked(zowe.Rename.dataSetMember).mockImplementation(() => {
            throw defaultError;
        });
        mocked(vscode.window.showInputBox).mockResolvedValueOnce("MEM2");
        mocked(vscode.window.createTreeView).mockReturnValueOnce(blockMocks.treeView);
        const testTree = new DatasetTree();
        testTree.mSessionNodes.push(blockMocks.datasetSessionNode);
        const parent = new ZoweDatasetNode({
            label: "HLQ.TEST.RENAME.NODE",
            collapsibleState: vscode.TreeItemCollapsibleState.None,
            parentNode: testTree.mSessionNodes[1],
            session: blockMocks.session,
        });
        const child = new ZoweDatasetNode({
            label: "mem1",
            collapsibleState: vscode.TreeItemCollapsibleState.None,
            parentNode: parent,
            session: blockMocks.session,
        });
        child.contextValue = globals.DS_MEMBER_CONTEXT;
        const renameDataSetMemberSpy = jest.spyOn(blockMocks.mvsApi, "renameDataSetMember");

        let error;
        try {
            await testTree.rename(child);
        } catch (err) {
            error = err;
        }

        expect(renameDataSetMemberSpy).toHaveBeenLastCalledWith("HLQ.TEST.RENAME.NODE", "mem1", "MEM2");
        expect(error).toBe(defaultError);
    });
    it("Checking validate validateDataSetName util function successfully execution", async () => {
        expect(dsUtils.validateDataSetName("#DSNAME.DSNAME")).toBe(true);
    });

    it("Checking validate validateDataSetName util function fail", async () => {
        expect(dsUtils.validateDataSetName("#DSNAME.DSNAMEMORETHAN8CHARS.TEST")).toBe(false);
    });
    it("Checking validate validateDataSetName util function fail on max ds length", async () => {
        const dsName = "#DSNAMET.DSNAME.DSNAME.DSNAME.DSNAME.DSNAMETE";
        expect(dsName.length - 1 === globals.MAX_DATASET_LENGTH).toBe(true);
        expect(dsUtils.validateDataSetName(dsName)).toBe(false);
    });

    it("Tests that rename() validates the dataset name", async () => {
        globals.defineGlobals("");
        createGlobalMocks();
        const blockMocks = createBlockMocks();
        mocked(Profiles.getInstance).mockReturnValue(blockMocks.profileInstance);
        mocked(workspaceUtils.closeOpenedTextFile).mockResolvedValueOnce(false);
        mocked(vscode.window.createTreeView).mockReturnValueOnce(blockMocks.treeView);
        const testTree = new DatasetTree();
        testTree.mSessionNodes.push(blockMocks.datasetSessionNode);
        const node = new ZoweDatasetNode({
            label: "HLQ.TEST.RENAME.NODE",
            collapsibleState: vscode.TreeItemCollapsibleState.None,
            parentNode: testTree.mSessionNodes[1],
            session: blockMocks.session,
        });
        const renameDataSetSpy = jest.spyOn(blockMocks.mvsApi, "renameDataSet");
        const testValidDsName = async (text: string) => {
            mocked(vscode.window.showInputBox).mockImplementation((options) => {
                options.validateInput(text);
                return Promise.resolve(text);
            });
            const oldName = node.label;
            await testTree.rename(node);
            expect(renameDataSetSpy).toHaveBeenLastCalledWith(oldName, text);
        };

        await testValidDsName("HLQ.TEST.RENAME.NODE.NEW.TEST");
        await testValidDsName("INVALID-DATASET-NAME");
    });
});

describe("Dataset Tree Unit Tests - Function checkFilterPattern", () => {
    function createBlockMocks() {
        const session = createISession();
        const imperativeProfile = createIProfile();
        const datasetSessionNode = createDatasetSessionNode(session, imperativeProfile);
        const testTree = new DatasetTree();

        testTree.mSessionNodes.push(datasetSessionNode);

        return {
            session,
            imperativeProfile,
            datasetSessionNode,
            testTree,
        };
    }

    it("should return true when pattern is *", () => {
        createGlobalMocks();
        const blockMocks = createBlockMocks();
        const testTree = new DatasetTree();
        testTree.mSessionNodes.push(blockMocks.datasetSessionNode);
        expect(blockMocks.testTree.checkFilterPattern("*", "*")).toEqual(true);
    });

    it("should return true when pattern ends with *", () => {
        createGlobalMocks();
        const blockMocks = createBlockMocks();
        expect(blockMocks.testTree.checkFilterPattern("SAMPLE*", "SAMPLE*")).toEqual(true);
    });

    it("should return true when pattern starts with *", () => {
        createGlobalMocks();
        const blockMocks = createBlockMocks();
        const testTree = new DatasetTree();
        testTree.mSessionNodes.push(blockMocks.datasetSessionNode);
        expect(blockMocks.testTree.checkFilterPattern("*SAMPLE", "*SAMPLE")).toEqual(true);
    });

    it("should return true when pattern is of word*word*", () => {
        createGlobalMocks();
        const blockMocks = createBlockMocks();
        const testTree = new DatasetTree();
        testTree.mSessionNodes.push(blockMocks.datasetSessionNode);
        expect(blockMocks.testTree.checkFilterPattern("SAMPLE*TEST*", "SAMPLE*TEST*")).toEqual(true);
    });

    it("should return true when pattern is of *word*word", () => {
        createGlobalMocks();
        const blockMocks = createBlockMocks();
        const testTree = new DatasetTree();
        testTree.mSessionNodes.push(blockMocks.datasetSessionNode);
        expect(blockMocks.testTree.checkFilterPattern("*SAMPLE*TEST", "*SAMPLE*TEST")).toEqual(true);
    });

    it("should return true when pattern is of *word*word*", () => {
        createGlobalMocks();
        const blockMocks = createBlockMocks();
        const testTree = new DatasetTree();
        testTree.mSessionNodes.push(blockMocks.datasetSessionNode);
        expect(blockMocks.testTree.checkFilterPattern("*SAMPLE*TEST*", "*SAMPLE*TEST*")).toEqual(true);
    });
});

describe("Dataset Tree Unit Tests - Function initializeFavorites", () => {
    function createBlockMocks() {
        const session = createISession();
        const imperativeProfile = createIProfile();
        const profileInstance = createInstanceOfProfile(imperativeProfile);
        const treeView = createTreeView();
        const datasetSessionNode = createDatasetSessionNode(session, imperativeProfile);
        const datasetFavoritesNode = createDatasetFavoritesNode();
        const mvsApi = createMvsApi(imperativeProfile);
        const mockCheckCurrentProfile = jest.fn();
        bindMvsApi(mvsApi);

        const testTree = new DatasetTree();
        testTree.mSessionNodes.push(datasetSessionNode);

        return {
            session,
            imperativeProfile,
            datasetSessionNode,
            datasetFavoritesNode,
            treeView,
            mvsApi,
            profileInstance,
            mockCheckCurrentProfile,
            testTree,
        };
    }

    it("successfully initialize favorites", async () => {
        createGlobalMocks();
        const blockMocks = createBlockMocks();
        const testTree = new DatasetTree();
        testTree.mSessionNodes.push(blockMocks.datasetSessionNode);
        const log = zowe.imperative.Logger.getAppLogger();

        Object.defineProperty(testTree, "mHistory", {
            value: {
                readFavorites: () => ["[SAMPLE]: SAMPLE.{session}", "*SAMPLE", "SAMPLE*"],
            },
        });
        expect(() => testTree.initializeFavorites(log)).not.toThrow();
    });
});
describe("Dataset Tree Unit Tests - Sorting and Filtering operations", () => {
    createGlobalMocks();
    mocked(vscode.window.createTreeView).mockReturnValueOnce(createTreeView());
    const tree = new DatasetTree();
    const nodesForSuite = (): Record<string, IZoweDatasetTreeNode> => {
        const session = new ZoweDatasetNode({
            label: "testSession",
            collapsibleState: vscode.TreeItemCollapsibleState.Collapsed,
            session: createISession(),
        });
        session.contextValue = globals.DS_SESSION_CONTEXT;
        const pds = new ZoweDatasetNode({
            label: "testPds",
            collapsibleState: vscode.TreeItemCollapsibleState.Collapsed,
            parentNode: session,
            session: createISession(),
        });
        pds.contextValue = globals.DS_PDS_CONTEXT;

        const nodeA = new ZoweDatasetNode({
            label: "A",
            collapsibleState: vscode.TreeItemCollapsibleState.Collapsed,
            parentNode: pds,
            session: createISession(),
        });
        nodeA.stats = { user: "someUser", modifiedDate: new Date() };
        const nodeB = new ZoweDatasetNode({
            label: "B",
            collapsibleState: vscode.TreeItemCollapsibleState.Collapsed,
            parentNode: pds,
            session: createISession(),
        });
        nodeB.stats = { user: "anotherUser", modifiedDate: new Date("2022-01-01T12:00:00") };
        const nodeC = new ZoweDatasetNode({
            label: "C",
            collapsibleState: vscode.TreeItemCollapsibleState.Collapsed,
            parentNode: pds,
            session: createISession(),
        });
        nodeC.stats = { user: "someUser", modifiedDate: new Date("2022-03-15T16:30:00") };
        pds.children = [nodeA, nodeB, nodeC];
        pds.sort = {
            method: Sorting.DatasetSortOpts.Name,
            direction: Sorting.SortDirection.Ascending,
        };
        session.children = [pds];

        return {
            session,
            pds,
        };
    };

    const getBlockMocks = (): Record<string, jest.SpyInstance> => ({
        nodeDataChanged: jest.spyOn(DatasetTree.prototype, "nodeDataChanged"),
        refreshElement: jest.spyOn(DatasetTree.prototype, "refreshElement"),
        showQuickPick: jest.spyOn(Gui, "showQuickPick"),
        showInputBox: jest.spyOn(Gui, "showInputBox"),
    });

    afterEach(() => {
        const mocks = getBlockMocks();
        for (const mock of Object.values(mocks)) {
            mock.mockClear();
        }
    });

    afterAll(() => {
        const mocks = getBlockMocks();
        for (const mock of Object.values(mocks)) {
            mock.mockRestore();
        }
    });

    describe("sortBy & sortPdsMembersDialog", () => {
        // for sorting, we shouldn't need to refresh since all nodes
        // should be intact, just in a different order
        it("does nothing if no children exist", async () => {
            const mocks = getBlockMocks();
            const nodes = nodesForSuite();
            // case 1: called on PDS node
            mocks.showQuickPick.mockResolvedValueOnce({ label: "$(case-sensitive) Name (default)" });
            nodes.pds.children = [];
            await tree.sortPdsMembersDialog(nodes.pds);
            expect(mocks.nodeDataChanged).not.toHaveBeenCalled();

            // case 2: called on session node
            mocks.showQuickPick.mockResolvedValueOnce({ label: "$(case-sensitive) Name (default)" });
            nodes.session.children = [];
            await tree.sortPdsMembersDialog(nodes.session);
            expect(mocks.nodeDataChanged).not.toHaveBeenCalled();
        });

        it("sorts by name", async () => {
            const mocks = getBlockMocks();
            const nodes = nodesForSuite();
            mocks.showQuickPick.mockResolvedValueOnce({ label: "$(case-sensitive) Name (default)" });
            await tree.sortPdsMembersDialog(nodes.pds);
            expect(mocks.nodeDataChanged).toHaveBeenCalled();
            expect(mocks.refreshElement).not.toHaveBeenCalled();
            expect(nodes.pds.children?.map((c: IZoweDatasetTreeNode) => c.label)).toStrictEqual(["A", "B", "C"]);
            expect(nodes.pds.children?.reduce((val, cur) => val + (cur.description as string), "")).toBe("");
        });

        it("sorts by last modified date", async () => {
            const mocks = getBlockMocks();
            const nodes = nodesForSuite();
            mocks.showQuickPick.mockResolvedValueOnce({ label: "$(calendar) Date Modified" });
            await tree.sortPdsMembersDialog(nodes.pds);
            expect(mocks.nodeDataChanged).toHaveBeenCalled();
            expect(mocks.refreshElement).not.toHaveBeenCalled();
            expect(nodes.pds.children?.map((c: IZoweDatasetTreeNode) => c.label)).toStrictEqual(["B", "C", "A"]);
        });

        it("sorts by last modified date: handling 2 nodes with same date", async () => {
            const mocks = getBlockMocks();
            const nodes = nodesForSuite();
            mocks.showQuickPick.mockResolvedValueOnce({ label: "$(fold) Sort Direction" });
            mocks.showQuickPick.mockResolvedValueOnce({ label: "Descending" });
            mocks.showQuickPick.mockResolvedValueOnce({ label: "$(calendar) Date Modified" });
            // insert node with same date modified
            const nodeD = new ZoweDatasetNode({
                label: "D",
                collapsibleState: vscode.TreeItemCollapsibleState.Collapsed,
                parentNode: nodes.pds,
                session: createISession(),
            });
            nodeD.stats = { user: "someUser", modifiedDate: new Date("2022-03-15T16:30:00") };
            nodes.pds.children = [...(nodes.pds.children ?? []), nodeD];
            await tree.sortPdsMembersDialog(nodes.pds);
            expect(mocks.nodeDataChanged).toHaveBeenCalled();
            expect(mocks.refreshElement).not.toHaveBeenCalled();
            expect(nodes.pds.children?.map((c: IZoweDatasetTreeNode) => c.label)).toStrictEqual(["A", "D", "C", "B"]);
        });

        it("sorts by user ID", async () => {
            const mocks = getBlockMocks();
            const nodes = nodesForSuite();
            mocks.showQuickPick.mockResolvedValueOnce({ label: "$(account) User ID" });
            await tree.sortPdsMembersDialog(nodes.pds);
            expect(mocks.nodeDataChanged).toHaveBeenCalled();
            expect(mocks.refreshElement).not.toHaveBeenCalled();
            expect(nodes.pds.children?.map((c: IZoweDatasetTreeNode) => c.label)).toStrictEqual(["B", "A", "C"]);
        });

        it("returns to sort selection dialog when sort direction selection is canceled", async () => {
            const sortPdsMembersDialog = jest.spyOn(tree, "sortPdsMembersDialog");
            const mocks = getBlockMocks();
            const nodes = nodesForSuite();
            mocks.showQuickPick.mockResolvedValueOnce({ label: "$(fold) Sort Direction" });
            mocks.showQuickPick.mockResolvedValueOnce(undefined);
            await tree.sortPdsMembersDialog(nodes.pds);
            expect(mocks.nodeDataChanged).not.toHaveBeenCalled();
            expect(mocks.refreshElement).not.toHaveBeenCalled();
            expect(sortPdsMembersDialog).toHaveBeenCalledTimes(2);
        });

        it("sorting by session: descriptions are reset when sorted by name", async () => {
            const mocks = getBlockMocks();
            const nodes = nodesForSuite();
            mocks.showQuickPick.mockResolvedValueOnce({ label: "$(case-sensitive) Name (default)" });
            await tree.sortPdsMembersDialog(nodes.session);
            expect(mocks.nodeDataChanged).toHaveBeenCalled();
            expect(mocks.refreshElement).not.toHaveBeenCalled();
            expect(nodes.pds.children?.map((c: IZoweDatasetTreeNode) => c.label)).toStrictEqual(["A", "B", "C"]);
            expect(nodes.pds.children?.reduce((val, cur) => val + (cur.description as string), "")).toBe("");
        });
    });

    describe("filterBy & filterPdsMembersDialog", () => {
        afterEach(() => {
            const mocks = getBlockMocks();
            for (const mock of Object.values(mocks)) {
                mock.mockReset();
            }
        });

        afterAll(() => {
            const mocks = getBlockMocks();
            for (const mock of Object.values(mocks)) {
                mock.mockRestore();
            }
        });

        it("calls refreshElement if PDS children were removed from a previous filter", async () => {
            const mocks = getBlockMocks();
            const nodes = nodesForSuite();
            mocks.showQuickPick.mockResolvedValueOnce("$(calendar) Date Modified" as any);
            mocks.showInputBox.mockResolvedValueOnce("2022-01-01");

            nodes.pds.filter = { method: Sorting.DatasetFilterOpts.UserId, value: "invalidUserId" };
            nodes.pds.children = [];
            await tree.filterPdsMembersDialog(nodes.pds);
            // nodeDataChanged called once to show new description
            expect(mocks.nodeDataChanged).toHaveBeenCalledWith(nodes.pds);
            expect(mocks.refreshElement).toHaveBeenCalledWith(nodes.pds);
        });

        it("returns to filter selection dialog when filter entry is canceled", async () => {
            const filterPdsMembersSpy = jest.spyOn(tree, "filterPdsMembersDialog");
            const mocks = getBlockMocks();
            const nodes = nodesForSuite();
            mocks.showQuickPick.mockResolvedValueOnce("$(calendar) Date Modified" as any);
            mocks.showInputBox.mockResolvedValueOnce(undefined);
            await tree.filterPdsMembersDialog(nodes.pds);
            expect(mocks.nodeDataChanged).not.toHaveBeenCalled();
            expect(mocks.refreshElement).not.toHaveBeenCalled();
            expect(filterPdsMembersSpy).toHaveBeenCalledTimes(2);
        });

        it("filters single PDS by last modified date", async () => {
            const mocks = getBlockMocks();
            const nodes = nodesForSuite();
            mocks.showQuickPick.mockResolvedValueOnce("$(calendar) Date Modified" as any);
            mocks.showInputBox.mockResolvedValueOnce("2022-03-15");
            await tree.filterPdsMembersDialog(nodes.pds);
            expect(mocks.nodeDataChanged).toHaveBeenCalled();
            expect(mocks.refreshElement).not.toHaveBeenCalled();
            expect(nodes.pds.children?.map((c: IZoweDatasetTreeNode) => c.label)).toStrictEqual(["C"]);
        });

        it("filters single PDS by user ID", async () => {
            const mocks = getBlockMocks();
            const nodes = nodesForSuite();
            mocks.showQuickPick.mockResolvedValueOnce("$(account) User ID" as any);
            mocks.showInputBox.mockResolvedValueOnce("anotherUser");
            await tree.filterPdsMembersDialog(nodes.pds);
            expect(mocks.nodeDataChanged).toHaveBeenCalled();
            expect(mocks.refreshElement).not.toHaveBeenCalled();
            expect(nodes.pds.children?.map((c: IZoweDatasetTreeNode) => c.label)).toStrictEqual(["B"]);
        });

        it("filters PDS members using the session node filter", async () => {
            const mocks = getBlockMocks();
            const nodes = nodesForSuite();
            const uidString = "$(account) User ID" as any;
            const anotherUser = "anotherUser";
            mocks.showQuickPick.mockResolvedValueOnce(uidString).mockResolvedValueOnce(uidString);
            mocks.showInputBox.mockResolvedValueOnce(anotherUser).mockResolvedValueOnce(anotherUser);

            // case 1: old filter was set on session, just refresh PDS to use new filter
            nodes.session.filter = {
                method: Sorting.DatasetFilterOpts.LastModified,
                value: "2020-01-01",
            };
            await tree.filterPdsMembersDialog(nodes.session);
            expect(mocks.refreshElement).toHaveBeenCalled();

            // case 2: no old filter present, PDS has children to be filtered
            nodes.session.filter = undefined;
            await tree.filterPdsMembersDialog(nodes.session);
            expect(mocks.nodeDataChanged).toHaveBeenCalled();
        });

        it("clears filter for a PDS when selected in dialog", async () => {
            const mocks = getBlockMocks();
            const nodes = nodesForSuite();
            const resp = "$(clear-all) Clear filter for PDS" as any;
            mocks.showQuickPick.mockResolvedValueOnce(resp);
            const updateFilterForNode = jest.spyOn(DatasetTree.prototype, "updateFilterForNode");
            await tree.filterPdsMembersDialog(nodes.pds);
            expect(mocks.refreshElement).not.toHaveBeenCalled();
            expect(updateFilterForNode).toHaveBeenCalledWith(nodes.pds, null, false);
        });
    });

    describe("removeSearchHistory", () => {
        it("removes the search item passed in from the current history", () => {
            tree.addSearchHistory("test");
            expect(tree["mHistory"]["mSearchHistory"].length).toEqual(1);
            tree.removeSearchHistory("test");
            expect(tree["mHistory"]["mSearchHistory"].length).toEqual(0);
        });
    });

    describe("resetSearchHistory", () => {
        it("clears the entire search history", () => {
            tree.addSearchHistory("test1");
            tree.addSearchHistory("test2");
            tree.addSearchHistory("test3");
            tree.addSearchHistory("test4");
            expect(tree["mHistory"]["mSearchHistory"].length).toEqual(4);
            tree.resetSearchHistory();
            expect(tree["mHistory"]["mSearchHistory"].length).toEqual(0);
        });
    });

    describe("resetFileHistory", () => {
        it("clears the entire file history", () => {
            tree.addFileHistory("test1");
            tree.addFileHistory("test2");
            tree.addFileHistory("test3");
            tree.addFileHistory("test4");
            expect(tree["mHistory"]["mFileHistory"].length).toEqual(4);
            tree.resetFileHistory();
            expect(tree["mHistory"]["mFileHistory"].length).toEqual(0);
        });
    });

    describe("addDsTemplate", () => {
        it("adds a new DS template to the persistent object", () => {
            tree.addDsTemplate({ test: "test" } as any);
            expect(tree["mHistory"]["mDsTemplates"].length).toEqual(1);
        });
    });

    describe("getSessions", () => {
        it("gets all the available sessions from persistent object", () => {
            tree["mHistory"]["mSessions"] = ["sestest"];
            expect(tree.getSessions()).toEqual(["sestest"]);
        });
    });

    describe("getDsTemplates", () => {
        it("gets all the DS templates from persistent object", () => {
            Object.defineProperty(ZoweLocalStorage, "storage", {
                value: {
                    get: () => ({
                        persistence: true,
                        favorites: [],
                        history: [],
                        sessions: ["zosmf"],
                        searchHistory: [],
                        fileHistory: [],
                        templates: ["test1", "test2", "test3"],
                    }),
                    update: jest.fn(),
                    keys: () => [],
                },
                configurable: true,
            });
            expect(tree.getDsTemplates()).toEqual(["test1", "test2", "test3"]);
        });
    });

    describe("getFavorites", () => {
        it("gets all the favorites from persistent object", () => {
            jest.spyOn(ZoweLocalStorage, "getValue").mockReturnValue({
                favorites: ["test1", "test2", "test3"],
            });
            expect(tree.getFavorites()).toEqual(["test1", "test2", "test3"]);
        });
    });

    describe("onDidCloseTextDocument", () => {
        it("sets the entry in openFiles record to null if Data Set URI is valid", () => {
            const doc = { uri: { fsPath: join(globals.DS_DIR, "lpar", "SOME.PS") } } as vscode.TextDocument;

            jest.spyOn(TreeProviders, "ds", "get").mockReturnValue(tree);
            DatasetTree.onDidCloseTextDocument(doc);
            expect(tree.openFiles[doc.uri.fsPath]).toBeNull();
        });
    });
});

describe("Dataset Tree Unit Tests - Function openWithEncoding", () => {
    it("sets binary encoding if selection was made", async () => {
        const node = new ZoweDatasetNode({ label: "encodingTest", collapsibleState: vscode.TreeItemCollapsibleState.None });
        node.openDs = jest.fn();
        jest.spyOn(sharedUtils, "promptForEncoding").mockResolvedValueOnce({ kind: "binary" });
        await DatasetTree.prototype.openWithEncoding(node);
        expect(node.binary).toBe(true);
        expect(node.encoding).toBeUndefined();
        expect(node.openDs).toHaveBeenCalledTimes(1);
    });

    it("sets text encoding if selection was made", async () => {
        const node = new ZoweDatasetNode({ label: "encodingTest", collapsibleState: vscode.TreeItemCollapsibleState.None });
        node.openDs = jest.fn();
        jest.spyOn(sharedUtils, "promptForEncoding").mockResolvedValueOnce({ kind: "text" });
        await DatasetTree.prototype.openWithEncoding(node);
        expect(node.binary).toBe(false);
        expect(node.encoding).toBeNull();
        expect(node.openDs).toHaveBeenCalledTimes(1);
    });

    it("does not set encoding if prompt was cancelled", async () => {
        const node = new ZoweDatasetNode({ label: "encodingTest", collapsibleState: vscode.TreeItemCollapsibleState.None });
        node.openDs = jest.fn();
        jest.spyOn(sharedUtils, "promptForEncoding").mockResolvedValueOnce(undefined);
        await DatasetTree.prototype.openWithEncoding(node);
        expect(node.binary).toBe(false);
        expect(node.encoding).toBeUndefined();
        expect(node.openDs).toHaveBeenCalledTimes(0);
    });
});<|MERGE_RESOLUTION|>--- conflicted
+++ resolved
@@ -1547,71 +1547,6 @@
         return newMocks;
     }
 
-<<<<<<< HEAD
-=======
-    it("Checking adding of new filter - Theia", async () => {
-        const globalMocks = createGlobalMocks();
-        const blockMocks = await createBlockMocks(globalMocks);
-
-        globalMocks.isTheia.mockReturnValue(true);
-        mocked(vscode.window.showQuickPick).mockResolvedValueOnce(new utils.FilterDescriptor("\uFF0B " + "Create a new filter"));
-        mocked(vscode.window.showInputBox).mockResolvedValueOnce("HLQ.PROD1.STUFF");
-        mocked(vscode.window.createTreeView).mockReturnValueOnce(blockMocks.treeView);
-        const testTree = new DatasetTree();
-        testTree.mSessionNodes.push(blockMocks.datasetSessionNode);
-
-        await testTree.datasetFilterPrompt(testTree.mSessionNodes[1]);
-
-        expect(testTree.mSessionNodes[1].contextValue).toEqual(globals.DS_SESSION_CONTEXT + globals.ACTIVE_CONTEXT);
-        expect(testTree.mSessionNodes[1].pattern).toEqual("HLQ.PROD1.STUFF");
-    });
-    it("Checking cancelled attempt to add a filter - Theia", async () => {
-        const globalMocks = createGlobalMocks();
-        const blockMocks = await createBlockMocks(globalMocks);
-
-        globalMocks.isTheia.mockReturnValue(true);
-        mocked(vscode.window.showQuickPick).mockResolvedValueOnce(new utils.FilterDescriptor("\uFF0B " + "Create a new filter"));
-        mocked(vscode.window.showInputBox).mockResolvedValueOnce(undefined);
-        mocked(vscode.window.createTreeView).mockReturnValueOnce(blockMocks.treeView);
-        const testTree = new DatasetTree();
-        testTree.mSessionNodes.push(blockMocks.datasetSessionNode);
-
-        await testTree.datasetFilterPrompt(testTree.mSessionNodes[1]);
-
-        expect(mocked(Gui.showMessage)).toHaveBeenCalledWith("You must enter a pattern.");
-    });
-    it("Checking usage of existing filter - Theia", async () => {
-        const globalMocks = createGlobalMocks();
-        const blockMocks = await createBlockMocks(globalMocks);
-
-        globalMocks.isTheia.mockReturnValue(true);
-        mocked(vscode.window.showQuickPick).mockResolvedValueOnce(new utils.FilterDescriptor("HLQ.PROD1.STUFF"));
-        mocked(vscode.window.createTreeView).mockReturnValueOnce(blockMocks.treeView);
-        mocked(vscode.window.showInputBox).mockResolvedValueOnce("HLQ.PROD1.STUFF");
-        const testTree = new DatasetTree();
-        testTree.mSessionNodes.push(blockMocks.datasetSessionNode);
-        testTree.addSearchHistory("test");
-
-        await testTree.datasetFilterPrompt(testTree.mSessionNodes[1]);
-
-        expect(testTree.mSessionNodes[1].pattern).toEqual("HLQ.PROD1.STUFF");
-    });
-    it("Checking cancelling of filter prompt with available filters - Theia", async () => {
-        const globalMocks = createGlobalMocks();
-        const blockMocks = await createBlockMocks(globalMocks);
-
-        globalMocks.isTheia.mockReturnValue(true);
-        mocked(vscode.window.showQuickPick).mockResolvedValueOnce(undefined);
-        mocked(vscode.window.createTreeView).mockReturnValueOnce(blockMocks.treeView);
-        const testTree = new DatasetTree();
-        testTree.mSessionNodes.push(blockMocks.datasetSessionNode);
-        testTree.addSearchHistory("test");
-
-        await testTree.datasetFilterPrompt(testTree.mSessionNodes[1]);
-
-        expect(mocked(Gui.showMessage)).toHaveBeenCalledWith("No selection made. Operation cancelled.");
-    });
->>>>>>> 9bed1d34
     it("Checking function on favorites", async () => {
         const globalMocks = createGlobalMocks();
         const blockMocks = await createBlockMocks(globalMocks);
