--- conflicted
+++ resolved
@@ -46,12 +46,8 @@
 import { TreeProviders } from "../../../src/shared/TreeProviders";
 import { join } from "path";
 import * as sharedUtils from "../../../src/shared/utils";
-<<<<<<< HEAD
+import { mocked, MockedProperty } from "../../../__mocks__/mockUtils";
 import { DatasetFSProvider } from "../../../src/dataset/DatasetFSProvider";
-import { MockedProperty } from "../../../__mocks__/mockUtils";
-=======
-import { mocked } from "../../../__mocks__/mockUtils";
->>>>>>> ceaba7c1
 
 jest.mock("fs");
 jest.mock("util");
@@ -94,18 +90,11 @@
     Object.defineProperty(vscode.window, "showQuickPick", { value: jest.fn(), configurable: true });
     Object.defineProperty(vscode.window, "createQuickPick", { value: jest.fn(), configurable: true });
     Object.defineProperty(vscode.window, "showInputBox", { value: jest.fn(), configurable: true });
-<<<<<<< HEAD
     jest.spyOn(Gui, "showInputBox").mockImplementation();
-    Object.defineProperty(zowe, "Rename", { value: jest.fn(), configurable: true });
-    Object.defineProperty(zowe.Rename, "dataSet", { value: jest.fn(), configurable: true });
-    Object.defineProperty(zowe.Rename, "dataSetMember", { value: jest.fn(), configurable: true });
-    Object.defineProperty(zowe, "Download", { value: jest.fn(), configurable: true });
-=======
     Object.defineProperty(zosfiles, "Rename", { value: jest.fn(), configurable: true });
     Object.defineProperty(zosfiles.Rename, "dataSet", { value: jest.fn(), configurable: true });
     Object.defineProperty(zosfiles.Rename, "dataSetMember", { value: jest.fn(), configurable: true });
     Object.defineProperty(zosfiles, "Download", { value: jest.fn(), configurable: true });
->>>>>>> ceaba7c1
     Object.defineProperty(globals, "LOG", { value: jest.fn(), configurable: true });
     Object.defineProperty(globals.LOG, "debug", { value: jest.fn(), configurable: true });
     Object.defineProperty(globals.LOG, "error", { value: jest.fn(), configurable: true });
@@ -355,7 +344,6 @@
         expect(favoriteSessionNode).toMatchObject(children[0]);
         expect(blockMocks.datasetSessionNode).toMatchObject(children[1]);
     });
-<<<<<<< HEAD
     // TODO: FIXME
     // it("Checking function for session node", async () => {
     //     createGlobalMocks();
@@ -413,56 +401,55 @@
     //     createGlobalMocks();
     //     const blockMocks = createBlockMocks();
 
-    //     const testError = new zowe.imperative.ImperativeError({ msg: "test" });
-    //     const spyOnDataSetsMatchingPattern = jest.spyOn(zowe.List, "dataSetsMatchingPattern");
-    //     spyOnDataSetsMatchingPattern.mockResolvedValueOnce({
-    //         success: true,
-    //         commandResponse: null,
-    //         apiResponse: [
-    //             { dsname: "HLQ.USER", dsorg: "PS" },
-    //             { dsname: "HLQ.USER.IMP.ERROR", error: testError },
-    //             { dsname: "HLQ.USER.MIGRAT", dsorg: "PS", migr: "YES" },
-    //         ],
-    //     });
-    //     mocked(Profiles.getInstance).mockReturnValue(blockMocks.profile);
-    //     mocked(vscode.window.createTreeView).mockReturnValueOnce(blockMocks.treeView);
-    //     const testTree = new DatasetTree();
-    //     blockMocks.datasetSessionNode.pattern = "test";
-    //     testTree.mSessionNodes.push(blockMocks.datasetSessionNode);
-    //     testTree.mSessionNodes[1].dirty = true;
-    //     const nodeOk = new ZoweDatasetNode({
-    //         label: "HLQ.USER",
-    //         collapsibleState: vscode.TreeItemCollapsibleState.None,
-    //         parentNode: testTree.mSessionNodes[1],
-    //         profile: blockMocks.imperativeProfile,
-    //     });
-    //     const nodeImpError = new ZoweDatasetNode({
-    //         label: "HLQ.USER.IMP.ERROR",
-    //         collapsibleState: vscode.TreeItemCollapsibleState.None,
-    //         parentNode: testTree.mSessionNodes[1],
-    //         profile: blockMocks.imperativeProfile,
-    //         contextOverride: globals.DS_FILE_ERROR_CONTEXT,
-    //     });
-    //     nodeImpError.errorDetails = testError;
-    //     const nodeMigrated = new ZoweDatasetNode({
-    //         label: "HLQ.USER.MIGRAT",
-    //         collapsibleState: vscode.TreeItemCollapsibleState.None,
-    //         parentNode: testTree.mSessionNodes[1],
-    //         profile: blockMocks.imperativeProfile,
-    //         contextOverride: globals.DS_MIGRATED_FILE_CONTEXT,
-    //     });
-    //     const sampleChildren: ZoweDatasetNode[] = [nodeOk, nodeImpError, nodeMigrated];
-
-    //     const children = await testTree.getChildren(testTree.mSessionNodes[1]);
-    //     expect(children.map((c) => c.label)).toEqual(sampleChildren.map((c) => c.label));
-    //     expect(children).toEqual(sampleChildren);
-    //     spyOnDataSetsMatchingPattern.mockRestore();
-    // });
-
-    // TODO: FIXME
-    // it("Checking that we fallback to old dataSet API if newer dataSetsMatchingPattern does not exist", async () => {
-    //     createGlobalMocks();
-    //     const blockMocks = createBlockMocks();
+    const testError = new zowe.imperative.ImperativeError({ msg: "test" });
+    const spyOnDataSetsMatchingPattern = jest.spyOn(zowe.List, "dataSetsMatchingPattern");
+    spyOnDataSetsMatchingPattern.mockResolvedValueOnce({
+        success: true,
+        commandResponse: null,
+        apiResponse: [
+            { dsname: "HLQ.USER", dsorg: "PS" },
+            { dsname: "HLQ.USER.IMP.ERROR", error: testError },
+            { dsname: "HLQ.USER.MIGRAT", dsorg: "PS", migr: "YES" },
+        ],
+    });
+    mocked(Profiles.getInstance).mockReturnValue(blockMocks.profile);
+    mocked(vscode.window.createTreeView).mockReturnValueOnce(blockMocks.treeView);
+    const testTree = new DatasetTree();
+    blockMocks.datasetSessionNode.pattern = "test";
+    testTree.mSessionNodes.push(blockMocks.datasetSessionNode);
+    testTree.mSessionNodes[1].dirty = true;
+    const nodeOk = new ZoweDatasetNode({
+        label: "HLQ.USER",
+        collapsibleState: vscode.TreeItemCollapsibleState.None,
+        parentNode: testTree.mSessionNodes[1],
+        profile: blockMocks.imperativeProfile,
+    });
+    const nodeImpError = new ZoweDatasetNode({
+        label: "HLQ.USER.IMP.ERROR",
+        collapsibleState: vscode.TreeItemCollapsibleState.None,
+        parentNode: testTree.mSessionNodes[1],
+        profile: blockMocks.imperativeProfile,
+        contextOverride: globals.DS_FILE_ERROR_CONTEXT,
+    });
+    nodeImpError.errorDetails = testError;
+    const nodeMigrated = new ZoweDatasetNode({
+        label: "HLQ.USER.MIGRAT",
+        collapsibleState: vscode.TreeItemCollapsibleState.None,
+        parentNode: testTree.mSessionNodes[1],
+        profile: blockMocks.imperativeProfile,
+        contextOverride: globals.DS_MIGRATED_FILE_CONTEXT,
+    });
+    const sampleChildren: ZoweDatasetNode[] = [nodeOk, nodeImpError, nodeMigrated];
+    sampleChildren[0].command = { command: "zowe.ds.ZoweNode.openPS", title: "", arguments: [sampleChildren[0]] };
+
+    const children = await testTree.getChildren(testTree.mSessionNodes[1]);
+    expect(children.map((c) => c.label)).toEqual(sampleChildren.map((c) => c.label));
+    expect(children).toEqual(sampleChildren);
+    spyOnDataSetsMatchingPattern.mockRestore();
+});
+it("Checking that we fallback to old dataSet API if newer dataSetsMatchingPattern does not exist", async () => {
+    createGlobalMocks();
+    const blockMocks = createBlockMocks();
 
     //     const mockMvsApi = await ZoweExplorerApiRegister.getMvsApi(blockMocks.profile);
     //     mockMvsApi.dataSetsMatchingPattern = null;
@@ -470,29 +457,30 @@
     //     getMvsApiMock.mockReturnValue(mockMvsApi);
     //     ZoweExplorerApiRegister.getMvsApi = getMvsApiMock.bind(ZoweExplorerApiRegister);
 
-    //     const spyOnDataSetsMatchingPattern = jest.spyOn(zowe.List, "dataSetsMatchingPattern");
-    //     const spyOnDataSet = jest.spyOn(zowe.List, "dataSet");
-    //     spyOnDataSet.mockResolvedValueOnce({
-    //         success: true,
-    //         commandResponse: null,
-    //         apiResponse: {
-    //             items: [{ dsname: "HLQ.USER", dsorg: "PS" }],
-    //         },
-    //     });
-    //     mocked(vscode.window.createTreeView).mockReturnValueOnce(blockMocks.treeView);
-    //     mocked(Profiles.getInstance).mockReturnValue(blockMocks.profile);
-    //     blockMocks.datasetSessionNode.pattern = "test";
-    //     const testTree = new DatasetTree();
-    //     testTree.mSessionNodes.push(blockMocks.datasetSessionNode);
-    //     testTree.mSessionNodes[1].dirty = true;
-    //     const sampleChildren: ZoweDatasetNode[] = [
-    //         new ZoweDatasetNode({
-    //             label: "HLQ.USER",
-    //             collapsibleState: vscode.TreeItemCollapsibleState.None,
-    //             parentNode: testTree.mSessionNodes[1],
-    //             profile: blockMocks.imperativeProfile,
-    //         }),
-    //     ];
+    const spyOnDataSetsMatchingPattern = jest.spyOn(zowe.List, "dataSetsMatchingPattern");
+    const spyOnDataSet = jest.spyOn(zowe.List, "dataSet");
+    spyOnDataSet.mockResolvedValueOnce({
+        success: true,
+        commandResponse: null,
+        apiResponse: {
+            items: [{ dsname: "HLQ.USER", dsorg: "PS" }],
+        },
+    });
+    mocked(vscode.window.createTreeView).mockReturnValueOnce(blockMocks.treeView);
+    mocked(Profiles.getInstance).mockReturnValue(blockMocks.profile);
+    blockMocks.datasetSessionNode.pattern = "test";
+    const testTree = new DatasetTree();
+    testTree.mSessionNodes.push(blockMocks.datasetSessionNode);
+    testTree.mSessionNodes[1].dirty = true;
+    const sampleChildren: ZoweDatasetNode[] = [
+        new ZoweDatasetNode({
+            label: "HLQ.USER",
+            collapsibleState: vscode.TreeItemCollapsibleState.None,
+            parentNode: testTree.mSessionNodes[1],
+            profile: blockMocks.imperativeProfile,
+        }),
+    ];
+    sampleChildren[0].command = { command: "zowe.ds.ZoweNode.openPS", title: "", arguments: [sampleChildren[0]] };
 
     //     const children = await testTree.getChildren(testTree.mSessionNodes[1]);
     //     expect(children.map((c) => c.label)).toEqual(sampleChildren.map((c) => c.label));
@@ -502,151 +490,6 @@
     //     spyOnDataSet.mockRestore();
     //     spyOnDataSetsMatchingPattern.mockRestore();
     // });
-=======
-    it("Checking function for session node", async () => {
-        createGlobalMocks();
-        const blockMocks = createBlockMocks();
-
-        mocked(Profiles.getInstance).mockReturnValue(blockMocks.profile);
-        mocked(vscode.window.createTreeView).mockReturnValueOnce(blockMocks.treeView);
-        const testTree = new DatasetTree();
-        blockMocks.datasetSessionNode.pattern = "test";
-        testTree.mSessionNodes.push(blockMocks.datasetSessionNode);
-        testTree.mSessionNodes[1].dirty = true;
-        const sampleChildren: ZoweDatasetNode[] = [
-            new ZoweDatasetNode({
-                label: "BRTVS99",
-                collapsibleState: vscode.TreeItemCollapsibleState.None,
-                parentNode: testTree.mSessionNodes[1],
-                profile: blockMocks.imperativeProfile,
-            }),
-            new ZoweDatasetNode({
-                label: "BRTVS99.CA10",
-                collapsibleState: vscode.TreeItemCollapsibleState.None,
-                parentNode: testTree.mSessionNodes[1],
-                profile: blockMocks.imperativeProfile,
-                contextOverride: globals.DS_MIGRATED_FILE_CONTEXT,
-            }),
-            new ZoweDatasetNode({
-                label: "BRTVS99.CA11.SPFTEMP0.CNTL",
-                collapsibleState: vscode.TreeItemCollapsibleState.Collapsed,
-                parentNode: testTree.mSessionNodes[1],
-                profile: blockMocks.imperativeProfile,
-            }),
-            new ZoweDatasetNode({
-                label: "BRTVS99.DDIR",
-                collapsibleState: vscode.TreeItemCollapsibleState.Collapsed,
-                parentNode: testTree.mSessionNodes[1],
-                profile: blockMocks.imperativeProfile,
-            }),
-            new ZoweDatasetNode({
-                label: "BRTVS99.VS1",
-                collapsibleState: vscode.TreeItemCollapsibleState.None,
-                parentNode: testTree.mSessionNodes[1],
-                profile: blockMocks.imperativeProfile,
-                contextOverride: globals.VSAM_CONTEXT,
-            }),
-        ];
-        sampleChildren[0].command = { command: "zowe.ds.ZoweNode.openPS", title: "", arguments: [sampleChildren[0]] };
-
-        const children = await testTree.getChildren(testTree.mSessionNodes[1]);
-        expect(children.map((c) => c.label)).toEqual(sampleChildren.map((c) => c.label));
-        expect(children).toEqual(sampleChildren);
-    });
-    it("Checking function for session node with an imperative error", async () => {
-        createGlobalMocks();
-        const blockMocks = createBlockMocks();
-
-        const testError = new imperative.ImperativeError({ msg: "test" });
-        const spyOnDataSetsMatchingPattern = jest.spyOn(zosfiles.List, "dataSetsMatchingPattern");
-        spyOnDataSetsMatchingPattern.mockResolvedValueOnce({
-            success: true,
-            commandResponse: null,
-            apiResponse: [
-                { dsname: "HLQ.USER", dsorg: "PS" },
-                { dsname: "HLQ.USER.IMP.ERROR", error: testError },
-                { dsname: "HLQ.USER.MIGRAT", dsorg: "PS", migr: "YES" },
-            ],
-        });
-        mocked(Profiles.getInstance).mockReturnValue(blockMocks.profile);
-        mocked(vscode.window.createTreeView).mockReturnValueOnce(blockMocks.treeView);
-        const testTree = new DatasetTree();
-        blockMocks.datasetSessionNode.pattern = "test";
-        testTree.mSessionNodes.push(blockMocks.datasetSessionNode);
-        testTree.mSessionNodes[1].dirty = true;
-        const nodeOk = new ZoweDatasetNode({
-            label: "HLQ.USER",
-            collapsibleState: vscode.TreeItemCollapsibleState.None,
-            parentNode: testTree.mSessionNodes[1],
-            profile: blockMocks.imperativeProfile,
-        });
-        const nodeImpError = new ZoweDatasetNode({
-            label: "HLQ.USER.IMP.ERROR",
-            collapsibleState: vscode.TreeItemCollapsibleState.None,
-            parentNode: testTree.mSessionNodes[1],
-            profile: blockMocks.imperativeProfile,
-            contextOverride: globals.DS_FILE_ERROR_CONTEXT,
-        });
-        nodeImpError.errorDetails = testError;
-        const nodeMigrated = new ZoweDatasetNode({
-            label: "HLQ.USER.MIGRAT",
-            collapsibleState: vscode.TreeItemCollapsibleState.None,
-            parentNode: testTree.mSessionNodes[1],
-            profile: blockMocks.imperativeProfile,
-            contextOverride: globals.DS_MIGRATED_FILE_CONTEXT,
-        });
-        const sampleChildren: ZoweDatasetNode[] = [nodeOk, nodeImpError, nodeMigrated];
-        sampleChildren[0].command = { command: "zowe.ds.ZoweNode.openPS", title: "", arguments: [sampleChildren[0]] };
-
-        const children = await testTree.getChildren(testTree.mSessionNodes[1]);
-        expect(children.map((c) => c.label)).toEqual(sampleChildren.map((c) => c.label));
-        expect(children).toEqual(sampleChildren);
-        spyOnDataSetsMatchingPattern.mockRestore();
-    });
-    it("Checking that we fallback to old dataSet API if newer dataSetsMatchingPattern does not exist", async () => {
-        createGlobalMocks();
-        const blockMocks = createBlockMocks();
-
-        const mockMvsApi = await ZoweExplorerApiRegister.getMvsApi(blockMocks.profile);
-        mockMvsApi.dataSetsMatchingPattern = null;
-        const getMvsApiMock = jest.fn();
-        getMvsApiMock.mockReturnValue(mockMvsApi);
-        ZoweExplorerApiRegister.getMvsApi = getMvsApiMock.bind(ZoweExplorerApiRegister);
-
-        const spyOnDataSetsMatchingPattern = jest.spyOn(zosfiles.List, "dataSetsMatchingPattern");
-        const spyOnDataSet = jest.spyOn(zosfiles.List, "dataSet");
-        spyOnDataSet.mockResolvedValueOnce({
-            success: true,
-            commandResponse: null,
-            apiResponse: {
-                items: [{ dsname: "HLQ.USER", dsorg: "PS" }],
-            },
-        });
-        mocked(vscode.window.createTreeView).mockReturnValueOnce(blockMocks.treeView);
-        mocked(Profiles.getInstance).mockReturnValue(blockMocks.profile);
-        blockMocks.datasetSessionNode.pattern = "test";
-        const testTree = new DatasetTree();
-        testTree.mSessionNodes.push(blockMocks.datasetSessionNode);
-        testTree.mSessionNodes[1].dirty = true;
-        const sampleChildren: ZoweDatasetNode[] = [
-            new ZoweDatasetNode({
-                label: "HLQ.USER",
-                collapsibleState: vscode.TreeItemCollapsibleState.None,
-                parentNode: testTree.mSessionNodes[1],
-                profile: blockMocks.imperativeProfile,
-            }),
-        ];
-        sampleChildren[0].command = { command: "zowe.ds.ZoweNode.openPS", title: "", arguments: [sampleChildren[0]] };
-
-        const children = await testTree.getChildren(testTree.mSessionNodes[1]);
-        expect(children.map((c) => c.label)).toEqual(sampleChildren.map((c) => c.label));
-        expect(children).toEqual(sampleChildren);
-        expect(spyOnDataSet).toHaveBeenCalled();
-        expect(spyOnDataSetsMatchingPattern).not.toHaveBeenCalled();
-        spyOnDataSet.mockRestore();
-        spyOnDataSetsMatchingPattern.mockRestore();
-    });
->>>>>>> ceaba7c1
     it("Checking function for favorite node", async () => {
         createGlobalMocks();
         const blockMocks = createBlockMocks();
@@ -2586,13 +2429,6 @@
         const defaultError = new Error("Default error message");
         const renameDataSetSpy = jest.spyOn((DatasetTree as any).prototype, "renameDataSet").mockRejectedValueOnce(defaultError);
         mocked(Profiles.getInstance).mockReturnValue(blockMocks.profileInstance);
-<<<<<<< HEAD
-=======
-        mocked(workspaceUtils.closeOpenedTextFile).mockResolvedValueOnce(false);
-        mocked(zosfiles.Rename.dataSet).mockImplementation(() => {
-            throw defaultError;
-        });
->>>>>>> ceaba7c1
         mocked(vscode.window.showInputBox).mockResolvedValueOnce("HLQ.TEST.RENAME.NODE.NEW");
         mocked(vscode.window.createTreeView).mockReturnValueOnce(blockMocks.treeView);
         const testTree = new DatasetTree();
@@ -2799,13 +2635,8 @@
         const blockMocks = createBlockMocks();
         const defaultError = new Error("Default error message");
         mocked(Profiles.getInstance).mockReturnValue(blockMocks.profileInstance);
-<<<<<<< HEAD
         const renameDataSetMemberSpy = jest.spyOn((DatasetTree as any).prototype, "renameDataSetMember");
         renameDataSetMemberSpy.mockImplementation(() => {
-=======
-        mocked(workspaceUtils.closeOpenedTextFile).mockResolvedValueOnce(false);
-        mocked(zosfiles.Rename.dataSetMember).mockImplementation(() => {
->>>>>>> ceaba7c1
             throw defaultError;
         });
         mocked(vscode.window.showInputBox).mockResolvedValueOnce("MEM2");
