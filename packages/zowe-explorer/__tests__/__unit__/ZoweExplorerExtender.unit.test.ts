/**
 * This program and the accompanying materials are made available under the terms of the
 * Eclipse Public License v2.0 which accompanies this distribution, and is available at
 * https://www.eclipse.org/legal/epl-v20.html
 *
 * SPDX-License-Identifier: EPL-2.0
 *
 * Copyright Contributors to the Zowe Project.
 *
 */

import * as vscode from "vscode";
jest.mock("vscode");

import { imperative } from "@zowe/cli";
import { createISession, createAltTypeIProfile, createTreeView, createIProfile, createInstanceOfProfile } from "../../__mocks__/mockCreators/shared";
import { createDatasetSessionNode, createDatasetTree } from "../../__mocks__/mockCreators/datasets";
import { createUSSSessionNode, createUSSTree } from "../../__mocks__/mockCreators/uss";
import { createJobsTree, createIJobObject } from "../../__mocks__/mockCreators/jobs";
import { ZoweExplorerExtender } from "../../src/ZoweExplorerExtender";
import { Profiles } from "../../src/Profiles";
import * as path from "path";
import * as fs from "fs";
import { getZoweDir, Gui } from "@zowe/zowe-explorer-api";
import * as profilesUtils from "../../src/utils/ProfilesUtils";
<<<<<<< HEAD
import { ZoweLogger } from "../../src/utils/LoggerUtils";
=======
import * as globals from "../../src/globals";
>>>>>>> 6db89d28
jest.mock("fs");

describe("ZoweExplorerExtender unit tests", () => {
    async function createBlockMocks() {
        const newMocks = {
            log: imperative.Logger.getAppLogger(),
            session: createISession(),
            imperativeProfile: createIProfile(),
            altTypeProfile: createAltTypeIProfile(),
            treeView: createTreeView(),
            instTest: ZoweExplorerExtender.getInstance(),
            profiles: null,
            mockGetConfiguration: jest.fn(),
            mockErrorMessage: jest.fn(),
            mockExistsSync: jest.fn(),
            mockTextDocument: jest.fn(),
        };

        Object.defineProperty(fs, "existsSync", { value: newMocks.mockExistsSync, configurable: true });
        newMocks.profiles = createInstanceOfProfile(newMocks.imperativeProfile);
        Object.defineProperty(Profiles, "getInstance", {
            value: jest
                .fn(() => {
                    return {
                        refresh: jest.fn(),
                    };
                })
                .mockReturnValue(newMocks.profiles),
        });
        Object.defineProperty(vscode.window, "createTreeView", { value: jest.fn(), configurable: true });
        Object.defineProperty(vscode.window, "showErrorMessage", {
            value: newMocks.mockErrorMessage,
            configurable: true,
        });
        Object.defineProperty(vscode.window, "showTextDocument", {
            value: newMocks.mockTextDocument,
            configurable: true,
        });
        Object.defineProperty(vscode.workspace, "getConfiguration", {
            value: newMocks.mockGetConfiguration,
            configurable: true,
        });
<<<<<<< HEAD
        Object.defineProperty(ZoweLogger, "warn", {
            value: jest.fn(),
            configurable: true,
        });
=======
        Object.defineProperty(globals, "LOG", { value: jest.fn(), configurable: true });
        Object.defineProperty(globals.LOG, "error", { value: jest.fn(), configurable: true });
>>>>>>> 6db89d28

        return newMocks;
    }

    it("calls DatasetTree addSession when extender profiles are reloaded", async () => {
        const blockMocks = await createBlockMocks();
        const datasetSessionNode = createDatasetSessionNode(blockMocks.session, blockMocks.altTypeProfile);
        const datasetTree = createDatasetTree(datasetSessionNode, blockMocks.altTypeProfile);
        ZoweExplorerExtender.createInstance(datasetTree, undefined, undefined);
        jest.spyOn(blockMocks.instTest.datasetProvider, "addSession");
        await blockMocks.instTest.reloadProfiles();
        expect(blockMocks.instTest.datasetProvider.addSession).toHaveBeenCalled();
    });
    it("calls USSTree addSession when extender profiles are reloaded", async () => {
        const blockMocks = await createBlockMocks();
        const ussSessionNode = createUSSSessionNode(blockMocks.session, blockMocks.imperativeProfile);
        const ussTree = createUSSTree([], [ussSessionNode], blockMocks.treeView);
        ZoweExplorerExtender.createInstance(undefined, ussTree, undefined);
        jest.spyOn(blockMocks.instTest.ussFileProvider, "addSession");
        await blockMocks.instTest.reloadProfiles();
        expect(blockMocks.instTest.ussFileProvider.addSession).toHaveBeenCalled();
    });
    it("calls ZosJobsProvider addSession when extender profiles are reloaded", async () => {
        const blockMocks = await createBlockMocks();
        const testJob = createIJobObject();
        const jobsTree = createJobsTree(blockMocks.session, testJob, blockMocks.altTypeProfile, blockMocks.treeView);
        ZoweExplorerExtender.createInstance(undefined, undefined, jobsTree);
        jest.spyOn(blockMocks.instTest.jobsProvider, "addSession");
        await blockMocks.instTest.reloadProfiles();
        expect(blockMocks.instTest.jobsProvider.addSession).toHaveBeenCalled();
    });
    it("does not use any tree providers when the created instance does not provide them", async () => {
        const blockMocks = await createBlockMocks();
        ZoweExplorerExtender.createInstance();
        await blockMocks.instTest.reloadProfiles();
        expect(blockMocks.instTest.datasetProvider).toBe(undefined);
        expect(blockMocks.instTest.ussFileProvider).toBe(undefined);
        expect(blockMocks.instTest.jobsProvider).toBe(undefined);
    });

    it("properly handles Zowe config error dialog based on user input", async () => {
        const blockMocks = await createBlockMocks();
        ZoweExplorerExtender.createInstance();

        Object.defineProperty(vscode.Uri, "file", { value: jest.fn(), configurable: true });
        Object.defineProperty(Gui, "showTextDocument", { value: jest.fn(), configurable: true });

        const zoweDir = getZoweDir();
        const userInputs = [
            {
                choice: undefined,
                configError: "Error parsing JSON",
                fileChecks: ["zowe.config.user.json"],
                mockExistsSync: blockMocks.mockExistsSync.mockImplementationOnce,
            },
            {
                choice: "Show Config",
                configError: "Error parsing JSON",
                fileChecks: ["zowe.config.user.json"],
                shouldFail: true,
                mockExistsSync: blockMocks.mockExistsSync.mockImplementationOnce,
            },
            {
                choice: "Show Config",
                configError: `Error parsing JSON in the file '${path.join(zoweDir, "zowe.config.user.json")}'`,
                shouldFail: false,
                fileChecks: ["zowe.config.user.json"],
                mockExistsSync: blockMocks.mockExistsSync.mockImplementationOnce,
            },
            {
                choice: "Show Config",
                configError: "Error parsing JSON",
                fileChecks: ["zowe.config.user.json", "zowe.config.json"],
                shouldFail: false,
                mockExistsSync: blockMocks.mockExistsSync.mockImplementationOnce,
            },
            {
                choice: "Show Config",
                configError: `Error reading profile file ("${path.join(zoweDir, "profiles/exampleType/exampleType_meta.yaml")}")`,
                fileChecks: ["zowe.config.user.json", "zowe.config.json"],
                v1: true,
                mockExistsSync: blockMocks.mockExistsSync.mockImplementation,
            },
        ];
        for (const userInput of userInputs) {
            blockMocks.mockErrorMessage.mockImplementationOnce((_msg, ..._items) => Promise.resolve(userInput.choice));
            if (userInput.fileChecks.length > 1) {
                userInput.mockExistsSync((_path) => false);
            }
            await ZoweExplorerExtender.showZoweConfigError(userInput.configError);
            expect(blockMocks.mockErrorMessage).toHaveBeenCalledWith(
                'Error encountered when loading your Zowe config. Click "Show Config" for more details.',
                undefined,
                "Show Config"
            );
            if (userInput.choice == null) {
                expect(Gui.showTextDocument).not.toHaveBeenCalled();
            } else {
                if (userInput.v1) {
                    expect(vscode.Uri.file).toHaveBeenCalledWith(path.join(zoweDir, "profiles/exampleType/exampleType_meta.yaml"));
                } else {
                    for (const fileName of userInput.fileChecks) {
                        expect(blockMocks.mockExistsSync).toHaveBeenCalledWith(path.join(zoweDir, fileName));
                    }
                }
                if (userInput.shouldFail) {
                    expect(Gui.showTextDocument).not.toHaveBeenCalled();
                } else {
                    expect(Gui.showTextDocument).toHaveBeenCalled();
                }
            }
        }
    });

    it("properly handles error parsing Imperative overrides json", async () => {
        const blockMocks = await createBlockMocks();
        ZoweExplorerExtender.createInstance();
        const errMsg = "Failed to parse JSON file imperative.json";

        await ZoweExplorerExtender.showZoweConfigError(errMsg);
        expect(blockMocks.mockErrorMessage).toHaveBeenCalledWith("Error: " + errMsg, undefined);
    });

    it("should initialize zowe", async () => {
        const blockMocks = await createBlockMocks();
        Object.defineProperty(vscode.workspace, "workspaceFolders", {
            value: [
                {
                    uri: {
                        fsPath: "test",
                    },
                },
            ],
            configurable: true,
        });
        Object.defineProperty(imperative.CliProfileManager, "initialize", {
            value: jest.fn(),
            configurable: true,
        });

        const readProfilesFromDiskSpy = jest.fn();
        const refreshProfilesQueueAddSpy = jest.spyOn((ZoweExplorerExtender as any).refreshProfilesQueue, "add");
        jest.spyOn(profilesUtils, "getProfileInfo").mockResolvedValue({
            readProfilesFromDisk: readProfilesFromDiskSpy,
        } as any);
        await expect(blockMocks.instTest.initForZowe("USS", ["" as any])).resolves.not.toThrow();
        expect(readProfilesFromDiskSpy).toBeCalledTimes(1);
        expect(refreshProfilesQueueAddSpy).toHaveBeenCalledTimes(1);
    });
});<|MERGE_RESOLUTION|>--- conflicted
+++ resolved
@@ -23,11 +23,7 @@
 import * as fs from "fs";
 import { getZoweDir, Gui } from "@zowe/zowe-explorer-api";
 import * as profilesUtils from "../../src/utils/ProfilesUtils";
-<<<<<<< HEAD
 import { ZoweLogger } from "../../src/utils/LoggerUtils";
-=======
-import * as globals from "../../src/globals";
->>>>>>> 6db89d28
 jest.mock("fs");
 
 describe("ZoweExplorerExtender unit tests", () => {
@@ -70,15 +66,14 @@
             value: newMocks.mockGetConfiguration,
             configurable: true,
         });
-<<<<<<< HEAD
         Object.defineProperty(ZoweLogger, "warn", {
             value: jest.fn(),
             configurable: true,
         });
-=======
-        Object.defineProperty(globals, "LOG", { value: jest.fn(), configurable: true });
-        Object.defineProperty(globals.LOG, "error", { value: jest.fn(), configurable: true });
->>>>>>> 6db89d28
+        Object.defineProperty(ZoweLogger, "error", {
+            value: jest.fn(),
+            configurable: true,
+        });
 
         return newMocks;
     }
