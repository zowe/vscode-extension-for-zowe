/**
 * This program and the accompanying materials are made available under the terms of the
 * Eclipse Public License v2.0 which accompanies this distribution, and is available at
 * https://www.eclipse.org/legal/epl-v20.html
 *
 * SPDX-License-Identifier: EPL-2.0
 *
 * Copyright Contributors to the Zowe Project.
 *
 */

import * as fs from "fs";
import * as path from "path";
import { Gui } from "@zowe/zowe-explorer-api";
import * as globals from "../../../src/globals";
import * as profileUtils from "../../../src/utils/ProfilesUtils";
import * as vscode from "vscode";
import * as zowe from "@zowe/cli";
import { Profiles } from "../../../src/Profiles";

jest.mock("fs");
jest.mock("vscode");
jest.mock("@zowe/cli");
jest.mock("@zowe/imperative");

afterEach(() => {
    jest.clearAllMocks();
});

describe("ProfileUtils unit tests", () => {
    function createBlockMocks() {
        const newMocks = {
            mockExistsSync: jest.fn().mockReturnValue(true),
            mockReadFileSync: jest.fn(),
            mockWriteFileSync: jest.fn(),
            mockOpenSync: jest.fn().mockReturnValue(process.stdout.fd),
            mockMkdirSync: jest.fn(),
            mockFileRead: { overrides: { CredentialManager: "@zowe/cli" } },
            zoweDir: path.normalize("__tests__/.zowe/settings/imperative.json"),
            fileHandle: process.stdout.fd,
        };
        Object.defineProperty(fs, "existsSync", { value: newMocks.mockExistsSync, configurable: true });
        Object.defineProperty(fs, "readFileSync", { value: newMocks.mockReadFileSync, configurable: true });
        Object.defineProperty(fs, "writeFileSync", { value: newMocks.mockWriteFileSync, configurable: true });
        Object.defineProperty(fs, "openSync", { value: newMocks.mockOpenSync, configurable: true });
        Object.defineProperty(fs, "mkdirSync", { value: newMocks.mockMkdirSync, configurable: true });
        Object.defineProperty(Gui, "errorMessage", { value: jest.fn(), configurable: true });
        Object.defineProperty(globals, "setGlobalSecurityValue", { value: jest.fn(), configurable: true });
        Object.defineProperty(globals, "LOG", { value: jest.fn(), configurable: true });
        Object.defineProperty(globals.LOG, "error", { value: jest.fn(), configurable: true });
        return newMocks;
    }
<<<<<<< HEAD
    it("should have file exist", async () => {
        const blockMocks = createBlockMocks();
        const fileJson = { overrides: { CredentialManager: "@zowe/cli", testValue: true } };
        const content = JSON.stringify(fileJson, null, 2);
        jest.spyOn(fs, "readFileSync").mockReturnValueOnce(JSON.stringify({ overrides: { CredentialManager: false, testValue: true } }, null, 2));
        const spyOpen = jest.spyOn(fs, "openSync");
        const spyWrite = jest.spyOn(fs, "writeSync");
        profileUtils.writeOverridesFile();
        expect(spyOpen).toBeCalledWith(blockMocks.zoweDir, "r+");
        expect(spyWrite).toBeCalledWith(blockMocks.fileHandle, content, 0, blockMocks.encoding);
        spyOpen.mockClear();
        spyWrite.mockClear();
    });
    it("should have no change to global variable PROFILE_SECURITY and returns", async () => {
        const fileJson = {
            test: null,
        };
        jest.spyOn(fs, "readFileSync").mockReturnValueOnce(JSON.stringify(fileJson, null, 2));
        const spy = jest.spyOn(fs, "writeSync");
        profileUtils.writeOverridesFile();
        expect(spy).toBeCalledTimes(0);
        spy.mockClear();
    });
    it("should have not exist and create default file", async () => {
        const blockMocks = createBlockMocks();
        Object.defineProperty(fs, "openSync", {
            value: (filepath: string, mode: string) => {
                if (mode.startsWith("r")) {
                    throw new Error("ENOENT");
                }
                return blockMocks.fileHandle;
            },
            configurable: true,
=======

    describe("errorHandling", () => {
        it("should log error details", async () => {
            createBlockMocks();
            const errorDetails = new Error("i haz error");
            const label = "test";
            const moreInfo = "Task failed successfully";
            await profileUtils.errorHandling(errorDetails, label, moreInfo);
            expect(Gui.errorMessage).toBeCalledWith(`${moreInfo} ` + errorDetails);
            expect(globals.LOG.error).toBeCalledWith(`Error: ${errorDetails.message}\n` + JSON.stringify({ errorDetails, label, moreInfo }));
        });

        it("should handle error and open config file", async () => {
            const errorDetails = {
                mDetails: {
                    errorCode: 404,
                },
                toString: () => "hostname",
            };
            const label = "test";
            const moreInfo = "Task failed successfully";
            const spyOpenConfigFile = jest.fn();
            Object.defineProperty(Profiles, "getInstance", {
                value: () => ({
                    getProfileInfo: () => ({
                        usingTeamConfig: true,
                        getAllProfiles: () => [
                            {
                                profName: "test",
                                profLoc: {
                                    osLoc: ["test"],
                                },
                            },
                        ],
                    }),
                    openConfigFile: spyOpenConfigFile,
                }),
            });
            await profileUtils.errorHandling(errorDetails, label, moreInfo);
            expect(spyOpenConfigFile).toBeCalledTimes(1);
        });

        it("should handle error and prompt for authentication", async () => {
            const errorDetails = {
                mDetails: {
                    errorCode: 401,
                    additionalDetails: "Token is not valid or expired.",
                },
                toString: () => "error",
            };
            const label = "test";
            const moreInfo = "Task failed successfully";
            jest.spyOn(profileUtils, "isTheia").mockReturnValue(false);
            const showMessageSpy = jest.spyOn(Gui, "showMessage").mockResolvedValue("selection");
            const ssoLoginSpy = jest.fn();
            Object.defineProperty(Profiles, "getInstance", {
                value: () => ({
                    ssoLogin: ssoLoginSpy,
                }),
            });
            await profileUtils.errorHandling(errorDetails, label, moreInfo);
            expect(showMessageSpy).toBeCalledTimes(1);
            expect(ssoLoginSpy).toBeCalledTimes(1);
>>>>>>> 6db89d28
        });
    });

    describe("readConfigFromDisk", () => {
        it("should readConfigFromDisk and log 'Not Available'", async () => {
            Object.defineProperty(vscode.workspace, "workspaceFolders", {
                value: [
                    {
                        uri: {
                            fsPath: "./test",
                        },
                    },
                ],
                configurable: true,
            });
            const mockReadProfilesFromDisk = jest.fn();
            jest.spyOn(zowe.imperative, "ProfileInfo").mockResolvedValue({
                readProfilesFromDisk: mockReadProfilesFromDisk,
                usingTeamConfig: true,
                getTeamConfig: () => ({
                    layers: [
                        {
                            path: "test",
                            exists: true,
                            properties: {
                                defaults: "test",
                            },
                        },
                        {
                            path: "test",
                            exists: true,
                            properties: {},
                        },
                    ],
                }),
            } as never);
            Object.defineProperty(globals.LOG, "debug", {
                value: jest.fn(),
                configurable: true,
            });
            await expect(profileUtils.readConfigFromDisk()).resolves.not.toThrow();
            expect(mockReadProfilesFromDisk).toHaveBeenCalledTimes(1);
        });

        it("should readConfigFromDisk and find with defaults", async () => {
            Object.defineProperty(vscode.workspace, "workspaceFolders", {
                value: [
                    {
                        uri: {
                            fsPath: "./test",
                        },
                    },
                ],
                configurable: true,
            });
            const mockReadProfilesFromDisk = jest.fn();
            jest.spyOn(zowe.imperative, "ProfileInfo").mockResolvedValue({
                readProfilesFromDisk: mockReadProfilesFromDisk,
                usingTeamConfig: true,
                getTeamConfig: () => [],
            } as never);
            Object.defineProperty(globals.LOG, "debug", {
                value: jest.fn(),
                configurable: true,
            });
            await expect(profileUtils.readConfigFromDisk()).resolves.not.toThrow();
            expect(mockReadProfilesFromDisk).toHaveBeenCalledTimes(1);
        });

        it("should keep Imperative error details if readConfigFromDisk fails", async () => {
            Object.defineProperty(vscode.workspace, "workspaceFolders", {
                value: [
                    {
                        uri: {
                            fsPath: "./test",
                        },
                    },
                ],
                configurable: true,
            });
            const impErr = new zowe.imperative.ImperativeError({ msg: "Unexpected Imperative error" });
            const mockReadProfilesFromDisk = jest.fn().mockRejectedValue(impErr);
            jest.spyOn(zowe.imperative, "ProfileInfo").mockResolvedValue({
                readProfilesFromDisk: mockReadProfilesFromDisk,
                usingTeamConfig: true,
                getTeamConfig: () => [],
            } as never);
            await expect(profileUtils.readConfigFromDisk()).rejects.toBe(impErr);
            expect(mockReadProfilesFromDisk).toHaveBeenCalledTimes(1);
        });
    });

    describe("promptCredentials", () => {
        it("calls getProfileInfo", async () => {
            const mockProfileInstance = new Profiles(zowe.imperative.Logger.getAppLogger());
            Object.defineProperty(Profiles, "getInstance", {
                value: () => mockProfileInstance,
                configurable: true,
            });
            Object.defineProperty(mockProfileInstance, "getProfileInfo", {
                value: jest.fn(() => {
                    return {
                        profileName: "emptyConfig",
                    };
                }),
                configurable: true,
            });
            Object.defineProperty(vscode.window, "showInputBox", {
                value: jest.fn().mockResolvedValue(undefined),
                configurable: true,
            });
            await profileUtils.promptCredentials(null);
            expect(mockProfileInstance.getProfileInfo).toHaveBeenCalled();
        });

        it("shows a message if Update Credentials operation is called when autoStore = false", async () => {
            const mockProfileInstance = new Profiles(zowe.imperative.Logger.getAppLogger());
            Object.defineProperty(Profiles, "getInstance", {
                value: () => mockProfileInstance,
                configurable: true,
            });
            Object.defineProperty(mockProfileInstance, "getProfileInfo", {
                value: jest.fn(() => {
                    return {
                        profileName: "emptyConfig",
                        usingTeamConfig: true,
                        getTeamConfig: jest.fn().mockReturnValueOnce({
                            properties: {
                                autoStore: false,
                            },
                        }),
                    };
                }),
                configurable: true,
            });
            Object.defineProperty(Gui, "showMessage", {
                value: jest.fn(),
                configurable: true,
            });
            await profileUtils.promptCredentials(null);
            expect(mockProfileInstance.getProfileInfo).toHaveBeenCalled();
            expect(Gui.showMessage).toHaveBeenCalledWith('"Update Credentials" operation not supported when "autoStore" is false');
        });
    });

    describe("initializeZoweFolder", () => {
        it("should create directories and files that do not exist", async () => {
            const blockMocks = createBlockMocks();
            blockMocks.mockExistsSync.mockReturnValue(false);
            await profileUtils.initializeZoweFolder();
            expect(blockMocks.mockMkdirSync).toHaveBeenCalledTimes(2);
            expect(blockMocks.mockWriteFileSync).toHaveBeenCalledTimes(1);
        });

        it("should skip creating directories and files that already exist", async () => {
            const blockMocks = createBlockMocks();
            blockMocks.mockExistsSync.mockReturnValue(true);
            await profileUtils.initializeZoweFolder();
            expect(blockMocks.mockMkdirSync).toHaveBeenCalledTimes(0);
            expect(blockMocks.mockWriteFileSync).toHaveBeenCalledTimes(0);
        });
    });

    describe("writeOverridesFile", () => {
        it("should have file exist", async () => {
            const blockMocks = createBlockMocks();
            const fileJson = { overrides: { CredentialManager: "@zowe/cli", testValue: true } };
            const content = JSON.stringify(fileJson, null, 2);
            blockMocks.mockReadFileSync.mockReturnValueOnce(JSON.stringify({ overrides: { CredentialManager: false, testValue: true } }, null, 2));
            profileUtils.writeOverridesFile();
            expect(blockMocks.mockOpenSync).toBeCalledWith(blockMocks.zoweDir, "r+");
            expect(blockMocks.mockWriteFileSync).toBeCalledWith(blockMocks.fileHandle, content, "utf-8");
        });

        it("should have no change to global variable PROFILE_SECURITY and returns", async () => {
            const blockMocks = createBlockMocks();
            const fileJson = {
                test: null,
            };
            blockMocks.mockReadFileSync.mockReturnValueOnce(JSON.stringify(fileJson, null, 2));
            profileUtils.writeOverridesFile();
            expect(blockMocks.mockWriteFileSync).toBeCalledTimes(0);
        });

        it("should have not exist and create default file", async () => {
            const blockMocks = createBlockMocks();
            blockMocks.mockOpenSync.mockImplementation((path: string, mode: string) => {
                if (mode.startsWith("r")) {
                    throw new Error("ENOENT");
                }
                return blockMocks.fileHandle;
            });
            const content = JSON.stringify(blockMocks.mockFileRead, null, 2);
            profileUtils.writeOverridesFile();
            expect(blockMocks.mockWriteFileSync).toBeCalledWith(blockMocks.fileHandle, content, "utf-8");
            expect(blockMocks.mockOpenSync).toBeCalledTimes(2);
            expect(blockMocks.mockReadFileSync).toBeCalledTimes(0);
        });

        it("should throw error if overrides file contains invalid JSON", async () => {
            const blockMocks = createBlockMocks();
            const fileJson = {
                test: null,
            };
            blockMocks.mockReadFileSync.mockReturnValueOnce(JSON.stringify(fileJson, null, 2).slice(1));
            expect(profileUtils.writeOverridesFile).toThrow();
        });
    });

    it("filterItem should get label if the filterItem icon exists", () => {
        const testFilterItem = new profileUtils.FilterItem({
            icon: "test",
        } as any);
        expect(testFilterItem.label).toEqual("test undefined");
    });
});<|MERGE_RESOLUTION|>--- conflicted
+++ resolved
@@ -50,41 +50,6 @@
         Object.defineProperty(globals.LOG, "error", { value: jest.fn(), configurable: true });
         return newMocks;
     }
-<<<<<<< HEAD
-    it("should have file exist", async () => {
-        const blockMocks = createBlockMocks();
-        const fileJson = { overrides: { CredentialManager: "@zowe/cli", testValue: true } };
-        const content = JSON.stringify(fileJson, null, 2);
-        jest.spyOn(fs, "readFileSync").mockReturnValueOnce(JSON.stringify({ overrides: { CredentialManager: false, testValue: true } }, null, 2));
-        const spyOpen = jest.spyOn(fs, "openSync");
-        const spyWrite = jest.spyOn(fs, "writeSync");
-        profileUtils.writeOverridesFile();
-        expect(spyOpen).toBeCalledWith(blockMocks.zoweDir, "r+");
-        expect(spyWrite).toBeCalledWith(blockMocks.fileHandle, content, 0, blockMocks.encoding);
-        spyOpen.mockClear();
-        spyWrite.mockClear();
-    });
-    it("should have no change to global variable PROFILE_SECURITY and returns", async () => {
-        const fileJson = {
-            test: null,
-        };
-        jest.spyOn(fs, "readFileSync").mockReturnValueOnce(JSON.stringify(fileJson, null, 2));
-        const spy = jest.spyOn(fs, "writeSync");
-        profileUtils.writeOverridesFile();
-        expect(spy).toBeCalledTimes(0);
-        spy.mockClear();
-    });
-    it("should have not exist and create default file", async () => {
-        const blockMocks = createBlockMocks();
-        Object.defineProperty(fs, "openSync", {
-            value: (filepath: string, mode: string) => {
-                if (mode.startsWith("r")) {
-                    throw new Error("ENOENT");
-                }
-                return blockMocks.fileHandle;
-            },
-            configurable: true,
-=======
 
     describe("errorHandling", () => {
         it("should log error details", async () => {
@@ -148,7 +113,6 @@
             await profileUtils.errorHandling(errorDetails, label, moreInfo);
             expect(showMessageSpy).toBeCalledTimes(1);
             expect(ssoLoginSpy).toBeCalledTimes(1);
->>>>>>> 6db89d28
         });
     });
 
@@ -335,7 +299,7 @@
 
         it("should have not exist and create default file", async () => {
             const blockMocks = createBlockMocks();
-            blockMocks.mockOpenSync.mockImplementation((path: string, mode: string) => {
+            blockMocks.mockOpenSync.mockImplementation((filepath: string, mode: string) => {
                 if (mode.startsWith("r")) {
                     throw new Error("ENOENT");
                 }
