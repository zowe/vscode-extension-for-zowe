--- conflicted
+++ resolved
@@ -84,13 +84,9 @@
         const label = "test";
         const moreInfo = "Task failed successfully";
         await errorHandling(errorDetails, label, moreInfo);
-<<<<<<< HEAD
         expect(Gui.errorMessage).toBeCalledWith(`${moreInfo} ` + errorDetails);
         expect(globals.LOG.error).toBeCalledWith(
             `Error: ${errorDetails.message}\n` + JSON.stringify({ errorDetails, label, moreInfo })
         );
-=======
-        expect(globals.LOG.error).toBeCalledWith(`Error: ${errorDetails.message}\n` + JSON.stringify({ errorDetails, label, moreInfo }));
->>>>>>> 3e95c210
     });
 });