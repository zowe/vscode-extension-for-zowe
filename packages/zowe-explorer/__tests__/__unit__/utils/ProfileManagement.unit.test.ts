/**
 * This program and the accompanying materials are made available under the terms of the
 * Eclipse Public License v2.0 which accompanies this distribution, and is available at
 * https://www.eclipse.org/legal/epl-v20.html
 *
 * SPDX-License-Identifier: EPL-2.0
 *
 * Copyright Contributors to the Zowe Project.
 *
 */

import { ZoweDatasetNode } from "../../../src/dataset/ZoweDatasetNode";
import * as globals from "../../../src/globals";
import * as sharedMock from "../../../__mocks__/mockCreators/shared";
import * as dsMock from "../../../__mocks__/mockCreators/datasets";
import * as unixMock from "../../../__mocks__/mockCreators/uss";
import * as profUtils from "../../../src/utils/ProfilesUtils";
import { ProfileManagement } from "../../../src/utils/ProfileManagement";
<<<<<<< HEAD
import { Gui } from "@zowe/zowe-explorer-api";
import { ZoweLogger } from "../../../src/utils/ZoweLogger";
=======
import { Gui, imperative } from "@zowe/zowe-explorer-api";
import { ZoweLogger } from "../../../src/utils/LoggerUtils";
>>>>>>> ceaba7c1
import { Profiles } from "../../../src/Profiles";
import * as vscode from "vscode";
import { ZoweUSSNode } from "../../../src/uss/ZoweUSSNode";
import { ZoweJobNode } from "../../../src/job/ZoweJobNode";
import { ZoweExplorerApiRegister } from "../../../src/ZoweExplorerApiRegister";
import { TreeProviders } from "../../../src/shared/TreeProviders";

jest.mock("fs");
jest.mock("vscode");

describe("ProfileManagement unit tests", () => {
    afterEach(() => {
        jest.clearAllMocks();
        jest.resetAllMocks();
    });
    function createGlobalMocks(): any {
        const newMocks = {
            mockSession: sharedMock.createISession(),
            mockBasicAuthProfile: sharedMock.createValidIProfile(),
            mockTokenAuthProfile: sharedMock.createTokenAuthIProfile(),
            mockNoAuthProfile: sharedMock.createNoAuthIProfile(),
            opCancelledSpy: jest.spyOn(Gui, "infoMessage"),
            mockDsSessionNode: ZoweDatasetNode,
            mockUnixSessionNode: ZoweUSSNode,
            mockJobSessionNode: ZoweJobNode,
            mockResolveQp: jest.fn(),
            mockCreateQp: jest.fn(),
            mockUpdateChosen: ProfileManagement.basicAuthUpdateQpItems[ProfileManagement.AuthQpLabels.update],
            mockAddBasicChosen: ProfileManagement.basicAuthAddQpItems[ProfileManagement.AuthQpLabels.add],
            mockLoginChosen: ProfileManagement.tokenAuthLoginQpItem[ProfileManagement.AuthQpLabels.login],
            mockLogoutChosen: ProfileManagement.tokenAuthLogoutQpItem[ProfileManagement.AuthQpLabels.logout],
            mockEditProfChosen: ProfileManagement.editProfileQpItems[ProfileManagement.AuthQpLabels.edit],
            mockDeleteProfChosen: ProfileManagement.deleteProfileQpItem[ProfileManagement.AuthQpLabels.delete],
            mockHideProfChosen: ProfileManagement.hideProfileQpItems[ProfileManagement.AuthQpLabels.hide],
            mockEnableValidationChosen: ProfileManagement.enableProfileValildationQpItem[ProfileManagement.AuthQpLabels.enable],
            mockDisableValidationChosen: ProfileManagement.disableProfileValildationQpItem[ProfileManagement.AuthQpLabels.disable],
            mockProfileInfo: { usingTeamConfig: true },
            mockProfileInstance: null as any,
            mockTreeProviders: sharedMock.createTreeProviders(),
            debugLogSpy: null as any,
            promptSpy: null as any,
            editSpy: null as any,
            loginSpy: null as any,
            logoutSpy: null as any,
            logMsg: null as any,
            commandSpy: null as any,
            mockTreeProviderNodes: (): void => {
                newMocks.mockTreeProviders.ds.mSessionNodes.push(newMocks.mockDsSessionNode);
                newMocks.mockTreeProviders.uss.mSessionNodes.push(newMocks.mockUnixSessionNode);
                newMocks.mockTreeProviders.job.mSessionNodes.push(newMocks.mockJobSessionNode);
            },
        };
        Object.defineProperty(profUtils.ProfilesUtils, "promptCredentials", { value: jest.fn(), configurable: true });
        newMocks.promptSpy = jest.spyOn(profUtils.ProfilesUtils, "promptCredentials");
        Object.defineProperty(ZoweLogger, "debug", { value: jest.fn(), configurable: true });
        newMocks.debugLogSpy = jest.spyOn(ZoweLogger, "debug");
        Object.defineProperty(Gui, "resolveQuickPick", { value: newMocks.mockResolveQp, configurable: true });
        newMocks.mockCreateQp.mockReturnValue({
            show: jest.fn(() => {
                return {};
            }),
            hide: jest.fn(() => {
                return {};
            }),
            onDidAccept: jest.fn(() => {
                return {};
            }),
        });
        Object.defineProperty(Gui, "createQuickPick", { value: newMocks.mockCreateQp, configurable: true });
        newMocks.mockDsSessionNode = dsMock.createDatasetSessionNode(newMocks.mockSession, newMocks.mockBasicAuthProfile) as any;
        newMocks.mockProfileInstance = sharedMock.createInstanceOfProfile(newMocks.mockBasicAuthProfile);
        Object.defineProperty(Profiles, "getInstance", {
            value: jest.fn().mockReturnValue(newMocks.mockProfileInstance),
            configurable: true,
        });
        Object.defineProperty(newMocks.mockProfileInstance, "editSession", { value: jest.fn(), configurable: true });
        newMocks.editSpy = jest.spyOn(newMocks.mockProfileInstance, "editSession");
        Object.defineProperty(newMocks.mockProfileInstance, "ssoLogin", { value: jest.fn(), configurable: true });
        newMocks.loginSpy = jest.spyOn(newMocks.mockProfileInstance, "ssoLogin");
        Object.defineProperty(newMocks.mockProfileInstance, "ssoLogout", { value: jest.fn(), configurable: true });
        newMocks.logoutSpy = jest.spyOn(newMocks.mockProfileInstance, "ssoLogout");
        Object.defineProperty(vscode.commands, "executeCommand", { value: jest.fn(), configurable: true });
        newMocks.commandSpy = jest.spyOn(vscode.commands, "executeCommand");
        jest.spyOn(TreeProviders, "providers", "get").mockReturnValue(newMocks.mockTreeProviders);

        return newMocks;
    }

    describe("unit tests around basic auth selections", () => {
        function createBlockMocks(globalMocks): any {
            globalMocks.logMsg = `Profile ${globalMocks.mockBasicAuthProfile.name} is using basic authentication.`;
            globalMocks.mockDsSessionNode.getProfile = jest.fn().mockReturnValue(globalMocks.mockBasicAuthProfile);
            return globalMocks;
        }
        it("profile using basic authentication should see Operation Cancelled when escaping quick pick", async () => {
            const mocks = createBlockMocks(createGlobalMocks());
            mocks.mockResolveQp.mockResolvedValueOnce(undefined);
            await ProfileManagement.manageProfile(mocks.mockDsSessionNode);
            expect(mocks.debugLogSpy).toHaveBeenCalledWith(mocks.logMsg);
            expect(mocks.opCancelledSpy).toHaveBeenCalledWith("Operation Cancelled");
        });
        it("profile using basic authentication should see promptCredentials called when Update Credentials chosen", async () => {
            const mocks = createBlockMocks(createGlobalMocks());
            mocks.mockResolveQp.mockResolvedValueOnce(mocks.mockUpdateChosen);
            await ProfileManagement.manageProfile(mocks.mockDsSessionNode);
            expect(mocks.debugLogSpy).toHaveBeenCalledWith(mocks.logMsg);
            expect(mocks.promptSpy).toHaveBeenCalled();
        });
        it("profile using basic authentication should see editSession called when Edit Profile chosen", async () => {
            const mocks = createBlockMocks(createGlobalMocks());
            mocks.mockResolveQp.mockResolvedValueOnce(mocks.mockEditProfChosen);
            await ProfileManagement.manageProfile(mocks.mockDsSessionNode);
            expect(mocks.debugLogSpy).toHaveBeenCalledWith(mocks.logMsg);
            expect(mocks.editSpy).toHaveBeenCalled();
        });
        it("profile using basic authentication should see editSession called when Delete Profile chosen with v2 profile", async () => {
            const mocks = createBlockMocks(createGlobalMocks());
            Object.defineProperty(mocks.mockProfileInstance, "getProfileInfo", {
                value: jest.fn().mockResolvedValue(mocks.mockProfileInfo as imperative.ProfileInfo),
                configurable: true,
            });
            mocks.mockResolveQp.mockResolvedValueOnce(mocks.mockDeleteProfChosen);
            await ProfileManagement.manageProfile(mocks.mockDsSessionNode);
            expect(mocks.debugLogSpy).toHaveBeenCalledWith(mocks.logMsg);
            expect(mocks.editSpy).toHaveBeenCalled();
        });
        it("profile using basic authentication should see hide session command called for profile in data set tree view", async () => {
            const mocks = createBlockMocks(createGlobalMocks());
            Object.defineProperty(mocks.mockProfileInstance, "getProfileInfo", {
                value: jest.fn().mockResolvedValue(mocks.mockProfileInfo as imperative.ProfileInfo),
                configurable: true,
            });
            mocks.mockResolveQp.mockResolvedValueOnce(mocks.mockHideProfChosen);
            mocks.mockResolveQp.mockResolvedValueOnce(Profiles["getPromptChangeForAllTreesOptions"]()[1]);
            await ProfileManagement.manageProfile(mocks.mockDsSessionNode);
            expect(mocks.debugLogSpy).toHaveBeenCalledWith(mocks.logMsg);
            expect(mocks.commandSpy).toHaveBeenLastCalledWith("zowe.ds.removeSession", mocks.mockDsSessionNode, null, false);
        });
    });
    describe("unit tests around token auth selections", () => {
        function createBlockMocks(globalMocks): any {
            globalMocks.logMsg = `Profile ${globalMocks.mockTokenAuthProfile.name} is using token authentication.`;
            globalMocks.mockUnixSessionNode = unixMock.createUSSSessionNode(globalMocks.mockSession, globalMocks.mockBasicAuthProfile) as any;
            Object.defineProperty(profUtils.ProfilesUtils, "isUsingTokenAuth", { value: jest.fn().mockResolvedValueOnce(true), configurable: true });
            globalMocks.mockDsSessionNode.getProfile = jest.fn().mockReturnValue(globalMocks.mockTokenAuthProfile);
            globalMocks.mockUnixSessionNode.getProfile = jest.fn().mockReturnValue(globalMocks.mockTokenAuthProfile);
            return globalMocks;
        }
        it("profile using token authentication should see Operation Cancelled when escaping quick pick", async () => {
            const mocks = createBlockMocks(createGlobalMocks());
            mocks.mockResolveQp.mockResolvedValueOnce(undefined);
            await ProfileManagement.manageProfile(mocks.mockDsSessionNode);
            expect(mocks.debugLogSpy).toHaveBeenCalledWith(mocks.logMsg);
            expect(mocks.opCancelledSpy).toHaveBeenCalledWith("Operation Cancelled");
        });
        it("profile using token authentication should see ssoLogin called when Log in to authentication service chosen", async () => {
            const mocks = createBlockMocks(createGlobalMocks());
            mocks.mockResolveQp.mockResolvedValueOnce(mocks.mockLoginChosen);
            await ProfileManagement.manageProfile(mocks.mockDsSessionNode);
            expect(mocks.debugLogSpy).toHaveBeenCalledWith(mocks.logMsg);
            expect(mocks.loginSpy).toHaveBeenCalled();
        });
        it("profile using token authentication should see ssoLogout called when Log out from authentication service chosen", async () => {
            const mocks = createBlockMocks(createGlobalMocks());
            mocks.mockResolveQp.mockResolvedValueOnce(mocks.mockLogoutChosen);
            await ProfileManagement.manageProfile(mocks.mockDsSessionNode);
            expect(mocks.debugLogSpy).toHaveBeenCalledWith(mocks.logMsg);
            expect(mocks.logoutSpy).toHaveBeenCalled();
        });
        it("profile using token authentication should see correct command called for hiding a unix tree session node", async () => {
            const mocks = createBlockMocks(createGlobalMocks());
            mocks.mockResolveQp.mockResolvedValueOnce(mocks.mockHideProfChosen);
            mocks.mockResolveQp.mockResolvedValueOnce(Profiles["getPromptChangeForAllTreesOptions"]()[1]);
            await ProfileManagement.manageProfile(mocks.mockUnixSessionNode);
            expect(mocks.debugLogSpy).toHaveBeenCalledWith(mocks.logMsg);
            expect(mocks.commandSpy).toHaveBeenLastCalledWith("zowe.uss.removeSession", mocks.mockUnixSessionNode, null, false);
        });
        it("profile using token authentication should see correct command called for enabling validation a unix tree session node", async () => {
            const mocks = createBlockMocks(createGlobalMocks());
            mocks.mockResolveQp.mockResolvedValueOnce(mocks.mockEnableValidationChosen);
            mocks.mockResolveQp.mockResolvedValueOnce(Profiles["getPromptChangeForAllTreesOptions"]()[1]);
            await ProfileManagement.manageProfile(mocks.mockTreeProviders.uss.mSessionNodes[0]);
            expect(mocks.debugLogSpy).toHaveBeenCalledWith(mocks.logMsg.replace("sestest", "zosmf"));
            expect(mocks.commandSpy).toHaveBeenLastCalledWith("zowe.uss.enableValidation", mocks.mockTreeProviders.uss.mSessionNodes[0]);
        });
        it("profile using token authentication should see correct command called for disabling validation a unix tree session node", async () => {
            const mocks = createBlockMocks(createGlobalMocks());
            mocks.mockResolveQp.mockResolvedValueOnce(mocks.mockDisableValidationChosen);
            mocks.mockResolveQp.mockResolvedValueOnce(Profiles["getPromptChangeForAllTreesOptions"]()[1]);
            await ProfileManagement.manageProfile(mocks.mockUnixSessionNode);
            expect(mocks.debugLogSpy).toHaveBeenCalledWith(mocks.logMsg);
            expect(mocks.commandSpy).toHaveBeenLastCalledWith("zowe.uss.disableValidation", mocks.mockUnixSessionNode);
        });
    });
    describe("unit tests around no auth declared selections", () => {
        function createBlockMocks(globalMocks): any {
            globalMocks.logMsg = `Profile ${globalMocks.mockNoAuthProfile.name} authentication method is unkown.`;
            Object.defineProperty(profUtils.ProfilesUtils, "isUsingTokenAuth", { value: jest.fn().mockResolvedValueOnce(false), configurable: true });
            globalMocks.mockDsSessionNode.getProfile = jest.fn().mockReturnValue(globalMocks.mockNoAuthProfile);
            return globalMocks;
        }
        it("profile with no authentication method should see Operation Cancelled when escaping quick pick", async () => {
            const mocks = createBlockMocks(createGlobalMocks());
            mocks.mockResolveQp.mockResolvedValueOnce(undefined);
            await ProfileManagement.manageProfile(mocks.mockDsSessionNode);
            expect(mocks.debugLogSpy).toHaveBeenCalledWith(mocks.logMsg);
            expect(mocks.opCancelledSpy).toHaveBeenCalledWith("Operation Cancelled");
        });
        it("profile with no authentication method should see promptCredentials called when Add Basic Credentials chosen", async () => {
            const mocks = createBlockMocks(createGlobalMocks());
            mocks.mockResolveQp.mockResolvedValueOnce(mocks.mockAddBasicChosen);
            await ProfileManagement.manageProfile(mocks.mockDsSessionNode);
            expect(mocks.debugLogSpy).toHaveBeenCalledWith(mocks.logMsg);
            expect(mocks.promptSpy).toHaveBeenCalled();
        });
        it("profile with no authentication method should see ssoLogin called when Log in to authentication service chosen", async () => {
            const mocks = createBlockMocks(createGlobalMocks());
            mocks.mockResolveQp.mockResolvedValueOnce(mocks.mockLoginChosen);
            await ProfileManagement.manageProfile(mocks.mockDsSessionNode);
            expect(mocks.debugLogSpy).toHaveBeenCalledWith(mocks.logMsg);
            expect(mocks.loginSpy).toHaveBeenCalled();
        });
        it("profile with no authentication method should see editSession called when Edit Profile chosen", async () => {
            const mocks = createBlockMocks(createGlobalMocks());
            mocks.mockResolveQp.mockResolvedValueOnce(mocks.mockEditProfChosen);
            await ProfileManagement.manageProfile(mocks.mockDsSessionNode);
            expect(mocks.debugLogSpy).toHaveBeenCalledWith(mocks.logMsg);
            expect(mocks.editSpy).toHaveBeenCalled();
        });
        it("profile using token authentication should see correct command called for enabling validation a data set tree session node", async () => {
            const mocks = createBlockMocks(createGlobalMocks());
            mocks.mockResolveQp.mockResolvedValueOnce(mocks.mockEnableValidationChosen);
            mocks.mockResolveQp.mockResolvedValueOnce(Profiles["getPromptChangeForAllTreesOptions"]()[0]);
            await ProfileManagement.manageProfile(mocks.mockTreeProviders.ds.mSessionNodes[1]);
            expect(mocks.debugLogSpy).toHaveBeenCalledWith(mocks.logMsg.replace("sestest", "zosmf2"));
            expect(mocks.commandSpy).toHaveBeenLastCalledWith("zowe.ds.enableValidation", mocks.mockTreeProviders.ds.mSessionNodes[1]);
        });
        it("profile using token authentication should see correct command called for disabling validation a data set tree session node", async () => {
            const mocks = createBlockMocks(createGlobalMocks());
            mocks.mockResolveQp.mockResolvedValueOnce(mocks.mockDisableValidationChosen);
            mocks.mockResolveQp.mockResolvedValueOnce(Profiles["getPromptChangeForAllTreesOptions"]()[0]);
            await ProfileManagement.manageProfile(mocks.mockTreeProviders.ds.mSessionNodes[0]);
            expect(mocks.debugLogSpy).toHaveBeenCalledWith(mocks.logMsg.replace("sestest", "zosmf"));
            expect(mocks.commandSpy).toHaveBeenLastCalledWith("zowe.ds.disableValidation", mocks.mockTreeProviders.ds.mSessionNodes[0]);
        });
    });

    describe("handleHideProfiles unit tests", () => {
        it("should display 'operation cancelled' if no option is selected for hiding a profile", async () => {
            const mocks = createGlobalMocks();
            const infoMessageSpy = jest.spyOn(Gui, "infoMessage");
            jest.spyOn(Profiles as any, "promptChangeForAllTrees").mockReturnValue(undefined);
            await expect(ProfileManagement["handleHideProfiles"](mocks.mockDsSessionNode)).resolves.toEqual(undefined);
            expect(infoMessageSpy).toHaveBeenCalledTimes(1);
        });
        it("should hide the job session", async () => {
            const mocks = createGlobalMocks();
            const commandSpy = jest.spyOn(vscode.commands, "executeCommand");
            jest.spyOn(Profiles as any, "promptChangeForAllTrees").mockReturnValue(Profiles["getPromptChangeForAllTreesOptions"]()[1]);
            mocks.mockJobSessionNode.contextValue = globals.JOBS_SESSION_CONTEXT;
            mocks.mockJobSessionNode.getLabel = jest.fn(() => "test");
            await expect(ProfileManagement["handleHideProfiles"](mocks.mockJobSessionNode)).resolves.toEqual(undefined);
            expect(commandSpy).toHaveBeenCalledWith("zowe.jobs.removeSession", mocks.mockJobSessionNode, null, false);
        });
    });

    describe("getRegisteredProfileNameList unit tests", () => {
        function createBlockMocks(globalMocks): any {
            const theMocks = {
                registry: {
                    registeredMvsApiTypes: jest.fn(),
                    registeredUssApiTypes: jest.fn(),
                    registeredJesApiTypes: jest.fn(),
                },
            };
            globalMocks.mockProfileInstance.allProfiles = [{ name: "sestest" }];
            jest.spyOn(globalMocks.mockProfileInstance, "loadNamedProfile").mockReturnValue(sharedMock.createValidIProfile());
            Object.defineProperty(ZoweExplorerApiRegister, "getInstance", {
                value: jest.fn().mockReturnValue(theMocks.registry),
                configurable: true,
            });
            return theMocks;
        }
        afterEach(() => {
            jest.clearAllMocks();
            jest.resetAllMocks();
        });
        it("should return zosmf profile registered with the MVS tree", () => {
            const blockMocks = createBlockMocks(createGlobalMocks());
            blockMocks.registry.registeredMvsApiTypes = jest.fn().mockReturnValueOnce("zosmf");
            expect(ProfileManagement.getRegisteredProfileNameList(globals.Trees.MVS)).toEqual(["sestest"]);
        });
        it("should return zosmf profile registered with the USS tree", () => {
            const blockMocks = createBlockMocks(createGlobalMocks());
            blockMocks.registry.registeredUssApiTypes = jest.fn().mockReturnValueOnce("zosmf");
            expect(ProfileManagement.getRegisteredProfileNameList(globals.Trees.USS)).toEqual(["sestest"]);
        });
        it("should return zosmf profile registered with the JES tree", () => {
            const blockMocks = createBlockMocks(createGlobalMocks());
            blockMocks.registry.registeredJesApiTypes = jest.fn().mockReturnValueOnce("zosmf");
            expect(ProfileManagement.getRegisteredProfileNameList(globals.Trees.JES)).toEqual(["sestest"]);
        });
        it("should return empty array with no profiles in allProfiles", () => {
            const globalMocks = createGlobalMocks();
            const blockMocks = createBlockMocks(globalMocks);
            globalMocks.mockProfileInstance.allProfiles = [];
            const regSpy = jest.spyOn(blockMocks.registry, "registeredJesApiTypes");
            expect(ProfileManagement.getRegisteredProfileNameList(globals.Trees.JES)).toEqual([]);
            expect(regSpy).not.toHaveBeenCalled();
        });
        it("should return empty array when profile in allProfiles doesn't load", () => {
            const globalMocks = createGlobalMocks();
            const blockMocks = createBlockMocks(globalMocks);
            jest.spyOn(globalMocks.mockProfileInstance, "loadNamedProfile").mockReturnValue(undefined);
            const regSpy = jest.spyOn(blockMocks.registry, "registeredJesApiTypes");
            expect(ProfileManagement.getRegisteredProfileNameList(globals.Trees.JES)).toEqual([]);
            expect(regSpy).not.toHaveBeenCalled();
        });
        it("should return empty array when profile type isn't registered", () => {
            const blockMocks = createBlockMocks(createGlobalMocks());
            blockMocks.registry.registeredJesApiTypes = jest.fn().mockReturnValueOnce("zftp");
            expect(ProfileManagement.getRegisteredProfileNameList(globals.Trees.JES)).toEqual([]);
        });
        it("should return empty array when unkown tree is forcefully passed", () => {
            createBlockMocks(createGlobalMocks());
            expect(ProfileManagement.getRegisteredProfileNameList("fake" as any)).toEqual([]);
        });
        it("should catch error and log a warning then return empty array", () => {
            const globalMocks = createGlobalMocks();
            createBlockMocks(globalMocks);
            const thrownError = new Error("fake error");
            const warnSpy = jest.spyOn(ZoweLogger, "warn");
            Object.defineProperty(Profiles, "getInstance", {
                value: jest.fn().mockImplementationOnce(() => {
                    throw thrownError;
                }),
                configurable: true,
            });
            expect(ProfileManagement.getRegisteredProfileNameList(globals.Trees.JES)).toEqual([]);
            expect(warnSpy).toHaveBeenCalledWith(thrownError);
        });
    });

    describe("getRegisteredProfileNameList unit tests", () => {
        function createBlockMocks(globalMocks): any {
            const theMocks = {
                registry: {
                    registeredMvsApiTypes: jest.fn(),
                    registeredUssApiTypes: jest.fn(),
                    registeredJesApiTypes: jest.fn(),
                },
            };
            globalMocks.mockProfileInstance.allProfiles = [{ name: "sestest" }];
            jest.spyOn(globalMocks.mockProfileInstance, "loadNamedProfile").mockReturnValue(sharedMock.createValidIProfile());
            Object.defineProperty(ZoweExplorerApiRegister, "getInstance", {
                value: jest.fn().mockReturnValue(theMocks.registry),
                configurable: true,
            });
            return theMocks;
        }
        afterEach(() => {
            jest.clearAllMocks();
            jest.resetAllMocks();
        });
        it("should return zosmf profile registered with the MVS tree", () => {
            const blockMocks = createBlockMocks(createGlobalMocks());
            blockMocks.registry.registeredMvsApiTypes = jest.fn().mockReturnValueOnce("zosmf");
            expect(ProfileManagement.getRegisteredProfileNameList(globals.Trees.MVS)).toEqual(["sestest"]);
        });
        it("should return zosmf profile registered with the USS tree", () => {
            const blockMocks = createBlockMocks(createGlobalMocks());
            blockMocks.registry.registeredUssApiTypes = jest.fn().mockReturnValueOnce("zosmf");
            expect(ProfileManagement.getRegisteredProfileNameList(globals.Trees.USS)).toEqual(["sestest"]);
        });
        it("should return zosmf profile registered with the JES tree", () => {
            const blockMocks = createBlockMocks(createGlobalMocks());
            blockMocks.registry.registeredJesApiTypes = jest.fn().mockReturnValueOnce("zosmf");
            expect(ProfileManagement.getRegisteredProfileNameList(globals.Trees.JES)).toEqual(["sestest"]);
        });
        it("should return empty array with no profiles in allProfiles", () => {
            const globalMocks = createGlobalMocks();
            const blockMocks = createBlockMocks(globalMocks);
            globalMocks.mockProfileInstance.allProfiles = [];
            const regSpy = jest.spyOn(blockMocks.registry, "registeredJesApiTypes");
            expect(ProfileManagement.getRegisteredProfileNameList(globals.Trees.JES)).toEqual([]);
            expect(regSpy).not.toHaveBeenCalled();
        });
        it("should return empty array when profile in allProfiles doesn't load", () => {
            const globalMocks = createGlobalMocks();
            const blockMocks = createBlockMocks(globalMocks);
            jest.spyOn(globalMocks.mockProfileInstance, "loadNamedProfile").mockReturnValue(undefined);
            const regSpy = jest.spyOn(blockMocks.registry, "registeredJesApiTypes");
            expect(ProfileManagement.getRegisteredProfileNameList(globals.Trees.JES)).toEqual([]);
            expect(regSpy).not.toHaveBeenCalled();
        });
        it("should return empty array when profile type isn't registered", () => {
            const blockMocks = createBlockMocks(createGlobalMocks());
            blockMocks.registry.registeredJesApiTypes = jest.fn().mockReturnValueOnce("zftp");
            expect(ProfileManagement.getRegisteredProfileNameList(globals.Trees.JES)).toEqual([]);
        });
        it("should return empty array when unkown tree is forcefully passed", () => {
            createBlockMocks(createGlobalMocks());
            expect(ProfileManagement.getRegisteredProfileNameList("fake" as any)).toEqual([]);
        });
        it("should catch error and log a warning then return empty array", () => {
            const globalMocks = createGlobalMocks();
            createBlockMocks(globalMocks);
            const thrownError = new Error("fake error");
            const warnSpy = jest.spyOn(ZoweLogger, "warn");
            Object.defineProperty(Profiles, "getInstance", {
                value: jest.fn().mockImplementationOnce(() => {
                    throw thrownError;
                }),
                configurable: true,
            });
            expect(ProfileManagement.getRegisteredProfileNameList(globals.Trees.JES)).toEqual([]);
            expect(warnSpy).toHaveBeenCalledWith(thrownError);
        });
    });
});<|MERGE_RESOLUTION|>--- conflicted
+++ resolved
@@ -16,13 +16,8 @@
 import * as unixMock from "../../../__mocks__/mockCreators/uss";
 import * as profUtils from "../../../src/utils/ProfilesUtils";
 import { ProfileManagement } from "../../../src/utils/ProfileManagement";
-<<<<<<< HEAD
-import { Gui } from "@zowe/zowe-explorer-api";
+import { Gui, imperative } from "@zowe/zowe-explorer-api";
 import { ZoweLogger } from "../../../src/utils/ZoweLogger";
-=======
-import { Gui, imperative } from "@zowe/zowe-explorer-api";
-import { ZoweLogger } from "../../../src/utils/LoggerUtils";
->>>>>>> ceaba7c1
 import { Profiles } from "../../../src/Profiles";
 import * as vscode from "vscode";
 import { ZoweUSSNode } from "../../../src/uss/ZoweUSSNode";
