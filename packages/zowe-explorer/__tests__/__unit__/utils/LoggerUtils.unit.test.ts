/**
 * This program and the accompanying materials are made available under the terms of the
 * Eclipse Public License v2.0 which accompanies this distribution, and is available at
 * https://www.eclipse.org/legal/epl-v20.html
 *
 * SPDX-License-Identifier: EPL-2.0
 *
 * Copyright Contributors to the Zowe Project.
 *
 */

import * as path from "path";
import { LoggerUtils } from "../../../src/utils/LoggerUtils";
import { ZoweLogger } from "../../../src/utils/ZoweLogger";
import * as vscode from "vscode";
import * as core from "@zowe/core-for-zowe-sdk";
import { Gui, imperative, MessageSeverity } from "@zowe/zowe-explorer-api";
import * as shared from "../../../__mocks__/mockCreators/shared";
import { SettingsConfig } from "../../../src/utils/SettingsConfig";
import { ZoweLocalStorage } from "../../../src/utils/ZoweLocalStorage";
import { initZoweLogger } from "../../../src/shared/init";

function createGlobalMocks() {
    const newMocks = {
        mockMessage: "fake message",
        outputChannel: shared.createOutputChannel(),
        mockGetConfiguration: jest.fn(),
        mockLogger: jest.fn(),
        testContext: {} as unknown as vscode.ExtensionContext,
    };
    newMocks.testContext = {
        subscriptions: [],
        extensionPath: "./test",
        extension: {
            packageJSON: {
                packageInfo: "Zowe Explorer",
                displayName: "Zowe Explorer",
                version: "2.x.x",
            },
        },
    } as unknown as vscode.ExtensionContext;
    Object.defineProperty(Gui, "createOutputChannel", {
        value: jest.fn().mockReturnValue(newMocks.outputChannel),
        configurable: true,
    });
    Object.defineProperty(Gui, "infoMessage", { value: jest.fn(), configurable: true });
    jest.spyOn(vscode.workspace, "getConfiguration").mockImplementationOnce(newMocks.mockGetConfiguration);
    Object.defineProperty(ZoweLocalStorage, "storage", {
        value: {
            get: () => ({ persistence: true, favorites: [], history: [], sessions: ["zosmf"], searchHistory: [], fileHistory: [] }),
            update: jest.fn(),
            keys: () => [],
        },
        configurable: true,
    });
<<<<<<< HEAD
    jest.spyOn(ZoweLogger as any, "getDate").mockReturnValue("2023/1/1");
    jest.spyOn(ZoweLogger as any, "getTime").mockReturnValue("08:00:00");
    Object.defineProperty(zowe, "padLeft", { value: jest.fn(), configurable: true });
=======
    Object.defineProperty(logger, "getDate", { value: "2023/1/1", configurable: true });
    Object.defineProperty(logger, "getTime", { value: "08:00:00", configurable: true });
    Object.defineProperty(core, "padLeft", { value: jest.fn(), configurable: true });
>>>>>>> ceaba7c1
    Object.defineProperty(SettingsConfig, "setDirectValue", { value: jest.fn(), configurable: true });

    return newMocks;
}

describe("Logger Utils Unit Tests - function initializeZoweLogger", () => {
    const env = process.env;
    const getSettingMock = jest.fn((section: string) => {
        switch (section) {
            case "cliLoggerSetting.presented":
                return false;
            case "files.logsFolder.path":
                return "";
            case "logger":
                return "INFO";
            default:
                throw new Error("Unknown Configuration Setting");
        }
    });

    beforeEach(() => {
        jest.resetModules();
        process.env = { ...env };
    });

    afterEach(() => {
        process.env = env;
    });

    it("should initialize loggers successfully with no cli logger setting", async () => {
        const globalMocks = createGlobalMocks();
<<<<<<< HEAD
        jest.spyOn(zowe.imperative.Logger, "initLogger").mockImplementation(globalMocks.mockLogger);
        const infoMock = jest.spyOn(ZoweLogger, "info").mockImplementationOnce((_msg) => {});
=======
        jest.spyOn(imperative.Logger, "initLogger").mockImplementation(globalMocks.mockLogger);
        const infoMock = jest.spyOn(logger.ZoweLogger, "info").mockImplementationOnce((_msg) => {});
>>>>>>> ceaba7c1
        globalMocks.mockGetConfiguration.mockReturnValue({
            get: getSettingMock,
        });

        expect(await initZoweLogger(globalMocks.testContext)).toBeUndefined();
        expect(infoMock).toHaveBeenCalled();
    });
    it("should initialize loggers successfully with not changing to cli logger setting", async () => {
        const globalMocks = createGlobalMocks();
        globalMocks.mockGetConfiguration.mockReturnValue({
            get: getSettingMock,
        });
        process.env.ZOWE_APP_LOG_LEVEL = "DEBUG";

        expect(await initZoweLogger(globalMocks.testContext)).toBeUndefined();
    });
    it("should initialize loggers successfully with changing to cli logger setting", async () => {
        const globalMocks = createGlobalMocks();
        globalMocks.mockGetConfiguration.mockReturnValue({
            get: getSettingMock,
        });
        const infoSpy = jest.spyOn(ZoweLogger, "info");
        process.env.ZOWE_APP_LOG_LEVEL = "DEBUG";

        expect(await initZoweLogger(globalMocks.testContext)).toBeUndefined();
        expect(infoSpy).toHaveBeenCalled();
        infoSpy.mockClear();
    });
    it("should reinitialize loggers successfully with new path", async () => {
        const globalMocks = createGlobalMocks();
        const oldLogsPath = path.join("..", "logs1");
        const newLogsPath = path.join("..", "logs2");
        globalMocks.mockGetConfiguration.mockReturnValue({
            get: getSettingMock,
        });
        const initLoggerSpy = jest.spyOn(imperative.Logger, "initLogger").mockImplementation();
        initLoggerSpy.mockClear();
        jest.spyOn(LoggerUtils as any, "initVscLogger").mockImplementation();

        await ZoweLogger.initializeZoweLogger({
            ...globalMocks.testContext,
            extensionPath: oldLogsPath,
        });
        await ZoweLogger.initializeZoweLogger({
            ...globalMocks.testContext,
            extensionPath: newLogsPath,
        });

        expect(initLoggerSpy).toHaveBeenCalledTimes(2);
        const loggerConfig: Record<string, any> = initLoggerSpy.mock.calls[0][0];
        expect(loggerConfig.log4jsConfig.appenders.default.filename.indexOf(oldLogsPath)).toBe(0);
        const loggerConfig2: Record<string, any> = initLoggerSpy.mock.calls[1][0];
        expect(loggerConfig2.log4jsConfig.appenders.default.filename.indexOf(oldLogsPath)).toBe(-1);
        expect(loggerConfig2.log4jsConfig.appenders.default.filename.indexOf(newLogsPath)).toBe(0);
    });
    it("should throw an error if global logger was not able to initialize", async () => {
        const globalMocks = createGlobalMocks();
        jest.spyOn(imperative.Logger, "initLogger").mockImplementationOnce(() => {
            throw new Error("failed to initialize logger");
        });
        globalMocks.mockLogger.mockImplementationOnce(() => {
            throw new Error("should not call invalid logger");
        });
        const errorMessageSpy = jest.spyOn(Gui, "errorMessage").mockImplementation();
        expect(await ZoweLogger.initializeZoweLogger(globalMocks.testContext)).toBeUndefined();
        expect(errorMessageSpy).toHaveBeenCalledTimes(1);
        errorMessageSpy.mockClear();
    });
    it("should throw an error if output channel was not able to initialize", async () => {
        const globalMocks = createGlobalMocks();
        jest.spyOn(imperative.Logger, "initLogger").mockImplementationOnce(() => {
            return imperative.Logger.getAppLogger();
        });
        jest.spyOn(Gui, "createOutputChannel").mockImplementationOnce(() => {
            throw new Error("failed to initialize output channel");
        });
        const errorMessageSpy = jest.spyOn(Gui, "errorMessage").mockImplementation();

        expect(await ZoweLogger.initializeZoweLogger(globalMocks.testContext)).toBeUndefined();
        expect(errorMessageSpy).toHaveBeenCalledTimes(1);
        errorMessageSpy.mockClear();
    });
});

describe("It should pass the correct message severity", () => {
    beforeEach(() => {
        jest.clearAllMocks();
    });

    const writeLogMessageMock = jest.spyOn(ZoweLogger as any, "writeLogMessage");

    afterAll(() => {
        writeLogMessageMock.mockRestore();
    });

    it("ZoweLogger.trace passes TRACE as severity", () => {
        const globalMocks = createGlobalMocks();
        globalMocks.mockGetConfiguration.mockReturnValueOnce({
            get: jest.fn(() => "TRACE"),
        });
        ZoweLogger.trace(globalMocks.mockMessage);
        expect(writeLogMessageMock).toHaveBeenCalledWith(globalMocks.mockMessage, MessageSeverity.TRACE);
    });
    it("ZoweLogger.debug passes DEBUG as severity", () => {
        const globalMocks = createGlobalMocks();
        globalMocks.mockGetConfiguration.mockReturnValueOnce({
            get: jest.fn(() => "DEBUG"),
        });
        ZoweLogger.debug(globalMocks.mockMessage);
        expect(writeLogMessageMock).toHaveBeenCalledWith(globalMocks.mockMessage, MessageSeverity.DEBUG);
    });
    it("ZoweLogger.info passes INFO as severity", () => {
        const globalMocks = createGlobalMocks();
        globalMocks.mockGetConfiguration.mockReturnValueOnce({
            get: jest.fn(() => "INFO"),
        });
        ZoweLogger.info(globalMocks.mockMessage);
        expect(writeLogMessageMock).toHaveBeenCalledWith(globalMocks.mockMessage, MessageSeverity.INFO);
    });
    it("ZoweLogger.warn passes WARN as severity", () => {
        const globalMocks = createGlobalMocks();
        globalMocks.mockGetConfiguration.mockReturnValueOnce({
            get: jest.fn(() => "WARN"),
        });
        ZoweLogger.warn(globalMocks.mockMessage);
        expect(writeLogMessageMock).toHaveBeenCalledWith(globalMocks.mockMessage, MessageSeverity.WARN);
    });
    it("ZoweLogger.error passes ERROR as severity", () => {
        const globalMocks = createGlobalMocks();
        globalMocks.mockGetConfiguration.mockReturnValueOnce({
            get: jest.fn(() => "ERROR"),
        });
        ZoweLogger.error(globalMocks.mockMessage);
        expect(writeLogMessageMock).toHaveBeenCalledWith(globalMocks.mockMessage, MessageSeverity.ERROR);
    });
    it("ZoweLogger.fatal passes FATAL as severity", () => {
        const globalMocks = createGlobalMocks();
        globalMocks.mockGetConfiguration.mockReturnValueOnce({
            get: jest.fn(() => "FATAL"),
        });
        ZoweLogger.fatal(globalMocks.mockMessage);
        expect(writeLogMessageMock).toHaveBeenCalledWith(globalMocks.mockMessage, MessageSeverity.FATAL);
    });
});

describe("ZoweLogger.dispose()", () => {
    it("Output channel disposed", () => {
        const spy = jest.spyOn(ZoweLogger.zeOutputChannel, "dispose");
        expect(ZoweLogger.disposeZoweLogger()).toBeUndefined();
        expect(spy).toHaveBeenCalled();
    });
});

describe("LoggerUtils.updateVscLoggerSetting", () => {
    it("should set the CLI logger setting", async () => {
        const testCLISetting = {};
        const setCliLoggerSettingSpy = jest.spyOn(SettingsConfig, "setCliLoggerSetting");
        const guiInfoSpy = jest.spyOn(Gui, "infoMessage");
        guiInfoSpy.mockResolvedValue("Test");
        jest.spyOn(vscode.workspace, "getConfiguration").mockReturnValue({
            get: jest.fn(),
        } as any);
        await (LoggerUtils as any).updateVscLoggerSetting(testCLISetting);
        expect(setCliLoggerSettingSpy).toHaveBeenCalledWith(true);
    });
});<|MERGE_RESOLUTION|>--- conflicted
+++ resolved
@@ -53,15 +53,9 @@
         },
         configurable: true,
     });
-<<<<<<< HEAD
     jest.spyOn(ZoweLogger as any, "getDate").mockReturnValue("2023/1/1");
     jest.spyOn(ZoweLogger as any, "getTime").mockReturnValue("08:00:00");
-    Object.defineProperty(zowe, "padLeft", { value: jest.fn(), configurable: true });
-=======
-    Object.defineProperty(logger, "getDate", { value: "2023/1/1", configurable: true });
-    Object.defineProperty(logger, "getTime", { value: "08:00:00", configurable: true });
     Object.defineProperty(core, "padLeft", { value: jest.fn(), configurable: true });
->>>>>>> ceaba7c1
     Object.defineProperty(SettingsConfig, "setDirectValue", { value: jest.fn(), configurable: true });
 
     return newMocks;
@@ -93,13 +87,8 @@
 
     it("should initialize loggers successfully with no cli logger setting", async () => {
         const globalMocks = createGlobalMocks();
-<<<<<<< HEAD
-        jest.spyOn(zowe.imperative.Logger, "initLogger").mockImplementation(globalMocks.mockLogger);
+        jest.spyOn(imperative.Logger, "initLogger").mockImplementation(globalMocks.mockLogger);
         const infoMock = jest.spyOn(ZoweLogger, "info").mockImplementationOnce((_msg) => {});
-=======
-        jest.spyOn(imperative.Logger, "initLogger").mockImplementation(globalMocks.mockLogger);
-        const infoMock = jest.spyOn(logger.ZoweLogger, "info").mockImplementationOnce((_msg) => {});
->>>>>>> ceaba7c1
         globalMocks.mockGetConfiguration.mockReturnValue({
             get: getSettingMock,
         });
