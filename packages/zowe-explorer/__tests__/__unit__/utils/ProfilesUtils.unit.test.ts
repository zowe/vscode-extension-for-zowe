/**
 * This program and the accompanying materials are made available under the terms of the
 * Eclipse Public License v2.0 which accompanies this distribution, and is available at
 * https://www.eclipse.org/legal/epl-v20.html
 *
 * SPDX-License-Identifier: EPL-2.0
 *
 * Copyright Contributors to the Zowe Project.
 *
 */

import * as fs from "fs";
import * as path from "path";
import { Gui, ProfilesCache, ZoweVsCodeExtension } from "@zowe/zowe-explorer-api";
import * as util from "util";
import * as globals from "../../../src/globals";
import * as profUtils from "../../../src/utils/ProfilesUtils";
import * as vscode from "vscode";
import * as zowe from "@zowe/cli";
import { Profiles } from "../../../src/Profiles";
import { SettingsConfig } from "../../../src/utils/SettingsConfig";
import { ZoweLogger } from "../../../src/utils/LoggerUtils";
import { ZoweExplorerExtender } from "../../../src/ZoweExplorerExtender";
import { createValidIProfile } from "../../../__mocks__/mockCreators/shared";

jest.mock("../../../src/utils/LoggerUtils");
jest.mock("fs");
jest.mock("vscode");
jest.mock("@zowe/cli");

describe("ProfilesUtils unit tests", () => {
    afterEach(() => {
        jest.clearAllMocks();
    });

    function createBlockMocks() {
        const newMocks = {
            mockExistsSync: jest.fn().mockReturnValue(true),
            mockReadFileSync: jest.fn(),
            mockWriteFileSync: jest.fn(),
            mockOpenSync: jest.fn().mockReturnValue(process.stdout.fd),
            mockMkdirSync: jest.fn(),
            mockGetDirectValue: jest.fn(),
            mockFileRead: { overrides: { CredentialManager: "@zowe/cli" } },
            zoweDir: path.normalize("__tests__/.zowe/settings/imperative.json"),
        };
        Object.defineProperty(fs, "existsSync", { value: newMocks.mockExistsSync, configurable: true });
        Object.defineProperty(fs, "readFileSync", { value: newMocks.mockReadFileSync, configurable: true });
        Object.defineProperty(fs, "writeFileSync", { value: newMocks.mockWriteFileSync, configurable: true });
        Object.defineProperty(fs, "openSync", { value: newMocks.mockOpenSync, configurable: true });
        Object.defineProperty(fs, "mkdirSync", { value: newMocks.mockMkdirSync, configurable: true });
        Object.defineProperty(Gui, "errorMessage", { value: jest.fn(), configurable: true });
        Object.defineProperty(SettingsConfig, "getDirectValue", { value: newMocks.mockGetDirectValue, configurable: true });
        Object.defineProperty(globals, "PROFILE_SECURITY", { value: globals.ZOWE_CLI_SCM, configurable: true });
        return newMocks;
    }

    describe("errorHandling", () => {
        const profileInfoMock = () => ({
            getTeamConfig: () => ({
                properties: {
                    profiles: {
                        sestest: createValidIProfile().profile,
                        base: {
                            type: "base",
                            host: "test",
                            port: 1443,
                            rejectUnauthorized: false,
                            name: "base",
                            tokenType: "",
                            secure: [],
                        },
                    },
                },
            }),
        });

        it("should log error details", async () => {
            createBlockMocks();
            const errorDetails = new Error("i haz error");
            const label = "test";
            const moreInfo = "Task failed successfully";
            await profUtils.errorHandling(errorDetails, label, moreInfo);
            expect(Gui.errorMessage).toBeCalledWith(moreInfo + ` Error: ${errorDetails.message}`);
            expect(ZoweLogger.error).toBeCalledWith(
                `${errorDetails.toString()}\n` + util.inspect({ errorDetails, label, moreInfo }, { depth: null })
            );
        });

        it("should log error details for object with circular reference", async () => {
            createBlockMocks();
            const errorJson: Record<string, any> = { details: "i haz error" };
            errorJson.details2 = errorJson;
            const errorDetails = new zowe.imperative.ImperativeError({
                msg: "Circular reference",
                causeErrors: errorJson,
            });
            const label = "test";
            const moreInfo = "Task failed successfully";
            await profUtils.errorHandling(errorDetails, label, moreInfo as unknown as string);
            expect(Gui.errorMessage).toBeCalledWith(`${moreInfo} ` + errorDetails);
            expect(ZoweLogger.error).toBeCalledWith(
                `Error: ${errorDetails.message}\n` + util.inspect({ errorDetails, label, moreInfo }, { depth: null })
            );
        });

        it("should handle error and open config file", async () => {
            const errorDetails = new zowe.imperative.ImperativeError({
                msg: "Invalid hostname",
                errorCode: 404 as unknown as string,
            });
            const label = "test";
            const moreInfo = "Task failed successfully";
            const spyOpenConfigFile = jest.fn();
            Object.defineProperty(Profiles, "getInstance", {
                value: () => ({
                    getProfileInfo: () => ({
                        usingTeamConfig: true,
                        getAllProfiles: () => [
                            {
                                profName: "test",
                                profLoc: {
                                    osLoc: ["test"],
                                },
                            },
                        ],
                    }),
                    openConfigFile: spyOpenConfigFile,
                }),
            });
            await profUtils.errorHandling(errorDetails, label, moreInfo);
            expect(spyOpenConfigFile).toBeCalledTimes(1);
        });

        it("should handle error for invalid credentials and prompt for authentication", async () => {
            const errorDetails = new zowe.imperative.ImperativeError({
                msg: "Invalid credentials",
                errorCode: 401 as unknown as string,
                additionalDetails: "Authentication is not valid or expired.",
            });
            const label = "test";
            const moreInfo = "Task failed successfully";
            jest.spyOn(profUtils, "isTheia").mockReturnValue(false);
            const showMessageSpy = jest.spyOn(Gui, "errorMessage").mockImplementation(() => Promise.resolve("Update Credentials"));
            const promptCredsSpy = jest.fn();
            jest.spyOn(Profiles, "getInstance").mockReturnValue({
                promptCredentials: promptCredsSpy,
                getProfileInfo: profileInfoMock,
                getLoadedProfConfig: () => ({ type: "zosmf" }),
                getDefaultProfile: () => ({}),
                getSecurePropsForProfile: () => [],
            } as any);
            await profUtils.errorHandling(errorDetails, label, moreInfo);
            expect(showMessageSpy).toBeCalledTimes(1);
            expect(promptCredsSpy).toBeCalledTimes(1);
            showMessageSpy.mockClear();
            promptCredsSpy.mockClear();
        });
        it("should handle token error and procede to login", async () => {
            const errorDetails = new zowe.imperative.ImperativeError({
                msg: "Invalid credentials",
                errorCode: 401 as unknown as string,
                additionalDetails: "Token is not valid or expired.",
            });
            const label = "test";
            const moreInfo = "Task failed successfully";
            jest.spyOn(profUtils, "isTheia").mockReturnValue(false);
            const showErrorSpy = jest.spyOn(Gui, "errorMessage");
            const showMessageSpy = jest.spyOn(Gui, "showMessage").mockImplementation(() => Promise.resolve("selection"));
            const ssoLoginSpy = jest.fn();
            jest.spyOn(Profiles, "getInstance").mockReturnValue({
                getProfileInfo: profileInfoMock,
                getLoadedProfConfig: () => ({ type: "zosmf" }),
                getDefaultProfile: () => ({}),
                getSecurePropsForProfile: () => ["tokenValue"],
                ssoLogin: ssoLoginSpy,
            } as any);
            await profUtils.errorHandling(errorDetails, label, moreInfo);
            expect(showMessageSpy).toBeCalledTimes(1);
            expect(ssoLoginSpy).toBeCalledTimes(1);
            expect(showErrorSpy).not.toBeCalled();
            showErrorSpy.mockClear();
            showMessageSpy.mockClear();
            ssoLoginSpy.mockClear();
        });
        it("should handle token error and procede to login - Theia", async () => {
            const errorDetails = new zowe.imperative.ImperativeError({
                msg: "Invalid credentials",
                errorCode: String(401),
                additionalDetails: "Token is not valid or expired.",
            });
            const label = "test";
            const moreInfo = "Task failed successfully";
            Object.defineProperty(vscode, "env", {
                value: {
                    appName: "Theia",
                },
                configurable: true,
            });
            const showErrorSpy = jest.spyOn(Gui, "errorMessage").mockImplementation(() => Promise.resolve(undefined));
            const showMessageSpy = jest.spyOn(Gui, "showMessage");
            const ssoLoginSpy = jest.fn();
            jest.spyOn(Profiles, "getInstance").mockReturnValue({
                getProfileInfo: profileInfoMock,
                getLoadedProfConfig: () => ({ type: "zosmf" }),
                getDefaultProfile: () => ({}),
                getSecurePropsForProfile: () => ["tokenValue"],
                ssoLogin: ssoLoginSpy,
            } as any);
            await profUtils.errorHandling(errorDetails, label, moreInfo);
            expect(showErrorSpy).toBeCalledTimes(1);
            expect(ssoLoginSpy).toBeCalledTimes(1);
            expect(showMessageSpy).not.toBeCalled();
            showErrorSpy.mockClear();
            showMessageSpy.mockClear();
            ssoLoginSpy.mockClear();
        });
        it("should handle credential error and no selection made for update", async () => {
            const errorDetails = new zowe.imperative.ImperativeError({
                msg: "Invalid credentials",
                errorCode: String(401),
                additionalDetails: "Authentication failed.",
            });
            const label = "test";
            const moreInfo = "Task failed successfully";
            Object.defineProperty(vscode, "env", {
                value: {
                    appName: "Visual Studio Code",
                },
                configurable: true,
            });
            const showErrorSpy = jest.spyOn(Gui, "errorMessage").mockResolvedValue(undefined);
            const showMsgSpy = jest.spyOn(Gui, "showMessage");
            const promptCredentialsSpy = jest.fn();
            jest.spyOn(Profiles, "getInstance").mockReturnValue({
                promptCredentials: promptCredentialsSpy,
                getProfileInfo: profileInfoMock,
                getLoadedProfConfig: () => ({ type: "zosmf" }),
                getDefaultProfile: () => ({}),
                getSecurePropsForProfile: () => [],
            } as any);
            await profUtils.errorHandling(errorDetails, label, moreInfo);
            expect(showErrorSpy).toBeCalledTimes(1);
            expect(promptCredentialsSpy).not.toBeCalled();
            expect(showMsgSpy).toBeCalledWith("Operation Cancelled");
            showErrorSpy.mockClear();
            showMsgSpy.mockClear();
            promptCredentialsSpy.mockClear();
        });
        it("should handle credential error with error message - Theia", async () => {
            const errorDetails = new zowe.imperative.ImperativeError({
                msg: "Invalid credentials",
                errorCode: 401 as unknown as string,
                additionalDetails: "Authentication failed.",
            });
            const label = "test";
            const moreInfo = "Task failed successfully";
            jest.spyOn(profUtils, "isTheia").mockReturnValue(true);
            const showErrorSpy = jest.spyOn(Gui, "errorMessage");
            const promptCredentialsSpy = jest.fn();
            jest.spyOn(Profiles, "getInstance").mockReturnValue({
                promptCredentials: promptCredentialsSpy,
                getProfileInfo: profileInfoMock,
                getLoadedProfConfig: () => ({ type: "zosmf" }),
                getDefaultProfile: () => ({}),
                getSecurePropsForProfile: () => [],
            } as any);
            await profUtils.errorHandling(errorDetails, label, moreInfo);
            expect(showErrorSpy).toBeCalledTimes(1);
            expect(promptCredentialsSpy).not.toBeCalled();
            showErrorSpy.mockClear();
            promptCredentialsSpy.mockClear();
        });
    });

    describe("readConfigFromDisk", () => {
        it("should readConfigFromDisk and log 'Not Available'", async () => {
            Object.defineProperty(vscode.workspace, "workspaceFolders", {
                value: [
                    {
                        uri: {
                            fsPath: "./test",
                        },
                    },
                ],
                configurable: true,
            });
            const mockReadProfilesFromDisk = jest.fn();
            const profInfoSpy = jest.spyOn(profUtils.ProfilesUtils, "getProfileInfo").mockReturnValue({
                readProfilesFromDisk: mockReadProfilesFromDisk,
                usingTeamConfig: true,
                getTeamConfig: () => ({
                    layers: [
                        {
                            path: "test",
                            exists: true,
                            properties: {
                                defaults: "test",
                            },
                        },
                        {
                            path: "test",
                            exists: true,
                            properties: {},
                        },
                    ],
                }),
            } as never);
            await expect(profUtils.ProfilesUtils.readConfigFromDisk()).resolves.not.toThrow();
            expect(mockReadProfilesFromDisk).toHaveBeenCalledTimes(1);
            profInfoSpy.mockRestore();
        });

        it("should readConfigFromDisk and find with defaults", async () => {
            Object.defineProperty(vscode.workspace, "workspaceFolders", {
                value: [
                    {
                        uri: {
                            fsPath: "./test",
                        },
                    },
                ],
                configurable: true,
            });
            const mockReadProfilesFromDisk = jest.fn();
            const profInfoSpy = jest.spyOn(profUtils.ProfilesUtils, "getProfileInfo").mockReturnValue({
                readProfilesFromDisk: mockReadProfilesFromDisk,
                usingTeamConfig: true,
                getTeamConfig: () => [],
            } as never);
            await expect(profUtils.ProfilesUtils.readConfigFromDisk()).resolves.not.toThrow();
            expect(mockReadProfilesFromDisk).toHaveBeenCalledTimes(1);
            profInfoSpy.mockRestore();
        });

        it("should keep Imperative error details if readConfigFromDisk fails", async () => {
            Object.defineProperty(vscode.workspace, "workspaceFolders", {
                value: [
                    {
                        uri: {
                            fsPath: "./test",
                        },
                    },
                ],
                configurable: true,
            });
            const impErr = new zowe.imperative.ImperativeError({ msg: "Unexpected Imperative error" });
            const mockReadProfilesFromDisk = jest.fn().mockRejectedValue(impErr);
            const profInfoSpy = jest.spyOn(profUtils.ProfilesUtils, "getProfileInfo").mockReturnValue({
                readProfilesFromDisk: mockReadProfilesFromDisk,
                usingTeamConfig: true,
                getTeamConfig: () => [],
            } as never);
            await expect(profUtils.ProfilesUtils.readConfigFromDisk()).rejects.toBe(impErr);
            expect(mockReadProfilesFromDisk).toHaveBeenCalledTimes(1);
            profInfoSpy.mockRestore();
        });
    });

    describe("promptCredentials", () => {
        it("calls getProfileInfo", async () => {
            const mockProfileInstance = new Profiles(zowe.imperative.Logger.getAppLogger());
            const getProfileInfoSpy = jest.spyOn(Profiles.prototype, "getProfileInfo");
            const prof = {
                getAllProfiles: jest.fn().mockReturnValue([]),
                isSecured: jest.fn().mockReturnValue(true),
                readProfilesFromDisk: jest.fn(),
            };
            jest.spyOn(ProfilesCache.prototype, "getProfileInfo").mockResolvedValue(prof as unknown as zowe.imperative.ProfileInfo);
            jest.spyOn(ProfilesCache.prototype, "getLoadedProfConfig").mockResolvedValue({
                profile: prof,
            } as unknown as zowe.imperative.IProfileLoaded);
            jest.spyOn(Profiles, "getInstance").mockReturnValue(mockProfileInstance);
            Object.defineProperty(vscode.window, "showInputBox", {
                value: jest.fn().mockResolvedValue("emptyConfig"),
                configurable: true,
            });
            jest.spyOn(ZoweVsCodeExtension as any, "promptUserPass").mockResolvedValue([]);
            await profUtils.ProfilesUtils.promptCredentials(null);
            expect(getProfileInfoSpy).toHaveBeenCalled();
        });

        it("shows an error message if the profile input is undefined", async () => {
            const mockProfileInstance = new Profiles(zowe.imperative.Logger.getAppLogger());
            const prof = {
                getAllProfiles: jest.fn().mockReturnValue([]),
                isSecured: jest.fn().mockReturnValue(true),
                readProfilesFromDisk: jest.fn(),
            };
            jest.spyOn(ProfilesCache.prototype, "getProfileInfo").mockResolvedValue(prof as unknown as zowe.imperative.ProfileInfo);
            jest.spyOn(ProfilesCache.prototype, "getLoadedProfConfig").mockResolvedValue({
                profile: prof,
            } as unknown as zowe.imperative.IProfileLoaded);
            jest.spyOn(Profiles, "getInstance").mockReturnValue(mockProfileInstance);
            Object.defineProperty(vscode.window, "showInputBox", {
                value: jest.fn().mockResolvedValue(""),
                configurable: true,
            });
            jest.spyOn(ZoweVsCodeExtension as any, "promptUserPass").mockResolvedValue([]);
            await profUtils.ProfilesUtils.promptCredentials(null);
            expect(Gui.showMessage).toHaveBeenCalledWith("Operation Cancelled");
        });

        it("shows an info message if the profile credentials were updated", async () => {
            const mockProfileInstance = new Profiles(zowe.imperative.Logger.getAppLogger());
            const prof = {
                getAllProfiles: jest.fn().mockReturnValue([]),
                isSecured: jest.fn().mockReturnValue(true),
                readProfilesFromDisk: jest.fn(),
            };
            jest.spyOn(ProfilesCache.prototype, "getProfileInfo").mockResolvedValue(prof as unknown as zowe.imperative.ProfileInfo);
            jest.spyOn(ProfilesCache.prototype, "getLoadedProfConfig").mockResolvedValue({
                profile: prof,
            } as unknown as zowe.imperative.IProfileLoaded);
            jest.spyOn(Profiles, "getInstance").mockReturnValue(mockProfileInstance);
            Object.defineProperty(vscode.window, "showInputBox", {
                value: jest.fn().mockResolvedValue("testConfig"),
                configurable: true,
            });
            Object.defineProperty(Gui, "showMessage", {
                value: jest.fn(),
                configurable: true,
            });
            jest.spyOn(Profiles.prototype, "promptCredentials").mockResolvedValue(["some_user", "some_pass", "c29tZV9iYXNlNjRfc3RyaW5n"]);
            await profUtils.ProfilesUtils.promptCredentials(null);
            expect(Gui.showMessage).toHaveBeenCalledWith("Credentials for testConfig were successfully updated");
        });

        it("shows a message if Update Credentials operation is called when autoStore = false", async () => {
            const mockProfileInstance = new Profiles(zowe.imperative.Logger.getAppLogger());
            Object.defineProperty(Profiles, "getInstance", {
                value: () => mockProfileInstance,
                configurable: true,
            });
            Object.defineProperty(mockProfileInstance, "getProfileInfo", {
                value: jest.fn(() => {
                    return {
                        profileName: "emptyConfig",
                        usingTeamConfig: true,
                        getTeamConfig: jest.fn().mockReturnValueOnce({
                            properties: {
                                autoStore: false,
                            },
                        }),
                    };
                }),
                configurable: true,
            });
            Object.defineProperty(Gui, "showMessage", {
                value: jest.fn(),
                configurable: true,
            });
            await profUtils.ProfilesUtils.promptCredentials(null);
            expect(mockProfileInstance.getProfileInfo).toHaveBeenCalled();
            expect(Gui.showMessage).toHaveBeenCalledWith('"Update Credentials" operation not supported when "autoStore" is false');
        });
    });

    describe("initializeZoweFolder", () => {
        it("should create directories and files that do not exist", async () => {
            const blockMocks = createBlockMocks();
            blockMocks.mockGetDirectValue.mockReturnValue(true);
            blockMocks.mockExistsSync.mockReturnValue(false);
            jest.spyOn(fs, "readFileSync").mockReturnValue(Buffer.from(JSON.stringify({ overrides: { credentialManager: "@zowe/cli" } }), "utf-8"));
            const createFileSpy = jest.spyOn(profUtils.ProfilesUtils, "writeOverridesFile");
            await profUtils.ProfilesUtils.initializeZoweFolder();
            expect(globals.PROFILE_SECURITY).toBe(globals.ZOWE_CLI_SCM);
            expect(blockMocks.mockMkdirSync).toHaveBeenCalledTimes(2);
            expect(createFileSpy).toHaveBeenCalledTimes(1);
        });

        it("should skip creating directories and files that already exist", async () => {
            const blockMocks = createBlockMocks();
            jest.spyOn(profUtils.ProfilesUtils, "getCredentialManagerOverride").mockReturnValue("@zowe/cli");
            blockMocks.mockGetDirectValue.mockReturnValue("@zowe/cli");
            blockMocks.mockExistsSync.mockReturnValue(true);
            const fileJson = blockMocks.mockFileRead;
            jest.spyOn(fs, "readFileSync").mockReturnValue(Buffer.from(JSON.stringify({ overrides: { credentialManager: "@zowe/cli" } }), "utf-8"));
            blockMocks.mockReadFileSync.mockReturnValueOnce(JSON.stringify(fileJson, null, 2));
            await profUtils.ProfilesUtils.initializeZoweFolder();
            expect(globals.PROFILE_SECURITY).toBe("@zowe/cli");
            expect(blockMocks.mockMkdirSync).toHaveBeenCalledTimes(0);
            expect(blockMocks.mockWriteFileSync).toHaveBeenCalledTimes(0);
        });
    });

    describe("writeOverridesFile", () => {
        it("should have file exist", () => {
            const blockMocks = createBlockMocks();
            blockMocks.mockReadFileSync.mockReturnValueOnce(
                JSON.stringify({ overrides: { CredentialManager: "@zowe/cli", testValue: true } }, null, 2)
            );
            profUtils.ProfilesUtils.writeOverridesFile();
            expect(blockMocks.mockWriteFileSync).toBeCalledTimes(0);
        });

        it("should return and have no change to the existing file if PROFILE_SECURITY matches file", () => {
            const blockMocks = createBlockMocks();
            const fileJson = blockMocks.mockFileRead;
            blockMocks.mockReadFileSync.mockReturnValueOnce(JSON.stringify(fileJson, null, 2));
            profUtils.ProfilesUtils.writeOverridesFile();
            expect(blockMocks.mockWriteFileSync).toBeCalledTimes(0);
        });

        it("should add credential manager overrides object to existing object", () => {
            const blockMocks = createBlockMocks();
            const fileJson = {
                test: null,
            };
            blockMocks.mockReadFileSync.mockReturnValueOnce(JSON.stringify(fileJson, null, 2));
            const mergedJson = { ...blockMocks.mockFileRead, ...fileJson };
            const mergedString = JSON.stringify(mergedJson, null, 2);
            profUtils.ProfilesUtils.writeOverridesFile();
            expect(blockMocks.mockWriteFileSync).toBeCalledTimes(1);
            expect(blockMocks.mockWriteFileSync).toBeCalledWith(blockMocks.zoweDir, mergedString, { encoding: "utf-8", flag: "w" });
        });

        it("should have not exist and create default file", () => {
            const blockMocks = createBlockMocks();
            Object.defineProperty(fs, "readFileSync", {
                value: jest.fn().mockImplementationOnce(() => {
                    throw new Error("ENOENT");
                }),
                configurable: true,
            });
            const loggerSpy = jest.spyOn(ZoweLogger, "debug");
            const content = JSON.stringify(blockMocks.mockFileRead, null, 2);
            profUtils.ProfilesUtils.writeOverridesFile();
            expect(loggerSpy).toBeCalledWith("Reading imperative.json failed. Will try to create file.");
            expect(blockMocks.mockWriteFileSync).toBeCalledWith(blockMocks.zoweDir, content, { encoding: "utf-8", flag: "w" });
            expect(blockMocks.mockWriteFileSync).not.toThrowError();
        });

        it("should re-create file if overrides file contains invalid JSON", () => {
            const blockMocks = createBlockMocks();
            const fileJson = {
                test: null,
            };
            blockMocks.mockReadFileSync.mockReturnValueOnce(JSON.stringify(fileJson, null, 2).slice(1));
            const writeFileSpy = jest.spyOn(fs, "writeFileSync");
            expect(profUtils.ProfilesUtils.writeOverridesFile).not.toThrow();
            expect(writeFileSpy).toBeCalled();
        });
    });

    describe("initializeZoweProfiles", () => {
        it("should successfully initialize Zowe folder and read config from disk", async () => {
            const initZoweFolderSpy = jest.spyOn(profUtils.ProfilesUtils, "initializeZoweFolder");
            jest.spyOn(profUtils.ProfilesUtils, "getCredentialManagerOverride").mockReturnValueOnce("@zowe/cli");
            const readConfigFromDiskSpy = jest.spyOn(profUtils.ProfilesUtils, "readConfigFromDisk").mockResolvedValueOnce();
            await profUtils.ProfilesUtils.initializeZoweProfiles((msg) => ZoweExplorerExtender.showZoweConfigError(msg));
            expect(initZoweFolderSpy).toHaveBeenCalledTimes(1);
            expect(readConfigFromDiskSpy).toHaveBeenCalledTimes(1);
            expect(ZoweLogger.error).not.toHaveBeenCalled();
        });

        it("should handle error thrown on initialize Zowe folder", async () => {
            const testError = new Error("initializeZoweFolder failed");
            const initZoweFolderSpy = jest.spyOn(profUtils.ProfilesUtils, "initializeZoweFolder").mockRejectedValueOnce(testError);
            const readConfigFromDiskSpy = jest.spyOn(profUtils.ProfilesUtils, "readConfigFromDisk").mockResolvedValueOnce();
            await profUtils.ProfilesUtils.initializeZoweProfiles((msg) => ZoweExplorerExtender.showZoweConfigError(msg));
            expect(initZoweFolderSpy).toHaveBeenCalledTimes(1);
            expect(readConfigFromDiskSpy).toHaveBeenCalledTimes(1);
            expect(Gui.errorMessage).toHaveBeenCalledWith(expect.stringContaining(testError.message));
        });

        it("should handle Imperative error thrown on read config from disk", async () => {
            const testError = new zowe.imperative.ImperativeError({ msg: "readConfigFromDisk failed" });
            const initZoweFolderSpy = jest.spyOn(profUtils.ProfilesUtils, "initializeZoweFolder").mockResolvedValueOnce();
            const readConfigFromDiskSpy = jest.spyOn(profUtils.ProfilesUtils, "readConfigFromDisk").mockRejectedValueOnce(testError);
            await profUtils.ProfilesUtils.initializeZoweProfiles((msg) => ZoweExplorerExtender.showZoweConfigError(msg));
            expect(initZoweFolderSpy).toHaveBeenCalledTimes(1);
            expect(readConfigFromDiskSpy).toHaveBeenCalledTimes(1);
            expect(Gui.errorMessage).toHaveBeenCalledWith(expect.stringContaining(testError.message));
        });

        it("should handle JSON parse error thrown on read config from disk", async () => {
            const testError = new Error("readConfigFromDisk failed");
            const initZoweFolderSpy = jest.spyOn(profUtils.ProfilesUtils, "initializeZoweFolder").mockResolvedValueOnce();
            const readConfigFromDiskSpy = jest.spyOn(profUtils.ProfilesUtils, "readConfigFromDisk").mockRejectedValueOnce(testError);
            const showZoweConfigErrorSpy = jest.spyOn(ZoweExplorerExtender, "showZoweConfigError").mockReturnValueOnce();
            await profUtils.ProfilesUtils.initializeZoweProfiles((msg) => ZoweExplorerExtender.showZoweConfigError(msg));
            expect(initZoweFolderSpy).toHaveBeenCalledTimes(1);
            expect(readConfigFromDiskSpy).toHaveBeenCalledTimes(1);
            expect(showZoweConfigErrorSpy).toHaveBeenCalledWith(testError.message);
        });
    });

    it("filterItem should get label if the filterItem icon exists", () => {
        const testFilterItem = new profUtils.FilterItem({
            icon: "test",
        } as any);
        expect(testFilterItem.label).toEqual("test undefined");
    });

    describe("activateCredentialManagerOverride", () => {
        afterEach(() => {
            jest.clearAllMocks();
            jest.resetAllMocks();
        });

        it("should successfully activate the extension passed in for a credential manager override", async () => {
            const activateSpy = jest.fn(() => ({}));
            const credentialManagerExtension: vscode.Extension<any> = {
                exports: {} as zowe.imperative.ICredentialManagerConstructor,
                activate: activateSpy,
                isActive: true,
            } as any;

            await expect((profUtils.ProfilesUtils as any).activateCredentialManagerOverride(credentialManagerExtension)).resolves.toEqual(
                {} as zowe.imperative.ICredentialManagerConstructor
            );
            expect(activateSpy).toBeCalledTimes(1);
        });

        it("should successfully activate the extension passed in but return undefined if no exports are found", async () => {
            const activateSpy = jest.fn(() => undefined);
            const credentialManagerExtension: vscode.Extension<any> = {
                exports: undefined,
                activate: activateSpy,
                isActive: true,
            } as any;

            await expect((profUtils.ProfilesUtils as any).activateCredentialManagerOverride(credentialManagerExtension)).resolves.toEqual(undefined);
            expect(activateSpy).toBeCalledTimes(1);
        });

        it("should throw an error if the extension fails to activate", async () => {
            const credentialManagerExtension: vscode.Extension<any> = {
                exports: undefined,
                activate: () => {
                    throw new Error("failed to activate extension");
                },
                isActive: true,
            } as any;

            await expect((profUtils.ProfilesUtils as any).activateCredentialManagerOverride(credentialManagerExtension)).rejects.toThrow(
                "Custom credential manager failed to activate"
            );
        });
    });

    describe("updateCredentialManagerSetting", () => {
        afterEach(() => {
            jest.clearAllMocks();
            jest.resetAllMocks();
        });

        it("should update the credential manager setting if secure value is true", async () => {
            jest.spyOn(SettingsConfig, "getDirectValue").mockReturnValueOnce(true);
            const setGlobalSecurityValueSpy = jest.spyOn(globals, "setGlobalSecurityValue");
            const recordCredMgrInConfigSpy = jest.spyOn(zowe.imperative.CredentialManagerOverride, "recordCredMgrInConfig");
            await profUtils.ProfilesUtils.updateCredentialManagerSetting("@zowe/cli");
            expect(setGlobalSecurityValueSpy).toBeCalledWith("@zowe/cli");
            expect(recordCredMgrInConfigSpy).toBeCalledWith("@zowe/cli");
        });
    });

    describe("getProfilesInfo", () => {
        afterEach(() => {
            jest.clearAllMocks();
            jest.resetAllMocks();
        });

        it("should prompt and install for missing extension of custom credential manager if override defined", async () => {
            const isVSCodeCredentialPluginInstalledSpy = jest.spyOn(profUtils.ProfilesUtils, "isVSCodeCredentialPluginInstalled");

            jest.spyOn(SettingsConfig, "getDirectValue").mockReturnValueOnce(true);
            jest.spyOn(profUtils.ProfilesUtils as any, "fetchRegisteredPlugins").mockImplementation();
            jest.spyOn(profUtils.ProfilesUtils, "getCredentialManagerOverride").mockReturnValue("test");
            jest.spyOn(profUtils.ProfilesUtils, "isVSCodeCredentialPluginInstalled").mockReturnValueOnce(false);
            jest.spyOn(SettingsConfig, "getDirectValue").mockReturnValueOnce(true);
            jest.spyOn(profUtils.ProfilesUtils, "getCredentialManagerMap").mockReturnValueOnce({
                credMgrDisplayName: "test",
                credMgrPluginName: "test",
                credMgrZEName: "test",
            });
            jest.spyOn((profUtils as any).ProfilesUtils, "setupCustomCredentialManager").mockReturnValueOnce({});
            await expect(profUtils.ProfilesUtils.getProfileInfo(false)).resolves.toEqual({});
            expect(isVSCodeCredentialPluginInstalledSpy).toBeCalledTimes(1);
        });

        it("should retrieve the custom credential manager", async () => {
            jest.spyOn(SettingsConfig, "getDirectValue").mockReturnValueOnce(true);
            jest.spyOn(profUtils.ProfilesUtils as any, "fetchRegisteredPlugins").mockImplementation();
            jest.spyOn(profUtils.ProfilesUtils, "getCredentialManagerOverride").mockReturnValue("test");
            jest.spyOn(profUtils.ProfilesUtils, "isVSCodeCredentialPluginInstalled").mockReturnValueOnce(true);
            jest.spyOn(SettingsConfig, "getDirectValue").mockReturnValueOnce(true);
            jest.spyOn(profUtils.ProfilesUtils, "getCredentialManagerMap").mockReturnValueOnce({
                credMgrDisplayName: "test",
                credMgrPluginName: "test",
                credMgrZEName: "test",
            });
            jest.spyOn((profUtils as any).ProfilesUtils, "setupCustomCredentialManager").mockReturnValueOnce({});
            await expect(profUtils.ProfilesUtils.getProfileInfo(false)).resolves.toEqual({});
        });

        it("should retrieve the default credential manager if no custom credential manager is found", async () => {
            jest.spyOn(SettingsConfig, "getDirectValue").mockReturnValueOnce(false);
            jest.spyOn(profUtils.ProfilesUtils, "getCredentialManagerOverride").mockReturnValue("@zowe/cli");
            jest.spyOn(profUtils.ProfilesUtils, "isVSCodeCredentialPluginInstalled").mockReturnValueOnce(false);
            jest.spyOn(SettingsConfig, "getDirectValue").mockReturnValueOnce(true);
            jest.spyOn(profUtils.ProfilesUtils, "getCredentialManagerMap").mockReturnValueOnce(undefined);
            jest.spyOn((profUtils as any).ProfilesUtils, "setupDefaultCredentialManager").mockReturnValueOnce({});
            await expect(profUtils.ProfilesUtils.getProfileInfo(false)).resolves.toEqual({});
        });
    });

    describe("isUsingTokenAuth", () => {
        it("should check the profile in use if using token based auth instead of the base profile", async () => {
            jest.spyOn(Profiles.getInstance(), "getDefaultProfile").mockReturnValueOnce({} as any);
            jest.spyOn(Profiles.getInstance(), "getLoadedProfConfig").mockResolvedValue({ type: "test" } as any);
            jest.spyOn(Profiles.getInstance(), "getSecurePropsForProfile").mockResolvedValue([]);
            await expect(profUtils.ProfilesUtils.isUsingTokenAuth("test")).resolves.toEqual(false);
        });
    });

    describe("isVSCodeCredentialPluginInstalled", () => {
        beforeEach(() => {
            jest.clearAllMocks();
            jest.resetAllMocks();
            jest.restoreAllMocks();
        });

        it("should return false if an error is thrown when getting extension from available VS Code extensions", () => {
            const zoweLoggerTraceSpy = jest.spyOn(ZoweLogger, "trace");
            jest.spyOn(zowe.imperative.CredentialManagerOverride, "getCredMgrInfoByDisplayName").mockReturnValue({
                credMgrDisplayName: "test",
                credMgrPluginName: "test",
                credMgrZEName: "test",
            });
            jest.spyOn(vscode.extensions, "getExtension").mockImplementation(() => {
                throw new Error("test error");
            });
            expect(profUtils.ProfilesUtils.isVSCodeCredentialPluginInstalled("test")).toBe(false);
            expect(zoweLoggerTraceSpy).toBeCalledTimes(1);
        });
    });

    describe("getCredentialManagerOverride", () => {
        afterEach(() => {
            jest.clearAllMocks();
            jest.resetAllMocks();
            jest.restoreAllMocks();
        });

        it("should return the custom credential manager override if of type string", () => {
            const zoweLoggerTraceSpy = jest.spyOn(ZoweLogger, "trace");

            jest.spyOn(fs, "readFileSync").mockReturnValueOnce(
                Buffer.from(
                    JSON.stringify({
                        overrides: {
                            credentialManager: "My Custom Credential Manager",
                        },
                    })
                )
            );
            Object.defineProperty(zowe.imperative.CredentialManagerOverride, "CRED_MGR_SETTING_NAME", {
                value: "credentialManager",
                configurable: true,
            });

            expect(profUtils.ProfilesUtils.getCredentialManagerOverride()).toBe("My Custom Credential Manager");
            expect(zoweLoggerTraceSpy).toBeCalledTimes(1);
        });
<<<<<<< HEAD
=======

        it("should return default manager if the override file does not exist", () => {
            const zoweLoggerTraceSpy = jest.spyOn(ZoweLogger, "trace");
            const zoweLoggerInfoSpy = jest.spyOn(ZoweLogger, "info");

            jest.spyOn(fs, "readFileSync").mockImplementation(() => {
                throw new Error("test");
            });
            try {
                profUtils.ProfilesUtils.getCredentialManagerOverride();
            } catch (err) {
                expect(err).toBe("test");
            }

            expect(zoweLoggerTraceSpy).toBeCalledTimes(1);
            expect(zoweLoggerInfoSpy).toBeCalledTimes(1);
        });
>>>>>>> c2fc8c90
    });

    describe("setupCustomCredentialManager", () => {
        afterEach(() => {
            jest.clearAllMocks();
            jest.resetAllMocks();
            jest.restoreAllMocks();
        });

        it("should return the profileInfo object with the custom credential manager constructor", async () => {
            const zoweLoggerTraceSpy = jest.spyOn(ZoweLogger, "trace");
            const zoweLoggerInfoSpy = jest.spyOn(ZoweLogger, "info");

            jest.spyOn(vscode.extensions, "getExtension").mockImplementation();
            jest.spyOn(profUtils.ProfilesUtils as any, "activateCredentialManagerOverride").mockResolvedValue(jest.fn());

            await expect(
                profUtils.ProfilesUtils["setupCustomCredentialManager"]({
                    credMgrDisplayName: "test",
                    credMgrPluginName: "test",
                    credMgrZEName: "test",
                })
            ).resolves.toEqual({} as zowe.imperative.ProfileInfo);
            expect(zoweLoggerTraceSpy).toBeCalledTimes(2);
            expect(zoweLoggerInfoSpy).toBeCalledTimes(1);
        });
    });

    describe("fetchRegisteredPlugins", () => {
        afterEach(() => {
            jest.clearAllMocks();
            jest.resetAllMocks();
            jest.restoreAllMocks();
        });

        it("should not find any registered plugins and simply return", async () => {
            const zoweLoggerTraceSpy = jest.spyOn(ZoweLogger, "trace");
            const updateCredentialManagerSettingSpy = jest.spyOn(profUtils.ProfilesUtils, "updateCredentialManagerSetting");
            const setDirectValueSpy = jest.spyOn(SettingsConfig, "setDirectValue");

            jest.spyOn(zowe.imperative.CredentialManagerOverride, "getKnownCredMgrs").mockReturnValue([
                {
                    credMgrDisplayName: "test",
                    credMgrPluginName: "test",
                    credMgrZEName: "test",
                },
            ]);
            jest.spyOn(vscode.extensions, "getExtension").mockImplementation(() => {
                throw new Error("test error");
            });

            await expect(profUtils.ProfilesUtils["fetchRegisteredPlugins"]()).resolves.not.toThrow();
            expect(zoweLoggerTraceSpy).toBeCalledTimes(1);
            expect(updateCredentialManagerSettingSpy).toBeCalledTimes(0);
            expect(setDirectValueSpy).toBeCalledTimes(0);
        });

        it("suggest changing the override setting after finding a registered custom credential manager and selecting 'yes'", async () => {
            const zoweLoggerTraceSpy = jest.spyOn(ZoweLogger, "trace");
            const updateCredentialManagerSettingSpy = jest.spyOn(profUtils.ProfilesUtils, "updateCredentialManagerSetting");
            const setDirectValueSpy = jest.spyOn(SettingsConfig, "setDirectValue");

            jest.spyOn(zowe.imperative.CredentialManagerOverride, "getKnownCredMgrs").mockReturnValue([
                {
                    credMgrDisplayName: "test",
                    credMgrPluginName: "test",
                    credMgrZEName: "test",
                },
            ]);
            jest.spyOn(vscode.extensions, "getExtension").mockReturnValue({
                credMgrDisplayName: "test",
            } as any);
            jest.spyOn(Gui, "infoMessage").mockResolvedValue("Yes");

            await expect(profUtils.ProfilesUtils["fetchRegisteredPlugins"]()).resolves.not.toThrow();
<<<<<<< HEAD
            expect(zoweLoggerTraceSpy).toBeCalledTimes(2);
=======
            expect(zoweLoggerTraceSpy).toBeCalledTimes(3);
>>>>>>> c2fc8c90
            expect(updateCredentialManagerSettingSpy).toBeCalledTimes(1);
            expect(setDirectValueSpy).toBeCalledTimes(1);
        });

        it("suggest changing the override setting and selecting 'no' and should keep the default manager", async () => {
            const zoweLoggerTraceSpy = jest.spyOn(ZoweLogger, "trace");
            const updateCredentialManagerSettingSpy = jest.spyOn(profUtils.ProfilesUtils, "updateCredentialManagerSetting");
            const setDirectValueSpy = jest.spyOn(SettingsConfig, "setDirectValue");

            jest.spyOn(zowe.imperative.CredentialManagerOverride, "getKnownCredMgrs").mockReturnValue([
                {
                    credMgrDisplayName: "test",
                    credMgrPluginName: "test",
                    credMgrZEName: "test",
                },
            ]);
            jest.spyOn(vscode.extensions, "getExtension").mockReturnValue({
                credMgrDisplayName: "test",
            } as any);
            jest.spyOn(Gui, "infoMessage").mockResolvedValue("Don't ask again");

            await expect(profUtils.ProfilesUtils["fetchRegisteredPlugins"]()).resolves.not.toThrow();
<<<<<<< HEAD
            expect(zoweLoggerTraceSpy).toBeCalledTimes(1);
=======
            expect(zoweLoggerTraceSpy).toBeCalledTimes(2);
>>>>>>> c2fc8c90
            expect(updateCredentialManagerSettingSpy).toBeCalledTimes(0);
            expect(setDirectValueSpy).toBeCalledTimes(1);
        });
    });

    describe("promptAndHandleMissingCredentialManager", () => {
        afterEach(() => {
            jest.clearAllMocks();
            jest.resetAllMocks();
            jest.restoreAllMocks();
        });

        it("should prompt to install missing custom credential manager defined in 'imperative.json'", async () => {
            const zoweLoggerTraceSpy = jest.spyOn(ZoweLogger, "trace");
            const reloadWindowSpy = jest.spyOn(vscode.commands, "executeCommand");

            jest.spyOn(Gui, "infoMessage").mockResolvedValue("Install");
            Object.defineProperty(vscode.env, "openExternal", {
                value: () => true,
                configurable: true,
            });
            jest.spyOn(Gui, "showMessage").mockResolvedValue("Reload");

            await expect(
                profUtils.ProfilesUtils["promptAndHandleMissingCredentialManager"]({
                    credMgrDisplayName: "test",
                    credMgrPluginName: "test",
                    credMgrZEName: "test",
                })
            ).resolves.not.toThrow();
            expect(zoweLoggerTraceSpy).toBeCalledTimes(1);
            expect(reloadWindowSpy).toBeCalledWith("workbench.action.reloadWindow");
        });
    });
});<|MERGE_RESOLUTION|>--- conflicted
+++ resolved
@@ -764,8 +764,6 @@
             expect(profUtils.ProfilesUtils.getCredentialManagerOverride()).toBe("My Custom Credential Manager");
             expect(zoweLoggerTraceSpy).toBeCalledTimes(1);
         });
-<<<<<<< HEAD
-=======
 
         it("should return default manager if the override file does not exist", () => {
             const zoweLoggerTraceSpy = jest.spyOn(ZoweLogger, "trace");
@@ -783,7 +781,6 @@
             expect(zoweLoggerTraceSpy).toBeCalledTimes(1);
             expect(zoweLoggerInfoSpy).toBeCalledTimes(1);
         });
->>>>>>> c2fc8c90
     });
 
     describe("setupCustomCredentialManager", () => {
@@ -859,11 +856,7 @@
             jest.spyOn(Gui, "infoMessage").mockResolvedValue("Yes");
 
             await expect(profUtils.ProfilesUtils["fetchRegisteredPlugins"]()).resolves.not.toThrow();
-<<<<<<< HEAD
             expect(zoweLoggerTraceSpy).toBeCalledTimes(2);
-=======
-            expect(zoweLoggerTraceSpy).toBeCalledTimes(3);
->>>>>>> c2fc8c90
             expect(updateCredentialManagerSettingSpy).toBeCalledTimes(1);
             expect(setDirectValueSpy).toBeCalledTimes(1);
         });
@@ -886,11 +879,7 @@
             jest.spyOn(Gui, "infoMessage").mockResolvedValue("Don't ask again");
 
             await expect(profUtils.ProfilesUtils["fetchRegisteredPlugins"]()).resolves.not.toThrow();
-<<<<<<< HEAD
             expect(zoweLoggerTraceSpy).toBeCalledTimes(1);
-=======
-            expect(zoweLoggerTraceSpy).toBeCalledTimes(2);
->>>>>>> c2fc8c90
             expect(updateCredentialManagerSettingSpy).toBeCalledTimes(0);
             expect(setDirectValueSpy).toBeCalledTimes(1);
         });
