/**
 * This program and the accompanying materials are made available under the terms of the
 * Eclipse Public License v2.0 which accompanies this distribution, and is available at
 * https://www.eclipse.org/legal/epl-v20.html
 *
 * SPDX-License-Identifier: EPL-2.0
 *
 * Copyright Contributors to the Zowe Project.
 *
 */

import * as fs from "fs";
import * as path from "path";
import { Gui, imperative, ProfilesCache, ZoweVsCodeExtension } from "@zowe/zowe-explorer-api";
import * as util from "util";
import * as globals from "../../../src/globals";
import * as profUtils from "../../../src/utils/ProfilesUtils";
import * as vscode from "vscode";
import { Profiles } from "../../../src/Profiles";
import { SettingsConfig } from "../../../src/utils/SettingsConfig";
import { ZoweLogger } from "../../../src/utils/LoggerUtils";
import { ZoweExplorerExtender } from "../../../src/ZoweExplorerExtender";
import { createAltTypeIProfile, createInstanceOfProfile, createValidIProfile } from "../../../__mocks__/mockCreators/shared";

jest.mock("../../../src/utils/LoggerUtils");
jest.mock("fs");
jest.mock("vscode");
jest.mock("@zowe/imperative");

describe("ProfilesUtils unit tests", () => {
    afterEach(() => {
        jest.clearAllMocks();
    });

    function createBlockMocks() {
        const newMocks = {
            mockExistsSync: jest.fn().mockReturnValue(true),
            mockReadFileSync: jest.fn(),
            mockWriteFileSync: jest.fn(),
            mockOpenSync: jest.fn().mockReturnValue(process.stdout.fd),
            mockMkdirSync: jest.fn(),
            mockGetDirectValue: jest.fn(),
            mockFileRead: { overrides: { CredentialManager: "@zowe/cli" } },
            zoweDir: path.normalize("__tests__/.zowe/settings/imperative.json"),
            profInstance: null,
        };
        newMocks.profInstance = createInstanceOfProfile(createValidIProfile());
        Object.defineProperty(Profiles, "getInstance", {
            value: jest.fn().mockReturnValue(newMocks.profInstance),
            configurable: true,
        });

        Object.defineProperty(fs, "existsSync", { value: newMocks.mockExistsSync, configurable: true });
        Object.defineProperty(fs, "readFileSync", { value: newMocks.mockReadFileSync, configurable: true });
        jest.spyOn(fs, "writeFileSync").mockImplementation(newMocks.mockWriteFileSync);
        Object.defineProperty(fs, "openSync", { value: newMocks.mockOpenSync, configurable: true });
        Object.defineProperty(fs, "mkdirSync", { value: newMocks.mockMkdirSync, configurable: true });
        Object.defineProperty(Gui, "errorMessage", { value: jest.fn(), configurable: true });
        Object.defineProperty(Gui, "infoMessage", { value: jest.fn(), configurable: true });
        Object.defineProperty(ZoweLogger, "warn", { value: jest.fn(), configurable: true });
        Object.defineProperty(ZoweLogger, "info", { value: jest.fn(), configurable: true });
        Object.defineProperty(SettingsConfig, "getDirectValue", { value: newMocks.mockGetDirectValue, configurable: true });
        Object.defineProperty(globals, "PROFILE_SECURITY", { value: globals.ZOWE_CLI_SCM, configurable: true });
        return newMocks;
    }

    describe("errorHandling", () => {
        const profileInfoMock = () => ({
            getTeamConfig: () => ({
                properties: {
                    profiles: {
                        sestest: createValidIProfile().profile,
                        base: {
                            type: "base",
                            host: "test",
                            port: 1443,
                            rejectUnauthorized: false,
                            name: "base",
                            tokenType: "",
                            secure: [],
                        },
                    },
                },
            }),
        });

        it("should log error details", async () => {
            createBlockMocks();
            const errorDetails = new Error("i haz error");
            const label = "test";
            const moreInfo = "Task failed successfully";
            await profUtils.errorHandling(errorDetails, label, moreInfo);
            expect(Gui.errorMessage).toHaveBeenCalledWith(moreInfo + ` Error: ${errorDetails.message}`);
            expect(ZoweLogger.error).toHaveBeenCalledWith(
                `${errorDetails.toString()}\n` + util.inspect({ errorDetails, label, moreInfo }, { depth: null })
            );
        });

        it("should log error details for object with circular reference", async () => {
            createBlockMocks();
            const errorJson: Record<string, any> = { details: "i haz error" };
            errorJson.details2 = errorJson;
            const errorDetails = new imperative.ImperativeError({
                msg: "Circular reference",
                causeErrors: errorJson,
            });
            const label = "test";
            const moreInfo = "Task failed successfully";
            await profUtils.errorHandling(errorDetails, label, moreInfo as unknown as string);
            expect(Gui.errorMessage).toHaveBeenCalledWith(`${moreInfo} ` + errorDetails);
            expect(ZoweLogger.error).toHaveBeenCalledWith(
                `Error: ${errorDetails.message}\n` + util.inspect({ errorDetails, label, moreInfo }, { depth: null })
            );
        });

        it("should handle error and open config file", async () => {
            const errorDetails = new imperative.ImperativeError({
                msg: "Invalid hostname",
                errorCode: 404 as unknown as string,
            });
            const label = "test";
            const moreInfo = "Task failed successfully";
            const spyOpenConfigFile = jest.fn();
            Object.defineProperty(Profiles, "getInstance", {
                value: () => ({
                    getProfileInfo: () => ({
                        usingTeamConfig: true,
                        getAllProfiles: () => [
                            {
                                profName: "test",
                                profLoc: {
                                    osLoc: ["test"],
                                },
                            },
                        ],
                    }),
                    openConfigFile: spyOpenConfigFile,
                }),
            });
            await profUtils.errorHandling(errorDetails, label, moreInfo);
            expect(spyOpenConfigFile).toHaveBeenCalledTimes(1);
        });

        it("should handle error for invalid credentials and prompt for authentication", async () => {
            const errorDetails = new imperative.ImperativeError({
                msg: "Invalid credentials",
                errorCode: 401 as unknown as string,
                additionalDetails: "Authentication is not valid or expired.",
            });
            const label = "test";
            const moreInfo = "Task failed successfully";
            const showMessageSpy = jest.spyOn(Gui, "errorMessage").mockImplementation(() => Promise.resolve("Update Credentials"));
            const promptCredsSpy = jest.fn();
            jest.spyOn(Profiles, "getInstance").mockReturnValue({
                promptCredentials: promptCredsSpy,
                getProfileInfo: profileInfoMock,
                getLoadedProfConfig: () => ({ type: "zosmf" }),
                getDefaultProfile: () => ({}),
                getSecurePropsForProfile: () => [],
            } as any);
            await profUtils.errorHandling(errorDetails, label, moreInfo);
            expect(showMessageSpy).toHaveBeenCalledTimes(1);
            expect(promptCredsSpy).toHaveBeenCalledTimes(1);
            showMessageSpy.mockClear();
            promptCredsSpy.mockClear();
        });
        it("should handle token error and proceed to login", async () => {
            const errorDetails = new imperative.ImperativeError({
                msg: "Invalid credentials",
                errorCode: 401 as unknown as string,
                additionalDetails: "Token is not valid or expired.",
            });
            const label = "test";
            const moreInfo = "Task failed successfully";
            const showErrorSpy = jest.spyOn(Gui, "errorMessage");
            const showMessageSpy = jest.spyOn(Gui, "showMessage").mockImplementation(() => Promise.resolve("selection"));
            const ssoLoginSpy = jest.fn();
            jest.spyOn(Profiles, "getInstance").mockReturnValue({
                getProfileInfo: profileInfoMock,
                getLoadedProfConfig: () => ({ type: "zosmf" }),
                getDefaultProfile: () => ({}),
                getSecurePropsForProfile: () => ["tokenValue"],
                ssoLogin: ssoLoginSpy,
            } as any);
            await profUtils.errorHandling(errorDetails, label, moreInfo);
            expect(showMessageSpy).toHaveBeenCalledTimes(1);
            expect(ssoLoginSpy).toHaveBeenCalledTimes(1);
            expect(showErrorSpy).not.toHaveBeenCalled();
            showErrorSpy.mockClear();
            showMessageSpy.mockClear();
            ssoLoginSpy.mockClear();
        });
        it("should handle credential error and no selection made for update", async () => {
            const errorDetails = new imperative.ImperativeError({
                msg: "Invalid credentials",
                errorCode: String(401),
                additionalDetails: "Authentication failed.",
            });
            const label = "test";
            const moreInfo = "Task failed successfully";
            Object.defineProperty(vscode, "env", {
                value: {
                    appName: "Visual Studio Code",
                },
                configurable: true,
            });
            const showErrorSpy = jest.spyOn(Gui, "errorMessage").mockResolvedValue(undefined);
            const showMsgSpy = jest.spyOn(Gui, "showMessage");
            const promptCredentialsSpy = jest.fn();
            jest.spyOn(Profiles, "getInstance").mockReturnValue({
                promptCredentials: promptCredentialsSpy,
                getProfileInfo: profileInfoMock,
                getLoadedProfConfig: () => ({ type: "zosmf" }),
                getDefaultProfile: () => ({}),
                getSecurePropsForProfile: () => [],
            } as any);
            await profUtils.errorHandling(errorDetails, label, moreInfo);
            expect(showErrorSpy).toHaveBeenCalledTimes(1);
            expect(promptCredentialsSpy).not.toHaveBeenCalled();
            expect(showMsgSpy).toHaveBeenCalledWith("Operation Cancelled");
            showErrorSpy.mockClear();
            showMsgSpy.mockClear();
            promptCredentialsSpy.mockClear();
        });
    });

    describe("readConfigFromDisk", () => {
        afterEach(() => {
            jest.clearAllMocks();
            jest.resetAllMocks();
        });
        Object.defineProperty(vscode.workspace, "workspaceFolders", {
            value: [
                {
                    uri: {
                        fsPath: "./test",
                    },
                },
            ],
            configurable: true,
        });
        it("should readConfigFromDisk and log 'Not Available'", async () => {
            const mockReadProfilesFromDisk = jest.fn();
            const profInfoSpy = jest.spyOn(profUtils.ProfilesUtils, "getProfileInfo").mockReturnValue({
                readProfilesFromDisk: mockReadProfilesFromDisk,
                usingTeamConfig: true,
                getTeamConfig: () => ({
                    layers: [
                        {
                            path: "test",
                            exists: true,
                            properties: {
                                defaults: "test",
                            },
                        },
                        {
                            path: "test",
                            exists: true,
                            properties: {},
                        },
                    ],
                }),
            } as never);
            await expect(profUtils.ProfilesUtils.readConfigFromDisk()).resolves.not.toThrow();
            expect(mockReadProfilesFromDisk).toHaveBeenCalledTimes(1);
            profInfoSpy.mockRestore();
        });

        it("should readConfigFromDisk and find with defaults", async () => {
            const mockReadProfilesFromDisk = jest.fn();
            const profInfoSpy = jest.spyOn(profUtils.ProfilesUtils, "getProfileInfo").mockReturnValue({
                readProfilesFromDisk: mockReadProfilesFromDisk,
                usingTeamConfig: true,
                getTeamConfig: () => [],
            } as never);
            await expect(profUtils.ProfilesUtils.readConfigFromDisk()).resolves.not.toThrow();
            expect(mockReadProfilesFromDisk).toHaveBeenCalledTimes(1);
            profInfoSpy.mockRestore();
        });

        it("should keep Imperative error details if readConfigFromDisk fails", async () => {
            const impErr = new imperative.ImperativeError({ msg: "Unexpected Imperative error" });
            const mockReadProfilesFromDisk = jest.fn().mockRejectedValue(impErr);
            const profInfoSpy = jest.spyOn(profUtils.ProfilesUtils, "getProfileInfo").mockReturnValue({
                readProfilesFromDisk: mockReadProfilesFromDisk,
                usingTeamConfig: true,
                getTeamConfig: () => [],
            } as never);
            await expect(profUtils.ProfilesUtils.readConfigFromDisk()).rejects.toBe(impErr);
            expect(mockReadProfilesFromDisk).toHaveBeenCalledTimes(1);
            profInfoSpy.mockRestore();
        });
        it("should prompt user if v1 profiles detected and call execute command with Create New chosen", async () => {
            const mockReadProfilesFromDisk = jest.fn();
            const profInfoSpy = jest.spyOn(profUtils.ProfilesUtils, "getProfileInfo").mockReturnValueOnce({
                readProfilesFromDisk: mockReadProfilesFromDisk,
                usingTeamConfig: false,
                getTeamConfig: jest.fn().mockReturnValue([]),
                getAllProfiles: jest.fn().mockReturnValue([createValidIProfile(), createAltTypeIProfile()]),
            } as never);
            const msgSpy = jest.spyOn(Gui, "infoMessage").mockResolvedValueOnce("Create New" as any);
            const commandSpy = jest.spyOn(vscode.commands, "executeCommand");
            await expect(profUtils.ProfilesUtils.readConfigFromDisk()).resolves.not.toThrow();
            expect(msgSpy).toHaveBeenCalledWith(
                "Zowe v1 profiles in use.\nZowe Explorer no longer supports v1 profiles, choose to convert existing profiles to a team configuration or create new.",
                { items: ["Create New", "Convert Existing Profiles"], vsCodeOpts: { modal: true } }
            );
            expect(commandSpy).toHaveBeenCalledWith("zowe.ds.addSession", undefined);
            msgSpy.mockRestore();
            commandSpy.mockRestore();
            profInfoSpy.mockRestore();
        });
        it("should prompt user if v1 profiles detected and return Operation Cancelled if nothing chosen", async () => {
            const mockReadProfilesFromDisk = jest.fn();
            const profInfoSpy = jest.spyOn(profUtils.ProfilesUtils, "getProfileInfo").mockReturnValueOnce({
                readProfilesFromDisk: mockReadProfilesFromDisk,
                usingTeamConfig: false,
                getTeamConfig: jest.fn().mockReturnValue([]),
                getAllProfiles: jest.fn().mockReturnValue([createValidIProfile(), createAltTypeIProfile()]),
            } as never);
            const infoMsgSpy = jest.spyOn(Gui, "infoMessage").mockResolvedValueOnce(undefined);

            await expect(profUtils.ProfilesUtils.readConfigFromDisk()).resolves.not.toThrow();
            expect(infoMsgSpy).toHaveBeenCalledTimes(2);
            expect(infoMsgSpy).toHaveBeenLastCalledWith("Operation cancelled");
            infoMsgSpy.mockRestore();
            profInfoSpy.mockRestore();
        });
        it("should prompt user if v1 profiles detected and Convert Existing Profiles chosen", async () => {
            const mocks = createBlockMocks();
            const mockReadProfilesFromDisk = jest.fn();
            const profInfoSpy = jest.spyOn(profUtils.ProfilesUtils, "getProfileInfo").mockReturnValueOnce({
                readProfilesFromDisk: mockReadProfilesFromDisk,
                usingTeamConfig: false,
                getTeamConfig: jest.fn().mockReturnValue([]),
                getAllProfiles: jest.fn().mockReturnValue([createValidIProfile(), createAltTypeIProfile()]),
            } as never);
            const infoMsgSpy = jest.spyOn(Gui, "infoMessage").mockResolvedValueOnce("Convert Existing Profiles" as any);
            Object.defineProperty(mocks.profInstance, "convertV1ProfToConfig", {
                value: jest.fn().mockResolvedValue(() => {
                    return { success: "success string.", warnings: "", convertResult: {} };
                }),
                configurable: true,
            });
            await expect(profUtils.ProfilesUtils.readConfigFromDisk()).resolves.not.toThrow();
            expect(infoMsgSpy).toHaveBeenCalledTimes(2);
            infoMsgSpy.mockRestore();
            profInfoSpy.mockRestore();
        });

        it("should warn the user when using team config with a missing schema", async () => {
            const profInfoSpy = jest.spyOn(profUtils.ProfilesUtils, "getProfileInfo").mockReturnValueOnce({
                readProfilesFromDisk: jest.fn(),
                usingTeamConfig: true,
                hasValidSchema: false,
                getTeamConfig: () => ({
                    layers: [
                        {
                            path: "test",
                            exists: true,
                            properties: {
                                defaults: "test",
                            },
                        },
                        {
                            path: "test",
                            exists: true,
                            properties: {},
                        },
                    ],
                }),
            } as never);
            const warnMsgSpy = jest.spyOn(Gui, "warningMessage");
            await profUtils.ProfilesUtils.readConfigFromDisk(true);
            expect(warnMsgSpy).toHaveBeenCalledWith(
                "No valid schema was found for the active team configuration. This may introduce issues with profiles in Zowe Explorer."
            );
            profInfoSpy.mockRestore();
        });
    });

    describe("promptCredentials", () => {
        it("calls getProfileInfo", async () => {
            const mockProfileInstance = new Profiles(imperative.Logger.getAppLogger());
            const getProfileInfoSpy = jest.spyOn(Profiles.prototype, "getProfileInfo");
            const prof = {
                getAllProfiles: jest.fn().mockReturnValue([]),
                isSecured: jest.fn().mockReturnValue(true),
                readProfilesFromDisk: jest.fn(),
            };
            jest.spyOn(ProfilesCache.prototype, "getProfileInfo").mockResolvedValue(prof as unknown as imperative.ProfileInfo);
            jest.spyOn(ProfilesCache.prototype, "getLoadedProfConfig").mockResolvedValue({
                profile: prof,
            } as unknown as imperative.IProfileLoaded);
            jest.spyOn(Profiles, "getInstance").mockReturnValue(mockProfileInstance);
            Object.defineProperty(vscode.window, "showInputBox", {
                value: jest.fn().mockResolvedValue("emptyConfig"),
                configurable: true,
            });
            jest.spyOn(ZoweVsCodeExtension as any, "promptUserPass").mockResolvedValue([]);
            await profUtils.ProfilesUtils.promptCredentials(null);
            expect(getProfileInfoSpy).toHaveBeenCalled();
        });

        it("shows an error message if the profile input is undefined", async () => {
            const mockProfileInstance = new Profiles(imperative.Logger.getAppLogger());
            const prof = {
                getAllProfiles: jest.fn().mockReturnValue([]),
                isSecured: jest.fn().mockReturnValue(true),
                readProfilesFromDisk: jest.fn(),
            };
            jest.spyOn(ProfilesCache.prototype, "getProfileInfo").mockResolvedValue(prof as unknown as imperative.ProfileInfo);
            jest.spyOn(ProfilesCache.prototype, "getLoadedProfConfig").mockResolvedValue({
                profile: prof,
            } as unknown as imperative.IProfileLoaded);
            jest.spyOn(Profiles, "getInstance").mockReturnValue(mockProfileInstance);
            Object.defineProperty(vscode.window, "showInputBox", {
                value: jest.fn().mockResolvedValue(""),
                configurable: true,
            });
            jest.spyOn(ZoweVsCodeExtension as any, "promptUserPass").mockResolvedValue([]);
            await profUtils.ProfilesUtils.promptCredentials(null);
            expect(Gui.showMessage).toHaveBeenCalledWith("Operation Cancelled");
        });

        it("shows an info message if the profile credentials were updated", async () => {
            const mockProfileInstance = new Profiles(imperative.Logger.getAppLogger());
            const prof = {
                getAllProfiles: jest.fn().mockReturnValue([]),
                isSecured: jest.fn().mockReturnValue(true),
                readProfilesFromDisk: jest.fn(),
            };
            jest.spyOn(ProfilesCache.prototype, "getProfileInfo").mockResolvedValue(prof as unknown as imperative.ProfileInfo);
            jest.spyOn(ProfilesCache.prototype, "getLoadedProfConfig").mockResolvedValue({
                profile: prof,
            } as unknown as imperative.IProfileLoaded);
            jest.spyOn(Profiles, "getInstance").mockReturnValue(mockProfileInstance);
            Object.defineProperty(vscode.window, "showInputBox", {
                value: jest.fn().mockResolvedValue("testConfig"),
                configurable: true,
            });
            Object.defineProperty(Gui, "showMessage", {
                value: jest.fn(),
                configurable: true,
            });
            jest.spyOn(Profiles.prototype, "promptCredentials").mockResolvedValue(["some_user", "some_pass", "c29tZV9iYXNlNjRfc3RyaW5n"]);
            await profUtils.ProfilesUtils.promptCredentials(null);
            expect(Gui.showMessage).toHaveBeenCalledWith("Credentials for testConfig were successfully updated");
        });

        it("shows a message if Update Credentials operation is called when autoStore = false", async () => {
            const mockProfileInstance = new Profiles(imperative.Logger.getAppLogger());
            Object.defineProperty(Profiles, "getInstance", {
                value: () => mockProfileInstance,
                configurable: true,
            });
            Object.defineProperty(mockProfileInstance, "getProfileInfo", {
                value: jest.fn(() => {
                    return {
                        profileName: "emptyConfig",
                        usingTeamConfig: true,
                        getTeamConfig: jest.fn().mockReturnValueOnce({
                            properties: {
                                autoStore: false,
                            },
                        }),
                    };
                }),
                configurable: true,
            });
            Object.defineProperty(Gui, "showMessage", {
                value: jest.fn(),
                configurable: true,
            });
            await profUtils.ProfilesUtils.promptCredentials(null);
            expect(mockProfileInstance.getProfileInfo).toHaveBeenCalled();
            expect(Gui.showMessage).toHaveBeenCalledWith('"Update Credentials" operation not supported when "autoStore" is false');
        });
    });

    describe("initializeZoweFolder", () => {
        it("should create directories and files that do not exist", async () => {
            const blockMocks = createBlockMocks();
            blockMocks.mockGetDirectValue.mockReturnValue(true);
            blockMocks.mockExistsSync.mockReturnValue(false);
            jest.spyOn(fs, "readFileSync").mockReturnValue(Buffer.from(JSON.stringify({ overrides: { credentialManager: "@zowe/cli" } }), "utf-8"));
            const createFileSpy = jest.spyOn(profUtils.ProfilesUtils, "writeOverridesFile");
            await profUtils.ProfilesUtils.initializeZoweFolder();
            expect(globals.PROFILE_SECURITY).toBe(globals.ZOWE_CLI_SCM);
            expect(blockMocks.mockMkdirSync).toHaveBeenCalledTimes(2);
            expect(createFileSpy).toHaveBeenCalledTimes(1);
        });

        it("should skip creating directories and files that already exist", async () => {
            const blockMocks = createBlockMocks();
            jest.spyOn(profUtils.ProfilesUtils, "getCredentialManagerOverride").mockReturnValue("@zowe/cli");
            blockMocks.mockGetDirectValue.mockReturnValue("@zowe/cli");
            blockMocks.mockExistsSync.mockReturnValue(true);
            const fileJson = blockMocks.mockFileRead;
            jest.spyOn(fs, "readFileSync").mockReturnValue(Buffer.from(JSON.stringify({ overrides: { credentialManager: "@zowe/cli" } }), "utf-8"));
            blockMocks.mockReadFileSync.mockReturnValueOnce(JSON.stringify(fileJson, null, 2));
            await profUtils.ProfilesUtils.initializeZoweFolder();
            expect(globals.PROFILE_SECURITY).toBe("@zowe/cli");
            expect(blockMocks.mockMkdirSync).toHaveBeenCalledTimes(0);
            expect(blockMocks.mockWriteFileSync).toHaveBeenCalledTimes(0);
        });
    });

    describe("writeOverridesFile", () => {
        it("should have file exist", () => {
            const blockMocks = createBlockMocks();
            blockMocks.mockReadFileSync.mockReturnValueOnce(
                JSON.stringify({ overrides: { CredentialManager: "@zowe/cli", testValue: true } }, null, 2)
            );
            profUtils.ProfilesUtils.writeOverridesFile();
            expect(blockMocks.mockWriteFileSync).toHaveBeenCalledTimes(0);
        });

        it("should return and have no change to the existing file if PROFILE_SECURITY matches file", () => {
            const blockMocks = createBlockMocks();
            const fileJson = blockMocks.mockFileRead;
            blockMocks.mockReadFileSync.mockReturnValueOnce(JSON.stringify(fileJson, null, 2));
            profUtils.ProfilesUtils.writeOverridesFile();
            expect(blockMocks.mockWriteFileSync).toHaveBeenCalledTimes(0);
        });

        it("should add credential manager overrides object to existing object", () => {
            const blockMocks = createBlockMocks();
            const fileJson = {
                test: null,
            };
            blockMocks.mockReadFileSync.mockReturnValueOnce(JSON.stringify(fileJson, null, 2));
            const mergedJson = { ...blockMocks.mockFileRead, ...fileJson };
            const mergedString = JSON.stringify(mergedJson, null, 2);
            profUtils.ProfilesUtils.writeOverridesFile();
            expect(blockMocks.mockWriteFileSync).toHaveBeenCalledTimes(1);
            expect(blockMocks.mockWriteFileSync).toHaveBeenCalledWith(blockMocks.zoweDir, mergedString, { encoding: "utf-8", flag: "w" });
        });

        it("should have not exist and create default file", () => {
            const blockMocks = createBlockMocks();
            Object.defineProperty(fs, "readFileSync", {
                value: jest.fn().mockImplementationOnce(() => {
                    throw new Error("ENOENT");
                }),
                configurable: true,
            });
            const loggerSpy = jest.spyOn(ZoweLogger, "debug");
            const content = JSON.stringify(blockMocks.mockFileRead, null, 2);
            profUtils.ProfilesUtils.writeOverridesFile();
            expect(loggerSpy).toHaveBeenCalledWith("Reading imperative.json failed. Will try to create file.");
            expect(blockMocks.mockWriteFileSync).toHaveBeenCalledWith(blockMocks.zoweDir, content, { encoding: "utf-8", flag: "w" });
            expect(blockMocks.mockWriteFileSync).not.toThrowError();
        });

        it("should re-create file if overrides file contains invalid JSON", () => {
            const blockMocks = createBlockMocks();
            const fileJson = {
                test: null,
            };
            blockMocks.mockReadFileSync.mockReturnValueOnce(JSON.stringify(fileJson, null, 2).slice(1));
            const writeFileSpy = jest.spyOn(fs, "writeFileSync");
            expect(profUtils.ProfilesUtils.writeOverridesFile).not.toThrow();
            expect(writeFileSpy).toHaveBeenCalled();
        });
    });

    describe("initializeZoweProfiles", () => {
        it("should successfully initialize Zowe folder and read config from disk", async () => {
            const initZoweFolderSpy = jest.spyOn(profUtils.ProfilesUtils, "initializeZoweFolder");
            jest.spyOn(profUtils.ProfilesUtils, "getCredentialManagerOverride").mockReturnValueOnce("@zowe/cli");
            const readConfigFromDiskSpy = jest.spyOn(profUtils.ProfilesUtils, "readConfigFromDisk").mockResolvedValueOnce();
            await profUtils.ProfilesUtils.initializeZoweProfiles((msg) => ZoweExplorerExtender.showZoweConfigError(msg));
            expect(initZoweFolderSpy).toHaveBeenCalledTimes(1);
            expect(readConfigFromDiskSpy).toHaveBeenCalledTimes(1);
            expect(ZoweLogger.error).not.toHaveBeenCalled();
        });

        it("should handle error thrown on initialize Zowe folder", async () => {
            const initZoweFolderSpy = jest.spyOn(profUtils.ProfilesUtils, "initializeZoweFolder").mockImplementation(() => {
                throw new Error("initializeZoweFolder failed");
            });
            const readConfigFromDiskSpy = jest.spyOn(profUtils.ProfilesUtils, "readConfigFromDisk").mockResolvedValueOnce();
            await profUtils.ProfilesUtils.initializeZoweProfiles((msg) => ZoweExplorerExtender.showZoweConfigError(msg));
            expect(initZoweFolderSpy).toHaveBeenCalledTimes(1);
            expect(readConfigFromDiskSpy).toHaveBeenCalledTimes(1);
            expect(Gui.errorMessage).toHaveBeenCalledWith(expect.stringContaining("initializeZoweFolder failed"));
        });

        it("should handle Imperative error thrown on read config from disk", async () => {
<<<<<<< HEAD
            const testError = new zowe.imperative.ImperativeError({ msg: "readConfigFromDisk failed" });
            const initZoweFolderSpy = jest.spyOn(profUtils.ProfilesUtils, "initializeZoweFolder").mockImplementation();
=======
            const testError = new imperative.ImperativeError({ msg: "readConfigFromDisk failed" });
            const initZoweFolderSpy = jest.spyOn(profUtils.ProfilesUtils, "initializeZoweFolder").mockResolvedValueOnce();
>>>>>>> ceaba7c1
            const readConfigFromDiskSpy = jest.spyOn(profUtils.ProfilesUtils, "readConfigFromDisk").mockRejectedValueOnce(testError);
            await profUtils.ProfilesUtils.initializeZoweProfiles((msg) => ZoweExplorerExtender.showZoweConfigError(msg));
            expect(initZoweFolderSpy).toHaveBeenCalledTimes(1);
            expect(readConfigFromDiskSpy).toHaveBeenCalledTimes(1);
            expect(Gui.errorMessage).toHaveBeenCalledWith(expect.stringContaining(testError.message));
        });

        it("should handle JSON parse error thrown on read config from disk", async () => {
            const testError = new Error("readConfigFromDisk failed");
            const initZoweFolderSpy = jest.spyOn(profUtils.ProfilesUtils, "initializeZoweFolder").mockImplementation();
            const readConfigFromDiskSpy = jest.spyOn(profUtils.ProfilesUtils, "readConfigFromDisk").mockRejectedValueOnce(testError);
            const showZoweConfigErrorSpy = jest.spyOn(ZoweExplorerExtender, "showZoweConfigError").mockReturnValueOnce();
            await profUtils.ProfilesUtils.initializeZoweProfiles((msg) => ZoweExplorerExtender.showZoweConfigError(msg));
            expect(initZoweFolderSpy).toHaveBeenCalledTimes(1);
            expect(readConfigFromDiskSpy).toHaveBeenCalledTimes(1);
            expect(showZoweConfigErrorSpy).toHaveBeenCalledWith(testError.message);
        });
    });

    it("filterItem should get label if the filterItem icon exists", () => {
        const testFilterItem = new profUtils.FilterItem({
            icon: "test",
        } as any);
        expect(testFilterItem.label).toEqual("test undefined");
    });

    describe("activateCredentialManagerOverride", () => {
        afterEach(() => {
            jest.clearAllMocks();
            jest.resetAllMocks();
        });

        it("should successfully activate the extension passed in for a credential manager override", async () => {
            const activateSpy = jest.fn(() => ({}));
            const credentialManagerExtension: vscode.Extension<any> = {
                exports: {} as imperative.ICredentialManagerConstructor,
                activate: activateSpy,
                isActive: true,
            } as any;

            await expect((profUtils.ProfilesUtils as any).activateCredentialManagerOverride(credentialManagerExtension)).resolves.toEqual(
                {} as imperative.ICredentialManagerConstructor
            );
            expect(activateSpy).toHaveBeenCalledTimes(1);
        });

        it("should successfully activate the extension passed in but return undefined if no exports are found", async () => {
            const activateSpy = jest.fn(() => undefined);
            const credentialManagerExtension: vscode.Extension<any> = {
                exports: undefined,
                activate: activateSpy,
                isActive: true,
            } as any;

            await expect((profUtils.ProfilesUtils as any).activateCredentialManagerOverride(credentialManagerExtension)).resolves.toEqual(undefined);
            expect(activateSpy).toHaveBeenCalledTimes(1);
        });

        it("should throw an error if the extension fails to activate", async () => {
            const credentialManagerExtension: vscode.Extension<any> = {
                exports: undefined,
                activate: () => {
                    throw new Error("failed to activate extension");
                },
                isActive: true,
            } as any;

            await expect((profUtils.ProfilesUtils as any).activateCredentialManagerOverride(credentialManagerExtension)).rejects.toThrow(
                "Custom credential manager failed to activate"
            );
        });
    });

    describe("updateCredentialManagerSetting", () => {
        afterEach(() => {
            jest.clearAllMocks();
            jest.resetAllMocks();
        });

        it("should update the credential manager setting if secure value is true", async () => {
            jest.spyOn(SettingsConfig, "getDirectValue").mockReturnValueOnce(true);
            const setGlobalSecurityValueSpy = jest.spyOn(globals, "setGlobalSecurityValue");
            const recordCredMgrInConfigSpy = jest.spyOn(imperative.CredentialManagerOverride, "recordCredMgrInConfig");
            await profUtils.ProfilesUtils.updateCredentialManagerSetting("@zowe/cli");
            expect(setGlobalSecurityValueSpy).toHaveBeenCalledWith("@zowe/cli");
            expect(recordCredMgrInConfigSpy).toHaveBeenCalledWith("@zowe/cli");
        });
    });

    describe("getProfilesInfo", () => {
        afterEach(() => {
            jest.clearAllMocks();
            jest.resetAllMocks();
        });

        it("should prompt and install for missing extension of custom credential manager if override defined", async () => {
            const isVSCodeCredentialPluginInstalledSpy = jest.spyOn(profUtils.ProfilesUtils, "isVSCodeCredentialPluginInstalled");

            jest.spyOn(SettingsConfig, "getDirectValue").mockReturnValueOnce(true);
            jest.spyOn(SettingsConfig, "getDirectValue").mockReturnValueOnce(true);
            jest.spyOn(profUtils.ProfilesUtils as any, "fetchRegisteredPlugins").mockImplementation();
            jest.spyOn(profUtils.ProfilesUtils, "getCredentialManagerOverride").mockReturnValue("test");
            jest.spyOn(profUtils.ProfilesUtils, "isVSCodeCredentialPluginInstalled").mockReturnValueOnce(false);
            jest.spyOn(profUtils.ProfilesUtils, "getCredentialManagerMap").mockReturnValueOnce({
                credMgrDisplayName: "test",
                credMgrPluginName: "test",
                credMgrZEName: "test",
            });
            const promptSpy = jest.spyOn(profUtils.ProfilesUtils, "promptAndHandleMissingCredentialManager").mockImplementation();
            jest.spyOn(profUtils.ProfilesUtils, "setupCustomCredentialManager").mockResolvedValueOnce({} as any);
            await expect(profUtils.ProfilesUtils.getProfileInfo(false)).resolves.toEqual({});
            expect(isVSCodeCredentialPluginInstalledSpy).toHaveBeenCalledTimes(1);
            expect(promptSpy).toHaveBeenCalled();
        });

        it("should retrieve the custom credential manager", async () => {
            jest.spyOn(SettingsConfig, "getDirectValue").mockReturnValueOnce(true);
            jest.spyOn(profUtils.ProfilesUtils as any, "fetchRegisteredPlugins").mockImplementation();
            jest.spyOn(profUtils.ProfilesUtils, "getCredentialManagerOverride").mockReturnValue("test");
            jest.spyOn(profUtils.ProfilesUtils, "isVSCodeCredentialPluginInstalled").mockReturnValueOnce(true);
            jest.spyOn(SettingsConfig, "getDirectValue").mockReturnValueOnce(true);
            jest.spyOn(profUtils.ProfilesUtils, "getCredentialManagerMap").mockReturnValueOnce({
                credMgrDisplayName: "test",
                credMgrPluginName: "test",
                credMgrZEName: "test",
            });
            jest.spyOn((profUtils as any).ProfilesUtils, "setupCustomCredentialManager").mockImplementationOnce(() => {
                return {};
            });
            await expect(profUtils.ProfilesUtils.getProfileInfo(false)).resolves.toEqual({});
        });

        it("should retrieve the default credential manager if no custom credential manager is found", async () => {
            jest.spyOn(SettingsConfig, "getDirectValue").mockReturnValueOnce(false);
            jest.spyOn(profUtils.ProfilesUtils, "getCredentialManagerOverride").mockReturnValue("@zowe/cli");
            jest.spyOn(profUtils.ProfilesUtils, "isVSCodeCredentialPluginInstalled").mockReturnValueOnce(false);
            jest.spyOn(SettingsConfig, "getDirectValue").mockReturnValueOnce(true);
            jest.spyOn(profUtils.ProfilesUtils, "getCredentialManagerMap").mockReturnValueOnce(undefined);
            jest.spyOn((profUtils as any).ProfilesUtils, "setupDefaultCredentialManager").mockImplementationOnce(() => {
                return {};
            });
            await expect(profUtils.ProfilesUtils.getProfileInfo(false)).resolves.toEqual({});
        });
    });

    describe("isUsingTokenAuth", () => {
        it("should check the profile in use if using token based auth instead of the base profile", async () => {
            const mocks = createBlockMocks();
            Object.defineProperty(mocks.profInstance, "getDefaultProfile", {
                value: jest.fn().mockReturnValueOnce({} as any),
                configurable: true,
            });
            jest.spyOn(Profiles.getInstance(), "getLoadedProfConfig").mockResolvedValue({ type: "test" } as any);
            jest.spyOn(Profiles.getInstance(), "getSecurePropsForProfile").mockResolvedValue([]);
            await expect(profUtils.ProfilesUtils.isUsingTokenAuth("test")).resolves.toEqual(false);
        });
    });

    describe("isVSCodeCredentialPluginInstalled", () => {
        beforeEach(() => {
            jest.clearAllMocks();
            jest.resetAllMocks();
            jest.restoreAllMocks();
        });

        it("should return false if an error is thrown when getting extension from available VS Code extensions", () => {
            const zoweLoggerTraceSpy = jest.spyOn(ZoweLogger, "trace");
            jest.spyOn(imperative.CredentialManagerOverride, "getCredMgrInfoByDisplayName").mockReturnValue({
                credMgrDisplayName: "test",
                credMgrPluginName: "test",
                credMgrZEName: "test",
            });
            jest.spyOn(vscode.extensions, "getExtension").mockImplementation(() => {
                throw new Error("test error");
            });
            expect(profUtils.ProfilesUtils.isVSCodeCredentialPluginInstalled("test")).toBe(false);
            expect(zoweLoggerTraceSpy).toHaveBeenCalledTimes(1);
        });
    });

    describe("getCredentialManagerOverride", () => {
        afterEach(() => {
            jest.clearAllMocks();
            jest.resetAllMocks();
            jest.restoreAllMocks();
        });

        it("should return the custom credential manager override if of type string", () => {
            const zoweLoggerTraceSpy = jest.spyOn(ZoweLogger, "trace");

            jest.spyOn(fs, "readFileSync").mockReturnValueOnce(
                Buffer.from(
                    JSON.stringify({
                        overrides: {
                            credentialManager: "My Custom Credential Manager",
                        },
                    })
                )
            );
            Object.defineProperty(imperative.CredentialManagerOverride, "CRED_MGR_SETTING_NAME", {
                value: "credentialManager",
                configurable: true,
            });

            expect(profUtils.ProfilesUtils.getCredentialManagerOverride()).toBe("My Custom Credential Manager");
            expect(zoweLoggerTraceSpy).toHaveBeenCalledTimes(1);
        });

        it("should return default manager if the override file does not exist", () => {
            const zoweLoggerTraceSpy = jest.spyOn(ZoweLogger, "trace");
            const zoweLoggerInfoSpy = jest.spyOn(ZoweLogger, "info");

            jest.spyOn(fs, "readFileSync").mockImplementation(() => {
                throw new Error("test");
            });
            try {
                profUtils.ProfilesUtils.getCredentialManagerOverride();
            } catch (err) {
                expect(err).toBe("test");
            }

            expect(zoweLoggerTraceSpy).toHaveBeenCalledTimes(1);
            expect(zoweLoggerInfoSpy).toHaveBeenCalledTimes(1);
        });
    });

    describe("setupCustomCredentialManager", () => {
        afterEach(() => {
            jest.clearAllMocks();
            jest.resetAllMocks();
            jest.restoreAllMocks();
        });

        it("should return the profileInfo object with the custom credential manager constructor", async () => {
            const zoweLoggerTraceSpy = jest.spyOn(ZoweLogger, "trace");
            const zoweLoggerInfoSpy = jest.spyOn(ZoweLogger, "info");

            jest.spyOn(vscode.extensions, "getExtension").mockImplementation();
            jest.spyOn(profUtils.ProfilesUtils as any, "activateCredentialManagerOverride").mockResolvedValue(jest.fn());

            await expect(
                profUtils.ProfilesUtils["setupCustomCredentialManager"]({
                    credMgrDisplayName: "test",
                    credMgrPluginName: "test",
                    credMgrZEName: "test",
                })
            ).resolves.toEqual({} as imperative.ProfileInfo);
            expect(zoweLoggerTraceSpy).toHaveBeenCalledTimes(2);
            expect(zoweLoggerInfoSpy).toHaveBeenCalledTimes(1);
        });
    });

    describe("fetchRegisteredPlugins", () => {
        afterEach(() => {
            jest.clearAllMocks();
            jest.resetAllMocks();
            jest.restoreAllMocks();
        });

        it("should not find any registered plugins and simply return", async () => {
            const zoweLoggerTraceSpy = jest.spyOn(ZoweLogger, "trace");
            const updateCredentialManagerSettingSpy = jest.spyOn(profUtils.ProfilesUtils, "updateCredentialManagerSetting");
            const setDirectValueSpy = jest.spyOn(SettingsConfig, "setDirectValue");

            jest.spyOn(imperative.CredentialManagerOverride, "getKnownCredMgrs").mockReturnValue([
                {
                    credMgrDisplayName: "test",
                    credMgrPluginName: "test",
                    credMgrZEName: "test",
                },
            ]);
            jest.spyOn(vscode.extensions, "getExtension").mockImplementation(() => {
                throw new Error("test error");
            });

            await expect(profUtils.ProfilesUtils["fetchRegisteredPlugins"]()).resolves.not.toThrow();
            expect(zoweLoggerTraceSpy).toHaveBeenCalledTimes(1);
            expect(updateCredentialManagerSettingSpy).toHaveBeenCalledTimes(0);
            expect(setDirectValueSpy).toHaveBeenCalledTimes(0);
        });

        it("suggest changing the override setting after finding a registered custom credential manager and selecting 'yes'", async () => {
            const zoweLoggerTraceSpy = jest.spyOn(ZoweLogger, "trace");
            const updateCredentialManagerSettingSpy = jest.spyOn(profUtils.ProfilesUtils, "updateCredentialManagerSetting");
            const setDirectValueSpy = jest.spyOn(SettingsConfig, "setDirectValue");

            jest.spyOn(imperative.CredentialManagerOverride, "getKnownCredMgrs").mockReturnValue([
                {
                    credMgrDisplayName: "test",
                    credMgrPluginName: "test",
                    credMgrZEName: "test",
                },
            ]);
            jest.spyOn(vscode.extensions, "getExtension").mockReturnValue({
                credMgrDisplayName: "test",
            } as any);
            jest.spyOn(Gui, "infoMessage").mockResolvedValue("Yes");

            await expect(profUtils.ProfilesUtils["fetchRegisteredPlugins"]()).resolves.not.toThrow();
            expect(zoweLoggerTraceSpy).toHaveBeenCalledTimes(2);
            expect(updateCredentialManagerSettingSpy).toHaveBeenCalledTimes(1);
            expect(setDirectValueSpy).toHaveBeenCalledTimes(1);
        });

        it("suggest changing the override setting and selecting 'no' and should keep the default manager", async () => {
            const zoweLoggerTraceSpy = jest.spyOn(ZoweLogger, "trace");
            const updateCredentialManagerSettingSpy = jest.spyOn(profUtils.ProfilesUtils, "updateCredentialManagerSetting");
            const setDirectValueSpy = jest.spyOn(SettingsConfig, "setDirectValue");

            jest.spyOn(imperative.CredentialManagerOverride, "getKnownCredMgrs").mockReturnValue([
                {
                    credMgrDisplayName: "test",
                    credMgrPluginName: "test",
                    credMgrZEName: "test",
                },
            ]);
            jest.spyOn(vscode.extensions, "getExtension").mockReturnValue({
                credMgrDisplayName: "test",
            } as any);
            jest.spyOn(Gui, "infoMessage").mockResolvedValue("Don't ask again");

            await expect(profUtils.ProfilesUtils["fetchRegisteredPlugins"]()).resolves.not.toThrow();
            expect(zoweLoggerTraceSpy).toHaveBeenCalledTimes(1);
            expect(updateCredentialManagerSettingSpy).toHaveBeenCalledTimes(0);
            expect(setDirectValueSpy).toHaveBeenCalledTimes(1);
        });
    });

    describe("promptAndHandleMissingCredentialManager", () => {
        afterEach(() => {
            jest.clearAllMocks();
            jest.resetAllMocks();
            jest.restoreAllMocks();
        });

        it("should prompt to install missing custom credential manager defined in 'imperative.json'", async () => {
            const zoweLoggerTraceSpy = jest.spyOn(ZoweLogger, "trace");
            const reloadWindowSpy = jest.spyOn(vscode.commands, "executeCommand");

            jest.spyOn(Gui, "infoMessage").mockResolvedValue("Install");
            Object.defineProperty(vscode.env, "openExternal", {
                value: () => true,
                configurable: true,
            });
            jest.spyOn(Gui, "showMessage").mockResolvedValue("Reload");

            await expect(
                profUtils.ProfilesUtils["promptAndHandleMissingCredentialManager"]({
                    credMgrDisplayName: "test",
                    credMgrPluginName: "test",
                    credMgrZEName: "test",
                })
            ).resolves.not.toThrow();
            expect(zoweLoggerTraceSpy).toHaveBeenCalledTimes(1);
            expect(reloadWindowSpy).toHaveBeenCalledWith("workbench.action.reloadWindow");
        });
    });
});<|MERGE_RESOLUTION|>--- conflicted
+++ resolved
@@ -588,13 +588,8 @@
         });
 
         it("should handle Imperative error thrown on read config from disk", async () => {
-<<<<<<< HEAD
-            const testError = new zowe.imperative.ImperativeError({ msg: "readConfigFromDisk failed" });
-            const initZoweFolderSpy = jest.spyOn(profUtils.ProfilesUtils, "initializeZoweFolder").mockImplementation();
-=======
             const testError = new imperative.ImperativeError({ msg: "readConfigFromDisk failed" });
             const initZoweFolderSpy = jest.spyOn(profUtils.ProfilesUtils, "initializeZoweFolder").mockResolvedValueOnce();
->>>>>>> ceaba7c1
             const readConfigFromDiskSpy = jest.spyOn(profUtils.ProfilesUtils, "readConfigFromDisk").mockRejectedValueOnce(testError);
             await profUtils.ProfilesUtils.initializeZoweProfiles((msg) => ZoweExplorerExtender.showZoweConfigError(msg));
             expect(initZoweFolderSpy).toHaveBeenCalledTimes(1);
