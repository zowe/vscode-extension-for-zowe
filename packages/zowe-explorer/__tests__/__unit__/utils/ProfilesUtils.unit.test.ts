/**
 * This program and the accompanying materials are made available under the terms of the
 * Eclipse Public License v2.0 which accompanies this distribution, and is available at
 * https://www.eclipse.org/legal/epl-v20.html
 *
 * SPDX-License-Identifier: EPL-2.0
 *
 * Copyright Contributors to the Zowe Project.
 *
 */

import * as fs from "fs";
import * as path from "path";
import { Gui, imperative, ProfilesCache, ZoweVsCodeExtension } from "@zowe/zowe-explorer-api";
import * as util from "util";
import * as globals from "../../../src/globals";
import * as profUtils from "../../../src/utils/ProfilesUtils";
import * as vscode from "vscode";
import { Profiles } from "../../../src/Profiles";
import { SettingsConfig } from "../../../src/utils/SettingsConfig";
import { ZoweLogger } from "../../../src/utils/ZoweLogger";
import { ZoweExplorerExtender } from "../../../src/ZoweExplorerExtender";
import { createAltTypeIProfile, createInstanceOfProfile, createValidIProfile } from "../../../__mocks__/mockCreators/shared";

jest.mock("../../../src/utils/ZoweLogger");
jest.mock("fs");
jest.mock("vscode");
jest.mock("@zowe/imperative");

describe("ProfilesUtils unit tests", () => {
    afterEach(() => {
        jest.clearAllMocks();
    });

    function createBlockMocks() {
        const newMocks = {
            mockExistsSync: jest.fn().mockReturnValue(true),
            mockReadFileSync: jest.fn(),
            mockWriteFileSync: jest.fn(),
            mockOpenSync: jest.fn().mockReturnValue(process.stdout.fd),
            mockMkdirSync: jest.fn(),
            mockGetDirectValue: jest.fn(),
            mockFileRead: { overrides: { CredentialManager: "@zowe/cli" } },
            zoweDir: path.normalize("__tests__/.zowe/settings/imperative.json"),
            profInstance: null,
        };
        newMocks.profInstance = createInstanceOfProfile(createValidIProfile());
        Object.defineProperty(globals, "PROFILES_CACHE", {
            value: newMocks.profInstance,
            configurable: true,
        });

        Object.defineProperty(fs, "existsSync", { value: newMocks.mockExistsSync, configurable: true });
        Object.defineProperty(fs, "readFileSync", { value: newMocks.mockReadFileSync, configurable: true });
        jest.spyOn(fs, "writeFileSync").mockImplementation(newMocks.mockWriteFileSync);
        Object.defineProperty(fs, "openSync", { value: newMocks.mockOpenSync, configurable: true });
        Object.defineProperty(fs, "mkdirSync", { value: newMocks.mockMkdirSync, configurable: true });
        Object.defineProperty(Gui, "errorMessage", { value: jest.fn(), configurable: true });
        Object.defineProperty(Gui, "infoMessage", { value: jest.fn(), configurable: true });
        Object.defineProperty(ZoweLogger, "warn", { value: jest.fn(), configurable: true });
        Object.defineProperty(ZoweLogger, "info", { value: jest.fn(), configurable: true });
        Object.defineProperty(SettingsConfig, "getDirectValue", { value: newMocks.mockGetDirectValue, configurable: true });
        Object.defineProperty(profUtils.ProfilesUtils, "PROFILE_SECURITY", { value: globals.ZOWE_CLI_SCM, configurable: true });
        return newMocks;
    }

    describe("errorHandling", () => {
        const profileInfoMock = () => ({
            getTeamConfig: () => ({
                properties: {
                    profiles: {
                        sestest: createValidIProfile().profile,
                        base: {
                            type: "base",
                            host: "test",
                            port: 1443,
                            rejectUnauthorized: false,
                            name: "base",
                            tokenType: "",
                            secure: [],
                        },
                    },
                },
            }),
        });

        it("should log error details", async () => {
            createBlockMocks();
            const errorDetails = new Error("i haz error");
            const label = "test";
            const moreInfo = "Task failed successfully";
            await profUtils.errorHandling(errorDetails, label, moreInfo);
            expect(Gui.errorMessage).toHaveBeenCalledWith(moreInfo + ` Error: ${errorDetails.message}`);
            expect(ZoweLogger.error).toHaveBeenCalledWith(
                `${errorDetails.toString()}\n` + util.inspect({ errorDetails, label, moreInfo }, { depth: null })
            );
        });

        it("should log error details for object with circular reference", async () => {
            createBlockMocks();
            const errorJson: Record<string, any> = { details: "i haz error" };
            errorJson.details2 = errorJson;
            const errorDetails = new imperative.ImperativeError({
                msg: "Circular reference",
                causeErrors: errorJson,
            });
            const label = "test";
            const moreInfo = "Task failed successfully";
            await profUtils.errorHandling(errorDetails, label, moreInfo as unknown as string);
            expect(Gui.errorMessage).toHaveBeenCalledWith(`${moreInfo} ` + errorDetails);
            expect(ZoweLogger.error).toHaveBeenCalledWith(
                `Error: ${errorDetails.message}\n` + util.inspect({ errorDetails, label, moreInfo }, { depth: null })
            );
        });

        it("should handle error and open config file", async () => {
            const errorDetails = new imperative.ImperativeError({
                msg: "Invalid hostname",
                errorCode: 404 as unknown as string,
            });
            const label = "test";
            const moreInfo = "Task failed successfully";
            const spyOpenConfigFile = jest.fn();
            Object.defineProperty(globals, "PROFILES_CACHE", {
                value: {
                    getProfileInfo: () => ({
                        usingTeamConfig: true,
                        getAllProfiles: () => [
                            {
                                profName: "test",
                                profLoc: {
                                    osLoc: ["test"],
                                },
                            },
                        ],
                    }),
                    openConfigFile: spyOpenConfigFile,
                },
                configurable: true,
            });
            await profUtils.errorHandling(errorDetails, label, moreInfo);
            expect(spyOpenConfigFile).toHaveBeenCalledTimes(1);
        });

        it("should handle error for invalid credentials and prompt for authentication", async () => {
            const errorDetails = new imperative.ImperativeError({
                msg: "Invalid credentials",
                errorCode: 401 as unknown as string,
                additionalDetails: "Authentication is not valid or expired.",
            });
            const label = "test";
            const moreInfo = "Task failed successfully";
            const showMessageSpy = jest.spyOn(Gui, "errorMessage").mockImplementation(() => Promise.resolve("Update Credentials"));
            const promptCredsSpy = jest.fn();
            Object.defineProperty(globals, "PROFILES_CACHE", {
                value: {
                    promptCredentials: promptCredsSpy,
                    getProfileInfo: profileInfoMock,
                    getLoadedProfConfig: () => ({ type: "zosmf" }),
                    getDefaultProfile: () => ({}),
                    getSecurePropsForProfile: () => [],
                },
                configurable: true,
            });
            await profUtils.errorHandling(errorDetails, label, moreInfo);
            expect(showMessageSpy).toHaveBeenCalledTimes(1);
            expect(promptCredsSpy).toHaveBeenCalledTimes(1);
            showMessageSpy.mockClear();
            promptCredsSpy.mockClear();
        });
        it("should handle token error and proceed to login", async () => {
            const errorDetails = new imperative.ImperativeError({
                msg: "Invalid credentials",
                errorCode: 401 as unknown as string,
                additionalDetails: "Token is not valid or expired.",
            });
            const label = "test";
            const moreInfo = "Task failed successfully";
            const showErrorSpy = jest.spyOn(Gui, "errorMessage");
            const showMessageSpy = jest.spyOn(Gui, "showMessage").mockImplementation(() => Promise.resolve("selection"));
            const ssoLoginSpy = jest.fn();
            Object.defineProperty(globals, "PROFILES_CACHE", {
                value: {
                    getProfileInfo: profileInfoMock,
                    getLoadedProfConfig: () => ({ type: "zosmf" }),
                    getDefaultProfile: () => ({}),
                    getSecurePropsForProfile: () => ["tokenValue"],
                    ssoLogin: ssoLoginSpy,
                },
                configurable: true,
            });
            await profUtils.errorHandling(errorDetails, label, moreInfo);
            expect(showMessageSpy).toHaveBeenCalledTimes(1);
            expect(ssoLoginSpy).toHaveBeenCalledTimes(1);
            expect(showErrorSpy).not.toHaveBeenCalled();
            showErrorSpy.mockClear();
            showMessageSpy.mockClear();
            ssoLoginSpy.mockClear();
        });
        it("should handle credential error and no selection made for update", async () => {
            const errorDetails = new imperative.ImperativeError({
                msg: "Invalid credentials",
                errorCode: String(401),
                additionalDetails: "Authentication failed.",
            });
            const label = "test";
            const moreInfo = "Task failed successfully";
            Object.defineProperty(vscode, "env", {
                value: {
                    appName: "Visual Studio Code",
                },
                configurable: true,
            });
            const showErrorSpy = jest.spyOn(Gui, "errorMessage").mockResolvedValue(undefined);
            const showMsgSpy = jest.spyOn(Gui, "showMessage");
            const promptCredentialsSpy = jest.fn();
            Object.defineProperty(globals, "PROFILES_CACHE", {
                value: {
                    promptCredentials: promptCredentialsSpy,
                    getProfileInfo: profileInfoMock,
                    getLoadedProfConfig: () => ({ type: "zosmf" }),
                    getDefaultProfile: () => ({}),
                    getSecurePropsForProfile: () => [],
                },
                configurable: true,
            });
            await profUtils.errorHandling(errorDetails, label, moreInfo);
            expect(showErrorSpy).toHaveBeenCalledTimes(1);
            expect(promptCredentialsSpy).not.toHaveBeenCalled();
            expect(showMsgSpy).toHaveBeenCalledWith("Operation Cancelled");
            showErrorSpy.mockClear();
            showMsgSpy.mockClear();
            promptCredentialsSpy.mockClear();
        });
    });

    describe("readConfigFromDisk", () => {
        afterEach(() => {
            jest.clearAllMocks();
            jest.resetAllMocks();
        });
        Object.defineProperty(vscode.workspace, "workspaceFolders", {
            value: [
                {
                    uri: {
                        fsPath: "./test",
                    },
                },
            ],
            configurable: true,
        });
        it("should readConfigFromDisk and log 'Not Available'", async () => {
            const mockReadProfilesFromDisk = jest.fn();
            const profInfoSpy = jest.spyOn(profUtils.ProfilesUtils, "getProfileInfo").mockReturnValue({
                readProfilesFromDisk: mockReadProfilesFromDisk,
                usingTeamConfig: true,
                getTeamConfig: () => ({
                    layers: [
                        {
                            path: "test",
                            exists: true,
                            properties: {
                                defaults: "test",
                            },
                        },
                        {
                            path: "test",
                            exists: true,
                            properties: {},
                        },
                    ],
                }),
            } as never);
            await expect(profUtils.ProfilesUtils.readConfigFromDisk()).resolves.not.toThrow();
            expect(mockReadProfilesFromDisk).toHaveBeenCalledTimes(1);
            profInfoSpy.mockRestore();
        });

        it("should readConfigFromDisk and find with defaults", async () => {
            const mockReadProfilesFromDisk = jest.fn();
            const profInfoSpy = jest.spyOn(profUtils.ProfilesUtils, "getProfileInfo").mockReturnValue({
                readProfilesFromDisk: mockReadProfilesFromDisk,
                usingTeamConfig: true,
                getTeamConfig: () => [],
            } as never);
            await expect(profUtils.ProfilesUtils.readConfigFromDisk()).resolves.not.toThrow();
            expect(mockReadProfilesFromDisk).toHaveBeenCalledTimes(1);
            profInfoSpy.mockRestore();
        });

        it("should keep Imperative error details if readConfigFromDisk fails", async () => {
            const impErr = new imperative.ImperativeError({ msg: "Unexpected Imperative error" });
            const mockReadProfilesFromDisk = jest.fn().mockRejectedValue(impErr);
            const profInfoSpy = jest.spyOn(profUtils.ProfilesUtils, "getProfileInfo").mockReturnValue({
                readProfilesFromDisk: mockReadProfilesFromDisk,
                usingTeamConfig: true,
                getTeamConfig: () => [],
            } as never);
            await expect(profUtils.ProfilesUtils.readConfigFromDisk()).rejects.toBe(impErr);
            expect(mockReadProfilesFromDisk).toHaveBeenCalledTimes(1);
            profInfoSpy.mockRestore();
        });
        it("should prompt user if v1 profiles detected and call execute command with Create New chosen", async () => {
            const mockReadProfilesFromDisk = jest.fn();
            const profInfoSpy = jest.spyOn(profUtils.ProfilesUtils, "getProfileInfo").mockReturnValueOnce({
                readProfilesFromDisk: mockReadProfilesFromDisk,
                usingTeamConfig: false,
                getTeamConfig: jest.fn().mockReturnValue([]),
                getAllProfiles: jest.fn().mockReturnValue([createValidIProfile(), createAltTypeIProfile()]),
            } as never);
            const msgSpy = jest.spyOn(Gui, "infoMessage").mockResolvedValueOnce("Create New" as any);
            const commandSpy = jest.spyOn(vscode.commands, "executeCommand");
            await expect(profUtils.ProfilesUtils.readConfigFromDisk()).resolves.not.toThrow();
            expect(msgSpy).toHaveBeenCalledWith(
                "Zowe v1 profiles in use.\nZowe Explorer no longer supports v1 profiles, choose to convert existing profiles to a team configuration or create new.",
                { items: ["Create New", "Convert Existing Profiles"], vsCodeOpts: { modal: true } }
            );
            expect(commandSpy).toHaveBeenCalledWith("zowe.ds.addSession", undefined);
            msgSpy.mockRestore();
            commandSpy.mockRestore();
            profInfoSpy.mockRestore();
        });
        it("should prompt user if v1 profiles detected and return Operation Cancelled if nothing chosen", async () => {
            const mockReadProfilesFromDisk = jest.fn();
            const profInfoSpy = jest.spyOn(profUtils.ProfilesUtils, "getProfileInfo").mockReturnValueOnce({
                readProfilesFromDisk: mockReadProfilesFromDisk,
                usingTeamConfig: false,
                getTeamConfig: jest.fn().mockReturnValue([]),
                getAllProfiles: jest.fn().mockReturnValue([createValidIProfile(), createAltTypeIProfile()]),
            } as never);
            const infoMsgSpy = jest.spyOn(Gui, "infoMessage").mockResolvedValueOnce(undefined);

            await expect(profUtils.ProfilesUtils.readConfigFromDisk()).resolves.not.toThrow();
            expect(infoMsgSpy).toHaveBeenCalledTimes(2);
            expect(infoMsgSpy).toHaveBeenLastCalledWith("Operation cancelled");
            infoMsgSpy.mockRestore();
            profInfoSpy.mockRestore();
        });
        it("should prompt user if v1 profiles detected and Convert Existing Profiles chosen", async () => {
            const mocks = createBlockMocks();
            const mockReadProfilesFromDisk = jest.fn();
            const profInfoSpy = jest.spyOn(profUtils.ProfilesUtils, "getProfileInfo").mockReturnValueOnce({
                readProfilesFromDisk: mockReadProfilesFromDisk,
                usingTeamConfig: false,
                getTeamConfig: jest.fn().mockReturnValue([]),
                getAllProfiles: jest.fn().mockReturnValue([createValidIProfile(), createAltTypeIProfile()]),
            } as never);
            const infoMsgSpy = jest.spyOn(Gui, "infoMessage").mockResolvedValueOnce("Convert Existing Profiles" as any);
            Object.defineProperty(mocks.profInstance, "convertV1ProfToConfig", {
                value: jest.fn().mockResolvedValue(() => {
                    return { success: "success string.", warnings: "", convertResult: {} };
                }),
                configurable: true,
            });
            await expect(profUtils.ProfilesUtils.readConfigFromDisk()).resolves.not.toThrow();
            expect(infoMsgSpy).toHaveBeenCalledTimes(2);
            infoMsgSpy.mockRestore();
            profInfoSpy.mockRestore();
        });

        it("should warn the user when using team config with a missing schema", async () => {
            const profInfoSpy = jest.spyOn(profUtils.ProfilesUtils, "getProfileInfo").mockReturnValueOnce({
                readProfilesFromDisk: jest.fn(),
                usingTeamConfig: true,
                hasValidSchema: false,
                getTeamConfig: () => ({
                    layers: [
                        {
                            path: "test",
                            exists: true,
                            properties: {
                                defaults: "test",
                            },
                        },
                        {
                            path: "test",
                            exists: true,
                            properties: {},
                        },
                    ],
                }),
            } as never);
            const warnMsgSpy = jest.spyOn(Gui, "warningMessage");
            await profUtils.ProfilesUtils.readConfigFromDisk(true);
            expect(warnMsgSpy).toHaveBeenCalledWith(
                "No valid schema was found for the active team configuration. This may introduce issues with profiles in Zowe Explorer."
            );
            profInfoSpy.mockRestore();
        });
    });

    describe("promptCredentials", () => {
        it("calls getProfileInfo", async () => {
            const mockProfileInstance = new Profiles(imperative.Logger.getAppLogger());
            const getProfileInfoSpy = jest.spyOn(Profiles.prototype, "getProfileInfo");
            const prof = {
                getAllProfiles: jest.fn().mockReturnValue([]),
                isSecured: jest.fn().mockReturnValue(true),
                readProfilesFromDisk: jest.fn(),
            };
            jest.spyOn(ProfilesCache.prototype, "getProfileInfo").mockResolvedValue(prof as unknown as imperative.ProfileInfo);
            jest.spyOn(ProfilesCache.prototype, "getLoadedProfConfig").mockResolvedValue({
                profile: prof,
            } as unknown as imperative.IProfileLoaded);
            Object.defineProperty(globals, "PROFILES_CACHE", { value: mockProfileInstance, configurable: true });
            Object.defineProperty(vscode.window, "showInputBox", {
                value: jest.fn().mockResolvedValue("emptyConfig"),
                configurable: true,
            });
            jest.spyOn(ZoweVsCodeExtension as any, "promptUserPass").mockResolvedValue([]);
            await profUtils.ProfilesUtils.promptCredentials(null);
            expect(getProfileInfoSpy).toHaveBeenCalled();
        });

        it("shows an error message if the profile input is undefined", async () => {
            const mockProfileInstance = new Profiles(imperative.Logger.getAppLogger());
            const prof = {
                getAllProfiles: jest.fn().mockReturnValue([]),
                isSecured: jest.fn().mockReturnValue(true),
                readProfilesFromDisk: jest.fn(),
            };
            jest.spyOn(ProfilesCache.prototype, "getProfileInfo").mockResolvedValue(prof as unknown as imperative.ProfileInfo);
            jest.spyOn(ProfilesCache.prototype, "getLoadedProfConfig").mockResolvedValue({
                profile: prof,
            } as unknown as imperative.IProfileLoaded);
            Object.defineProperty(globals, "PROFILES_CACHE", { value: mockProfileInstance, configurable: true });
            Object.defineProperty(vscode.window, "showInputBox", {
                value: jest.fn().mockResolvedValue(""),
                configurable: true,
            });
            jest.spyOn(ZoweVsCodeExtension as any, "promptUserPass").mockResolvedValue([]);
            await profUtils.ProfilesUtils.promptCredentials(null);
            expect(Gui.showMessage).toHaveBeenCalledWith("Operation Cancelled");
        });

        it("shows an info message if the profile credentials were updated", async () => {
            const mockProfileInstance = new Profiles(imperative.Logger.getAppLogger());
            const prof = {
                getAllProfiles: jest.fn().mockReturnValue([]),
                isSecured: jest.fn().mockReturnValue(true),
                readProfilesFromDisk: jest.fn(),
            };
            jest.spyOn(ProfilesCache.prototype, "getProfileInfo").mockResolvedValue(prof as unknown as imperative.ProfileInfo);
            jest.spyOn(ProfilesCache.prototype, "getLoadedProfConfig").mockResolvedValue({
                profile: prof,
            } as unknown as imperative.IProfileLoaded);
            Object.defineProperty(globals, "PROFILES_CACHE", { value: mockProfileInstance, configurable: true });
            Object.defineProperty(vscode.window, "showInputBox", {
                value: jest.fn().mockResolvedValue("testConfig"),
                configurable: true,
            });
            Object.defineProperty(Gui, "showMessage", {
                value: jest.fn(),
                configurable: true,
            });
            jest.spyOn(Profiles.prototype, "promptCredentials").mockResolvedValue(["some_user", "some_pass", "c29tZV9iYXNlNjRfc3RyaW5n"]);
            await profUtils.ProfilesUtils.promptCredentials(null);
            expect(Gui.showMessage).toHaveBeenCalledWith("Credentials for testConfig were successfully updated");
        });

        it("shows a message if Update Credentials operation is called when autoStore = false", async () => {
            const mockProfileInstance = new Profiles(imperative.Logger.getAppLogger());
            Object.defineProperty(globals, "PROFILES_CACHE", { value: mockProfileInstance, configurable: true });
            Object.defineProperty(mockProfileInstance, "getProfileInfo", {
                value: jest.fn(() => {
                    return {
                        profileName: "emptyConfig",
                        usingTeamConfig: true,
                        getTeamConfig: jest.fn().mockReturnValueOnce({
                            properties: {
                                autoStore: false,
                            },
                        }),
                    };
                }),
                configurable: true,
            });
            Object.defineProperty(Gui, "showMessage", {
                value: jest.fn(),
                configurable: true,
            });
            await profUtils.ProfilesUtils.promptCredentials(null);
            expect(mockProfileInstance.getProfileInfo).toHaveBeenCalled();
            expect(Gui.showMessage).toHaveBeenCalledWith('"Update Credentials" operation not supported when "autoStore" is false');
        });
    });

    describe("initializeZoweFolder", () => {
        it("should create directories and files that do not exist", async () => {
            const blockMocks = createBlockMocks();
            blockMocks.mockGetDirectValue.mockReturnValue(true);
            blockMocks.mockExistsSync.mockReturnValue(false);
            jest.spyOn(fs, "readFileSync").mockReturnValue(Buffer.from(JSON.stringify({ overrides: { credentialManager: "@zowe/cli" } }), "utf-8"));
            const createFileSpy = jest.spyOn(profUtils.ProfilesUtils, "writeOverridesFile");
            await profUtils.ProfilesUtils.initializeZoweFolder();
            expect(profUtils.ProfilesUtils.PROFILE_SECURITY).toBe(globals.ZOWE_CLI_SCM);
            expect(blockMocks.mockMkdirSync).toHaveBeenCalledTimes(2);
            expect(createFileSpy).toHaveBeenCalledTimes(1);
        });

        it("should skip creating directories and files that already exist", async () => {
            const blockMocks = createBlockMocks();
            jest.spyOn(profUtils.ProfilesUtils, "getCredentialManagerOverride").mockReturnValue("@zowe/cli");
            blockMocks.mockGetDirectValue.mockReturnValue("@zowe/cli");
            blockMocks.mockExistsSync.mockReturnValue(true);
            const fileJson = blockMocks.mockFileRead;
            jest.spyOn(fs, "readFileSync").mockReturnValue(Buffer.from(JSON.stringify({ overrides: { credentialManager: "@zowe/cli" } }), "utf-8"));
            blockMocks.mockReadFileSync.mockReturnValueOnce(JSON.stringify(fileJson, null, 2));
            await profUtils.ProfilesUtils.initializeZoweFolder();
            expect(profUtils.ProfilesUtils.PROFILE_SECURITY).toBe("@zowe/cli");
            expect(blockMocks.mockMkdirSync).toHaveBeenCalledTimes(0);
            expect(blockMocks.mockWriteFileSync).toHaveBeenCalledTimes(0);
        });
    });

    describe("writeOverridesFile", () => {
        it("should have file exist", () => {
            const blockMocks = createBlockMocks();
            blockMocks.mockReadFileSync.mockReturnValueOnce(
                JSON.stringify({ overrides: { CredentialManager: "@zowe/cli", testValue: true } }, null, 2)
            );
            profUtils.ProfilesUtils.writeOverridesFile();
            expect(blockMocks.mockWriteFileSync).toHaveBeenCalledTimes(0);
        });

        it("should return and have no change to the existing file if PROFILE_SECURITY matches file", () => {
            const blockMocks = createBlockMocks();
            const fileJson = blockMocks.mockFileRead;
            blockMocks.mockReadFileSync.mockReturnValueOnce(JSON.stringify(fileJson, null, 2));
            profUtils.ProfilesUtils.writeOverridesFile();
            expect(blockMocks.mockWriteFileSync).toHaveBeenCalledTimes(0);
        });

        it("should add credential manager overrides object to existing object", () => {
            const blockMocks = createBlockMocks();
            const fileJson = {
                test: null,
            };
            blockMocks.mockReadFileSync.mockReturnValueOnce(JSON.stringify(fileJson, null, 2));
            const mergedJson = { ...blockMocks.mockFileRead, ...fileJson };
            const mergedString = JSON.stringify(mergedJson, null, 2);
            profUtils.ProfilesUtils.writeOverridesFile();
            expect(blockMocks.mockWriteFileSync).toHaveBeenCalledTimes(1);
            expect(blockMocks.mockWriteFileSync).toHaveBeenCalledWith(blockMocks.zoweDir, mergedString, { encoding: "utf-8", flag: "w" });
        });

        it("should have not exist and create default file", () => {
            const blockMocks = createBlockMocks();
            Object.defineProperty(fs, "readFileSync", {
                value: jest.fn().mockImplementationOnce(() => {
                    throw new Error("ENOENT");
                }),
                configurable: true,
            });
            const loggerSpy = jest.spyOn(ZoweLogger, "debug");
            const content = JSON.stringify(blockMocks.mockFileRead, null, 2);
            profUtils.ProfilesUtils.writeOverridesFile();
            expect(loggerSpy).toHaveBeenCalledWith("Reading imperative.json failed. Will try to create file.");
            expect(blockMocks.mockWriteFileSync).toHaveBeenCalledWith(blockMocks.zoweDir, content, { encoding: "utf-8", flag: "w" });
            expect(blockMocks.mockWriteFileSync).not.toThrowError();
        });

        it("should re-create file if overrides file contains invalid JSON", () => {
            const blockMocks = createBlockMocks();
            const fileJson = {
                test: null,
            };
            blockMocks.mockReadFileSync.mockReturnValueOnce(JSON.stringify(fileJson, null, 2).slice(1));
            const writeFileSpy = jest.spyOn(fs, "writeFileSync");
            expect(profUtils.ProfilesUtils.writeOverridesFile).not.toThrow();
            expect(writeFileSpy).toHaveBeenCalled();
        });
    });

    describe("initializeZoweProfiles", () => {
        it("should successfully initialize Zowe folder and read config from disk", async () => {
            const initZoweFolderSpy = jest.spyOn(profUtils.ProfilesUtils, "initializeZoweFolder");
            jest.spyOn(profUtils.ProfilesUtils, "getCredentialManagerOverride").mockReturnValueOnce("@zowe/cli");
            const readConfigFromDiskSpy = jest.spyOn(profUtils.ProfilesUtils, "readConfigFromDisk").mockResolvedValueOnce();
            await profUtils.ProfilesUtils.initializeZoweProfiles((msg) => ZoweExplorerExtender.showZoweConfigError(msg));
            expect(initZoweFolderSpy).toHaveBeenCalledTimes(1);
            expect(readConfigFromDiskSpy).toHaveBeenCalledTimes(1);
            expect(ZoweLogger.error).not.toHaveBeenCalled();
        });

        it("should handle error thrown on initialize Zowe folder", async () => {
<<<<<<< HEAD
            const initZoweFolderSpy = jest.spyOn(profUtils.ProfilesUtils, "initializeZoweFolder").mockImplementation(() => {
                throw new Error("initializeZoweFolder failed");
=======
            const testError = new Error("initializeZoweFolder failed");
            const initZoweFolderSpy = jest.spyOn(profUtils.ProfilesUtils, "initializeZoweFolder").mockImplementationOnce(() => {
                throw testError;
>>>>>>> c87f9588
            });
            const readConfigFromDiskSpy = jest.spyOn(profUtils.ProfilesUtils, "readConfigFromDisk").mockResolvedValueOnce();
            await profUtils.ProfilesUtils.initializeZoweProfiles((msg) => ZoweExplorerExtender.showZoweConfigError(msg));
            expect(initZoweFolderSpy).toHaveBeenCalledTimes(1);
            expect(readConfigFromDiskSpy).toHaveBeenCalledTimes(1);
            expect(Gui.errorMessage).toHaveBeenCalledWith(expect.stringContaining("initializeZoweFolder failed"));
        });

        it("should handle Imperative error thrown on read config from disk", async () => {
            const testError = new imperative.ImperativeError({ msg: "readConfigFromDisk failed" });
            const initZoweFolderSpy = jest.spyOn(profUtils.ProfilesUtils, "initializeZoweFolder").mockReturnValueOnce();
            const readConfigFromDiskSpy = jest.spyOn(profUtils.ProfilesUtils, "readConfigFromDisk").mockRejectedValueOnce(testError);
            await profUtils.ProfilesUtils.initializeZoweProfiles((msg) => ZoweExplorerExtender.showZoweConfigError(msg));
            expect(initZoweFolderSpy).toHaveBeenCalledTimes(1);
            expect(readConfigFromDiskSpy).toHaveBeenCalledTimes(1);
            expect(Gui.errorMessage).toHaveBeenCalledWith(expect.stringContaining(testError.message));
        });

        it("should handle JSON parse error thrown on read config from disk", async () => {
            const testError = new Error("readConfigFromDisk failed");
<<<<<<< HEAD
            const initZoweFolderSpy = jest.spyOn(profUtils.ProfilesUtils, "initializeZoweFolder").mockImplementation();
=======
            const initZoweFolderSpy = jest.spyOn(profUtils.ProfilesUtils, "initializeZoweFolder").mockReturnValueOnce();
>>>>>>> c87f9588
            const readConfigFromDiskSpy = jest.spyOn(profUtils.ProfilesUtils, "readConfigFromDisk").mockRejectedValueOnce(testError);
            const showZoweConfigErrorSpy = jest.spyOn(ZoweExplorerExtender, "showZoweConfigError").mockReturnValueOnce();
            await profUtils.ProfilesUtils.initializeZoweProfiles((msg) => ZoweExplorerExtender.showZoweConfigError(msg));
            expect(initZoweFolderSpy).toHaveBeenCalledTimes(1);
            expect(readConfigFromDiskSpy).toHaveBeenCalledTimes(1);
            expect(showZoweConfigErrorSpy).toHaveBeenCalledWith(testError.message);
        });
    });

    it("filterItem should get label if the filterItem icon exists", () => {
        const testFilterItem = new profUtils.FilterItem({
            icon: "test",
        } as any);
        expect(testFilterItem.label).toEqual("test undefined");
    });

    describe("activateCredentialManagerOverride", () => {
        afterEach(() => {
            jest.clearAllMocks();
            jest.resetAllMocks();
        });

        it("should successfully activate the extension passed in for a credential manager override", async () => {
            const activateSpy = jest.fn(() => ({}));
            const credentialManagerExtension: vscode.Extension<any> = {
                exports: {} as imperative.ICredentialManagerConstructor,
                activate: activateSpy,
                isActive: true,
            } as any;

            await expect((profUtils.ProfilesUtils as any).activateCredentialManagerOverride(credentialManagerExtension)).resolves.toEqual(
                {} as imperative.ICredentialManagerConstructor
            );
            expect(activateSpy).toHaveBeenCalledTimes(1);
        });

        it("should successfully activate the extension passed in but return undefined if no exports are found", async () => {
            const activateSpy = jest.fn(() => undefined);
            const credentialManagerExtension: vscode.Extension<any> = {
                exports: undefined,
                activate: activateSpy,
                isActive: true,
            } as any;

            await expect((profUtils.ProfilesUtils as any).activateCredentialManagerOverride(credentialManagerExtension)).resolves.toEqual(undefined);
            expect(activateSpy).toHaveBeenCalledTimes(1);
        });

        it("should throw an error if the extension fails to activate", async () => {
            const credentialManagerExtension: vscode.Extension<any> = {
                exports: undefined,
                activate: () => {
                    throw new Error("failed to activate extension");
                },
                isActive: true,
            } as any;

            await expect((profUtils.ProfilesUtils as any).activateCredentialManagerOverride(credentialManagerExtension)).rejects.toThrow(
                "Custom credential manager failed to activate"
            );
        });
    });

    describe("updateCredentialManagerSetting", () => {
        afterEach(() => {
            jest.clearAllMocks();
            jest.resetAllMocks();
        });

        it("should update the credential manager setting if secure value is true", () => {
            jest.spyOn(SettingsConfig, "isConfigSettingSetByUser").mockReturnValue(false);
            jest.spyOn(SettingsConfig, "getDirectValue").mockReturnValueOnce(true);
            const loggerInfoSpy = jest.spyOn(ZoweLogger, "info");
            const recordCredMgrInConfigSpy = jest.spyOn(imperative.CredentialManagerOverride, "recordCredMgrInConfig");
            profUtils.ProfilesUtils.updateCredentialManagerSetting();
            expect(profUtils.ProfilesUtils.PROFILE_SECURITY).toBe(globals.ZOWE_CLI_SCM);
            expect(loggerInfoSpy).toHaveBeenCalledTimes(1);
            expect(recordCredMgrInConfigSpy).toHaveBeenCalledWith(globals.ZOWE_CLI_SCM);
        });
    });

    describe("getProfilesInfo", () => {
        afterEach(() => {
            jest.clearAllMocks();
            jest.resetAllMocks();
        });

        it("should prompt and install for missing extension of custom credential manager if override defined", async () => {
            const isVSCodeCredentialPluginInstalledSpy = jest.spyOn(profUtils.ProfilesUtils, "isVSCodeCredentialPluginInstalled");

            jest.spyOn(SettingsConfig, "getDirectValue").mockReturnValueOnce(true);
            jest.spyOn(SettingsConfig, "getDirectValue").mockReturnValueOnce(true);
            jest.spyOn(profUtils.ProfilesUtils as any, "fetchRegisteredPlugins").mockImplementation();
            jest.spyOn(profUtils.ProfilesUtils, "getCredentialManagerOverride").mockReturnValue("test");
            jest.spyOn(profUtils.ProfilesUtils, "isVSCodeCredentialPluginInstalled").mockReturnValueOnce(false);
            jest.spyOn(profUtils.ProfilesUtils, "getCredentialManagerMap").mockReturnValueOnce({
                credMgrDisplayName: "test",
                credMgrPluginName: "test",
                credMgrZEName: "test",
            });
            const promptSpy = jest.spyOn(profUtils.ProfilesUtils, "promptAndHandleMissingCredentialManager").mockImplementation();
            jest.spyOn(profUtils.ProfilesUtils, "setupCustomCredentialManager").mockResolvedValueOnce({} as any);
            await expect(profUtils.ProfilesUtils.getProfileInfo(false)).resolves.toEqual({});
            expect(isVSCodeCredentialPluginInstalledSpy).toHaveBeenCalledTimes(1);
            expect(promptSpy).toHaveBeenCalled();
        });

        it("should retrieve the custom credential manager", async () => {
            jest.spyOn(SettingsConfig, "getDirectValue").mockReturnValueOnce(true);
            jest.spyOn(profUtils.ProfilesUtils as any, "fetchRegisteredPlugins").mockImplementation();
            jest.spyOn(profUtils.ProfilesUtils, "getCredentialManagerOverride").mockReturnValue("test");
            jest.spyOn(profUtils.ProfilesUtils, "isVSCodeCredentialPluginInstalled").mockReturnValueOnce(true);
            jest.spyOn(SettingsConfig, "getDirectValue").mockReturnValueOnce(true);
            jest.spyOn(profUtils.ProfilesUtils, "getCredentialManagerMap").mockReturnValueOnce({
                credMgrDisplayName: "test",
                credMgrPluginName: "test",
                credMgrZEName: "test",
            });
            jest.spyOn((profUtils as any).ProfilesUtils, "setupCustomCredentialManager").mockImplementationOnce(() => {
                return {};
            });
            await expect(profUtils.ProfilesUtils.getProfileInfo(false)).resolves.toEqual({});
        });

        it("should retrieve the default credential manager if no custom credential manager is found", async () => {
            jest.spyOn(SettingsConfig, "getDirectValue").mockReturnValueOnce(false);
            jest.spyOn(profUtils.ProfilesUtils, "getCredentialManagerOverride").mockReturnValue("@zowe/cli");
            jest.spyOn(profUtils.ProfilesUtils, "isVSCodeCredentialPluginInstalled").mockReturnValueOnce(false);
            jest.spyOn(SettingsConfig, "getDirectValue").mockReturnValueOnce(true);
            jest.spyOn(profUtils.ProfilesUtils, "getCredentialManagerMap").mockReturnValueOnce(undefined);
            jest.spyOn((profUtils as any).ProfilesUtils, "setupDefaultCredentialManager").mockImplementationOnce(() => {
                return {};
            });
            await expect(profUtils.ProfilesUtils.getProfileInfo(false)).resolves.toEqual({});
        });
    });

    describe("isUsingTokenAuth", () => {
        it("should check the profile in use if using token based auth instead of the base profile", async () => {
            const mocks = createBlockMocks();
            Object.defineProperty(mocks.profInstance, "getDefaultProfile", {
                value: jest.fn().mockReturnValueOnce({} as any),
                configurable: true,
            });
            jest.spyOn(globals.PROFILES_CACHE, "getLoadedProfConfig").mockResolvedValue({ type: "test" } as any);
            jest.spyOn(globals.PROFILES_CACHE, "getSecurePropsForProfile").mockResolvedValue([]);
            await expect(profUtils.ProfilesUtils.isUsingTokenAuth("test")).resolves.toEqual(false);
        });
    });

    describe("isVSCodeCredentialPluginInstalled", () => {
        beforeEach(() => {
            jest.clearAllMocks();
            jest.resetAllMocks();
            jest.restoreAllMocks();
        });

        it("should return false if an error is thrown when getting extension from available VS Code extensions", () => {
            const zoweLoggerTraceSpy = jest.spyOn(ZoweLogger, "trace");
            jest.spyOn(imperative.CredentialManagerOverride, "getCredMgrInfoByDisplayName").mockReturnValue({
                credMgrDisplayName: "test",
                credMgrPluginName: "test",
                credMgrZEName: "test",
            });
            jest.spyOn(vscode.extensions, "getExtension").mockImplementation(() => {
                throw new Error("test error");
            });
            expect(profUtils.ProfilesUtils.isVSCodeCredentialPluginInstalled("test")).toBe(false);
            expect(zoweLoggerTraceSpy).toHaveBeenCalledTimes(1);
        });
    });

    describe("getCredentialManagerOverride", () => {
        afterEach(() => {
            jest.clearAllMocks();
            jest.resetAllMocks();
            jest.restoreAllMocks();
        });

        it("should return the custom credential manager override if of type string", () => {
            const zoweLoggerTraceSpy = jest.spyOn(ZoweLogger, "trace");

            jest.spyOn(fs, "readFileSync").mockReturnValueOnce(
                Buffer.from(
                    JSON.stringify({
                        overrides: {
                            credentialManager: "My Custom Credential Manager",
                        },
                    })
                )
            );
            Object.defineProperty(imperative.CredentialManagerOverride, "CRED_MGR_SETTING_NAME", {
                value: "credentialManager",
                configurable: true,
            });

            expect(profUtils.ProfilesUtils.getCredentialManagerOverride()).toBe("My Custom Credential Manager");
            expect(zoweLoggerTraceSpy).toHaveBeenCalledTimes(1);
        });

        it("should return default manager if the override file does not exist", () => {
            const zoweLoggerTraceSpy = jest.spyOn(ZoweLogger, "trace");
            const zoweLoggerInfoSpy = jest.spyOn(ZoweLogger, "info");

            jest.spyOn(fs, "readFileSync").mockImplementation(() => {
                throw new Error("test");
            });
            try {
                profUtils.ProfilesUtils.getCredentialManagerOverride();
            } catch (err) {
                expect(err).toBe("test");
            }

            expect(zoweLoggerTraceSpy).toHaveBeenCalledTimes(1);
            expect(zoweLoggerInfoSpy).toHaveBeenCalledTimes(1);
        });
    });

    describe("setupCustomCredentialManager", () => {
        afterEach(() => {
            jest.clearAllMocks();
            jest.resetAllMocks();
            jest.restoreAllMocks();
        });

        it("should return the profileInfo object with the custom credential manager constructor", async () => {
            const zoweLoggerTraceSpy = jest.spyOn(ZoweLogger, "trace");
            const zoweLoggerInfoSpy = jest.spyOn(ZoweLogger, "info");

            jest.spyOn(vscode.extensions, "getExtension").mockImplementation();
            jest.spyOn(profUtils.ProfilesUtils as any, "activateCredentialManagerOverride").mockResolvedValue(jest.fn());

            await expect(
                profUtils.ProfilesUtils["setupCustomCredentialManager"]({
                    credMgrDisplayName: "test",
                    credMgrPluginName: "test",
                    credMgrZEName: "test",
                })
            ).resolves.toEqual({} as imperative.ProfileInfo);
            expect(zoweLoggerTraceSpy).toHaveBeenCalledTimes(2);
            expect(zoweLoggerInfoSpy).toHaveBeenCalledTimes(1);
        });
    });

    describe("fetchRegisteredPlugins", () => {
        afterEach(() => {
            jest.clearAllMocks();
            jest.resetAllMocks();
            jest.restoreAllMocks();
        });

        it("should not find any registered plugins and simply return", async () => {
            const zoweLoggerTraceSpy = jest.spyOn(ZoweLogger, "trace");
            const updateCredentialManagerSettingSpy = jest.spyOn(profUtils.ProfilesUtils, "updateCredentialManagerSetting");
            const setDirectValueSpy = jest.spyOn(SettingsConfig, "setDirectValue");

            jest.spyOn(imperative.CredentialManagerOverride, "getKnownCredMgrs").mockReturnValue([
                {
                    credMgrDisplayName: "test",
                    credMgrPluginName: "test",
                    credMgrZEName: "test",
                },
            ]);
            jest.spyOn(vscode.extensions, "getExtension").mockImplementation(() => {
                throw new Error("test error");
            });

            await expect(profUtils.ProfilesUtils["fetchRegisteredPlugins"]()).resolves.not.toThrow();
            expect(zoweLoggerTraceSpy).toHaveBeenCalledTimes(1);
            expect(updateCredentialManagerSettingSpy).toHaveBeenCalledTimes(0);
            expect(setDirectValueSpy).toHaveBeenCalledTimes(0);
        });

        it("suggest changing the override setting after finding a registered custom credential manager and selecting 'yes'", async () => {
            const zoweLoggerTraceSpy = jest.spyOn(ZoweLogger, "trace");
            const updateCredentialManagerSettingSpy = jest.spyOn(profUtils.ProfilesUtils, "updateCredentialManagerSetting");
            const setDirectValueSpy = jest.spyOn(SettingsConfig, "setDirectValue");

            jest.spyOn(imperative.CredentialManagerOverride, "getKnownCredMgrs").mockReturnValue([
                {
                    credMgrDisplayName: "test",
                    credMgrPluginName: "test",
                    credMgrZEName: "test",
                },
            ]);
            jest.spyOn(vscode.extensions, "getExtension").mockReturnValue({
                credMgrDisplayName: "test",
            } as any);
            jest.spyOn(Gui, "infoMessage").mockResolvedValue("Yes");

            await expect(profUtils.ProfilesUtils["fetchRegisteredPlugins"]()).resolves.not.toThrow();
            expect(zoweLoggerTraceSpy).toHaveBeenCalledTimes(2);
            expect(updateCredentialManagerSettingSpy).toHaveBeenCalledTimes(1);
            expect(setDirectValueSpy).toHaveBeenCalledTimes(1);
        });

        it("suggest changing the override setting and selecting 'no' and should keep the default manager", async () => {
            const zoweLoggerTraceSpy = jest.spyOn(ZoweLogger, "trace");
            const updateCredentialManagerSettingSpy = jest.spyOn(profUtils.ProfilesUtils, "updateCredentialManagerSetting");
            const setDirectValueSpy = jest.spyOn(SettingsConfig, "setDirectValue");

            jest.spyOn(imperative.CredentialManagerOverride, "getKnownCredMgrs").mockReturnValue([
                {
                    credMgrDisplayName: "test",
                    credMgrPluginName: "test",
                    credMgrZEName: "test",
                },
            ]);
            jest.spyOn(vscode.extensions, "getExtension").mockReturnValue({
                credMgrDisplayName: "test",
            } as any);
            jest.spyOn(Gui, "infoMessage").mockResolvedValue("Don't ask again");

            await expect(profUtils.ProfilesUtils["fetchRegisteredPlugins"]()).resolves.not.toThrow();
            expect(zoweLoggerTraceSpy).toHaveBeenCalledTimes(1);
            expect(updateCredentialManagerSettingSpy).toHaveBeenCalledTimes(0);
            expect(setDirectValueSpy).toHaveBeenCalledTimes(1);
        });
    });

    describe("promptAndHandleMissingCredentialManager", () => {
        afterEach(() => {
            jest.clearAllMocks();
            jest.resetAllMocks();
            jest.restoreAllMocks();
        });

        it("should prompt to install missing custom credential manager defined in 'imperative.json'", async () => {
            const zoweLoggerTraceSpy = jest.spyOn(ZoweLogger, "trace");
            const reloadWindowSpy = jest.spyOn(vscode.commands, "executeCommand");

            jest.spyOn(Gui, "infoMessage").mockResolvedValue("Install");
            Object.defineProperty(vscode.env, "openExternal", {
                value: () => true,
                configurable: true,
            });
            jest.spyOn(Gui, "showMessage").mockResolvedValue("Reload");

            await expect(
                profUtils.ProfilesUtils["promptAndHandleMissingCredentialManager"]({
                    credMgrDisplayName: "test",
                    credMgrPluginName: "test",
                    credMgrZEName: "test",
                })
            ).resolves.not.toThrow();
            expect(zoweLoggerTraceSpy).toHaveBeenCalledTimes(1);
            expect(reloadWindowSpy).toHaveBeenCalledWith("workbench.action.reloadWindow");
        });
    });
});<|MERGE_RESOLUTION|>--- conflicted
+++ resolved
@@ -584,14 +584,9 @@
         });
 
         it("should handle error thrown on initialize Zowe folder", async () => {
-<<<<<<< HEAD
-            const initZoweFolderSpy = jest.spyOn(profUtils.ProfilesUtils, "initializeZoweFolder").mockImplementation(() => {
-                throw new Error("initializeZoweFolder failed");
-=======
             const testError = new Error("initializeZoweFolder failed");
             const initZoweFolderSpy = jest.spyOn(profUtils.ProfilesUtils, "initializeZoweFolder").mockImplementationOnce(() => {
                 throw testError;
->>>>>>> c87f9588
             });
             const readConfigFromDiskSpy = jest.spyOn(profUtils.ProfilesUtils, "readConfigFromDisk").mockResolvedValueOnce();
             await profUtils.ProfilesUtils.initializeZoweProfiles((msg) => ZoweExplorerExtender.showZoweConfigError(msg));
@@ -612,11 +607,7 @@
 
         it("should handle JSON parse error thrown on read config from disk", async () => {
             const testError = new Error("readConfigFromDisk failed");
-<<<<<<< HEAD
-            const initZoweFolderSpy = jest.spyOn(profUtils.ProfilesUtils, "initializeZoweFolder").mockImplementation();
-=======
             const initZoweFolderSpy = jest.spyOn(profUtils.ProfilesUtils, "initializeZoweFolder").mockReturnValueOnce();
->>>>>>> c87f9588
             const readConfigFromDiskSpy = jest.spyOn(profUtils.ProfilesUtils, "readConfigFromDisk").mockRejectedValueOnce(testError);
             const showZoweConfigErrorSpy = jest.spyOn(ZoweExplorerExtender, "showZoweConfigError").mockReturnValueOnce();
             await profUtils.ProfilesUtils.initializeZoweProfiles((msg) => ZoweExplorerExtender.showZoweConfigError(msg));
