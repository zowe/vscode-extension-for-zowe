--- conflicted
+++ resolved
@@ -12,23 +12,6 @@
 import { SettingsConfig } from "../../../src/utils/SettingsConfig";
 import * as vscode from "vscode";
 import { Gui } from "@zowe/zowe-explorer-api";
-<<<<<<< HEAD
-
-afterEach(() => {
-    jest.clearAllMocks();
-    jest.resetAllMocks();
-});
-
-describe("SettingsConfig Unit Tests - function isConfigSettingSetByUser", () => {
-    it("should return false if setting is undefined or empty", () => {
-        const falseCases = [undefined, {}];
-        for (const retVal of falseCases) {
-            jest.spyOn(vscode.workspace, "getConfiguration").mockReturnValueOnce({
-                inspect: jest.fn().mockReturnValue(retVal),
-            } as any);
-            expect(SettingsConfig.isConfigSettingSetByUser("zowe.setting")).toBe(false);
-        }
-=======
 import { ZoweLogger } from "../../../src/utils/LoggerUtils";
 import { ZoweLocalStorage } from "../../../src/utils/ZoweLocalStorage";
 import * as globals from "../../../src/globals";
@@ -61,7 +44,6 @@
             expect(setValueSpy).toBeCalledTimes(6);
             expect(promptReloadSpy).toBeCalledTimes(1);
         });
->>>>>>> 9426168e
     });
 
     describe("function isConfigSettingSetByUser", () => {
@@ -93,22 +75,6 @@
         });
     });
 
-<<<<<<< HEAD
-describe("SettingsConfig Unit Tests - function promptReload", () => {
-    it("should trigger a reload when prompted", async () => {
-        const privateSettingsConfig = SettingsConfig as any;
-        jest.spyOn(Gui, "showMessage").mockResolvedValueOnce("Reload Window");
-        jest.spyOn(vscode.workspace, "getConfiguration").mockReturnValueOnce({
-            get: jest.fn(),
-            inspect: () => ({
-                globalValue: "test",
-            }),
-            update: jest.fn(),
-        } as any);
-        const executeCommandSpy = jest.spyOn(vscode.commands, "executeCommand");
-        await expect(privateSettingsConfig.promptReload()).resolves.toEqual(undefined);
-        expect(executeCommandSpy).toHaveBeenCalledWith("workbench.action.reloadWindow");
-=======
     describe("function promptReload", () => {
         it("should trigger a reload when prompted", async () => {
             jest.spyOn(Gui, "showMessage").mockResolvedValueOnce("Reload Window");
@@ -116,33 +82,8 @@
             await expect((SettingsConfig as any).promptReload()).resolves.toEqual(undefined);
             expect(executeCommandSpy).toHaveBeenCalledWith("workbench.action.reloadWindow");
         });
->>>>>>> 9426168e
     });
 
-<<<<<<< HEAD
-describe("SettingsConfig Unit Tests - function standardizeGlobalSettings", () => {
-    it("should standardize the global settings", async () => {
-        const privateSettingsConfig = SettingsConfig as any;
-        jest.spyOn(privateSettingsConfig, "configurations", "get").mockReturnValue({
-            get: jest.fn(),
-            inspect: () => ({
-                globalValue: "test",
-            }),
-            update: jest.fn(),
-        });
-        const configSpy = jest.spyOn(vscode.workspace, "getConfiguration").mockReturnValue({
-            get: jest.fn(),
-            update: jest.fn(),
-        } as any);
-        jest.spyOn(privateSettingsConfig, "zoweOldConfigurations", "get").mockReturnValue([
-            "Zowe-DS-Persistent",
-            "Zowe-USS-Persistent",
-            "Zowe-Jobs-Persistent",
-            "Zowe-Temp-Folder-Location",
-        ]);
-        await expect(privateSettingsConfig.standardizeGlobalSettings()).resolves.toBe(undefined);
-        configSpy.mockRestore();
-=======
     describe("function standardizeGlobalSettings", () => {
         it("should standardize the global settings", async () => {
             const privateSettingsConfig = SettingsConfig as any;
@@ -162,34 +103,8 @@
             ]);
             await expect(privateSettingsConfig.standardizeGlobalSettings()).resolves.toEqual(undefined);
         });
->>>>>>> 9426168e
     });
 
-<<<<<<< HEAD
-describe("SettingsConfig Unit Tests - function standardizeWorkspaceSettings", () => {
-    it("should standardize workspace settings", async () => {
-        const privateSettingsConfig = SettingsConfig as any;
-        jest.spyOn(privateSettingsConfig, "configurations", "get").mockReturnValue({
-            get: jest.fn(),
-            inspect: () => ({
-                workspaceValue: "test",
-            }),
-            update: jest.fn(),
-        });
-        const configSpy = jest.spyOn(vscode.workspace, "getConfiguration").mockReturnValue({
-            get: jest.fn(),
-            update: jest.fn(),
-        } as any);
-        jest.spyOn(privateSettingsConfig, "zoweOldConfigurations", "get").mockReturnValue([
-            "Zowe-DS-Persistent",
-            "Zowe-USS-Persistent",
-            "Zowe-Jobs-Persistent",
-            "Zowe-Temp-Folder-Location",
-            "Zowe-Automatic-Validation",
-        ]);
-        await expect(privateSettingsConfig.standardizeWorkspaceSettings()).resolves.toBe(undefined);
-        configSpy.mockRestore();
-=======
     describe("function standardizeWorkspaceSettings", () => {
         it("should standardize workspace settings", async () => {
             const privateSettingsConfig = SettingsConfig as any;
@@ -209,7 +124,6 @@
             ]);
             await expect(privateSettingsConfig.standardizeWorkspaceSettings()).resolves.toEqual(undefined);
         });
->>>>>>> 9426168e
     });
 
     describe("function standardizeSettings", () => {
@@ -220,19 +134,6 @@
             });
             jest.spyOn(SettingsConfig as any, "zoweOldConfigurations", "get").mockReturnValue(["zowe.settings.test"]);
         });
-<<<<<<< HEAD
-        jest.spyOn(SettingsConfig as any, "currentVersionNumber", "get").mockReturnValue("vtest");
-        jest.spyOn(SettingsConfig as any, "zoweOldConfigurations", "get").mockReturnValue(["zowe.settings.test"]);
-        jest.spyOn(vscode.workspace, "getConfiguration").mockReturnValueOnce({
-            get: jest.fn(),
-            inspect: () => ({
-                globalValue: "test",
-            }),
-            update: jest.fn(),
-        } as any);
-    });
-=======
->>>>>>> 9426168e
 
         it("should standardize workspace settings if not migrated and workspace is open", async () => {
             jest.spyOn(SettingsConfig as any, "configurations", "get").mockReturnValue({
