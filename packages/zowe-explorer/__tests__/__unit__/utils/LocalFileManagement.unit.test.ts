--- conflicted
+++ resolved
@@ -9,67 +9,37 @@
  *
  */
 
-import * as globals from "../../../src/globals";
 import * as vscode from "vscode";
 import * as sharedMock from "../../../__mocks__/mockCreators/shared";
 import { ZoweDatasetNode } from "../../../src/dataset/ZoweDatasetNode";
 import * as dsMock from "../../../__mocks__/mockCreators/datasets";
 import { LocalFileManagement } from "../../../src/utils/LocalFileManagement";
-<<<<<<< HEAD
-import { ZoweLogger } from "../../../src/globals";
+import { ZoweLogger } from "../../../src/utils/ZoweLogger";
 import { ZoweUSSNode } from "../../../src/uss/ZoweUSSNode";
 import { createUSSSessionNode } from "../../../__mocks__/mockCreators/uss";
 import { UssFSProvider } from "../../../src/uss/UssFSProvider";
 import { DatasetFSProvider } from "../../../src/dataset/DatasetFSProvider";
-=======
-import { ZoweLogger } from "../../../src/utils/ZoweLogger";
-import { ZoweUSSNode } from "../../../src/uss/ZoweUSSNode";
-import { createUSSSessionNode } from "../../../__mocks__/mockCreators/uss";
-import { LocalFileInfo } from "../../../src/shared/utils";
->>>>>>> c87f9588
 
 jest.mock("vscode");
 
 describe("LocalFileManagement unit tests", () => {
-    beforeEach(() => {
-        globals.resetCompareChoices();
-    });
-
     afterEach(() => {
         jest.clearAllMocks();
     });
 
     function createGlobalMocks() {
-<<<<<<< HEAD
         const profile = sharedMock.createValidIProfile();
         const session = sharedMock.createISession();
         jest.spyOn(DatasetFSProvider.instance, "createDirectory").mockImplementation();
         jest.spyOn(UssFSProvider.instance, "createDirectory").mockImplementation();
         const dsSession = dsMock.createDatasetSessionNode(session, profile);
         const ussSession = createUSSSessionNode(session, profile);
-=======
-        globals.defineGlobals("");
-        const profile = sharedMock.createValidIProfile();
-        const session = sharedMock.createISession();
-        // jest.spyOn(DatasetFSProvider.instance, "createDirectory").mockImplementation();
-        // jest.spyOn(UssFSProvider.instance, "createDirectory").mockImplementation();
-        const dsSession = dsMock.createDatasetSessionNode(session, profile);
-        const ussSession = createUSSSessionNode(session, profile);
-        const mockFileInfo = { path: "/u/fake/path/file.txt" } as LocalFileInfo;
-
-        jest.spyOn(ZoweDatasetNode.prototype, "downloadDs").mockResolvedValue(mockFileInfo);
-        jest.spyOn(ZoweUSSNode.prototype, "downloadUSS").mockResolvedValue(mockFileInfo);
->>>>>>> c87f9588
 
         return {
             session,
             profile,
             dsSession,
             ussSession,
-<<<<<<< HEAD
-=======
-            mockFileInfo,
->>>>>>> c87f9588
             fileNodes: {
                 ds: [
                     new ZoweDatasetNode({ label: "test", collapsibleState: vscode.TreeItemCollapsibleState.None, profile, parentNode: dsSession }),
@@ -80,10 +50,7 @@
                     new ZoweUSSNode({ label: "test4", collapsibleState: vscode.TreeItemCollapsibleState.None, profile, parentNode: ussSession }),
                 ],
             },
-<<<<<<< HEAD
             mockFileInfo: { path: "/u/fake/path/file.txt" },
-=======
->>>>>>> c87f9588
             warnLogSpy: jest.spyOn(ZoweLogger, "warn").mockImplementation(),
             executeCommand: jest.spyOn(vscode.commands, "executeCommand").mockImplementation(),
         };
@@ -92,41 +59,23 @@
     describe("CompareChosenFileContent method unit tests", () => {
         it("should pass with 2 MVS files chosen", async () => {
             const mocks = createGlobalMocks();
-<<<<<<< HEAD
             LocalFileManagement.filesToCompare = [mocks.fileNodes.ds[0]];
             await LocalFileManagement.compareChosenFileContent(mocks.fileNodes.ds[1]);
             expect(mocks.executeCommand).toHaveBeenCalledWith("vscode.diff", mocks.fileNodes.ds[0].resourceUri, mocks.fileNodes.ds[1].resourceUri);
-=======
-            globals.filesToCompare.push(mocks.fileNodes.ds[0]);
-            await LocalFileManagement.compareChosenFileContent(mocks.fileNodes.ds[1]);
-            expect(mocks.executeCommand).toHaveBeenCalledWith("vscode.diff", mocks.mockFileInfo, mocks.mockFileInfo);
->>>>>>> c87f9588
             expect(mocks.warnLogSpy).not.toHaveBeenCalled();
         });
         it("should pass with 2 UNIX files chosen", async () => {
             const mocks = createGlobalMocks();
-<<<<<<< HEAD
             LocalFileManagement.filesToCompare = [mocks.fileNodes.uss[0]];
             await LocalFileManagement.compareChosenFileContent(mocks.fileNodes.uss[1]);
             expect(mocks.executeCommand).toHaveBeenCalledWith("vscode.diff", mocks.fileNodes.uss[0].resourceUri, mocks.fileNodes.uss[1].resourceUri);
-=======
-            globals.filesToCompare.push(mocks.fileNodes.uss[0]);
-            await LocalFileManagement.compareChosenFileContent(mocks.fileNodes.uss[1]);
-            expect(mocks.executeCommand).toHaveBeenCalledWith("vscode.diff", mocks.mockFileInfo, mocks.mockFileInfo);
->>>>>>> c87f9588
             expect(mocks.warnLogSpy).not.toHaveBeenCalled();
         });
         it("should pass with 1 MVS file & 1 UNIX file chosen", async () => {
             const mocks = createGlobalMocks();
-<<<<<<< HEAD
             LocalFileManagement.filesToCompare = [mocks.fileNodes.uss[0]];
             await LocalFileManagement.compareChosenFileContent(mocks.fileNodes.ds[0]);
             expect(mocks.executeCommand).toHaveBeenCalledWith("vscode.diff", mocks.fileNodes.uss[0].resourceUri, mocks.fileNodes.ds[0].resourceUri);
-=======
-            globals.filesToCompare.push(mocks.fileNodes.uss[0]);
-            await LocalFileManagement.compareChosenFileContent(mocks.fileNodes.ds[0]);
-            expect(mocks.executeCommand).toHaveBeenCalledWith("vscode.diff", mocks.mockFileInfo, mocks.mockFileInfo);
->>>>>>> c87f9588
             expect(mocks.warnLogSpy).not.toHaveBeenCalled();
         });
     });
