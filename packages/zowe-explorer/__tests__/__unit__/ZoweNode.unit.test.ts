--- conflicted
+++ resolved
@@ -17,12 +17,8 @@
 import * as zosfiles from "@zowe/zos-files-for-zowe-sdk";
 import { Profiles } from "../../src/Profiles";
 import * as globals from "../../src/globals";
-<<<<<<< HEAD
-import { Sorting } from "@zowe/zowe-explorer-api";
+import { imperative, Sorting } from "@zowe/zowe-explorer-api";
 import { DatasetFSProvider } from "../../src/dataset/DatasetFSProvider";
-=======
-import { imperative, Sorting } from "@zowe/zowe-explorer-api";
->>>>>>> ceaba7c1
 
 describe("Unit Tests (Jest)", () => {
     // Globals
@@ -435,14 +431,10 @@
                 },
             };
         });
-<<<<<<< HEAD
         jest.spyOn(DatasetFSProvider.instance, "exists").mockReturnValue(false);
         jest.spyOn(DatasetFSProvider.instance, "writeFile").mockImplementation();
         jest.spyOn(DatasetFSProvider.instance, "createDirectory").mockImplementation();
-        Object.defineProperty(List, "allMembers", { value: allMembers });
-=======
         Object.defineProperty(zosfiles.List, "allMembers", { value: allMembers });
->>>>>>> ceaba7c1
         const pdsChildren = await pds.getChildren();
         expect(pdsChildren[0].label).toEqual("BADMEM\ufffd");
         expect(pdsChildren[0].contextValue).toEqual(globals.DS_FILE_ERROR_CONTEXT);
