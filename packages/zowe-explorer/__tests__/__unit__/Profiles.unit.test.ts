--- conflicted
+++ resolved
@@ -899,11 +899,8 @@
         });
         globalMocks.mockShowInputBox.mockResolvedValueOnce("fake");
         globalMocks.mockShowInputBox.mockResolvedValueOnce("oldfake");
-<<<<<<< HEAD
         globalMocks.mockShowInformationMessage.mockResolvedValueOnce([1]);
-=======
         globalMocks.testSession.ISession.password = "oldfake";
->>>>>>> 1cd7f657
 
         const res = await blockMocks.profiles.promptCredentials(blockMocks.imperativeProfile.name);
         expect(res).toEqual(["fake", "oldfake", "fake"]);
@@ -920,11 +917,8 @@
         });
         globalMocks.mockShowInputBox.mockResolvedValueOnce("oldfake");
         globalMocks.mockShowInputBox.mockResolvedValueOnce("fake");
-<<<<<<< HEAD
         globalMocks.mockShowInformationMessage.mockResolvedValueOnce([1]);
-=======
         globalMocks.testSession.ISession.user = "oldfake";
->>>>>>> 1cd7f657
 
         const res = await blockMocks.profiles.promptCredentials(blockMocks.imperativeProfile.name);
         expect(res).toEqual(["oldfake", "fake", "fake"]);
