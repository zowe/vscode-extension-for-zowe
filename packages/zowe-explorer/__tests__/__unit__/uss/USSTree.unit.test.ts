--- conflicted
+++ resolved
@@ -302,11 +302,7 @@
             parentDir: new ZoweUSSNode(
                 "parent",
                 vscode.TreeItemCollapsibleState.Collapsed,
-<<<<<<< HEAD
                 globalMocks.ussSessionTestNode,
-=======
-                globalMocks.testTree.mSessionNodes[0],
->>>>>>> 5b83dfd8
                 null,
                 "/"
             ),
@@ -362,11 +358,7 @@
             testDir: new ZoweUSSNode(
                 "testDir",
                 vscode.TreeItemCollapsibleState.Collapsed,
-<<<<<<< HEAD
                 globalMocks.ussSessionTestNode,
-=======
-                globalMocks.testTree.mSessionNodes[0],
->>>>>>> 5b83dfd8
                 null,
                 "/",
                 globalMocks.testProfile
