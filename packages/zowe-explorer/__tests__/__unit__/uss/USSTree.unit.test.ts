--- conflicted
+++ resolved
@@ -225,18 +225,8 @@
 
 describe("USSTree Unit Tests - Function initializeFavChildNodeForProfile()", () => {
     it("Tests initializeFavChildNodeForProfile() for favorited search", async () => {
-<<<<<<< HEAD
-        createGlobalMocks();
-
-        jest.spyOn(PersistentFilters.prototype, "readFavorites").mockReturnValueOnce([
-            "[test]: /u/aDir{directory}",
-            "[test]: /u/myFile.txt{textFile}",
-        ]);
-        const testTree1 = await createUSSTree();
-=======
         await createGlobalMocks();
         const testTree1 = await createUSSTree(zowe.imperative.Logger.getAppLogger());
->>>>>>> 8b152bb8
         const favProfileNode = testTree1.mFavorites[0];
         const label = "/u/fakeuser";
         const line = "[test]: /u/fakeuser{ussSession}";
