--- conflicted
+++ resolved
@@ -32,14 +32,10 @@
 import { getIconByNode } from "../../../src/generators/icons";
 import * as workspaceUtils from "../../../src/utils/workspace";
 import { createUssApi, bindUssApi } from "../../../__mocks__/mockCreators/api";
-import { ZoweLogger } from "../../../src/utils/LoggerUtils";
-<<<<<<< HEAD
 import { ZoweLocalStorage } from "../../../src/utils/ZoweLocalStorage";
 import { PersistentFilters } from "../../../src/PersistentFilters";
-=======
 import { TreeProviders } from "../../../src/shared/TreeProviders";
 import { join } from "path";
->>>>>>> b2c62f4b
 
 async function createGlobalMocks() {
     const globalMocks = {
