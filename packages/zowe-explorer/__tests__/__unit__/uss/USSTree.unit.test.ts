/**
 * This program and the accompanying materials are made available under the terms of the
 * Eclipse Public License v2.0 which accompanies this distribution, and is available at
 * https://www.eclipse.org/legal/epl-v20.html
 *
 * SPDX-License-Identifier: EPL-2.0
 *
 * Copyright Contributors to the Zowe Project.
 *
 */

import { Gui, imperative, IZoweUSSTreeNode, ProfilesCache, Validation } from "@zowe/zowe-explorer-api";
import { ZoweExplorerApiRegister } from "../../../src/ZoweExplorerApiRegister";
import { Profiles } from "../../../src/Profiles";
import * as utils from "../../../src/utils/ProfilesUtils";
import { createUSSTree, USSTree } from "../../../src/uss/USSTree";
import { ZoweUSSNode } from "../../../src/uss/ZoweUSSNode";
import {
    createIProfile,
    createISession,
    createISessionWithoutCredentials,
    createFileResponse,
    createInstanceOfProfile,
    createValidIProfile,
    createTreeView,
    createTreeProviders,
} from "../../../__mocks__/mockCreators/shared";
import * as globals from "../../../src/globals";
import * as vscode from "vscode";
import * as zosfiles from "@zowe/zos-files-for-zowe-sdk";
import * as zosmf from "@zowe/zosmf-for-zowe-sdk";
import { createUSSNode, createFavoriteUSSNode, createUSSSessionNode } from "../../../__mocks__/mockCreators/uss";
import { getIconByNode } from "../../../src/generators/icons";
import { createUssApi, bindUssApi } from "../../../__mocks__/mockCreators/api";
import { ZoweLocalStorage } from "../../../src/utils/ZoweLocalStorage";
import { PersistentFilters } from "../../../src/PersistentFilters";
import { TreeProviders } from "../../../src/shared/TreeProviders";
import { join } from "path";
import * as sharedUtils from "../../../src/shared/utils";
<<<<<<< HEAD
import { UssFSProvider } from "../../../src/uss/UssFSProvider";
=======
import { mocked } from "../../../__mocks__/mockUtils";
>>>>>>> ceaba7c1

async function createGlobalMocks() {
    const globalMocks = {
        mockLoadNamedProfile: jest.fn(),
        mockDefaultProfile: jest.fn(),
        executeCommand: jest.fn(),
        Utilities: jest.fn(),
        showQuickPick: jest.fn(),
        renameUSSFile: jest.fn(),
        showInformationMessage: jest.fn(),
        mockShowWarningMessage: jest.fn(),
        showErrorMessage: jest.fn(),
        showInputBox: jest.spyOn(Gui, "showInputBox").mockImplementation(),
        filters: jest.fn(),
        getFilters: jest.fn(),
        createTreeView: jest.fn().mockReturnValue({ onDidCollapseElement: jest.fn() }),
        createQuickPick: jest.fn(),
        getConfiguration: jest.fn(),
        ZosmfSession: jest.fn(),
        createSessCfgFromArgs: jest.fn(),
        mockValidationSetting: jest.fn(),
        mockDisableValidationContext: jest.fn(),
        mockEnableValidationContext: jest.fn(),
        mockCheckCurrentProfile: jest.fn(),
        mockTextDocumentDirty: { fileName: `/test/path/temp/_U_/sestest/test/node`, isDirty: true },
        mockTextDocumentClean: { fileName: `/test/path/temp/_U_/sestest/testClean/node`, isDirty: false },
        mockTextDocuments: [],
        mockProfilesInstance: null,
        withProgress: jest.fn(),
        closeOpenedTextFile: jest.fn(),
        ProgressLocation: jest.fn().mockImplementation(() => {
            return {
                Notification: 15,
            };
        }),
        testProfile: createIProfile(),
        testBaseProfile: createValidIProfile(),
        testCombinedProfile: createValidIProfile(),
        testSession: createISession(),
        testResponse: createFileResponse({ items: [] }),
        testUSSNode: null,
        testTree: null,
        profilesForValidation: { status: "active", name: "fake" },
        mockProfilesCache: new ProfilesCache(imperative.Logger.getAppLogger()),
        mockTreeProviders: createTreeProviders(),
        FileSystemProvider: {
            createDirectory: jest.fn(),
            rename: jest.fn(),
        },
    };

    jest.spyOn(UssFSProvider.instance, "createDirectory").mockImplementation(globalMocks.FileSystemProvider.createDirectory);
    jest.spyOn(UssFSProvider.instance, "rename").mockImplementation(globalMocks.FileSystemProvider.rename);

    globalMocks.mockTextDocuments.push(globalMocks.mockTextDocumentDirty);
    globalMocks.mockTextDocuments.push(globalMocks.mockTextDocumentClean);
    globalMocks.testBaseProfile.profile.tokenType = "tokenType";
    globalMocks.testBaseProfile.profile.tokenValue = "testTokenValue";
    globalMocks.testCombinedProfile.profile.tokenType = "tokenType";
    globalMocks.testCombinedProfile.profile.tokenValue = "testTokenValue";
    globalMocks.mockProfilesInstance = createInstanceOfProfile(globalMocks.testProfile);
    globalMocks.mockProfilesInstance.getBaseProfile.mockResolvedValue(globalMocks.testBaseProfile);
    globalMocks.mockProfilesInstance.loadNamedProfile.mockReturnValue(globalMocks.testProfile);
    globalMocks.mockProfilesInstance.allProfiles = [globalMocks.testProfile, { name: "firstName" }, { name: "secondName" }];
    Object.defineProperty(Gui, "setStatusBarMessage", {
        value: jest.fn().mockReturnValue({
            dispose: jest.fn(),
        }),
        configurable: true,
    });
    Object.defineProperty(vscode.window, "showWarningMessage", {
        value: globalMocks.mockShowWarningMessage,
        configurable: true,
    });
    Object.defineProperty(vscode.window, "createTreeView", { value: globalMocks.createTreeView, configurable: true });
    Object.defineProperty(vscode.commands, "executeCommand", { value: globalMocks.executeCommand, configurable: true });
    Object.defineProperty(globalMocks.Utilities, "renameUSSFile", {
        value: globalMocks.renameUSSFile,
        configurable: true,
    });
    Object.defineProperty(vscode.window, "showQuickPick", { value: globalMocks.showQuickPick, configurable: true });
    Object.defineProperty(vscode.window, "showInformationMessage", {
        value: globalMocks.showInformationMessage,
        configurable: true,
    });
    Object.defineProperty(globalMocks.ZosmfSession, "createSessCfgFromArgs", {
        value: globalMocks.createSessCfgFromArgs,
        configurable: true,
    });
    Object.defineProperty(zosmf, "ZosmfSession", { value: globalMocks.ZosmfSession, configurable: true });
    Object.defineProperty(globalMocks.filters, "getFilters", { value: globalMocks.getFilters, configurable: true });
    Object.defineProperty(vscode.window, "createQuickPick", { value: globalMocks.createQuickPick, configurable: true });
    Object.defineProperty(zosfiles, "Download", {
        value: {
            ussFile: jest.fn().mockReturnValueOnce({
                apiResponse: {
                    etag: "ABC123",
                },
            }),
        },
        configurable: true,
    });
    Object.defineProperty(zosfiles, "Utilities", { value: globalMocks.Utilities, configurable: true });
    Object.defineProperty(zosfiles.Utilities, "isFileTagBinOrAscii", { value: jest.fn(), configurable: true });
    Object.defineProperty(vscode.window, "showErrorMessage", {
        value: globalMocks.showErrorMessage,
        configurable: true,
    });
    Object.defineProperty(vscode.workspace, "getConfiguration", {
        value: globalMocks.getConfiguration,
        configurable: true,
    });
    Object.defineProperty(vscode.window, "showInputBox", { value: globalMocks.showInputBox, configurable: true });
    Object.defineProperty(vscode, "ProgressLocation", { value: globalMocks.ProgressLocation, configurable: true });
    Object.defineProperty(vscode.window, "withProgress", { value: globalMocks.withProgress, configurable: true });
    Object.defineProperty(vscode.workspace, "textDocuments", {
        value: globalMocks.mockTextDocuments,
        configurable: true,
    });
    Object.defineProperty(Profiles, "getInstance", {
        value: jest.fn().mockReturnValue(globalMocks.mockProfilesInstance),
        configurable: true,
    });
    Object.defineProperty(ZoweLocalStorage, "storage", {
        value: {
            get: () => ({
                persistence: true,
                favorites: [{ children: ["test", "test2"] }],
                history: [],
                sessions: ["zosmf"],
                searchHistory: [],
                fileHistory: [],
            }),
            update: jest.fn(),
            keys: () => [],
        },
        configurable: true,
    });

    globalMocks.withProgress.mockImplementation((progLocation, callback) => callback());
    globalMocks.withProgress.mockReturnValue(globalMocks.testResponse);
    globalMocks.getFilters.mockReturnValue(["/u/aDir{directory}", "/u/myFile.txt{textFile}"]);
    globalMocks.mockDefaultProfile.mockReturnValue(globalMocks.testProfile);
    globalMocks.getConfiguration.mockReturnValue({
        get: (setting: string) => ["[test]: /u/aDir{directory}", "[test]: /u/myFile.txt{textFile}"],
        update: jest.fn(() => {
            return {};
        }),
    });
    globalMocks.testTree = new USSTree();
    globalMocks.testTree.treeView = createTreeView();
    const ussSessionTestNode = createUSSSessionNode(globalMocks.testSession, globalMocks.testProfile);
    globalMocks.testUSSNode = createUSSNode(globalMocks.testSession, globalMocks.testProfile);
    globalMocks.testTree.mSessionNodes.push(ussSessionTestNode);
    globalMocks.testTree.addSearchHistory("/u/myuser");

    Object.defineProperty(globalMocks.mockProfilesCache, "getProfileInfo", {
        value: jest.fn().mockReturnValue({ usingTeamConfig: true }),
    });

    Object.defineProperty(utils.ProfilesUtils, "usingTeamConfig", {
        value: jest.fn().mockReturnValue(true),
        configurable: true,
    });

    jest.spyOn(TreeProviders, "providers", "get").mockReturnValue({
        ds: { addSingleSession: jest.fn(), mSessionNodes: [...globalMocks.testTree.mSessionNodes], refresh: jest.fn() } as any,
        uss: { addSingleSession: jest.fn(), mSessionNodes: [...globalMocks.testTree.mSessionNodes], refresh: jest.fn() } as any,
        jobs: { addSingleSession: jest.fn(), mSessionNodes: [...globalMocks.testTree.mSessionNodes], refresh: jest.fn() } as any,
    } as any);

    return globalMocks;
}

describe("USSTree Unit Tests - Function initializeFavorites", () => {
    it("Tests that initializeFavorites() is executed successfully", async () => {
        const globalMocks = await createGlobalMocks();
        jest.spyOn(PersistentFilters.prototype, "readFavorites").mockReturnValueOnce([
            "[test]: /u/aDir{directory}",
            "[test]: /u/myFile.txt{textFile}",
        ]);
        const testTree1 = await createUSSTree(imperative.Logger.getAppLogger());
        const favProfileNode = testTree1.mFavorites[0];
        expect(testTree1.mSessionNodes).toBeDefined();
        expect(testTree1.mFavorites.length).toBe(1);
        expect(favProfileNode.children.length).toBe(2);

        const expectedUSSFavorites: ZoweUSSNode[] = [
            new ZoweUSSNode({ label: "/u/aDir", collapsibleState: vscode.TreeItemCollapsibleState.Collapsed, session: globalMocks.testSession }),
            new ZoweUSSNode({ label: "/u/myFile.txt", collapsibleState: vscode.TreeItemCollapsibleState.None, session: globalMocks.testSession }),
        ];

        expectedUSSFavorites.forEach((node) => (node.contextValue += globals.FAV_SUFFIX));
        expectedUSSFavorites.forEach((node) => {
            if (node.contextValue !== globals.USS_DIR_CONTEXT + globals.FAV_SUFFIX) {
                node.command = { command: "zowe.uss.ZoweUSSNode.open", title: "Open", arguments: [node] };
            }
        });
        expect(favProfileNode.children[0].fullPath).toEqual("/u/aDir");
        expect(favProfileNode.children[1].label).toEqual("myFile.txt");
    });
});

describe("USSTree Unit Tests - Function initializeFavChildNodeForProfile", () => {
    it("Tests initializeFavChildNodeForProfile() for favorited search", async () => {
        await createGlobalMocks();

        jest.spyOn(PersistentFilters.prototype, "readFavorites").mockReturnValueOnce([
            "[test]: /u/aDir{directory}",
            "[test]: /u/myFile.txt{textFile}",
        ]);
        const testTree1 = await createUSSTree(imperative.Logger.getAppLogger());
        const favProfileNode = testTree1.mFavorites[0];
        const label = "/u/fakeuser";
        const line = "[test]: /u/fakeuser{ussSession}";
        const expectedFavSearchNode = new ZoweUSSNode({
            label: "/u/fakeuser",
            collapsibleState: vscode.TreeItemCollapsibleState.None,
            parentNode: favProfileNode,
        });
        expectedFavSearchNode.contextValue = globals.USS_SESSION_CONTEXT + globals.FAV_SUFFIX;
        expectedFavSearchNode.fullPath = label;
        expectedFavSearchNode.label = expectedFavSearchNode.tooltip = label;
        expectedFavSearchNode.command = { command: "zowe.uss.fullPath", title: "", arguments: [expectedFavSearchNode] };
        const targetIcon = getIconByNode(expectedFavSearchNode);
        if (targetIcon) {
            expectedFavSearchNode.iconPath = targetIcon.path;
        }
        const favSearchNode = await testTree1.initializeFavChildNodeForProfile(label, line, favProfileNode);

        expect(favSearchNode).toEqual(expectedFavSearchNode);
    });
});

describe("USSTree Unit Tests - Function createProfileNodeForFavs", () => {
    it("Tests that profile grouping node is created correctly", async () => {
        const globalMocks = await createGlobalMocks();
        const expectedFavProfileNode = new ZoweUSSNode({
            label: "testProfile",
            collapsibleState: vscode.TreeItemCollapsibleState.Collapsed,
            parentNode: globalMocks.testTree.mFavoriteSession,
        });
        expectedFavProfileNode.contextValue = globals.FAV_PROFILE_CONTEXT;

        const createdFavProfileNode = await globalMocks.testTree.createProfileNodeForFavs("testProfile");

        expect(createdFavProfileNode).toEqual(expectedFavProfileNode);
    });
    it("Tests that profile grouping node is created correctly if icon is defined", async () => {
        const globalMocks = await createGlobalMocks();
        const expectedFavProfileNode = new ZoweUSSNode({
            label: "testProfile",
            collapsibleState: vscode.TreeItemCollapsibleState.Collapsed,
            parentNode: globalMocks.testTree.mFavoriteSession,
        });
        expectedFavProfileNode.contextValue = globals.FAV_PROFILE_CONTEXT;
        const icons = await import("../../../src/generators/icons");
        const folderIcon = (await import("../../../src/generators/icons/items/folder")).default;
        const savedIconsProperty = Object.getOwnPropertyDescriptor(icons, "getIconByNode");
        Object.defineProperty(icons, "getIconByNode", {
            value: jest.fn(() => {
                return folderIcon;
            }),
        });

        const createdFavProfileNode = await globalMocks.testTree.createProfileNodeForFavs("testProfile");

        expect(createdFavProfileNode).toEqual(expectedFavProfileNode);

        // Reset getIconByNode to its original functionality
        Object.defineProperty(icons, "getIconByNode", savedIconsProperty);
    });
});

describe("USSTree Unit Tests - Function checkDuplicateLabel", () => {
    it("Tests that checkDuplicateLabel() returns null if passed a unique name", async () => {
        const globalMocks = await createGlobalMocks();

        const returnVal = globalMocks.testTree.checkDuplicateLabel("totallyNewLabel", [globalMocks.testUSSNode]);
        expect(returnVal).toEqual(null);
    });
    it("Tests that checkDuplicateLabel() returns an error message if passed a name that's already used for an existing folder", async () => {
        const globalMocks = await createGlobalMocks();

        const returnVal = globalMocks.testTree.checkDuplicateLabel("/u/myuser/usstest", [globalMocks.testUSSNode]);
        expect(returnVal).toEqual("A folder already exists with this name. Please choose a different name.");
    });
});

describe("USSTree Unit Tests - Functions addFileHistory & getFileHistory", () => {
    it("Tests that addFileHistory() & getFileHistory() are executed successfully", async () => {
        const globalMocks = await createGlobalMocks();

        globalMocks.testTree.addFileHistory("testHistory");
        expect(globalMocks.testTree.getFileHistory()[0]).toEqual("TESTHISTORY");
    });
});

describe("USSTree Unit Tests - Functions removeFileHistory", () => {
    it("Tests that removeFileHistory() is executed successfully", async () => {
        const globalMocks = await createGlobalMocks();

        globalMocks.testTree.removeFileHistory("testHistory");
        expect(globalMocks.testTree.getFileHistory().includes("TESTHISTORY")).toEqual(false);
    });
});

describe("USSTree Unit Tests - Function removeFavorite", () => {
    async function createBlockMocks(globalMocks) {
        const newMocks = {
            testDir: new ZoweUSSNode({
                label: "testDir",
                collapsibleState: vscode.TreeItemCollapsibleState.Collapsed,
                parentNode: globalMocks.testTree.mSessionNodes[1],
                parentPath: "/",
            }),
        };
        await globalMocks.testTree.addFavorite(newMocks.testDir);
        const favProfileNode = globalMocks.testTree.mFavorites[0];
        favProfileNode.contextValue = globals.FAV_PROFILE_CONTEXT;
        favProfileNode.profile = globalMocks.testProfile;

        return newMocks;
    }

    it("Tests that removeFavorite() works properly when starting with more than one favorite for the profile", async () => {
        const globalMocks = await createGlobalMocks();
        const blockMocks = await createBlockMocks(globalMocks);
        const removeFavProfileSpy = jest.spyOn(globalMocks.testTree, "removeFavProfile");
        const profileNodeInFavs = globalMocks.testTree.mFavorites[0];

        // Add second favorite
        const testDir2 = new ZoweUSSNode({
            label: "testDir2",
            collapsibleState: vscode.TreeItemCollapsibleState.Collapsed,
            parentNode: globalMocks.testTree.mSessionNodes[1],
            parentPath: "/",
        });
        await globalMocks.testTree.addFavorite(testDir2);

        // Checking that favorites are set successfully before test
        expect(profileNodeInFavs.children.length).toEqual(2);
        expect(profileNodeInFavs.children[0].fullPath).toEqual(blockMocks.testDir.fullPath);
        expect(profileNodeInFavs.children[1].fullPath).toEqual(testDir2.fullPath);

        // Actual test
        await globalMocks.testTree.removeFavorite(blockMocks.testDir);
        expect(removeFavProfileSpy).not.toHaveBeenCalled();
        expect(profileNodeInFavs.children[0].fullPath).toEqual(testDir2.fullPath);
    });
    it("Tests that removeFavorite() works properly when starting with only one favorite for the profile", async () => {
        const globalMocks = await createGlobalMocks();
        const blockMocks = await createBlockMocks(globalMocks);
        const removeFavProfileSpy = jest.spyOn(globalMocks.testTree, "removeFavProfile");
        const profileNodeInFavs = globalMocks.testTree.mFavorites[0];

        // Checking that favorites are set successfully before test
        expect(profileNodeInFavs.children[0].fullPath).toEqual(blockMocks.testDir.fullPath);

        await globalMocks.testTree.removeFavorite(blockMocks.testDir);
        expect(removeFavProfileSpy).toHaveBeenCalledWith(profileNodeInFavs.label, false);
        expect(profileNodeInFavs.children).toEqual([]);
    });
});

describe("USSTree Unit Tests - Function removeFavProfile", () => {
    async function createBlockMocks(globalMocks) {
        globalMocks.testTree.mFavorites = [];
        const testDir = new ZoweUSSNode({
            label: "testDir",
            collapsibleState: vscode.TreeItemCollapsibleState.Collapsed,
            parentNode: globalMocks.testTree.mSessionNodes[1],
            parentPath: "/",
        });
        await globalMocks.testTree.addFavorite(testDir);
        const profileNodeInFavs: IZoweUSSTreeNode = globalMocks.testTree.mFavorites[0];
        (profileNodeInFavs as any).profile = globalMocks.testProfile;

        const newMocks = {
            profileNodeInFavs,
        };

        return newMocks;
    }

    it("Tests successful removal of profile node in Favorites when user confirms they want to Continue removing it", async () => {
        const globalMocks = await createGlobalMocks();
        const blockMocks = await createBlockMocks(globalMocks);
        const updateFavoritesSpy = jest.spyOn(globalMocks.testTree, "updateFavorites");
        // Make sure favorite is added before the actual unit test
        expect(globalMocks.testTree.mFavorites.length).toEqual(1);

        globalMocks.mockShowWarningMessage.mockResolvedValueOnce("Continue");
        await globalMocks.testTree.removeFavProfile(blockMocks.profileNodeInFavs.label, true);

        // Check that favorite is removed from UI
        expect(globalMocks.testTree.mFavorites.length).toEqual(0);
        // Check that favorite is removed from settings file
        expect(updateFavoritesSpy).toHaveBeenCalledTimes(1);
    });
    it("Tests that removeFavProfile leaves profile node in Favorites when user cancels", async () => {
        const globalMocks = await createGlobalMocks();
        const blockMocks = await createBlockMocks(globalMocks);
        // Make sure favorite is added before the actual unit test
        expect(globalMocks.testTree.mFavorites.length).toEqual(1);
        const expectedFavProfileNode = globalMocks.testTree.mFavorites[0];

        globalMocks.mockShowWarningMessage.mockResolvedValueOnce("Cancel");
        await globalMocks.testTree.removeFavProfile(blockMocks.profileNodeInFavs.label, true);

        expect(globalMocks.testTree.mFavorites.length).toEqual(1);
        expect(globalMocks.testTree.mFavorites[0]).toEqual(expectedFavProfileNode);
    });
    it("Tests that removeFavProfile successfully removes profile node in Favorites when called outside user command", async () => {
        const globalMocks = await createGlobalMocks();
        const blockMocks = await createBlockMocks(globalMocks);
        // Make sure favorite is added before the actual unit test
        expect(globalMocks.testTree.mFavorites.length).toEqual(1);

        await globalMocks.testTree.removeFavProfile(blockMocks.profileNodeInFavs.label, false);

        expect(globalMocks.testTree.mFavorites.length).toEqual(0);
    });
});

describe("USSTree Unit Tests - Function addSession", () => {
    it("Tests if addSession works properly", async () => {
        const globalMocks = await createGlobalMocks();

        const testSessionNode = new ZoweUSSNode({
            label: "testSessionNode",
            collapsibleState: vscode.TreeItemCollapsibleState.Collapsed,
            session: globalMocks.testSession,
        });
        globalMocks.testTree.mSessionNodes.push(testSessionNode);
        globalMocks.testTree.addSession("testSessionNode");

        const foundNode = globalMocks.testTree.mSessionNodes.includes(testSessionNode);
        expect(foundNode).toEqual(true);
    });
});

describe("USSTree Unit Tests - Function deleteSession", () => {
    async function createBlockMocks(globalMocks) {
        const newMocks = {
            testTree2: new USSTree(),
            testSessionNode: new ZoweUSSNode({
                label: "testSessionNode",
                collapsibleState: vscode.TreeItemCollapsibleState.Collapsed,
                session: globalMocks.testSession,
            }),
            startLength: 0,
        };
        const ussSessionTestNode = createUSSSessionNode(globalMocks.testSession, globalMocks.testProfile);
        newMocks.testTree2.mSessionNodes.push(ussSessionTestNode);
        newMocks.testTree2.mSessionNodes.push(newMocks.testSessionNode);
        newMocks.startLength = newMocks.testTree2.mSessionNodes.length;

        return newMocks;
    }

    it("Tests that deleteSession works properly", async () => {
        const globalMocks = await createGlobalMocks();
        const blockMocks = await createBlockMocks(globalMocks);

        jest.spyOn(TreeProviders, "providers", "get").mockReturnValue(globalMocks.mockTreeProviders);

        blockMocks.testTree2.mSessionNodes = globalMocks.mockTreeProviders.ds.mSessionNodes;
        expect(globalMocks.mockTreeProviders.ds.mSessionNodes.length).toEqual(2);
        expect(globalMocks.mockTreeProviders.uss.mSessionNodes.length).toEqual(2);
        expect(globalMocks.mockTreeProviders.job.mSessionNodes.length).toEqual(2);
        blockMocks.testTree2.deleteSession(globalMocks.mockTreeProviders.ds.mSessionNodes[1], true);
        expect(globalMocks.mockTreeProviders.ds.mSessionNodes.length).toEqual(1);
        expect(globalMocks.mockTreeProviders.uss.mSessionNodes.length).toEqual(1);
        expect(globalMocks.mockTreeProviders.job.mSessionNodes.length).toEqual(1);
    });
});

describe("USSTree Unit Tests - Function filterPrompt", () => {
    async function createBlockMocks(globalMocks) {
        const newMocks = {
            qpValue: "",
            qpItem: new utils.FilterDescriptor("\uFF0B " + "Create a new filter"),
            resolveQuickPickHelper: jest.spyOn(Gui, "resolveQuickPick"),
        };
        newMocks.resolveQuickPickHelper.mockImplementation(() => Promise.resolve(newMocks.qpItem));
        globalMocks.createQuickPick.mockReturnValue({
            placeholder: "Select a filter",
            activeItems: [newMocks.qpItem],
            ignoreFocusOut: true,
            items: [newMocks.qpItem],
            value: newMocks.qpValue,
            show: jest.fn(() => {
                return {};
            }),
            hide: jest.fn(() => {
                return {};
            }),
            onDidAccept: jest.fn(() => {
                return {};
            }),
        });

        return newMocks;
    }

    it("Tests that filter() works properly when user enters path", async () => {
        const globalMocks = await createGlobalMocks();
        const blockMocks = await createBlockMocks(globalMocks);

        blockMocks.qpValue = "/U/HARRY";
        globalMocks.showInputBox.mockReturnValueOnce("/U/HARRY");

        await globalMocks.testTree.filterPrompt(globalMocks.testTree.mSessionNodes[1]);
        expect(globalMocks.testTree.mSessionNodes[1].fullPath).toEqual("/U/HARRY");
    });

    it("Tests that filter() makes the call to get the combined session information", async () => {
        const globalMocks = await createGlobalMocks();
        const blockMocks = await createBlockMocks(globalMocks);
        blockMocks.qpValue = "/U/HLQ";
        globalMocks.showInputBox.mockReturnValueOnce("/U/HLQ");
        const syncSessionNodeSpy = jest.spyOn(utils, "syncSessionNode");

        await globalMocks.testTree.filterPrompt(globalMocks.testTree.mSessionNodes[1]);

        expect(syncSessionNodeSpy).toHaveBeenCalledTimes(1);
    });

    it("Tests that filter() works properly when user enters path with Unverified profile", async () => {
        const globalMocks = await createGlobalMocks();
        const blockMocks = await createBlockMocks(globalMocks);

        Object.defineProperty(Profiles, "getInstance", {
            value: jest.fn(() => {
                return {
                    checkCurrentProfile: globalMocks.mockCheckCurrentProfile.mockReturnValueOnce({
                        name: globalMocks.testProfile.name,
                        status: "unverified",
                    }),
                    validProfile: Validation.ValidationType.UNVERIFIED,
                };
            }),
            configurable: true,
        });

        blockMocks.qpValue = "/U/HARRY";
        globalMocks.showInputBox.mockReturnValueOnce("/U/HARRY");

        await globalMocks.testTree.filterPrompt(globalMocks.testTree.mSessionNodes[1]);
        expect(globalMocks.testTree.mSessionNodes[1].fullPath).toEqual("/U/HARRY");
    });

    it("Tests that filter() exits when user cancels out of input field", async () => {
        const globalMocks = await createGlobalMocks();
        const blockMocks = await createBlockMocks(globalMocks);

        globalMocks.showInputBox.mockReturnValueOnce(undefined);

        await globalMocks.testTree.filterPrompt(globalMocks.testTree.mSessionNodes[1]);
        expect(globalMocks.showInformationMessage.mock.calls.length).toBe(1);
        expect(globalMocks.showInformationMessage.mock.calls[0][0]).toBe("You must enter a path.");
    });

    it("Tests that filter() works on a file", async () => {
        const globalMocks = await createGlobalMocks();
        const blockMocks = await createBlockMocks(globalMocks);

        blockMocks.qpValue = "/U/HLQ/STUFF";
        blockMocks.qpItem = new utils.FilterDescriptor("/U/HLQ/STUFF");
        globalMocks.showInputBox.mockReturnValueOnce("/U/HLQ/STUFF");

        await globalMocks.testTree.filterPrompt(globalMocks.testTree.mSessionNodes[1]);
        expect(globalMocks.testTree.mSessionNodes[1].fullPath).toEqual("/U/HLQ/STUFF");
    });

    it("Tests that filter() exits when user cancels the input path box", async () => {
        const globalMocks = await createGlobalMocks();
        const blockMocks = await createBlockMocks(globalMocks);

        blockMocks.qpItem = undefined;

        await globalMocks.testTree.filterPrompt(globalMocks.testTree.mSessionNodes[1]);
        expect(globalMocks.showInformationMessage.mock.calls.length).toBe(1);
        expect(globalMocks.showInformationMessage.mock.calls[0][0]).toBe("No selection made. Operation cancelled.");
    });

    it("Tests that filter() works correctly for favorited search nodes with credentials", async () => {
        const globalMocks = await createGlobalMocks();
        const blockMocks = await createBlockMocks(globalMocks);

        const sessionWithCred = createISession();
        globalMocks.createSessCfgFromArgs.mockReturnValue(sessionWithCred);
        const dsNode = new ZoweUSSNode({
            label: "/u/myFile.txt",
            collapsibleState: vscode.TreeItemCollapsibleState.Expanded,
            session: sessionWithCred,
            profile: { name: "ussTestSess2" } as any,
        });
        dsNode.contextValue = globals.USS_SESSION_CONTEXT + globals.FAV_SUFFIX;
        globalMocks.testTree.mSessionNodes.push(dsNode);

        await globalMocks.testTree.filterPrompt(dsNode);
        globalMocks.testTree.mSessionNodes.forEach((sessionNode) => {
            if (sessionNode === dsNode) {
                expect(sessionNode.fullPath).toEqual("/u/myFile.txt");
            }
        });
    });

    it("Tests that filter() works correctly for favorited search nodes without credentials", async () => {
        const globalMocks = await createGlobalMocks();
        const blockMocks = await createBlockMocks(globalMocks);

        const sessionNoCred = createISessionWithoutCredentials();
        globalMocks.createSessCfgFromArgs.mockReturnValue(sessionNoCred);
        const dsNode = new ZoweUSSNode({
            label: "/u/myFile.txt",
            collapsibleState: vscode.TreeItemCollapsibleState.Expanded,
            session: sessionNoCred,
            profile: { name: "ussTestSess2" } as any,
        });
        dsNode.getSession().ISession.user = "";
        dsNode.getSession().ISession.password = "";
        dsNode.getSession().ISession.base64EncodedAuth = "";
        dsNode.contextValue = globals.USS_SESSION_CONTEXT + globals.FAV_SUFFIX;
        globalMocks.testTree.mSessionNodes.push(dsNode);

        await globalMocks.testTree.filterPrompt(dsNode);
        globalMocks.testTree.mSessionNodes.forEach((sessionNode) => {
            if (sessionNode === dsNode) {
                expect(sessionNode.fullPath).toEqual("/u/myFile.txt");
            }
        });
    });
});

describe("USSTree Unit Tests - Function getAllLoadedItems", () => {
    it("Testing that getAllLoadedItems() returns the correct array", async () => {
        const globalMocks = await createGlobalMocks();

        const folder = new ZoweUSSNode({
            label: "folder",
            collapsibleState: vscode.TreeItemCollapsibleState.Collapsed,
            parentNode: globalMocks.testTree.mSessionNodes[1],
            parentPath: "/",
        });
        const file = new ZoweUSSNode({
            label: "file",
            collapsibleState: vscode.TreeItemCollapsibleState.None,
            parentNode: folder,
            parentPath: "/folder",
        });
        globalMocks.testTree.mSessionNodes[1].children = [folder];
        folder.children.push(file);

        const treeGetChildren = jest
            .spyOn(globalMocks.testTree, "getChildren")
            .mockImplementationOnce(() => Promise.resolve([globalMocks.testTree.mSessionNodes[1]]));
        const sessionGetChildren = jest
            .spyOn(globalMocks.testTree.mSessionNodes[1], "getChildren")
            .mockImplementationOnce(() => Promise.resolve(globalMocks.testTree.mSessionNodes[1].children));

        const loadedItems = await globalMocks.testTree.getAllLoadedItems();
        expect(loadedItems).toStrictEqual([file, folder]);
    });
});

const setupUssFavNode = (globalMocks): ZoweUSSNode => {
    const ussFavNode = createFavoriteUSSNode(globalMocks.testSession, globalMocks.testProfile);
    const ussFavNodeParent = new ZoweUSSNode({
        label: "sestest",
        collapsibleState: vscode.TreeItemCollapsibleState.Expanded,
        session: globalMocks.testSession,
        profile: globalMocks.testProfile,
    });
    ussFavNodeParent.children.push(ussFavNode);
    globalMocks.testTree.mFavorites.push(ussFavNodeParent);

    return ussFavNode;
};

describe("USSTree Unit Tests - Function findFavoritedNode", () => {
    it("Testing that findFavoritedNode() returns the favorite of a non-favorited node", async () => {
        const globalMocks = await createGlobalMocks();
        globalMocks.testUSSNode.contextValue = globals.USS_TEXT_FILE_CONTEXT;

        const ussFavNode = setupUssFavNode(globalMocks);

        const foundNode = await globalMocks.testTree.findFavoritedNode(globalMocks.testUSSNode);

        expect(foundNode).toStrictEqual(ussFavNode);
    });
    it("Tests that findFavoritedNode() does not error when there is no favorite or matching profile node in Favorites", async () => {
        const globalMocks = await createGlobalMocks();
        globalMocks.testTree.mSessionNodes[1].children.push(globalMocks.testUSSNode);

        const node = createUSSNode(globalMocks.testSession, globalMocks.testProfile);

        expect(() => {
            globalMocks.testTree.findFavoritedNode(node);
        }).not.toThrow();
    });
});

describe("USSTree Unit Tests - Function findNonFavoritedNode", () => {
    it("Testing that findNonFavoritedNode() returns the non-favorite from a favorite node", async () => {
        const globalMocks = await createGlobalMocks();
        const ussFavNode = setupUssFavNode(globalMocks);

        globalMocks.testTree.mSessionNodes[1].children.push(globalMocks.testUSSNode);

        const nonFaveNode = await globalMocks.testTree.findNonFavoritedNode(ussFavNode);
        expect(nonFaveNode).toStrictEqual(globalMocks.testUSSNode);
    });
});

describe("USSTree Unit Tests - Function findEquivalentNode", () => {
    it("Testing that findEquivalentNode() returns the corresponding node for a favorite node", async () => {
        const globalMocks = await createGlobalMocks();
        const ussFavNode = setupUssFavNode(globalMocks);

        globalMocks.testTree.mSessionNodes[1].children.push(globalMocks.testUSSNode);

        const nonFaveNode = await globalMocks.testTree.findEquivalentNode(ussFavNode, true);
        expect(nonFaveNode).toStrictEqual(globalMocks.testUSSNode);
    });
});

describe("USSTree Unit Tests - Function findMatchInLoadedChildren", () => {
    it("Testing that findMatchInLoadedChildren() can find a nested child node by fullPath", async () => {
        const globalMocks = await createGlobalMocks();
        const sessionNode = globalMocks.testTree.mSessionNodes[1];
        const ussChild = new ZoweUSSNode({
            label: "ussChild",
            collapsibleState: vscode.TreeItemCollapsibleState.Expanded,
            parentNode: globalMocks.testUSSNode,
            session: globalMocks.testSession,
            profile: globalMocks.testProfile,
            parentPath: globalMocks.testUSSNode.fullPath,
        });
        globalMocks.testUSSNode.children.push(ussChild);
        sessionNode.children.push(globalMocks.testUSSNode);

        const matchingNode = await globalMocks.testTree.findMatchInLoadedChildren(sessionNode, ussChild.fullPath);
        expect(matchingNode).toStrictEqual(ussChild);
    });
});

describe("USSTree Unit Tests - Function renameUSSNode", () => {
    it("Checking common run of function", async () => {
        const globalMocks = await createGlobalMocks();
        const ussSessionNode = createUSSSessionNode(globalMocks.testSession, globalMocks.testProfile);
        const ussNode = createUSSNode(globalMocks.testSession, globalMocks.testProfile);
        const renameSpy = jest.spyOn(ussNode, "rename");

        ussSessionNode.children.push(ussNode);
        globalMocks.testTree.mSessionNodes[1].children.push(ussNode);

        await globalMocks.testTree.renameUSSNode(ussNode, "/u/myuser/renamed");

        expect(renameSpy).toHaveBeenCalledTimes(1);
        expect(renameSpy).toHaveBeenCalledWith("/u/myuser/renamed");
    });
});

describe("USSTree Unit Tests - Function renameFavorite", () => {
    it("Checking common run of function", async () => {
        const globalMocks = await createGlobalMocks();
        const ussFavNode = createFavoriteUSSNode(globalMocks.testSession, globalMocks.testProfile);
        const ussFavNodeParent = new ZoweUSSNode({
            label: "sestest",
            collapsibleState: vscode.TreeItemCollapsibleState.Expanded,
            session: globalMocks.testSession,
            profile: globalMocks.testProfile,
        });
        ussFavNodeParent.children.push(ussFavNode);
        globalMocks.testTree.mFavorites.push(ussFavNodeParent);
        const renameSpy = jest.spyOn(ussFavNode, "rename");

        await globalMocks.testTree.renameFavorite(ussFavNode, "/u/myuser/renamed");

        expect(renameSpy).toHaveBeenCalledTimes(1);
        expect(renameSpy).toHaveBeenCalledWith("/u/myuser/renamed");
    });
});

describe("USSTree Unit Tests - Function saveSearch", () => {
    async function createBlockMocks(globalMocks) {
        const newMocks = {
            folder: new ZoweUSSNode({
                label: "parent",
                collapsibleState: vscode.TreeItemCollapsibleState.Collapsed,
                parentNode: globalMocks.testTree.mSessionNodes[1],
                parentPath: "/",
            }),
            file: null,
            resolveQuickPickHelper: jest.spyOn(Gui, "resolveQuickPick"),
        };
        globalMocks.testTree.mFavorites = [];
        newMocks.file = new ZoweUSSNode({
            label: "abcd",
            collapsibleState: vscode.TreeItemCollapsibleState.None,
            parentNode: newMocks.folder,
            parentPath: "/parent",
        });
        newMocks.file.contextValue = globals.USS_SESSION_CONTEXT;

        return newMocks;
    }

    it("Testing that saveSearch() works properly for a folder", async () => {
        const globalMocks = await createGlobalMocks();
        const blockMocks = await createBlockMocks(globalMocks);

        await globalMocks.testTree.addFavorite(blockMocks.folder);
        expect(globalMocks.testTree.mFavorites.length).toEqual(1);
    });

    it("Testing that saveSearch() works properly for a file", async () => {
        const globalMocks = await createGlobalMocks();
        const blockMocks = await createBlockMocks(globalMocks);

        await globalMocks.testTree.addFavorite(blockMocks.file);
        expect(globalMocks.testTree.mFavorites.length).toEqual(1);
    });

    it("Testing that saveSearch() works properly for a session", async () => {
        const globalMocks = await createGlobalMocks();
        const blockMocks = await createBlockMocks(globalMocks);
        const ussNodeToSave = blockMocks.file;
        const expectedNode = ussNodeToSave;

        expectedNode.label = expectedNode.fullPath;
        expectedNode.tooltip = expectedNode.fullPath;
        expectedNode.contextValue = globals.USS_SESSION_CONTEXT + globals.FAV_SUFFIX;

        await globalMocks.testTree.saveSearch(ussNodeToSave);

        expect(ussNodeToSave).toEqual(expectedNode);
    });

    it("Testing that saveSearch() works properly on the same session, different path", async () => {
        const globalMocks = await createGlobalMocks();
        const blockMocks = await createBlockMocks(globalMocks);
        const testNode = globalMocks.testTree.mSessionNodes[1];
        testNode.fullPath = "/a1234";

        await globalMocks.testTree.addFavorite(testNode);
        const favProfileNode = globalMocks.testTree.mFavorites[0];

        testNode.fullPath = "/r1234";
        await globalMocks.testTree.addFavorite(testNode);
        expect(favProfileNode.children.length).toEqual(2);
    });
});

describe("USSTree Unit Tests - Function rename", () => {
    function createBlockMocks(globalMocks) {
        globalMocks.testUSSNode.contextValue = globals.USS_TEXT_FILE_CONTEXT;

        const ussFavNode = createFavoriteUSSNode(globalMocks.testSession, globalMocks.testProfile);
        const ussFavNodeParent = new ZoweUSSNode({
            label: "sestest",
            collapsibleState: vscode.TreeItemCollapsibleState.Expanded,
            session: globalMocks.testSession,
            profile: globalMocks.testProfile.name,
        });
        ussFavNodeParent.shortLabel = "usstest";
        ussFavNodeParent.fullPath = globalMocks.testUSSNode.fullPath;
        ussFavNodeParent.children.push(ussFavNode);
        globalMocks.testTree.mFavorites.push(ussFavNodeParent);

        globalMocks.FileSystemProvider.rename.mockClear();

        const newMocks = {
            ussFavNode,
            ussFavNodeParent,
        };

        return newMocks;
    }

    it("Tests that USSTree.rename() shows no error if an open dirty file's fullpath includes that of the node being renamed", async () => {
        // Open dirty file defined by globalMocks.mockTextDocumentDirty, with filepath including "sestest/test/node"
        const globalMocks = await createGlobalMocks();
        createBlockMocks(globalMocks);
        const testUSSDir = new ZoweUSSNode({
            label: "test",
            collapsibleState: vscode.TreeItemCollapsibleState.Expanded,
            parentNode: globalMocks.testUSSNode,
            session: globalMocks.testSession,
            profile: globalMocks.testProfile,
            parentPath: "/",
        });
        const vscodeErrorMsgSpy = jest.spyOn(vscode.window, "showErrorMessage");
        await globalMocks.testTree.rename(testUSSDir);

        expect(vscodeErrorMsgSpy.mock.calls.length).toBe(0);
    });

    it("Tests that USSTree.rename() shows no error if an open clean file's fullpath includes that of the node being renamed", async () => {
        // Open clean file defined by globalMocks.mockTextDocumentClean, with filepath including "sestest/test2/node"
        const globalMocks = await createGlobalMocks();
        createBlockMocks(globalMocks);
        const testUSSDir = new ZoweUSSNode({
            label: "testClean", // This name intentionally contains the mock dirty document path as a substring to test for false positives
            collapsibleState: vscode.TreeItemCollapsibleState.Expanded,
            parentNode: globalMocks.testUSSNode,
            session: globalMocks.testSession,
            profile: globalMocks.testProfile,
            parentPath: "/",
        });
        const vscodeErrorMsgSpy = jest.spyOn(vscode.window, "showErrorMessage");

        await globalMocks.testTree.rename(testUSSDir);

        expect(vscodeErrorMsgSpy.mock.calls.length).toBe(0);
    });

    it("Tests that USSTree.rename() is executed successfully for non-favorited node that is also in Favorites", async () => {
        const globalMocks = await createGlobalMocks();
        const blockMocks = createBlockMocks(globalMocks);
        const ussFavNode = blockMocks.ussFavNode;
        globalMocks.testUSSNode.fullPath = globalMocks.testUSSNode.fullPath + "/usstest";
        globalMocks.testTree.mSessionNodes[1].children.push(globalMocks.testUSSNode);
        const renameNode = jest.spyOn(globalMocks.testUSSNode, "rename");
        const renameFavoriteSpy = jest.spyOn(globalMocks.testTree, "renameFavorite");
        renameNode.mockResolvedValue(false);
        globalMocks.showInputBox.mockReturnValueOnce("new name");
        Object.defineProperty(globalMocks.testTree, "findFavoritedNode", {
            value: jest.fn(() => {
                return ussFavNode;
            }),
        });

        await globalMocks.testTree.rename(globalMocks.testUSSNode);

        expect(globalMocks.showErrorMessage.mock.calls.length).toBe(0);
        expect(renameNode.mock.calls.length).toBe(1);
        expect(renameFavoriteSpy).toHaveBeenCalledTimes(1);
    });

    it("Tests that USSTree.rename() is executed successfully for non-favorited node with no Favorite equivalent", async () => {
        const globalMocks = await createGlobalMocks();
        createBlockMocks(globalMocks);
        globalMocks.testTree.mFavorites = [];
        globalMocks.testUSSNode.fullPath = globalMocks.testUSSNode.fullPath + "/usstest";
        globalMocks.testTree.mSessionNodes[1].children.push(globalMocks.testUSSNode);
        const renameUSSNodeSpy = jest.spyOn(globalMocks.testTree, "renameUSSNode");
        const renameFavoriteSpy = jest.spyOn(globalMocks.testTree, "renameFavorite");
        const renameNode = jest.spyOn(globalMocks.testUSSNode, "rename");
        renameNode.mockResolvedValue(false);

        globalMocks.showInputBox.mockReturnValueOnce("new name");

        await globalMocks.testTree.rename(globalMocks.testUSSNode);
        expect(globalMocks.showErrorMessage.mock.calls.length).toBe(0);
        expect(renameNode.mock.calls.length).toBe(1);
        expect(renameUSSNodeSpy).toHaveBeenCalledTimes(0);
        expect(renameFavoriteSpy).toHaveBeenCalledTimes(0);
    });

    it("Tests that USSTree.rename() is executed successfully for a favorited USS file", async () => {
        const globalMocks = await createGlobalMocks();
        const blockMocks = createBlockMocks(globalMocks);
        globalMocks.testTree.mSessionNodes[1].children.push(globalMocks.testUSSNode);
        const renameUSSNodeSpy = jest.spyOn(globalMocks.testTree, "renameUSSNode");
        const renameFavoriteSpy = jest.spyOn(globalMocks.testTree, "renameFavorite");

        globalMocks.showInputBox.mockReturnValueOnce("new name");
        globalMocks.FileSystemProvider.rename.mockClear();

        await globalMocks.testTree.rename(blockMocks.ussFavNode);

        expect(globalMocks.showErrorMessage.mock.calls.length).toBe(0);
        expect(renameUSSNodeSpy.mock.calls.length).toBe(1);
        expect(renameFavoriteSpy.mock.calls.length).toBe(1);
    });

    it("Tests that USSTree.rename() is executed successfully for a favorited USS file, when tree is not expanded", async () => {
        const globalMocks = await createGlobalMocks();
        const blockMocks = createBlockMocks(globalMocks);
        const renameUSSNode = jest.spyOn(globalMocks.testTree, "renameUSSNode");
        globalMocks.showInputBox.mockReturnValueOnce("new name");

        await globalMocks.testTree.rename(blockMocks.ussFavNode);

        expect(globalMocks.showErrorMessage.mock.calls.length).toBe(0);
        expect(renameUSSNode.mock.calls.length).toBe(1);
    });

    it("Tests that USSTree.rename() exits when blank input is provided", async () => {
        const globalMocks = await createGlobalMocks();
        createBlockMocks(globalMocks);
        const refreshSpy = jest.spyOn(globalMocks.testTree, "refreshElement");
        globalMocks.showInputBox.mockReturnValueOnce("");

        await globalMocks.testTree.rename(globalMocks.testUSSNode);

        expect(globalMocks.showErrorMessage.mock.calls.length).toBe(0);
        expect(globalMocks.renameUSSFile.mock.calls.length).toBe(0);
        expect(refreshSpy).not.toHaveBeenCalled();
    });

    it("Tests that USSTree.rename() fails when error is thrown", async () => {
        const globalMocks = await createGlobalMocks();
        createBlockMocks(globalMocks);
        globalMocks.showInputBox.mockReturnValueOnce("new name");
        globalMocks.FileSystemProvider.rename.mockRejectedValueOnce(Error("testError"));

        try {
            await globalMocks.testTree.rename(globalMocks.testUSSNode);
        } catch (err) {
            // Prevent exception from failing test
        }
        expect(globalMocks.showErrorMessage.mock.calls.length).toBe(1);
    });
});

describe("USSTree Unit Tests - Function addFavorite", () => {
    async function createBlockMocks(globalMocks) {
        const newMocks = {
            childFile: null,
            parentDir: new ZoweUSSNode({
                label: "parent",
                collapsibleState: vscode.TreeItemCollapsibleState.Collapsed,
                parentNode: globalMocks.testTree.mSessionNodes[1],
                parentPath: "/",
            }),
        };
        newMocks.childFile = new ZoweUSSNode({
            label: "child",
            collapsibleState: vscode.TreeItemCollapsibleState.None,
            parentNode: newMocks.parentDir,
            parentPath: "/parent",
        });
        newMocks.childFile.contextValue = globals.USS_TEXT_FILE_CONTEXT;
        globalMocks.testTree.mFavorites = [];

        return newMocks;
    }

    it("Tests that addFavorite() works for directories", async () => {
        const globalMocks = await createGlobalMocks();
        const blockMocks = await createBlockMocks(globalMocks);

        await globalMocks.testTree.addFavorite(blockMocks.parentDir);
        const favProfileNode = globalMocks.testTree.mFavorites[0];

        expect(favProfileNode.children[0].fullPath).toEqual(blockMocks.parentDir.fullPath);
    });

    it("Tests that addFavorite() works for files", async () => {
        const globalMocks = await createGlobalMocks();
        const blockMocks = await createBlockMocks(globalMocks);

        await globalMocks.testTree.addFavorite(blockMocks.childFile);
        const favProfileNode = globalMocks.testTree.mFavorites[0];

        expect(favProfileNode.children[0].fullPath).toEqual(blockMocks.childFile.fullPath);
    });

    it("Tests that addFavorite() doesn't add duplicates", async () => {
        const globalMocks = await createGlobalMocks();
        const blockMocks = await createBlockMocks(globalMocks);

        await globalMocks.testTree.addFavorite(blockMocks.parentDir);
        await globalMocks.testTree.addFavorite(blockMocks.parentDir);
        expect(globalMocks.testTree.mFavorites.length).toEqual(1);
    });
});

describe("USSTree Unit Tests - Function openItemFromPath", () => {
    it("Tests that openItemFromPath opens a USS file in the tree", async () => {
        const globalMocks = await createGlobalMocks();

        const file = new ZoweUSSNode({
            label: "c.txt",
            collapsibleState: vscode.TreeItemCollapsibleState.Collapsed,
            parentNode: globalMocks.testTree.mSessionNodes[1],
            parentPath: "/a/b",
        });
        jest.spyOn(globalMocks.testTree.mSessionNodes[1], "getChildren").mockResolvedValue([file]);
        const openNodeSpy = jest.spyOn(file, "openUSS").mockImplementation();

        await globalMocks.testTree.openItemFromPath("/a/b/c.txt", globalMocks.testTree.mSessionNodes[1]);
        expect(openNodeSpy).toHaveBeenCalledWith(false, true, globalMocks.testTree);
        expect(globalMocks.testTree.getSearchHistory().includes("[sestest]: /a/b/c.txt")).toBe(true);
    });

    it("Tests that openItemFromPath fails when the node no longer exists", async () => {
        const globalMocks = await createGlobalMocks();

        jest.spyOn(globalMocks.testTree.mSessionNodes[1], "getChildren").mockResolvedValue([]);
        const fileHistorySpy = jest.spyOn(globalMocks.testTree, "removeFileHistory");

        await globalMocks.testTree.openItemFromPath("/d.txt", globalMocks.testTree.mSessionNodes[1]);
        expect(fileHistorySpy).toHaveBeenCalledWith("[sestest]: /d.txt");
    });
});

describe("USSTree Unit Tests - Function addSingleSession", () => {
    it("Tests if addSingleSession uses the baseProfile to get the combined profile information", async () => {
        const globalMocks = await createGlobalMocks();

        globalMocks.testTree.mSessionNodes.pop();
        globalMocks.testSession.ISession.tokenType = globalMocks.testBaseProfile.profile.tokenType;
        globalMocks.testSession.ISession.tokenValue = globalMocks.testBaseProfile.profile.tokenValue;

        // Mock the USS API so that getSession returns the correct value
        const mockUssApi = ZoweExplorerApiRegister.getUssApi(globalMocks.testProfile);
        const getUssApiMock = jest.fn();
        getUssApiMock.mockReturnValue(mockUssApi);
        ZoweExplorerApiRegister.getUssApi = getUssApiMock.bind(ZoweExplorerApiRegister);
        jest.spyOn(mockUssApi, "getSession").mockReturnValue(globalMocks.testSession);

        await globalMocks.testTree.addSingleSession(globalMocks.testProfile);

        expect(globalMocks.testTree.mSessionNodes[1].session.ISession.tokenValue).toEqual("testTokenValue");
    });

    it("Tests that addSingleSession doesn't add the session again, if it was already added", async () => {
        const globalMocks = await createGlobalMocks();

        await globalMocks.testTree.addSingleSession(globalMocks.testProfile);

        expect(globalMocks.testTree.mSessionNodes.length).toEqual(2);
    });

    it("Tests that addSingleSession successfully adds a session", async () => {
        const globalMocks = await createGlobalMocks();

        globalMocks.testTree.mSessionNodes.pop();
        globalMocks.testSession.ISession.tokenType = globalMocks.testBaseProfile.profile.tokenType;
        globalMocks.testSession.ISession.tokenValue = globalMocks.testBaseProfile.profile.tokenValue;

        // Mock the USS API so that getSession returns the correct value
        const mockUssApi = ZoweExplorerApiRegister.getUssApi(globalMocks.testProfile);
        const getUssApiMock = jest.fn();
        getUssApiMock.mockReturnValue(mockUssApi);
        ZoweExplorerApiRegister.getUssApi = getUssApiMock.bind(ZoweExplorerApiRegister);
        jest.spyOn(mockUssApi, "getSession").mockReturnValue(globalMocks.testSession);

        await globalMocks.testTree.addSingleSession(globalMocks.testProfile);

        expect(globalMocks.testTree.mSessionNodes.length).toEqual(2);
        expect(globalMocks.testTree.mSessionNodes[1].profile.name).toEqual(globalMocks.testProfile.name);
    });
});

describe("USSTree Unit Tests - Function getChildren", () => {
    it("Tests that getChildren() returns valid list of elements", async () => {
        const globalMocks = await createGlobalMocks();

        const rootChildren = await globalMocks.testTree.getChildren();
        // Creating rootNode
        const sessNode = [
            new ZoweUSSNode({ label: "Favorites", collapsibleState: vscode.TreeItemCollapsibleState.Collapsed }),
            new ZoweUSSNode({
                label: "sestest",
                collapsibleState: vscode.TreeItemCollapsibleState.Collapsed,
                session: globalMocks.testSession,
                profile: globalMocks.testProfile,
                parentPath: "/",
            }),
        ];
        sessNode[0].contextValue = globals.FAVORITE_CONTEXT;
        sessNode[1].contextValue = globals.USS_SESSION_CONTEXT;
        sessNode[1].fullPath = "test";

        // Set icon
        let targetIcon = getIconByNode(sessNode[0]);
        if (targetIcon) {
            sessNode[0].iconPath = targetIcon.path;
        }
        targetIcon = getIconByNode(sessNode[1]);
        if (targetIcon) {
            sessNode[1].iconPath = targetIcon.path;
        }

        expect(sessNode).toEqual(rootChildren);
        expect(JSON.stringify(sessNode[0].iconPath)).toContain("folder-root-favorite-star-closed.svg");
    });

    it("Testing that getChildren() returns correct ZoweUSSNodes when passed element of type ZoweUSSNode<session>", async () => {
        const globalMocks = await createGlobalMocks();

        const testDir = new ZoweUSSNode({
            label: "aDir",
            collapsibleState: vscode.TreeItemCollapsibleState.Collapsed,
            parentNode: globalMocks.testTree.mSessionNodes[1],
        });
        globalMocks.testTree.mSessionNodes[1].children.push(testDir);
        const mockApiResponseItems = {
            items: [
                {
                    mode: "d",
                    mSessionName: "sestest",
                    name: "aDir",
                },
            ],
        };
        const mockApiResponseWithItems = createFileResponse(mockApiResponseItems);
        globalMocks.withProgress.mockReturnValue(mockApiResponseWithItems);
        const sessChildren = await globalMocks.testTree.getChildren(globalMocks.testTree.mSessionNodes[1]);
        const sampleChildren: ZoweUSSNode[] = [testDir];

        expect(sessChildren[0].label).toEqual(sampleChildren[0].label);
    });

    it("Testing that getChildren() returns correct ZoweUSSNodes when passed element of type ZoweUSSNode<favorite>", async () => {
        const globalMocks = await createGlobalMocks();

        globalMocks.testTree.mFavorites.push(
            new ZoweUSSNode({
                label: "/u/myUser",
                collapsibleState: vscode.TreeItemCollapsibleState.None,
                parentNode: globalMocks.testTree.mSessionNodes[0],
            })
        );
        const favChildren = await globalMocks.testTree.getChildren(globalMocks.testTree.mSessionNodes[0]);
        const sampleChildren: ZoweUSSNode[] = [
            new ZoweUSSNode({
                label: "/u/myUser",
                collapsibleState: vscode.TreeItemCollapsibleState.None,
                parentNode: globalMocks.testTree.mSessionNodes[0],
            }),
        ];

        expect(favChildren).toEqual(sampleChildren);
    });

    it("Testing that getChildren() returns correct ZoweUSSNodes when passed element of type ZoweUSSNode<directory>", async () => {
        const globalMocks = await createGlobalMocks();

        const directory = new ZoweUSSNode({
            label: "/u",
            collapsibleState: vscode.TreeItemCollapsibleState.Collapsed,
            parentNode: globalMocks.testTree.mSessionNodes[1],
        });
        const file = new ZoweUSSNode({ label: "myFile.txt", collapsibleState: vscode.TreeItemCollapsibleState.None, parentNode: directory });
        const sampleChildren: ZoweUSSNode[] = [file];
        sampleChildren[0].command = { command: "zowe.uss.ZoweUSSNode.open", title: "", arguments: [sampleChildren[0]] };
        directory.children.push(file);
        directory.dirty = true;
        const mockApiResponseItems = {
            items: [
                {
                    mode: "f",
                    mSessionName: "sestest",
                    name: "myFile.txt",
                },
            ],
        };
        const mockApiResponseWithItems = createFileResponse(mockApiResponseItems);
        globalMocks.withProgress.mockReturnValue(mockApiResponseWithItems);

        jest.spyOn(zosfiles.List, "fileList").mockResolvedValueOnce({
            success: true,
            apiResponse: {
                items: [
                    {
                        name: "myFile.txt",
                        mode: "-rw-r--r--",
                        size: 20,
                        uid: 0,
                        user: "WSADMIN",
                        gid: 1,
                        group: "OMVSGRP",
                        mtime: "2015-11-24T02:12:04",
                    },
                ],
                returnedRows: 1,
                totalRows: 1,
                JSONversion: 1,
            },
            commandResponse: undefined as any,
        });

        const dirChildren = await globalMocks.testTree.getChildren(directory);
        expect(dirChildren[0].label).toEqual(sampleChildren[0].label);
    });
    it("Testing that getChildren() gets profile-loaded favorites for profile node in Favorites section", async () => {
        const globalMocks = await createGlobalMocks();
        const log = imperative.Logger.getAppLogger();
        const favProfileNode = new ZoweUSSNode({
            label: "sestest",
            collapsibleState: vscode.TreeItemCollapsibleState.Collapsed,
            session: globalMocks.testTree.mFavoriteSession,
        });
        favProfileNode.contextValue = globals.FAV_PROFILE_CONTEXT;
        globalMocks.testTree.mFavorites.push(favProfileNode);
        const loadProfilesForFavoritesSpy = jest.spyOn(globalMocks.testTree, "loadProfilesForFavorites");

        await globalMocks.testTree.getChildren(favProfileNode);

        expect(loadProfilesForFavoritesSpy).toHaveBeenCalledWith(log, favProfileNode);
    });
});

describe("USSTree Unit Tests - Function loadProfilesForFavorites", () => {
    function createBlockMocks(globalMocks) {
        const log = imperative.Logger.getAppLogger();
        const ussApi = createUssApi(globalMocks.testProfile);
        bindUssApi(ussApi);

        return {
            log,
            ussApi,
        };
    }

    // TODO: FIXME
    // it("Tests that loaded profile and session values are added to the profile grouping node in Favorites", async () => {
    //     const globalMocks = await createGlobalMocks();
    //     const blockMocks = createBlockMocks(globalMocks);
    //     const favProfileNode = new ZoweUSSNode({
    //         label: "sestest",
    //         collapsibleState: vscode.TreeItemCollapsibleState.Collapsed,
    //         parentNode: globalMocks.testTree.mFavoriteSession,
    //     });
    //     globalMocks.testTree.mFavorites.push(favProfileNode);
    //     const expectedFavProfileNode = new ZoweUSSNode({
    //         label: "sestest",
    //         collapsibleState: vscode.TreeItemCollapsibleState.Collapsed,
    //         parentNode: globalMocks.testTree.mFavoriteSession,
    //         session: globalMocks.testSession,
    //         profile: globalMocks.testProfile,
    //     });

    //     // Mock successful loading of profile/session
    //     Object.defineProperty(Profiles, "getInstance", {
    //         value: jest.fn(() => {
    //             return {
    //                 loadNamedProfile: jest.fn(() => {
    //                     return globalMocks.testProfile;
    //                 }),
    //                 checkCurrentProfile: jest.fn(() => {
    //                     return globalMocks.profilesForValidation;
    //                 }),
    //                 validProfile: Validation.ValidationType.VALID,
    //             };
    //         }),
    //         configurable: true,
    //     });
    //     Object.defineProperty(blockMocks.ussApi, "getSession", {
    //         value: jest.fn(() => {
    //             return globalMocks.testSession;
    //         }),
    //     });

    //     await globalMocks.testTree.loadProfilesForFavorites(blockMocks.log, favProfileNode);
    //     const resultFavProfileNode = globalMocks.testTree.mFavorites[0];

    //     expect(resultFavProfileNode).toEqual(expectedFavProfileNode);
    // });
    it("Tests that error is handled if profile not successfully loaded for profile grouping node in Favorites", async () => {
        const globalMocks = await createGlobalMocks();
        const blockMocks = createBlockMocks(globalMocks);
        const favProfileNode = new ZoweUSSNode({
            label: "badTestProfile",
            collapsibleState: vscode.TreeItemCollapsibleState.Collapsed,
            parentNode: globalMocks.testTree.mFavoriteSession,
        });
        globalMocks.testTree.mFavorites.push(favProfileNode);
        const showErrorMessageSpy = jest.spyOn(vscode.window, "showErrorMessage");

        Object.defineProperty(Profiles, "getInstance", {
            value: jest.fn(() => {
                return {
                    loadNamedProfile: jest.fn(() => {
                        throw new Error();
                    }),
                };
            }),
            configurable: true,
        });
        mocked(vscode.window.showErrorMessage).mockResolvedValueOnce({ title: "Remove" });
        await globalMocks.testTree.loadProfilesForFavorites(blockMocks.log, favProfileNode);
        expect(showErrorMessageSpy).toHaveBeenCalledTimes(1);
        showErrorMessageSpy.mockClear();
    });
    it("Tests that favorite nodes with pre-existing profile/session values continue using those values", async () => {
        const globalMocks = await createGlobalMocks();
        const blockMocks = createBlockMocks(globalMocks);
        const favProfileNode = new ZoweUSSNode({
            label: "sestest",
            collapsibleState: vscode.TreeItemCollapsibleState.Collapsed,
            parentNode: globalMocks.testTree.mFavoriteSession,
            session: globalMocks.testSession,
            profile: globalMocks.testProfile,
        });
        const favDirNode = new ZoweUSSNode({
            label: "favDir",
            collapsibleState: vscode.TreeItemCollapsibleState.Collapsed,
            parentNode: favProfileNode,
            session: globalMocks.testSession,
            profile: globalMocks.testProfile,
        });
        favProfileNode.children.push(favDirNode);
        globalMocks.testTree.mFavorites.push(favProfileNode);
        const expectedFavDirNode = new ZoweUSSNode({
            label: "favDir",
            collapsibleState: vscode.TreeItemCollapsibleState.Collapsed,
            parentNode: favProfileNode,
            session: globalMocks.testSession,
            profile: globalMocks.testProfile,
        });

        await globalMocks.testTree.loadProfilesForFavorites(blockMocks.log, favProfileNode);
        const resultFavDirNode = globalMocks.testTree.mFavorites[0].children[0];

        expect(resultFavDirNode).toEqual(expectedFavDirNode);
    });
    it("Tests that loaded profile/session from profile node in Favorites gets passed to child favorites without profile/session", async () => {
        const globalMocks = await createGlobalMocks();
        const blockMocks = createBlockMocks(globalMocks);
        const favProfileNode = new ZoweUSSNode({
            label: "sestest",
            collapsibleState: vscode.TreeItemCollapsibleState.Collapsed,
            parentNode: globalMocks.testTree.mFavoriteSession,
            session: globalMocks.testSession,
            profile: globalMocks.testProfile,
        });
        // Leave mParent parameter undefined for favDirNode and expectedFavDirNode to test undefined profile/session condition
        const favDirNode = new ZoweUSSNode({
            label: "favDir",
            collapsibleState: vscode.TreeItemCollapsibleState.Collapsed,
            profile: globalMocks.testProfile,
        });
        favProfileNode.children.push(favDirNode);
        globalMocks.testTree.mFavorites.push(favProfileNode);
        const expectedFavDirNode = new ZoweUSSNode({
            label: "favDir",
            collapsibleState: vscode.TreeItemCollapsibleState.Collapsed,
            session: globalMocks.testSession,
            profile: globalMocks.testProfile,
        });

        await globalMocks.testTree.loadProfilesForFavorites(blockMocks.log, favProfileNode);
        const resultFavDirNode = globalMocks.testTree.mFavorites[0].children[0];

        expect(resultFavDirNode).toEqual(expectedFavDirNode);
    });
});

describe("USSTree Unit Tests - Function editSession", () => {
    const profileLoad: imperative.IProfileLoaded = {
        name: "fake",
        profile: {
            host: "fake",
            port: 999,
            user: "fake",
            password: "fake",
            rejectUnauthorize: false,
        },
        type: "zosmf",
        failNotFound: true,
        message: "fake",
    };
    const profilesForValidation = { status: "active", name: "fake" };

    it("Test the editSession command", async () => {
        const globalMocks = await createGlobalMocks();
        const testSessionNode = new ZoweUSSNode({
            label: "testSessionNode",
            collapsibleState: vscode.TreeItemCollapsibleState.Collapsed,
            session: globalMocks.testSession,
            profile: globalMocks.testProfile,
        });
        const checkSession = jest.spyOn(globalMocks.testTree, "editSession");
        Object.defineProperty(Profiles, "getInstance", {
            value: jest.fn(() => {
                return {
                    editSession: jest.fn(() => {
                        return profileLoad;
                    }),
                    checkCurrentProfile: jest.fn(() => {
                        return profilesForValidation;
                    }),
                    validateProfiles: jest.fn(),
                };
            }),
            configurable: true,
        });
        globalMocks.testTree.editSession(testSessionNode);
        expect(checkSession).toHaveBeenCalled();
    });

    it("Test the editSession command with inactive profiles", async () => {
        const globalMocks = await createGlobalMocks();

        const testSessionNode = new ZoweUSSNode({
            label: "testSessionNode",
            collapsibleState: vscode.TreeItemCollapsibleState.Collapsed,
            session: globalMocks.testSession,
            profile: globalMocks.testProfile,
        });
        const checkSession = jest.spyOn(globalMocks.testTree, "editSession");
        Object.defineProperty(Profiles, "getInstance", {
            value: jest.fn(() => {
                return {
                    editSession: jest.fn(() => {
                        return profileLoad;
                    }),
                    checkCurrentProfile: jest.fn(() => {
                        return { status: "inactive", name: globalMocks.testProfile.name };
                    }),
                    profilesForValidation: [{ status: "inactive", name: globalMocks.testProfile.name }],
                    validateProfiles: jest.fn(),
                };
            }),
            configurable: true,
        });
        globalMocks.testTree.editSession(testSessionNode);
        expect(checkSession).toHaveBeenCalled();
    });

    describe("removeSearchHistory", () => {
        it("removes the search item passed in from the current history", async () => {
            const globalMocks = await createGlobalMocks();
            expect(globalMocks.testTree["mHistory"]["mSearchHistory"].length).toEqual(1);
            globalMocks.testTree.removeSearchHistory("/u/myuser");
            expect(globalMocks.testTree["mHistory"]["mSearchHistory"].length).toEqual(0);
        });
    });

    describe("resetSearchHistory", () => {
        it("clears the entire search history", async () => {
            const globalMocks = await createGlobalMocks();
            expect(globalMocks.testTree["mHistory"]["mSearchHistory"].length).toEqual(1);
            globalMocks.testTree.resetSearchHistory();
            expect(globalMocks.testTree["mHistory"]["mSearchHistory"].length).toEqual(0);
        });
    });

    describe("resetFileHistory", () => {
        it("clears the entire file history", async () => {
            const globalMocks = await createGlobalMocks();
            globalMocks.testTree["mHistory"]["mFileHistory"] = ["test1", "test2"];
            expect(globalMocks.testTree["mHistory"]["mFileHistory"].length).toEqual(2);

            globalMocks.testTree.resetFileHistory();
            expect(globalMocks.testTree["mHistory"]["mFileHistory"].length).toEqual(0);
        });
    });

    describe("getSessions", () => {
        it("gets all the available sessions from persistent object", async () => {
            const globalMocks = await createGlobalMocks();
            globalMocks.testTree["mHistory"]["mSessions"] = ["sestest"];
            expect(globalMocks.testTree.getSessions()).toEqual(["sestest"]);
        });
    });

    describe("getFavorites", () => {
        it("gets all the favorites from persistent object", async () => {
            const globalMocks = await createGlobalMocks();
            jest.spyOn(ZoweLocalStorage, "getValue").mockReturnValue({
                favorites: ["test1", "test2", "test3"],
            });
            expect(globalMocks.testTree.getFavorites()).toEqual(["test1", "test2", "test3"]);
        });
    });

    describe("onDidCloseTextDocument", () => {
        it("sets the entry in openFiles record to null if USS URI is valid", async () => {
            const globalMocks = await createGlobalMocks();
            const tree = globalMocks.testTree as unknown as any;
            Object.defineProperty(globals, "USS_DIR", {
                value: join("some", "fspath", "_U_"),
            });
            const doc = { uri: { fsPath: join(globals.USS_DIR, "lpar", "someFile.txt") } } as vscode.TextDocument;

            jest.spyOn(TreeProviders, "uss", "get").mockReturnValue(tree);
            USSTree.onDidCloseTextDocument(doc);
            expect(tree.openFiles[doc.uri.fsPath]).toBeNull();
        });
    });
});

describe("USSTree Unit Tests - Function openWithEncoding", () => {
    beforeEach(() => {
        jest.spyOn(ZoweExplorerApiRegister, "getUssApi").mockReturnValueOnce({
            getTag: jest.fn(),
        } as any);
    });

    it("sets binary encoding if selection was made", async () => {
        const node = new ZoweUSSNode({ label: "encodingTest", collapsibleState: vscode.TreeItemCollapsibleState.None });
        node.openUSS = jest.fn();
        jest.spyOn(sharedUtils, "promptForEncoding").mockResolvedValueOnce({ kind: "binary" });
        await USSTree.prototype.openWithEncoding(node);
        expect(node.binary).toBe(true);
        expect(node.encoding).toBeUndefined();
        expect(node.openUSS).toHaveBeenCalledTimes(1);
    });

    it("sets text encoding if selection was made", async () => {
        const node = new ZoweUSSNode({ label: "encodingTest", collapsibleState: vscode.TreeItemCollapsibleState.None });
        node.openUSS = jest.fn();
        jest.spyOn(sharedUtils, "promptForEncoding").mockResolvedValueOnce({ kind: "text" });
        await USSTree.prototype.openWithEncoding(node);
        expect(node.binary).toBe(false);
        expect(node.encoding).toBeNull();
        expect(node.openUSS).toHaveBeenCalledTimes(1);
    });

    it("does not set encoding if prompt was cancelled", async () => {
        const node = new ZoweUSSNode({ label: "encodingTest", collapsibleState: vscode.TreeItemCollapsibleState.None });
        node.openUSS = jest.fn();
        jest.spyOn(sharedUtils, "promptForEncoding").mockResolvedValueOnce(undefined);
        await USSTree.prototype.openWithEncoding(node);
        expect(node.binary).toBe(false);
        expect(node.encoding).toBeUndefined();
        expect(node.openUSS).toHaveBeenCalledTimes(0);
    });
});<|MERGE_RESOLUTION|>--- conflicted
+++ resolved
@@ -37,11 +37,8 @@
 import { TreeProviders } from "../../../src/shared/TreeProviders";
 import { join } from "path";
 import * as sharedUtils from "../../../src/shared/utils";
-<<<<<<< HEAD
+import { mocked } from "../../../__mocks__/mockUtils";
 import { UssFSProvider } from "../../../src/uss/UssFSProvider";
-=======
-import { mocked } from "../../../__mocks__/mockUtils";
->>>>>>> ceaba7c1
 
 async function createGlobalMocks() {
     const globalMocks = {
