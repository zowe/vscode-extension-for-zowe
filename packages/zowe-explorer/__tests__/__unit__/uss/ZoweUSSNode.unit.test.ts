/**
 * This program and the accompanying materials are made available under the terms of the
 * Eclipse Public License v2.0 which accompanies this distribution, and is available at
 * https://www.eclipse.org/legal/epl-v20.html
 *
 * SPDX-License-Identifier: EPL-2.0
 *
 * Copyright Contributors to the Zowe Project.
 *
 */

import * as vscode from "vscode";
import * as zowe from "@zowe/cli";
import { Gui, ValidProfileEnum } from "@zowe/zowe-explorer-api";
import { ZoweExplorerApiRegister } from "../../../src/ZoweExplorerApiRegister";
import { Profiles } from "../../../src/Profiles";
import { ZoweUSSNode } from "../../../src/uss/ZoweUSSNode";
import { UssFileType, UssFileUtils } from "../../../src/uss/FileStructure";
import {
    createISession,
    createISessionWithoutCredentials,
    createIProfile,
    createFileResponse,
    createTreeView,
    createInstanceOfProfile,
    createValidIProfile,
} from "../../../__mocks__/mockCreators/shared";
import { createUSSTree } from "../../../__mocks__/mockCreators/uss";
import * as fs from "fs";
import * as path from "path";
import * as workspaceUtils from "../../../src/utils/workspace";
import * as globals from "../../../src/globals";
import * as ussUtils from "../../../src/uss/utils";
<<<<<<< HEAD
import { ZoweLocalStorage } from "../../../src/utils/ZoweLocalStorage";
import { LocalFileManagement } from "../../../src/utils/LocalFileManagement";
=======
import { ZoweLogger } from "../../../src/utils/LoggerUtils";
import { TreeProviders } from "../../../src/shared/TreeProviders";

>>>>>>> 20d62317
jest.mock("fs");
jest.mock("path");

async function createGlobalMocks() {
    const globalMocks = {
        ussFile: jest.fn(),
        Download: jest.fn(),
        mockIsDirtyInEditor: jest.fn(),
        mockTextDocument: { fileName: `/test/path/temp/_U_/sestest/test/node`, isDirty: true },
        mockTextDocuments: [],
        openedDocumentInstance: jest.fn(),
        onDidSaveTextDocument: jest.fn(),
        showErrorMessage: jest.fn(),
        openTextDocument: jest.fn(),
        mockShowTextDocument: jest.fn(),
        showInformationMessage: jest.fn(),
        getConfiguration: jest.fn(),
        downloadUSSFile: jest.fn(),
        setStatusBarMessage: jest.fn().mockReturnValue({ dispose: jest.fn() }),
        showInputBox: jest.fn(),
        mockExecuteCommand: jest.fn(),
        mockLoadNamedProfile: jest.fn(),
        showQuickPick: jest.fn(),
        isFileTagBinOrAscii: jest.fn(),
        existsSync: jest.fn(),
        Delete: jest.fn(),
        Utilities: jest.fn(),
        withProgress: jest.fn(),
        createSessCfgFromArgs: jest.fn(),
        ZosmfSession: jest.fn(),
        getUssApiMock: jest.fn(),
        ProgressLocation: jest.fn().mockImplementation(() => {
            return {
                Notification: 15,
            };
        }),
        session: createISession(),
        profileOne: createIProfile(),
        profileOps: null,
        response: createFileResponse({ etag: "123" }),
        ussApi: null,
        mockShowWarningMessage: jest.fn(),
        fileExistsCaseSensitveSync: jest.fn(),
        readText: jest.fn(),
        fileToUSSFile: jest.fn(),
        basePath: jest.fn(),
    };

    globalMocks.openTextDocument.mockResolvedValue(globalMocks.mockTextDocument);
    globalMocks.mockTextDocuments.push(globalMocks.mockTextDocument);
    globalMocks.profileOps = createInstanceOfProfile(globalMocks.profileOne);
    Object.defineProperty(globalMocks.profileOps, "loadNamedProfile", {
        value: jest.fn(),
    });
    globalMocks.ussApi = ZoweExplorerApiRegister.getUssApi(globalMocks.profileOne);
    globalMocks.mockLoadNamedProfile.mockReturnValue(globalMocks.profileOne);
    globalMocks.getUssApiMock.mockReturnValue(globalMocks.ussApi);
    ZoweExplorerApiRegister.getUssApi = globalMocks.getUssApiMock.bind(ZoweExplorerApiRegister);

    Object.defineProperty(Gui, "setStatusBarMessage", {
        value: globalMocks.setStatusBarMessage,
        configurable: true,
    });
    Object.defineProperty(vscode.workspace, "onDidSaveTextDocument", {
        value: globalMocks.onDidSaveTextDocument,
        configurable: true,
    });
    Object.defineProperty(vscode.workspace, "textDocuments", {
        value: globalMocks.mockTextDocuments,
        configurable: true,
    });
    Object.defineProperty(vscode.commands, "executeCommand", {
        value: globalMocks.mockExecuteCommand,
        configurable: true,
    });
    Object.defineProperty(vscode.window, "showQuickPick", { value: globalMocks.showQuickPick, configurable: true });
    Object.defineProperty(vscode.workspace, "openTextDocument", {
        value: globalMocks.openTextDocument,
        configurable: true,
    });
    Object.defineProperty(vscode.window, "showInformationMessage", {
        value: globalMocks.showInformationMessage,
        configurable: true,
    });
    Object.defineProperty(Gui, "showTextDocument", {
        value: globalMocks.mockShowTextDocument,
        configurable: true,
    });
    Object.defineProperty(vscode.window, "showErrorMessage", {
        value: globalMocks.showErrorMessage,
        configurable: true,
    });
    Object.defineProperty(vscode.window, "showWarningMessage", {
        value: globalMocks.mockShowWarningMessage,
        configurable: true,
    });
    Object.defineProperty(globalMocks.Utilities, "isFileTagBinOrAscii", {
        value: globalMocks.isFileTagBinOrAscii,
        configurable: true,
    });
    Object.defineProperty(vscode.window, "showInputBox", { value: globalMocks.showInputBox, configurable: true });
    Object.defineProperty(vscode.window, "createTreeView", {
        value: jest.fn().mockReturnValue({ onDidCollapseElement: jest.fn() }),
        configurable: true,
    });
    Object.defineProperty(zowe, "ZosmfSession", { value: globalMocks.ZosmfSession, configurable: true });
    Object.defineProperty(globalMocks.ZosmfSession, "createSessCfgFromArgs", {
        value: globalMocks.createSessCfgFromArgs,
        configurable: true,
    });
    Object.defineProperty(zowe, "Download", { value: globalMocks.Download, configurable: true });
    Object.defineProperty(zowe, "Utilities", { value: globalMocks.Utilities, configurable: true });
    Object.defineProperty(workspaceUtils, "closeOpenedTextFile", { value: jest.fn(), configurable: true });
    Object.defineProperty(globalMocks.Download, "ussFile", { value: globalMocks.ussFile, configurable: true });
    Object.defineProperty(zowe, "Delete", { value: globalMocks.Delete, configurable: true });
    Object.defineProperty(fs, "existsSync", { value: globalMocks.existsSync, configurable: true });
    Object.defineProperty(globalMocks.Delete, "ussFile", { value: globalMocks.ussFile, configurable: true });
    Object.defineProperty(Profiles, "createInstance", {
        value: jest.fn(() => globalMocks.profileOps),
        configurable: true,
    });
    Object.defineProperty(Profiles, "getInstance", {
        value: jest.fn(() => globalMocks.profileOps),
        configurable: true,
    });
    Object.defineProperty(vscode, "ProgressLocation", { value: globalMocks.ProgressLocation, configurable: true });
    Object.defineProperty(vscode.window, "withProgress", { value: globalMocks.withProgress, configurable: true });
    Object.defineProperty(ussUtils, "fileExistsCaseSensitveSync", {
        value: globalMocks.fileExistsCaseSensitveSync,
        configurable: true,
    });
    Object.defineProperty(vscode.env.clipboard, "readText", { value: globalMocks.readText, configurable: true });
    Object.defineProperty(path, "basename", { value: globalMocks.basePath, configurable: true });
    Object.defineProperty(ZoweLocalStorage, "storage", {
        value: {
            get: () => ({ persistence: true, favorites: [], history: [], sessions: ["zosmf"], searchHistory: [], fileHistory: [] }),
            update: jest.fn(),
            keys: () => [],
        },
        configurable: true,
    });
    return globalMocks;
}

describe("ZoweUSSNode Unit Tests - Initialization of class", () => {
    it("Checks that the ZoweUSSNode structure matches the snapshot", async () => {
        const globalMocks = await createGlobalMocks();

        globalMocks.withProgress.mockImplementation((progLocation, callback) => {
            return callback();
        });
        const rootNode = new ZoweUSSNode({
            label: "root",
            collapsibleState: vscode.TreeItemCollapsibleState.Collapsed,
            session: globalMocks.session,
            profile: globalMocks.profileOne,
        });
        rootNode.contextValue = globals.USS_SESSION_CONTEXT;
        rootNode.dirty = true;
        const testDir = new ZoweUSSNode({
            label: "testDir",
            collapsibleState: vscode.TreeItemCollapsibleState.Collapsed,
            parentNode: rootNode,
            profile: globalMocks.profileOne,
        });
        const testFile = new ZoweUSSNode({
            label: "testFile",
            collapsibleState: vscode.TreeItemCollapsibleState.None,
            parentNode: testDir,
            profile: globalMocks.profileOne,
        });
        testFile.contextValue = globals.USS_TEXT_FILE_CONTEXT;
        expect(JSON.stringify(rootNode.iconPath)).toContain("folder-closed.svg");
        expect(JSON.stringify(testDir.iconPath)).toContain("folder-closed.svg");
        expect(JSON.stringify(testFile.iconPath)).toContain("document.svg");
        rootNode.iconPath = "Ref: 'folder.svg'";
        testDir.iconPath = "Ref: 'folder.svg'";
        testFile.iconPath = "Ref: 'document.svg'";
        expect(testFile).toMatchSnapshot();
    });

    it("Tests that creating a new USS node initializes all methods and properties", async () => {
        const globalMocks = await createGlobalMocks();

        globalMocks.withProgress.mockImplementation((progLocation, callback) => {
            return callback();
        });
        const testNode = new ZoweUSSNode({
            label: "/u",
            collapsibleState: vscode.TreeItemCollapsibleState.None,
            session: globalMocks.session,
            profile: globalMocks.profileOne,
        });
        testNode.contextValue = globals.USS_SESSION_CONTEXT;

        expect(testNode.label).toBeDefined();
        expect(testNode.collapsibleState).toBeDefined();
        expect(testNode.label).toBeDefined();
        expect(testNode.getParent()).toBeUndefined();
        expect(testNode.getSession()).toBeDefined();
    });

    it("Tests that creating a new binary USS node initializes all methods and properties", async () => {
        const globalMocks = await createGlobalMocks();

        globalMocks.withProgress.mockImplementation((progLocation, callback) => {
            return callback();
        });
        const testNode = new ZoweUSSNode({
            label: "/u",
            collapsibleState: vscode.TreeItemCollapsibleState.None,
            session: globalMocks.session,
            profile: globalMocks.profileOne,
        });
        testNode.contextValue = globals.USS_SESSION_CONTEXT;

        expect(testNode.label).toBeDefined();
        expect(testNode.collapsibleState).toBeDefined();
        expect(testNode.label).toBeDefined();
        expect(testNode.getParent()).toBeUndefined();
        expect(testNode.getSession()).toBeDefined();
    });
});

describe("ZoweUSSNode Unit Tests - Function node.getSession()", () => {
    it("Tests that node.getSession() returns the proper globalMocks.session", async () => {
        const globalMocks = await createGlobalMocks();

        // Creating a rootNode
        const rootNode = new ZoweUSSNode({
            label: "root",
            collapsibleState: vscode.TreeItemCollapsibleState.Collapsed,
            session: globalMocks.session,
            profile: globalMocks.profileOne,
        });
        rootNode.contextValue = globals.USS_SESSION_CONTEXT;
        const subNode = new ZoweUSSNode({
            label: globals.DS_PDS_CONTEXT,
            collapsibleState: vscode.TreeItemCollapsibleState.Collapsed,
            parentNode: rootNode,
            profile: globalMocks.profileOne,
        });
        const child = new ZoweUSSNode({
            label: "child",
            collapsibleState: vscode.TreeItemCollapsibleState.None,
            parentNode: subNode,
            profile: globalMocks.profileOne,
        });

        const returnedSession = child.getSession();
        expect(returnedSession).toBeDefined();
        expect(returnedSession).toStrictEqual(globalMocks.session);
    });
});

describe("ZoweUSSNode Unit Tests - Function node.refreshUSS()", () => {
    async function createBlockMocks(globalMocks) {
        const newMocks = {
            node: null,
            testUSSTree: null,
            putUSSPayload: jest.fn().mockResolvedValue(`{"stdout":[""]}`),
            ussNode: new ZoweUSSNode({
                label: "usstest",
                collapsibleState: vscode.TreeItemCollapsibleState.Expanded,
                session: globalMocks.session,
                profile: globalMocks.profileOne,
            }),
            ussNodeFav: new ZoweUSSNode({
                label: "[sestest]: usstest",
                collapsibleState: vscode.TreeItemCollapsibleState.Expanded,
                session: globalMocks.session,
                profile: globalMocks.profileOne,
            }),
        };

        newMocks.ussNode.contextValue = globals.USS_SESSION_CONTEXT;
        newMocks.ussNode.fullPath = "/u/myuser";
        newMocks.node = new ZoweUSSNode({
            label: "test-node",
            collapsibleState: vscode.TreeItemCollapsibleState.None,
            parentNode: newMocks.ussNode,
            parentPath: "/",
        });
        newMocks.node.fullPath = "/u/myuser";
        newMocks.testUSSTree = createUSSTree([newMocks.ussNodeFav], [newMocks.ussNode], createTreeView());
        newMocks.ussNodeFav.contextValue = globals.USS_TEXT_FILE_CONTEXT + globals.FAV_SUFFIX;
        newMocks.ussNodeFav.fullPath = "/u/myuser/usstest";
        newMocks.ussNodeFav.tooltip = "/u/myuser/usstest";
        globalMocks.withProgress.mockImplementation((progLocation, callback) => {
            return callback();
        });

        Object.defineProperty(newMocks.node, "isDirtyInEditor", { get: globalMocks.mockIsDirtyInEditor });
        Object.defineProperty(newMocks.node, "openedDocumentInstance", { get: globalMocks.openedDocumentInstance });
        Object.defineProperty(globalMocks.Utilities, "putUSSPayload", {
            value: newMocks.putUSSPayload,
            configurable: true,
        });

        return newMocks;
    }

    it("Tests that node.refreshUSS() works correctly for dirty file state, when user didn't cancel file save", async () => {
        const globalMocks = await createGlobalMocks();
        const blockMocks = await createBlockMocks(globalMocks);

        globalMocks.ussFile.mockResolvedValue(globalMocks.response);
        globalMocks.mockIsDirtyInEditor.mockReturnValueOnce(true);
        globalMocks.mockIsDirtyInEditor.mockReturnValueOnce(false);

        await blockMocks.node.refreshUSS();

        expect(globalMocks.ussFile.mock.calls.length).toBe(1);
        expect(globalMocks.mockShowTextDocument.mock.calls.length).toBe(2);
        expect(globalMocks.mockExecuteCommand.mock.calls.length).toBe(3);
        expect(blockMocks.node.downloaded).toBe(true);
    });

    it("Tests that node.refreshUSS() works correctly for dirty file state, when user cancelled file save", async () => {
        const globalMocks = await createGlobalMocks();
        const blockMocks = await createBlockMocks(globalMocks);

        globalMocks.ussFile.mockResolvedValueOnce(globalMocks.response);
        globalMocks.mockIsDirtyInEditor.mockReturnValueOnce(true);
        globalMocks.mockIsDirtyInEditor.mockReturnValueOnce(true);

        await blockMocks.node.refreshUSS();

        expect(globalMocks.ussFile.mock.calls.length).toBe(0);
        expect(globalMocks.mockShowTextDocument.mock.calls.length).toBe(1);
        expect(globalMocks.mockExecuteCommand.mock.calls.length).toBe(1);
        expect(blockMocks.node.downloaded).toBe(false);
    });

    it("Tests that node.refreshUSS() works correctly for not dirty file state", async () => {
        const globalMocks = await createGlobalMocks();
        const blockMocks = await createBlockMocks(globalMocks);

        globalMocks.ussFile.mockResolvedValueOnce(globalMocks.response);
        globalMocks.mockIsDirtyInEditor.mockReturnValueOnce(false);
        globalMocks.mockIsDirtyInEditor.mockReturnValueOnce(false);

        await blockMocks.node.refreshUSS();

        expect(globalMocks.ussFile.mock.calls.length).toBe(1);
        expect(globalMocks.mockShowTextDocument.mock.calls.length).toBe(0);
        expect(globalMocks.mockExecuteCommand.mock.calls.length).toBe(2);
        expect(blockMocks.node.downloaded).toBe(true);
    });

    it("Tests that node.refreshUSS() works correctly with exception thrown in process", async () => {
        const globalMocks = await createGlobalMocks();
        const blockMocks = await createBlockMocks(globalMocks);

        globalMocks.ussFile.mockRejectedValueOnce(Error(""));
        globalMocks.mockIsDirtyInEditor.mockReturnValueOnce(true);
        globalMocks.mockIsDirtyInEditor.mockReturnValueOnce(false);

        await blockMocks.node.refreshUSS();

        expect(globalMocks.ussFile.mock.calls.length).toBe(1);
        expect(globalMocks.mockShowTextDocument.mock.calls.length).toBe(1);
        expect(globalMocks.mockExecuteCommand.mock.calls.length).toBe(2);
        expect(blockMocks.node.downloaded).toBe(false);
    });
    it("Tests that node.refreshUSS() throws an error when context value is invalid", async () => {
        const globalMocks = await createGlobalMocks();
        const blockMocks = await createBlockMocks(globalMocks);
        const badContextValueParent = new ZoweUSSNode({
            label: "test-parent",
            collapsibleState: vscode.TreeItemCollapsibleState.Collapsed,
            parentNode: blockMocks.ussNode,
            parentPath: "/",
        });
        badContextValueParent.contextValue = globals.DS_PDS_CONTEXT;
        const childNode = new ZoweUSSNode({
            label: "test-node",
            collapsibleState: vscode.TreeItemCollapsibleState.None,
            parentNode: badContextValueParent,
            parentPath: "/",
        });
        const showErrorMessageSpy = jest.spyOn(vscode.window, "showErrorMessage");

        await expect(childNode.refreshUSS()).rejects.toThrow();
        expect(showErrorMessageSpy).toBeCalledTimes(1);
    });
    it("Tests that node.refreshUSS() works correctly for files under directories", async () => {
        const globalMocks = await createGlobalMocks();
        const blockMocks = await createBlockMocks(globalMocks);
        blockMocks.ussNode.contextValue = globals.USS_DIR_CONTEXT;
        globalMocks.ussFile.mockResolvedValueOnce(globalMocks.response);
        globalMocks.mockIsDirtyInEditor.mockReturnValueOnce(false);
        globalMocks.mockIsDirtyInEditor.mockReturnValueOnce(false);

        await blockMocks.node.refreshUSS();

        expect(globalMocks.ussFile.mock.calls.length).toBe(1);
        expect(globalMocks.mockShowTextDocument.mock.calls.length).toBe(0);
        expect(globalMocks.mockExecuteCommand.mock.calls.length).toBe(2);
        expect(blockMocks.node.downloaded).toBe(true);
    });
    it("Tests that node.refreshUSS() works correctly for favorited files/directories", async () => {
        const globalMocks = await createGlobalMocks();
        const blockMocks = await createBlockMocks(globalMocks);
        blockMocks.ussNode.contextValue = globals.FAV_PROFILE_CONTEXT;
        globalMocks.ussFile.mockResolvedValueOnce(globalMocks.response);
        globalMocks.mockIsDirtyInEditor.mockReturnValueOnce(false);
        globalMocks.mockIsDirtyInEditor.mockReturnValueOnce(false);

        await blockMocks.node.refreshUSS();

        expect(globalMocks.ussFile.mock.calls.length).toBe(1);
        expect(globalMocks.mockShowTextDocument.mock.calls.length).toBe(0);
        expect(globalMocks.mockExecuteCommand.mock.calls.length).toBe(2);
        expect(blockMocks.node.downloaded).toBe(true);
    });
});

describe("ZoweUSSNode Unit Tests - Function node.getEtag()", () => {
    it("Tests that getEtag() returns a value", async () => {
        const globalMocks = await createGlobalMocks();

        const rootNode = new ZoweUSSNode({
            label: "gappy",
            collapsibleState: vscode.TreeItemCollapsibleState.Collapsed,
            session: globalMocks.session,
            profile: globalMocks.profileOne,
        });
        expect(rootNode.getEtag() === "123");
    });
});

describe("ZoweUSSNode Unit Tests - Function node.setEtag()", () => {
    it("Tests that setEtag() assigns a value", async () => {
        const globalMocks = await createGlobalMocks();

        const rootNode = new ZoweUSSNode({
            label: "gappy",
            collapsibleState: vscode.TreeItemCollapsibleState.Collapsed,
            session: globalMocks.session,
            profile: globalMocks.profileOne,
        });
        expect(rootNode.getEtag() === "123");
        rootNode.setEtag("ABC");
        expect(rootNode.getEtag() === "ABC");
    });
});

describe("ZoweUSSNode Unit Tests - Function node.rename()", () => {
    async function createBlockMocks(globalMocks) {
        const newMocks = {
            ussDir: new ZoweUSSNode({
                label: "usstest",
                collapsibleState: vscode.TreeItemCollapsibleState.Collapsed,
                session: globalMocks.session,
                profile: globalMocks.profileOne,
                parentPath: "/u/user",
            }),
            providerSpy: jest.spyOn(TreeProviders, "providers", "get").mockReturnValue({
                ds: { addSingleSession: jest.fn(), mSessionNodes: [], refresh: jest.fn() } as any,
                uss: { addSingleSession: jest.fn(), mSessionNodes: [], refresh: jest.fn() } as any,
                job: { addSingleSession: jest.fn(), mSessionNodes: [], refresh: jest.fn() } as any,
            }),
        };
        newMocks.ussDir.contextValue = globals.USS_DIR_CONTEXT;
        return newMocks;
    }
    it("Tests that rename updates and refreshes the UI components of the node", async () => {
        const globalMocks = await createGlobalMocks();
        const blockMocks = await createBlockMocks(globalMocks);

        const newFullPath = "/u/user/newName";
        await blockMocks.ussDir.rename(newFullPath);

        // Expect renamed node's labels to be updated with newName
        expect(blockMocks.ussDir.fullPath).toEqual(newFullPath);
        expect(blockMocks.ussDir.shortLabel).toEqual("newName");
        expect(blockMocks.ussDir.label).toEqual("newName");
        expect(blockMocks.ussDir.tooltip).toEqual(newFullPath);

        // Expect node to be refreshed in UI after rename
        expect(blockMocks.providerSpy).toBeCalled();
        blockMocks.providerSpy.mockClear();
    });
    it("Tests that rename updates and refreshes the UI components of any loaded children for a node", async () => {
        const globalMocks = await createGlobalMocks();
        const blockMocks = await createBlockMocks(globalMocks);
        // Child dir of blockMocks.ussDir
        const ussSubDir = new ZoweUSSNode({
            label: "ussSubDir",
            collapsibleState: vscode.TreeItemCollapsibleState.Collapsed,
            parentNode: blockMocks.ussDir,
            session: globalMocks.session,
            profile: globalMocks.profileOne,
            parentPath: "/u/user/ussDir",
        });
        ussSubDir.contextValue = globals.USS_DIR_CONTEXT;
        blockMocks.ussDir.children.push(ussSubDir);
        // ussSubDir child file
        const ussSubDirChild = new ZoweUSSNode({
            label: "ussChildFile",
            collapsibleState: vscode.TreeItemCollapsibleState.None,
            parentNode: ussSubDir,
            session: globalMocks.session,
            profile: globalMocks.profileOne,
            parentPath: "/u/user/ussDir/ussSubDir",
        });
        ussSubDirChild.contextValue = globals.USS_TEXT_FILE_CONTEXT;
        ussSubDirChild.shortLabel = "ussSubDirChild/ussChildFile";
        ussSubDir.children.push(ussSubDirChild);

        const newFullPath = "/u/user/newName";
        await blockMocks.ussDir.rename(newFullPath);

        // Expect renamed ussDir's subdirectory's short labels to be updated with newName
        expect(ussSubDir.fullPath).toContain(newFullPath);
        expect(ussSubDir.tooltip).toContain(newFullPath);

        // Expect ussDir's nested file's short labels to be updated with newName
        const updatedChild = blockMocks.ussDir.children;
        expect(updatedChild[0].fullPath).toContain(newFullPath);
        expect(updatedChild[0].tooltip).toContain(newFullPath);
    });
});

describe("ZoweUSSNode Unit Tests - Function node.reopen()", () => {
    it("Tests that reopen works for a file with closed tab", async () => {
        const globalMocks = await createGlobalMocks();
        const hasClosedTab = true;
        const ussFile = new ZoweUSSNode({
            label: "usstest",
            collapsibleState: vscode.TreeItemCollapsibleState.None,
            session: globalMocks.session,
            profile: globalMocks.profileOne,
        });
        ussFile.contextValue = globals.USS_TEXT_FILE_CONTEXT;
        const vscodeCommandSpy = jest.spyOn(vscode.commands, "executeCommand");

        await ussFile.reopen(hasClosedTab);

        expect(vscodeCommandSpy.mock.calls[0][0]).toEqual("zowe.uss.ZoweUSSNode.open");
        expect(vscodeCommandSpy.mock.calls[0][1]).toEqual(ussFile);
        vscodeCommandSpy.mockClear();
    });

    it("Tests that reopen() opens a file if asked to refresh a closed file", async () => {
        const globalMocks = await createGlobalMocks();

        const vscodeCommandSpy = jest.spyOn(vscode.commands, "executeCommand");

        const rootNode = new ZoweUSSNode({
            label: "gappy",
            collapsibleState: vscode.TreeItemCollapsibleState.Collapsed,
            session: globalMocks.session,
            profile: globalMocks.profileOne,
        });
        rootNode.contextValue = globals.USS_TEXT_FILE_CONTEXT;

        await rootNode.reopen(true);

        expect(vscodeCommandSpy).toHaveBeenCalledWith("zowe.uss.ZoweUSSNode.open", rootNode);
        vscodeCommandSpy.mockClear();
    });
});

describe("ZoweUSSNode Unit Tests - Function node.setBinary()", () => {
    it("Tests that node.setBinary() works", async () => {
        const globalMocks = await createGlobalMocks();

        const rootNode = new ZoweUSSNode({
            label: "favProfileNode",
            collapsibleState: vscode.TreeItemCollapsibleState.Collapsed,
            session: globalMocks.session,
            profile: globalMocks.profileOne,
        });
        rootNode.contextValue = globals.FAV_PROFILE_CONTEXT;
        const subNode = new ZoweUSSNode({
            label: "binaryFile",
            collapsibleState: vscode.TreeItemCollapsibleState.None,
            parentNode: rootNode,
            profile: globalMocks.profileOne,
            encoding: { kind: "binary" },
        });
        const child = new ZoweUSSNode({
            label: "child",
            collapsibleState: vscode.TreeItemCollapsibleState.None,
            parentNode: subNode,
            profile: globalMocks.profileOne,
        });

        child.setBinary(true);
        expect(child.contextValue).toEqual(globals.USS_BINARY_FILE_CONTEXT);
        expect(JSON.stringify(child.iconPath)).toContain("document-binary.svg");
        child.setBinary(false);
        expect(child.contextValue).toEqual(globals.USS_TEXT_FILE_CONTEXT);
        subNode.setBinary(true);
        expect(subNode.contextValue).toEqual(globals.USS_BINARY_FILE_CONTEXT + globals.FAV_SUFFIX);
        subNode.setBinary(false);
        expect(subNode.contextValue).toEqual(globals.USS_TEXT_FILE_CONTEXT + globals.FAV_SUFFIX);
    });
});

describe("ZoweUSSNode Unit Tests - Function node.setEncoding()", () => {
    it("sets encoding to binary", () => {
        const node = new ZoweUSSNode({ label: "encodingTest", collapsibleState: vscode.TreeItemCollapsibleState.None });
        node.setEncoding({ kind: "binary" });
        expect(node.binary).toEqual(true);
        expect(node.encoding).toBeUndefined();
        expect(node.tooltip).toContain("Encoding: Binary");
    });

    it("sets encoding to text", () => {
        const node = new ZoweUSSNode({ label: "encodingTest", collapsibleState: vscode.TreeItemCollapsibleState.None });
        node.setEncoding({ kind: "text" });
        expect(node.binary).toEqual(false);
        expect(node.encoding).toBeNull();
        expect(node.tooltip).not.toContain("Encoding:");
    });

    it("sets encoding to other codepage", () => {
        const node = new ZoweUSSNode({ label: "encodingTest", collapsibleState: vscode.TreeItemCollapsibleState.None });
        node.setEncoding({ kind: "other", codepage: "IBM-1047" });
        expect(node.binary).toEqual(false);
        expect(node.encoding).toEqual("IBM-1047");
        expect(node.tooltip).toContain("Encoding: IBM-1047");
    });

    it("sets encoding for favorite node", () => {
        const parentNode = new ZoweUSSNode({
            label: "favoriteTest",
            collapsibleState: vscode.TreeItemCollapsibleState.Expanded,
        });
        parentNode.contextValue = globals.FAV_PROFILE_CONTEXT;
        const node = new ZoweUSSNode({ label: "encodingTest", collapsibleState: vscode.TreeItemCollapsibleState.None, parentNode });
        node.setEncoding({ kind: "text" });
        expect(node.binary).toEqual(false);
        expect(node.encoding).toBeNull();
    });

    it("resets encoding to undefined", () => {
        const node = new ZoweUSSNode({ label: "encodingTest", collapsibleState: vscode.TreeItemCollapsibleState.None });
        node.setEncoding(undefined as any);
        expect(node.binary).toEqual(false);
        expect(node.encoding).toBeUndefined();
    });

    it("fails to set encoding for session node", () => {
        const node = new ZoweUSSNode({
            label: "sessionTest",
            collapsibleState: vscode.TreeItemCollapsibleState.Collapsed,
        });
        node.contextValue = globals.USS_SESSION_CONTEXT;
        expect(node.setEncoding.bind(node)).toThrowError("Cannot set encoding for node with context ussSession");
    });
});

describe("ZoweUSSNode Unit Tests - Function node.deleteUSSNode()", () => {
    async function createBlockMocks(globalMocks) {
        const newMocks = {
            ussNode: null,
            testUSSTree: null,
            mParent: new ZoweUSSNode({
                label: "parentNode",
                collapsibleState: vscode.TreeItemCollapsibleState.Expanded,
                session: globalMocks.session,
                profile: globalMocks.profileOne,
            }),
        };

        newMocks.ussNode = new ZoweUSSNode({
            label: "usstest",
            collapsibleState: vscode.TreeItemCollapsibleState.Expanded,
            parentNode: newMocks.mParent,
            session: globalMocks.session,
            profile: globalMocks.profileOne,
        });
        newMocks.ussNode.contextValue = globals.USS_SESSION_CONTEXT;
        newMocks.ussNode.fullPath = "/u/myuser";
        newMocks.testUSSTree = createUSSTree([], [newMocks.ussNode], createTreeView());
        globalMocks.withProgress.mockImplementation((progLocation, callback) => {
            return callback();
        });

        return newMocks;
    }

    it("Tests that node is deleted if user verified", async () => {
        const globalMocks = await createGlobalMocks();
        const blockMocks = await createBlockMocks(globalMocks);
        globalMocks.mockShowWarningMessage.mockResolvedValueOnce("Delete");
        await blockMocks.ussNode.deleteUSSNode(blockMocks.testUSSTree, "", false);
        expect(blockMocks.testUSSTree.refresh).toHaveBeenCalled();
    });

    it("Tests that node is not deleted if user did not verify", async () => {
        const globalMocks = await createGlobalMocks();
        const blockMocks = await createBlockMocks(globalMocks);
        globalMocks.mockShowWarningMessage.mockResolvedValueOnce("Cancel");
        await blockMocks.ussNode.deleteUSSNode(blockMocks.testUSSTree, "", true);
        expect(blockMocks.testUSSTree.refresh).not.toHaveBeenCalled();
    });

    it("Tests that node is not deleted if user cancelled", async () => {
        const globalMocks = await createGlobalMocks();
        const blockMocks = await createBlockMocks(globalMocks);
        globalMocks.mockShowWarningMessage.mockResolvedValueOnce(undefined);
        await blockMocks.ussNode.deleteUSSNode(blockMocks.testUSSTree, "", true);
        expect(blockMocks.testUSSTree.refresh).not.toHaveBeenCalled();
    });

    it("Tests that node is not deleted if an error thrown", async () => {
        const globalMocks = await createGlobalMocks();
        const blockMocks = await createBlockMocks(globalMocks);
        globalMocks.mockShowWarningMessage.mockResolvedValueOnce("Delete");
        globalMocks.ussFile.mockImplementationOnce(() => {
            throw Error("testError");
        });

        try {
            await blockMocks.ussNode.deleteUSSNode(blockMocks.testUSSTree, "", false);
        } catch (err) {
            // Prevent exception from failing test
        }

        expect(globalMocks.showErrorMessage.mock.calls.length).toBe(1);
        expect(blockMocks.testUSSTree.refresh).not.toHaveBeenCalled();
    });
});

describe("ZoweUSSNode Unit Tests - Function node.getChildren()", () => {
    async function createBlockMocks(globalMocks) {
        const newMocks = {
            rootNode: new ZoweUSSNode({
                label: "/u",
                collapsibleState: vscode.TreeItemCollapsibleState.Collapsed,
                session: globalMocks.session,
                profile: globalMocks.profileOne,
            }),
            childNode: null,
            testCombinedProfile: createValidIProfile(),
        };
        newMocks.childNode = new ZoweUSSNode({
            label: "root",
            collapsibleState: vscode.TreeItemCollapsibleState.Collapsed,
            session: globalMocks.session,
            profile: globalMocks.profileOne,
            parentPath: "root",
        });
        globalMocks.withProgress.mockImplementation((progLocation, callback) => {
            return callback();
        });

        return newMocks;
    }

    it("Tests that node.getChildren() returns the correct Thenable<ZoweUSSNode[]>", async () => {
        const globalMocks = await createGlobalMocks();
        const blockMocks = await createBlockMocks(globalMocks);

        blockMocks.rootNode.contextValue = globals.USS_DIR_CONTEXT;
        blockMocks.rootNode.dirty = true;

        // Creating structure of files and directories
        const sampleChildren: ZoweUSSNode[] = [
            new ZoweUSSNode({
                label: "aDir",
                collapsibleState: vscode.TreeItemCollapsibleState.Collapsed,
                parentNode: blockMocks.rootNode,
                session: globalMocks.session,
                profile: globalMocks.profileOne,
                parentPath: "/u",
            }),
            new ZoweUSSNode({
                label: "myFile.txt",
                collapsibleState: vscode.TreeItemCollapsibleState.None,
                parentNode: blockMocks.rootNode,
                session: globalMocks.session,
                profile: globalMocks.profileOne,
                parentPath: "/u",
            }),
        ];
        sampleChildren[1].command = {
            command: "zowe.uss.ZoweUSSNode.open",
            title: "Open",
            arguments: [sampleChildren[1]],
        };
        blockMocks.rootNode.children.push(sampleChildren[0]);

        const rootChildren = await blockMocks.rootNode.getChildren();
        expect(rootChildren.length).toBe(2);
        expect(rootChildren[0].label).toBe("aDir");
        expect(rootChildren[1].label).toBe("myFile.txt");
    });

    it("Tests that node.getChildren() returns no children if none exist", async () => {
        const globalMocks = await createGlobalMocks();
        const blockMocks = await createBlockMocks(globalMocks);

        const nodeNoChildren = new ZoweUSSNode({
            label: "aDir",
            collapsibleState: vscode.TreeItemCollapsibleState.Collapsed,
            parentNode: blockMocks.rootNode,
            session: globalMocks.session,
            profile: globalMocks.profileOne,
            parentPath: "/u",
        });
        nodeNoChildren.dirty = false;

        const rootChildren = await nodeNoChildren.getChildren();
        expect(rootChildren.length).toBe(0);
    });

    it("Tests that only children with parent paths matching the current fullPath are returned as existing children", async () => {
        // This tests functionality that prevents children of previous searches from appearing in new searches with different filepaths,
        // especially if file or folder names (labels) are shared between the different filepaths.
        const globalMocks = await createGlobalMocks();
        const blockMocks = await createBlockMocks(globalMocks);
        const oldPath = "/u/oldUser";
        const newPath = "/u/newUser";

        const parentNode = new ZoweUSSNode({
            label: "newUser",
            collapsibleState: vscode.TreeItemCollapsibleState.Collapsed,
            parentNode: blockMocks.rootNode,
            session: globalMocks.session,
            profile: globalMocks.profileOne,
            parentPath: "/u",
        });

        // Creating structure of files and directorie
        // Label of each child must match names of items returned by mock fileList() in packages/zowe-explorer/__mocks__/@zowe/cli.ts
        const oldUserChildren: ZoweUSSNode[] = [
            new ZoweUSSNode({
                label: "aDir",
                collapsibleState: vscode.TreeItemCollapsibleState.Collapsed,
                parentNode,
                session: globalMocks.session,
                profile: globalMocks.profileOne,
                parentPath: oldPath,
            }),
            new ZoweUSSNode({
                label: "myFile.txt",
                collapsibleState: vscode.TreeItemCollapsibleState.None,
                parentNode,
                session: globalMocks.session,
                profile: globalMocks.profileOne,
                parentPath: oldPath,
            }),
        ];
        parentNode.children = oldUserChildren;
        parentNode.dirty = true;

        const newChildren = await parentNode.getChildren();
        expect(newChildren[0].fullPath).not.toContain(oldPath);
        expect(newChildren[1].fullPath).not.toContain(oldPath);
        expect(newChildren[0].fullPath).toContain(newPath);
        expect(newChildren[1].fullPath).toContain(newPath);
    });

    it("Tests that error is thrown when node label is blank", async () => {
        const globalMocks = await createGlobalMocks();
        const blockMocks = await createBlockMocks(globalMocks);

        blockMocks.rootNode.label = "";
        blockMocks.rootNode.dirty = true;

        // eslint-disable-next-line zowe-explorer/no-floating-promises
        expect(blockMocks.rootNode.getChildren()).rejects.toEqual(Error("Invalid node"));
    });

    it(
        "Tests that when zowe.List. causes an error on the zowe call, " + "node.getChildren() throws an error and the catch block is reached",
        async () => {
            const globalMocks = await createGlobalMocks();
            const blockMocks = await createBlockMocks(globalMocks);

            blockMocks.childNode.contextValue = globals.USS_SESSION_CONTEXT;
            blockMocks.childNode.fullPath = "Throw Error";
            blockMocks.childNode.dirty = true;
            blockMocks.childNode.profile = globalMocks.profileOne;

            await blockMocks.childNode.getChildren();
            expect(globalMocks.showErrorMessage.mock.calls.length).toEqual(1);
            expect(globalMocks.showErrorMessage.mock.calls[0][0]).toEqual(
                "Retrieving response from uss-file-list Error: Throwing an error to check error handling for unit tests!"
            );
        }
    );

    it(
        "Tests that when bright.List returns an unsuccessful response, " + "node.getChildren() throws an error and the catch block is reached",
        async () => {
            const globalMocks = await createGlobalMocks();
            const blockMocks = await createBlockMocks(globalMocks);

            blockMocks.childNode.contextValue = globals.USS_SESSION_CONTEXT;
            blockMocks.childNode.dirty = true;
            blockMocks.childNode.profile = globalMocks.profileOne;
            const subNode = new ZoweUSSNode({
                label: "Response Fail",
                collapsibleState: vscode.TreeItemCollapsibleState.Collapsed,
                parentNode: blockMocks.childNode,
                profile: globalMocks.profileOne,
            });
            subNode.fullPath = "THROW ERROR";
            subNode.dirty = true;

            await subNode.getChildren();
            expect(globalMocks.showErrorMessage.mock.calls.length).toEqual(1);
            expect(globalMocks.showErrorMessage.mock.calls[0][0]).toEqual(
                "Retrieving response from uss-file-list Error: Throwing an error to check error handling for unit tests!"
            );
        }
    );

    it("Tests that when passing a globalMocks.session node that is not dirty the node.getChildren() method is exited early", async () => {
        const globalMocks = await createGlobalMocks();
        const blockMocks = await createBlockMocks(globalMocks);

        blockMocks.rootNode.contextValue = globals.USS_SESSION_CONTEXT;
        blockMocks.rootNode.dirty = false;

        expect(await blockMocks.rootNode.getChildren()).toEqual([]);
    });

    it("Tests that when passing a globalMocks.session node with no hlq the node.getChildren() method is exited early", async () => {
        const globalMocks = await createGlobalMocks();
        const blockMocks = await createBlockMocks(globalMocks);

        blockMocks.rootNode.contextValue = globals.USS_SESSION_CONTEXT;

        expect(await blockMocks.rootNode.getChildren()).toEqual([]);
    });
});

describe("ZoweUSSNode Unit Tests - Function node.openUSS()", () => {
    async function createBlockMocks(globalMocks) {
        const newMocks = {
            testUSSTree: null,
            dsNode: null,
            mockCheckCurrentProfile: jest.fn(),
            putUSSPayload: jest.fn().mockResolvedValue(`{"stdout":[""]}`),
            ussNode: new ZoweUSSNode({
                label: "usstest",
                collapsibleState: vscode.TreeItemCollapsibleState.Expanded,
                session: globalMocks.session,
                profile: globalMocks.profileOne,
            }),
        };
        newMocks.testUSSTree = createUSSTree([], [newMocks.ussNode], createTreeView());
        newMocks.dsNode = new ZoweUSSNode({
            label: "testSess",
            collapsibleState: vscode.TreeItemCollapsibleState.Expanded,
            parentNode: newMocks.ussNode,
            session: createISessionWithoutCredentials(),
        });

        newMocks.testUSSTree.getTreeView.mockReturnValue(createTreeView());
        globalMocks.createSessCfgFromArgs.mockReturnValue(globalMocks.session);
        globalMocks.ussFile.mockReturnValue(globalMocks.response);
        globalMocks.withProgress.mockReturnValue(globalMocks.response);
        globalMocks.openTextDocument.mockResolvedValue("test.doc");
        globalMocks.showInputBox.mockReturnValue("fake");
        globals.defineGlobals("/test/path/");

        Object.defineProperty(Profiles, "getInstance", {
            value: jest.fn(() => {
                return {
                    allProfiles: [{ name: "firstName" }, { name: "secondName" }],
                    defaultProfile: { name: "firstName" },
                    getDefaultProfile: globalMocks.mockLoadNamedProfile,
                    promptCredentials: jest.fn(() => {
                        return ["fake", "fake", "fake"];
                    }),
                    loadNamedProfile: globalMocks.mockLoadNamedProfile,
                    usesSecurity: true,
                    validProfile: ValidProfileEnum.VALID,
                    checkCurrentProfile: jest.fn(() => {
                        return globalMocks.profilesForValidation;
                    }),
                    validateProfiles: jest.fn(),
                    getProfiles: jest.fn(() => {
                        return [
                            { name: globalMocks.profileOne.name, profile: globalMocks.profileOne },
                            { name: globalMocks.profileOne.name, profile: globalMocks.profileOne },
                        ];
                    }),
                    refresh: jest.fn(),
                };
            }),
        });
        Object.defineProperty(globalMocks.Utilities, "putUSSPayload", {
            value: newMocks.putUSSPayload,
            configurable: true,
        });

        const mockUssApi = ZoweExplorerApiRegister.getUssApi(globalMocks.testProfile);
        const getUssApiMock = jest.fn();
        getUssApiMock.mockReturnValue(mockUssApi);
        ZoweExplorerApiRegister.getUssApi = getUssApiMock.bind(ZoweExplorerApiRegister);
        jest.spyOn(mockUssApi, "isFileTagBinOrAscii").mockResolvedValueOnce(true);

        return newMocks;
    }

    it("Tests that node.openUSS() is executed successfully", async () => {
        const globalMocks = await createGlobalMocks();
        const blockMocks = await createBlockMocks(globalMocks);

<<<<<<< HEAD
        const node = new ZoweUSSNode(
            "node",
            vscode.TreeItemCollapsibleState.None,
            blockMocks.ussNode,
            globalMocks.session,
            "/",
            false,
            globalMocks.profileOne.name
        );
=======
        const node = new ZoweUSSNode({
            label: "node",
            collapsibleState: vscode.TreeItemCollapsibleState.None,
            parentNode: blockMocks.ussNode,
            session: globalMocks.session,
            profile: globalMocks.profileOne,
            parentPath: "/",
        });

        const isBinSpy = jest.spyOn(globalMocks.ussApi, "isFileTagBinOrAscii");
>>>>>>> 20d62317
        globalMocks.existsSync.mockReturnValue(null);

        // Tests that correct file is downloaded
        await node.openUSS(false, true, blockMocks.testUSSTree);
        expect(globalMocks.existsSync.mock.calls.length).toBe(1);
<<<<<<< HEAD
        expect(globalMocks.existsSync.mock.calls[0][0]).toBe(path.join(globals.USS_DIR, node.mProfileName || "", node.fullPath));
        expect(globalMocks.setStatusBarMessage).toBeCalledWith("$(sync~spin) Downloading USS file...");
=======
        expect(globalMocks.existsSync.mock.calls[0][0]).toBe(path.join(globals.USS_DIR, node.getProfileName(), node.fullPath));
        expect(globalMocks.setStatusBarMessage).toBeCalledWith("$(sync~spin) Opening USS file...");
>>>>>>> 20d62317

        // Tests that correct file is opened in editor
        globalMocks.withProgress(globalMocks.downloadUSSFile);
        expect(globalMocks.withProgress).toBeCalledWith(globalMocks.downloadUSSFile);
        expect(globalMocks.openTextDocument.mock.calls.length).toBe(1);
        expect(globalMocks.openTextDocument.mock.calls[0][0]).toBe(node.getUSSDocumentFilePath());
        expect(globalMocks.mockShowTextDocument.mock.calls.length).toBe(1);
        expect(globalMocks.mockShowTextDocument.mock.calls[0][0]).toStrictEqual("test.doc");
    });

    it("Tests that node.openUSS() is executed successfully with Unverified profile", async () => {
        const globalMocks = await createGlobalMocks();
        const blockMocks = await createBlockMocks(globalMocks);

        Object.defineProperty(Profiles, "getInstance", {
            value: jest.fn(() => {
                return {
                    loadNamedProfile: globalMocks.mockLoadNamedProfile,
                    checkCurrentProfile: blockMocks.mockCheckCurrentProfile.mockReturnValueOnce({
                        name: globalMocks.profileOne.name,
                        status: "unverified",
                    }),
                    validProfile: ValidProfileEnum.UNVERIFIED,
                };
            }),
        });

<<<<<<< HEAD
        const node = new ZoweUSSNode(
            "node",
            vscode.TreeItemCollapsibleState.None,
            blockMocks.ussNode,
            globalMocks.session,
            "/",
            false,
            globalMocks.profileOne.name
        );
=======
        const node = new ZoweUSSNode({
            label: "node",
            collapsibleState: vscode.TreeItemCollapsibleState.None,
            parentNode: blockMocks.ussNode,
            session: globalMocks.session,
            profile: globalMocks.profileOne,
            parentPath: "/",
        });

        const isBinSpy = jest.spyOn(globalMocks.ussApi, "isFileTagBinOrAscii");
>>>>>>> 20d62317
        globalMocks.existsSync.mockReturnValue(null);

        // Tests that correct file is downloaded
        await node.openUSS(false, true, blockMocks.testUSSTree);
        expect(globalMocks.existsSync.mock.calls.length).toBe(1);
<<<<<<< HEAD
        expect(globalMocks.existsSync.mock.calls[0][0]).toBe(path.join(globals.USS_DIR, node.mProfileName || "", node.fullPath));
        expect(globalMocks.setStatusBarMessage).toBeCalledWith("$(sync~spin) Downloading USS file...");
=======
        expect(globalMocks.existsSync.mock.calls[0][0]).toBe(path.join(globals.USS_DIR, node.getProfileName(), node.fullPath));
        expect(globalMocks.setStatusBarMessage).toBeCalledWith("$(sync~spin) Opening USS file...");
>>>>>>> 20d62317
        // Tests that correct file is opened in editor
        globalMocks.withProgress(globalMocks.downloadUSSFile);
        expect(globalMocks.withProgress).toBeCalledWith(globalMocks.downloadUSSFile);
        expect(globalMocks.openTextDocument.mock.calls.length).toBe(1);
        expect(globalMocks.openTextDocument.mock.calls[0][0]).toBe(node.getUSSDocumentFilePath());
        expect(globalMocks.mockShowTextDocument.mock.calls.length).toBe(1);
        expect(globalMocks.mockShowTextDocument.mock.calls[0][0]).toStrictEqual("test.doc");
    });

    it("Tests that node.openUSS() fails when an error is thrown", async () => {
        const globalMocks = await createGlobalMocks();
        const blockMocks = await createBlockMocks(globalMocks);

<<<<<<< HEAD
        const parent = new ZoweUSSNode(
            "parent",
            vscode.TreeItemCollapsibleState.Collapsed,
            blockMocks.ussNode,
            null as any,
            "/",
            false,
            globalMocks.profileOne.name
        );
        const child = new ZoweUSSNode("child", vscode.TreeItemCollapsibleState.None, parent, null, "/parent", false, globalMocks.profileOne.name);
        child.binary = false;
        const mockFileInfo = {
            name: child.label,
            path: path.join(globals.USS_DIR, child.mProfileName || "", child.fullPath),
        };
        Object.defineProperty(LocalFileManagement, "downloadUnixFile", { value: jest.fn().mockResolvedValueOnce(mockFileInfo), configurable: true });
=======
        const parent = new ZoweUSSNode({
            label: "parent",
            collapsibleState: vscode.TreeItemCollapsibleState.Collapsed,
            parentNode: blockMocks.ussNode,
            profile: globalMocks.profileOne,
            parentPath: "/",
        });
        const child = new ZoweUSSNode({
            label: "child",
            collapsibleState: vscode.TreeItemCollapsibleState.None,
            parentNode: parent,
            profile: globalMocks.profileOne,
            parentPath: "/parent",
        });

        globalMocks.existsSync.mockReturnValue("exists");
>>>>>>> 20d62317
        globalMocks.mockShowTextDocument.mockRejectedValueOnce(Error("testError"));

        try {
            await child.openUSS(false, true, blockMocks.testUSSTree);
        } catch (err) {
            // Prevent exception from failing test
        }

        expect(globalMocks.openTextDocument.mock.calls.length).toBe(1);
        expect(globalMocks.openTextDocument.mock.calls[0][0]).toBe(path.join(globals.USS_DIR, child.mProfileName || "", child.fullPath));
        expect(globalMocks.mockShowTextDocument.mock.calls.length).toBe(1);
        expect(globalMocks.showErrorMessage.mock.calls.length).toBe(1);
        expect(globalMocks.showErrorMessage.mock.calls[0][0]).toBe("Error: testError");
    });

    it("Tests that node.openUSS() executes successfully for favorited file", async () => {
        const globalMocks = await createGlobalMocks();
        const blockMocks = await createBlockMocks(globalMocks);

        // Set up mock favorite globalMocks.session
        const favoriteSession = new ZoweUSSNode({
            label: "Favorites",
            collapsibleState: vscode.TreeItemCollapsibleState.Collapsed,
            session: globalMocks.session,
            profile: globalMocks.profileOne,
        });
        favoriteSession.contextValue = globals.FAVORITE_CONTEXT;

        // Set up profile grouping node (directly under Favorites)
        const favProfileNode = new ZoweUSSNode({
            label: globalMocks.profileOne.name,
            collapsibleState: vscode.TreeItemCollapsibleState.Collapsed,
            parentNode: favoriteSession,
            session: globalMocks.session,
            profile: globalMocks.profileOne,
        });
        favProfileNode.contextValue = globals.FAV_PROFILE_CONTEXT;

        // Set up favorited nodes (directly under profile grouping node)
        const favoriteFile = new ZoweUSSNode({
            label: "favFile",
            collapsibleState: vscode.TreeItemCollapsibleState.None,
            parentNode: favProfileNode,
            session: globalMocks.session,
            profile: globalMocks.profileOne,
            parentPath: "/",
        });
        favoriteFile.contextValue = globals.USS_TEXT_FILE_CONTEXT + globals.FAV_SUFFIX;

        // For each node, make sure that code below the log.debug statement is execute
        await favoriteFile.openUSS(false, true, blockMocks.testUSSTree);
        expect(globalMocks.mockShowTextDocument.mock.calls.length).toBe(1);
    });

    it("Tests that node.openUSS() executes successfully for child file of favorited directory", async () => {
        const globalMocks = await createGlobalMocks();
        const blockMocks = await createBlockMocks(globalMocks);

        // Set up mock favorite globalMocks.session
        const favoriteSession = new ZoweUSSNode({
            label: "Favorites",
            collapsibleState: vscode.TreeItemCollapsibleState.Collapsed,
            session: globalMocks.session,
            profile: globalMocks.profileOne,
        });
        favoriteSession.contextValue = globals.FAVORITE_CONTEXT;

        // Set up favorited directory with child file
        const favoriteParent = new ZoweUSSNode({
            label: "favParent",
            collapsibleState: vscode.TreeItemCollapsibleState.Collapsed,
            parentNode: favoriteSession,
            profile: globalMocks.profileOne,
            parentPath: "/",
        });
        favoriteParent.contextValue = globals.USS_DIR_CONTEXT + globals.FAV_SUFFIX;
        const child = new ZoweUSSNode({
            label: "favChild",
            collapsibleState: vscode.TreeItemCollapsibleState.Collapsed,
            parentNode: favoriteParent,
            profile: globalMocks.profileOne,
            parentPath: "/favDir",
        });
        child.contextValue = globals.USS_TEXT_FILE_CONTEXT;

        await child.openUSS(false, true, blockMocks.testUSSTree);
        expect(globalMocks.mockShowTextDocument.mock.calls.length).toBe(1);
        globalMocks.mockShowTextDocument.mockReset();
    });

    it("Tests that node.openUSS() is executed successfully when chtag says binary", async () => {
        const globalMocks = await createGlobalMocks();
        const blockMocks = await createBlockMocks(globalMocks);

        globalMocks.isFileTagBinOrAscii.mockResolvedValue(true);
        globalMocks.existsSync.mockReturnValue(null);

        const node = new ZoweUSSNode({
            label: "node",
            collapsibleState: vscode.TreeItemCollapsibleState.None,
            parentNode: blockMocks.ussNode,
            session: globalMocks.session,
            profile: blockMocks.ussNode.getProfile(),
            parentPath: "/",
        });

        // Make sure correct file is downloaded
        await node.openUSS(false, true, blockMocks.testUSSTree);
        expect(globalMocks.existsSync.mock.calls.length).toBe(1);
        expect(globalMocks.existsSync.mock.calls[0][0]).toBe(path.join(globals.USS_DIR, node.getProfileName() || "", node.fullPath));
        expect(globalMocks.setStatusBarMessage).toBeCalledWith("$(sync~spin) Downloading USS file...");
        // Make sure correct file is displayed in the editor
        globalMocks.withProgress(globalMocks.downloadUSSFile);
        expect(globalMocks.openTextDocument.mock.calls.length).toBe(1);
        expect(globalMocks.openTextDocument.mock.calls[0][0]).toBe(node.getUSSDocumentFilePath());
        expect(globalMocks.mockShowTextDocument.mock.calls.length).toBe(1);
        expect(globalMocks.mockShowTextDocument.mock.calls[0][0]).toStrictEqual("test.doc");
    });

    it("Tests that node.openUSS() fails when passed an invalid node", async () => {
        const globalMocks = await createGlobalMocks();
        const blockMocks = await createBlockMocks(globalMocks);

        const badParent = new ZoweUSSNode({
            label: "parent",
            collapsibleState: vscode.TreeItemCollapsibleState.Collapsed,
            parentNode: blockMocks.ussNode,
        });
        badParent.contextValue = "turnip";
        const brat = new ZoweUSSNode({ label: "brat", collapsibleState: vscode.TreeItemCollapsibleState.None, parentNode: badParent });

        try {
            await brat.openUSS(false, true, blockMocks.testUSSTree);
        } catch (err) {
            // Prevent exception from failing test
        }

        expect(globalMocks.ussFile.mock.calls.length).toBe(0);
        expect(globalMocks.showErrorMessage.mock.calls.length).toBe(2);
        expect(globalMocks.showErrorMessage.mock.calls[0][0]).toBe("open() called from invalid node.");
        expect(globalMocks.showErrorMessage.mock.calls[1][0]).toBe("Error: open() called from invalid node.");
    });
});

describe("ZoweUSSNode Unit Tests - Function node.isDirtyInEditor()", () => {
    it("Tests that node.isDirtyInEditor() returns true if the file is open", async () => {
        const globalMocks = await createGlobalMocks();

        // Creating a test node
        const rootNode = new ZoweUSSNode({
            label: "root",
            collapsibleState: vscode.TreeItemCollapsibleState.Collapsed,
            session: globalMocks.session,
            profile: globalMocks.profileOne,
        });
        rootNode.contextValue = globals.USS_SESSION_CONTEXT;
        const testNode = new ZoweUSSNode({
            label: globals.DS_PDS_CONTEXT,
            collapsibleState: vscode.TreeItemCollapsibleState.Collapsed,
            parentNode: rootNode,
            profile: globalMocks.profileOne,
        });
        testNode.fullPath = "test/node";

        const isDirty = testNode.isDirtyInEditor;
        expect(isDirty).toBeTruthy();
    });

    it("Tests that node.isDirtyInEditor() returns false if the file is not open", async () => {
        const globalMocks = await createGlobalMocks();

        globalMocks.mockTextDocuments.pop();

        // Creating a test node
        const rootNode = new ZoweUSSNode({
            label: "root",
            collapsibleState: vscode.TreeItemCollapsibleState.Collapsed,
            session: globalMocks.session,
            profile: globalMocks.profileOne,
        });
        rootNode.contextValue = globals.USS_SESSION_CONTEXT;
        const testNode = new ZoweUSSNode({
            label: globals.DS_PDS_CONTEXT,
            collapsibleState: vscode.TreeItemCollapsibleState.Collapsed,
            parentNode: rootNode,
            profile: globalMocks.profileOne,
        });
        testNode.fullPath = "test/node";

        const isDirty = testNode.isDirtyInEditor;
        expect(isDirty).toBeFalsy();
    });
});

describe("ZoweUSSNode Unit Tests - Function node.openedDocumentInstance()", () => {
    it("Tests that node.openedDocumentInstance() returns the document if it is open", async () => {
        const globalMocks = await createGlobalMocks();

        // Creating a test node
        const rootNode = new ZoweUSSNode({
            label: "root",
            collapsibleState: vscode.TreeItemCollapsibleState.Collapsed,
            session: globalMocks.session,
            profile: globalMocks.profileOne,
        });
        rootNode.contextValue = globals.USS_SESSION_CONTEXT;
        const testNode = new ZoweUSSNode({
            label: globals.DS_PDS_CONTEXT,
            collapsibleState: vscode.TreeItemCollapsibleState.Collapsed,
            parentNode: rootNode,
            profile: globalMocks.profileOne,
        });
        testNode.fullPath = "test/node";

        const returnedDoc = testNode.openedDocumentInstance;
        expect(returnedDoc).toEqual(globalMocks.mockTextDocument);
    });

    it("Tests that node.openedDocumentInstance() returns null if the file is not open", async () => {
        const globalMocks = await createGlobalMocks();

        globalMocks.mockTextDocuments.pop();

        // Creating a test node
        const rootNode = new ZoweUSSNode({
            label: "root",
            collapsibleState: vscode.TreeItemCollapsibleState.Collapsed,
            session: globalMocks.session,
            profile: globalMocks.profileOne,
        });
        rootNode.contextValue = globals.USS_SESSION_CONTEXT;
        const testNode = new ZoweUSSNode({
            label: globals.DS_PDS_CONTEXT,
            collapsibleState: vscode.TreeItemCollapsibleState.Collapsed,
            parentNode: rootNode,
            profile: globalMocks.profileOne,
        });
        testNode.fullPath = "test/node";

        const returnedDoc = testNode.openedDocumentInstance;
        expect(returnedDoc).toBeNull();
    });
});

describe("ZoweUSSNode Unit Tests - Function node.initializeFileOpening()", () => {
    it("Tests that node.initializeFileOpening() successfully handles binary files that should be re-downloaded", async () => {
        const globalMocks = await createGlobalMocks();

        jest.spyOn(vscode.workspace, "openTextDocument").mockRejectedValue("Test error!");
        jest.spyOn(Gui, "errorMessage").mockResolvedValue("Re-download");

        // Creating a test node
        const rootNode = new ZoweUSSNode({
            label: "root",
            collapsibleState: vscode.TreeItemCollapsibleState.Collapsed,
            session: globalMocks.session,
            profile: globalMocks.profileOne,
        });
        rootNode.contextValue = globals.USS_SESSION_CONTEXT;
        const testNode = new ZoweUSSNode({
            label: globals.DS_PDS_CONTEXT,
            collapsibleState: vscode.TreeItemCollapsibleState.Collapsed,
            parentNode: rootNode,
            profile: globalMocks.profileOne,
        });
        testNode.fullPath = "test/node";

        await testNode.initializeFileOpening(testNode.fullPath);
        expect(globalMocks.mockExecuteCommand).toHaveBeenCalledWith("zowe.uss.binary", testNode);
    });

    it("Tests that node.initializeFileOpening() successfully handles text files that should be previewed", async () => {
        const globalMocks = await createGlobalMocks();

        jest.spyOn(vscode.workspace, "openTextDocument").mockResolvedValue(globalMocks.mockTextDocument as vscode.TextDocument);

        // Creating a test node
        const rootNode = new ZoweUSSNode({
            label: "root",
            collapsibleState: vscode.TreeItemCollapsibleState.Collapsed,
            session: globalMocks.session,
            profile: globalMocks.profileOne,
        });
        rootNode.contextValue = globals.USS_SESSION_CONTEXT;
        const testNode = new ZoweUSSNode({
            label: globals.DS_PDS_CONTEXT,
            collapsibleState: vscode.TreeItemCollapsibleState.Collapsed,
            parentNode: rootNode,
            profile: globalMocks.profileOne,
        });
        testNode.fullPath = "test/node";

        await testNode.initializeFileOpening(testNode.fullPath, true);
        expect(globalMocks.mockShowTextDocument).toBeCalledWith(globalMocks.mockTextDocument);
    });

    it("Tests that node.initializeFileOpening() successfully handles text files that shouldn't be previewed", async () => {
        const globalMocks = await createGlobalMocks();

        jest.spyOn(vscode.workspace, "openTextDocument").mockResolvedValue(globalMocks.mockTextDocument as vscode.TextDocument);

        // Creating a test node
        const rootNode = new ZoweUSSNode({
            label: "root",
            collapsibleState: vscode.TreeItemCollapsibleState.Collapsed,
            session: globalMocks.session,
            profile: globalMocks.profileOne,
        });
        rootNode.contextValue = globals.USS_SESSION_CONTEXT;
        const testNode = new ZoweUSSNode({
            label: globals.DS_PDS_CONTEXT,
            collapsibleState: vscode.TreeItemCollapsibleState.Collapsed,
            parentNode: rootNode,
            profile: globalMocks.profileOne,
        });
        testNode.fullPath = "test/node";

        await testNode.initializeFileOpening(testNode.fullPath, false);
        expect(globalMocks.mockShowTextDocument).toBeCalledWith(globalMocks.mockTextDocument, { preview: false });
    });
});

describe("ZoweUSSNode Unit Tests - Function node.pasteUssTree()", () => {
    function createIProfileFakeEncoding(): zowe.imperative.IProfileLoaded {
        return {
            name: "fakeProfile",
            profile: {
                host: "fake",
                port: 999,
                user: undefined,
                password: undefined,
                rejectUnauthorize: false,
                encoding: "fake",
            },
            type: "zosmf",
            message: "",
            failNotFound: false,
        };
    }
    function createBlockMocks(globalMocks: any) {
        globalMocks.mockLoadNamedProfile.mockReturnValue(createIProfileFakeEncoding());
        Object.defineProperty(Profiles, "getInstance", {
            value: jest.fn(() => {
                return {
                    allProfiles: [{ name: "firstName" }, { name: "secondName" }],
                    defaultProfile: { name: "firstName" },
                    getDefaultProfile: globalMocks.mockLoadNamedProfile,
                    promptCredentials: jest.fn(() => {
                        return ["fake", "fake", "fake"];
                    }),
                    loadNamedProfile: globalMocks.mockLoadNamedProfile,
                    usesSecurity: true,
                    validProfile: ValidProfileEnum.VALID,
                    checkCurrentProfile: jest.fn(() => {
                        return newMocks.profile;
                    }),
                    validateProfiles: jest.fn(),
                    getProfiles: jest.fn(() => {
                        return [
                            { name: createIProfileFakeEncoding().name, profile: createIProfileFakeEncoding().profile },
                            { name: createIProfileFakeEncoding().name, profile: createIProfileFakeEncoding().profile },
                        ];
                    }),
                    refresh: jest.fn(),
                };
            }),
        });

        const testNode = new ZoweUSSNode({
            label: "root",
            collapsibleState: vscode.TreeItemCollapsibleState.Collapsed,
            session: globalMocks.session,
            profile: createIProfileFakeEncoding(),
        });

        const newMocks = {
            profile: createIProfileFakeEncoding(),
            fileResponse: createFileResponse({
                items: [{ name: "testFile" }, { name: "testFile2" }, { name: "testFile3" }],
            }),
            fileRespWithFolder: createFileResponse({
                items: [{ name: "testFolder" }],
            }),
            fileResponseSame: createFileResponse({
                items: [{ name: "file" }, { name: "file2" }],
            }),
            fileResponseEmpty: {
                success: true,
                commandResponse: "",
                apiResponse: undefined,
            },
            mockUssApi: ZoweExplorerApiRegister.getUssApi(createIProfileFakeEncoding()),
            getUssApiMock: jest.fn(),
            testNode: testNode,
            pasteSpy: jest.spyOn(testNode, "paste"),
        };

        newMocks.testNode.fullPath = "/users/temp/test";
        newMocks.getUssApiMock.mockReturnValue(newMocks.mockUssApi);
        ZoweExplorerApiRegister.getUssApi = newMocks.getUssApiMock.bind(ZoweExplorerApiRegister);
        globalMocks.readText.mockResolvedValue(
            JSON.stringify({
                children: [
                    {
                        ussPath: "/path/testFile",
                        type: UssFileType.File,
                    },
                    {
                        ussPath: "/path/testFile2",
                        type: UssFileType.File,
                    },
                    {
                        ussPath: "/path/testFile3",
                        type: UssFileType.File,
                    },
                ],
            })
        );
        globalMocks.basePath.mockResolvedValue("/temp");
        return newMocks;
    }

    it("Tests node.pasteUssTree() reads clipboard contents and uploads files successfully", async () => {
        const globalMocks = await createGlobalMocks();
        const blockMocks = createBlockMocks(globalMocks);
        blockMocks.pasteSpy.mockClear();

        jest.spyOn(blockMocks.mockUssApi, "fileList").mockResolvedValue(blockMocks.fileResponse);
        jest.spyOn(blockMocks.mockUssApi, "putContent").mockResolvedValue(blockMocks.fileResponse);
        jest.spyOn(blockMocks.mockUssApi, "uploadDirectory").mockResolvedValue(blockMocks.fileResponse);
        const mockCopyApi = jest.spyOn(blockMocks.mockUssApi, "copy").mockResolvedValue(Buffer.from(""));

        // Scenario 1: multiple files, pasting within same session (use new copy API)
        const mockToSameSession = jest.spyOn(UssFileUtils, "toSameSession").mockReturnValue(true);
        await blockMocks.testNode.pasteUssTree();
        expect(blockMocks.pasteSpy).toHaveBeenCalledTimes(3);
        expect(mockCopyApi).toHaveBeenCalledTimes(3);

        blockMocks.pasteSpy.mockClear();
        mockCopyApi.mockClear();

        // Scenario 2: copying multiple files between two sessions (should fallback to create/putContent APIs)
        mockToSameSession.mockReturnValue(false);
        await blockMocks.testNode.pasteUssTree();
        expect(blockMocks.pasteSpy).toHaveBeenCalledTimes(3);
        expect(blockMocks.mockUssApi.putContent).toHaveBeenCalledTimes(3);

        // Scenario 3: a directory, pasting within same session
        globalMocks.readText.mockResolvedValue(
            JSON.stringify({
                children: [
                    {
                        ussPath: "/path/folder1",
                        type: UssFileType.Directory,
                    },
                ],
            })
        );

        mockToSameSession.mockReturnValue(true);
        jest.spyOn(blockMocks.mockUssApi, "fileList").mockResolvedValueOnce(blockMocks.fileRespWithFolder);
        jest.spyOn(blockMocks.mockUssApi, "putContent").mockResolvedValueOnce(blockMocks.fileRespWithFolder);
        blockMocks.pasteSpy.mockClear();

        await blockMocks.testNode.pasteUssTree();
        // Only one paste operation is needed, copy API handles recursion out-of-the-box
        expect(blockMocks.pasteSpy).toHaveBeenCalledTimes(1);
        expect(mockCopyApi).toHaveBeenCalledTimes(1);
    });

    it("paste renames duplicate files before copying when needed", async () => {
        const globalMocks = await createGlobalMocks();
        const blockMocks = createBlockMocks(globalMocks);
        blockMocks.pasteSpy.mockClear();

        const example_tree = {
            baseName: "testFile",
            ussPath: "/path/testFile",
            type: UssFileType.File,
            children: [],
        };

        blockMocks.testNode.fullPath = "/path/testFile";

        jest.spyOn(blockMocks.mockUssApi, "fileList").mockResolvedValueOnce(blockMocks.fileResponse);
        const copyMock = jest.spyOn(blockMocks.mockUssApi, "copy").mockResolvedValueOnce(blockMocks.fileResponse);

        // Testing paste within same session (copy API)
        jest.spyOn(UssFileUtils, "toSameSession").mockReturnValueOnce(true);
        await blockMocks.testNode.paste("example_session", "/path", { tree: example_tree, api: blockMocks.mockUssApi });

        expect(copyMock).toHaveBeenCalledWith("/path/testFile (1)", {
            from: "/path/testFile",
            recursive: false,
        });
    });

    it("Tests node.pasteUssTree() reads clipboard contents finds same file name on destination directory", async () => {
        const globalMocks = await createGlobalMocks();
        const blockMocks = createBlockMocks(globalMocks);

        jest.spyOn(blockMocks.mockUssApi, "fileList").mockResolvedValueOnce(blockMocks.fileResponseSame);
        jest.spyOn(blockMocks.mockUssApi, "putContent").mockResolvedValueOnce(blockMocks.fileResponseSame);
        jest.spyOn(blockMocks.mockUssApi, "uploadDirectory").mockResolvedValueOnce(blockMocks.fileResponseSame);

        await blockMocks.testNode.pasteUssTree();
    });

    it("Tests node.pasteUssTree() could not retrieve fileList api response", async () => {
        const globalMocks = await createGlobalMocks();
        const blockMocks = createBlockMocks(globalMocks);

        jest.spyOn(blockMocks.mockUssApi, "fileList").mockResolvedValueOnce(blockMocks.fileResponseEmpty);
        jest.spyOn(blockMocks.mockUssApi, "putContent").mockResolvedValueOnce(blockMocks.fileResponseSame);
        jest.spyOn(blockMocks.mockUssApi, "uploadDirectory").mockResolvedValueOnce(blockMocks.fileResponseSame);

        await blockMocks.testNode.pasteUssTree();
    });
    it("Tests util disposeClipboardContents function correctly free clipboardContents", async () => {
        vscode.env.clipboard.writeText("test");
        ussUtils.disposeClipboardContents();
        expect(vscode.env.clipboard.readText()).toEqual(Promise.resolve({}));
    });
    it("Tests node.pasteUssTree() reads clipboard contents and returns early if nothing is in the clipboard", async () => {
        const globalMocks = await createGlobalMocks();
        const blockMocks = createBlockMocks(globalMocks);

        globalMocks.readText.mockResolvedValueOnce("");

        const fileListSpy = jest.spyOn(blockMocks.mockUssApi, "fileList");
        fileListSpy.mockClear();
        const pasteSpy = jest.spyOn(blockMocks.testNode, "paste");

        expect(await blockMocks.testNode.pasteUssTree()).toEqual(undefined);
        expect(pasteSpy).not.toHaveBeenCalled();
    });

    it("Tests node.pasteUssTree() reads clipboard contents and fails to upload directory & file", async () => {
        const globalMocks = await createGlobalMocks();
        const blockMocks = createBlockMocks(globalMocks);

        jest.spyOn(blockMocks.mockUssApi, "fileList").mockResolvedValueOnce(blockMocks.fileResponse);
        jest.spyOn(blockMocks.mockUssApi, "putContent").mockResolvedValueOnce(blockMocks.fileResponse);
        jest.spyOn(blockMocks.mockUssApi, "uploadDirectory").mockRejectedValueOnce(blockMocks.fileResponse);

        await blockMocks.testNode.pasteUssTree();
    });
});<|MERGE_RESOLUTION|>--- conflicted
+++ resolved
@@ -31,14 +31,10 @@
 import * as workspaceUtils from "../../../src/utils/workspace";
 import * as globals from "../../../src/globals";
 import * as ussUtils from "../../../src/uss/utils";
-<<<<<<< HEAD
 import { ZoweLocalStorage } from "../../../src/utils/ZoweLocalStorage";
 import { LocalFileManagement } from "../../../src/utils/LocalFileManagement";
-=======
-import { ZoweLogger } from "../../../src/utils/LoggerUtils";
 import { TreeProviders } from "../../../src/shared/TreeProviders";
 
->>>>>>> 20d62317
 jest.mock("fs");
 jest.mock("path");
 
@@ -1048,17 +1044,6 @@
         const globalMocks = await createGlobalMocks();
         const blockMocks = await createBlockMocks(globalMocks);
 
-<<<<<<< HEAD
-        const node = new ZoweUSSNode(
-            "node",
-            vscode.TreeItemCollapsibleState.None,
-            blockMocks.ussNode,
-            globalMocks.session,
-            "/",
-            false,
-            globalMocks.profileOne.name
-        );
-=======
         const node = new ZoweUSSNode({
             label: "node",
             collapsibleState: vscode.TreeItemCollapsibleState.None,
@@ -1067,21 +1052,13 @@
             profile: globalMocks.profileOne,
             parentPath: "/",
         });
-
-        const isBinSpy = jest.spyOn(globalMocks.ussApi, "isFileTagBinOrAscii");
->>>>>>> 20d62317
         globalMocks.existsSync.mockReturnValue(null);
 
         // Tests that correct file is downloaded
         await node.openUSS(false, true, blockMocks.testUSSTree);
         expect(globalMocks.existsSync.mock.calls.length).toBe(1);
-<<<<<<< HEAD
-        expect(globalMocks.existsSync.mock.calls[0][0]).toBe(path.join(globals.USS_DIR, node.mProfileName || "", node.fullPath));
+        expect(globalMocks.existsSync.mock.calls[0][0]).toBe(path.join(globals.USS_DIR, node.getProfileName(), node.fullPath));
         expect(globalMocks.setStatusBarMessage).toBeCalledWith("$(sync~spin) Downloading USS file...");
-=======
-        expect(globalMocks.existsSync.mock.calls[0][0]).toBe(path.join(globals.USS_DIR, node.getProfileName(), node.fullPath));
-        expect(globalMocks.setStatusBarMessage).toBeCalledWith("$(sync~spin) Opening USS file...");
->>>>>>> 20d62317
 
         // Tests that correct file is opened in editor
         globalMocks.withProgress(globalMocks.downloadUSSFile);
@@ -1109,17 +1086,6 @@
             }),
         });
 
-<<<<<<< HEAD
-        const node = new ZoweUSSNode(
-            "node",
-            vscode.TreeItemCollapsibleState.None,
-            blockMocks.ussNode,
-            globalMocks.session,
-            "/",
-            false,
-            globalMocks.profileOne.name
-        );
-=======
         const node = new ZoweUSSNode({
             label: "node",
             collapsibleState: vscode.TreeItemCollapsibleState.None,
@@ -1128,21 +1094,13 @@
             profile: globalMocks.profileOne,
             parentPath: "/",
         });
-
-        const isBinSpy = jest.spyOn(globalMocks.ussApi, "isFileTagBinOrAscii");
->>>>>>> 20d62317
         globalMocks.existsSync.mockReturnValue(null);
 
         // Tests that correct file is downloaded
         await node.openUSS(false, true, blockMocks.testUSSTree);
         expect(globalMocks.existsSync.mock.calls.length).toBe(1);
-<<<<<<< HEAD
-        expect(globalMocks.existsSync.mock.calls[0][0]).toBe(path.join(globals.USS_DIR, node.mProfileName || "", node.fullPath));
+        expect(globalMocks.existsSync.mock.calls[0][0]).toBe(path.join(globals.USS_DIR, node.getProfileName(), node.fullPath));
         expect(globalMocks.setStatusBarMessage).toBeCalledWith("$(sync~spin) Downloading USS file...");
-=======
-        expect(globalMocks.existsSync.mock.calls[0][0]).toBe(path.join(globals.USS_DIR, node.getProfileName(), node.fullPath));
-        expect(globalMocks.setStatusBarMessage).toBeCalledWith("$(sync~spin) Opening USS file...");
->>>>>>> 20d62317
         // Tests that correct file is opened in editor
         globalMocks.withProgress(globalMocks.downloadUSSFile);
         expect(globalMocks.withProgress).toBeCalledWith(globalMocks.downloadUSSFile);
@@ -1156,41 +1114,25 @@
         const globalMocks = await createGlobalMocks();
         const blockMocks = await createBlockMocks(globalMocks);
 
-<<<<<<< HEAD
-        const parent = new ZoweUSSNode(
-            "parent",
-            vscode.TreeItemCollapsibleState.Collapsed,
-            blockMocks.ussNode,
-            null as any,
-            "/",
-            false,
-            globalMocks.profileOne.name
-        );
-        const child = new ZoweUSSNode("child", vscode.TreeItemCollapsibleState.None, parent, null, "/parent", false, globalMocks.profileOne.name);
-        child.binary = false;
+        const parent = new ZoweUSSNode({
+            label: "parent",
+            collapsibleState: vscode.TreeItemCollapsibleState.Collapsed,
+            parentNode: blockMocks.ussNode,
+            profile: globalMocks.profileOne,
+            parentPath: "/",
+        });
+        const child = new ZoweUSSNode({
+            label: "child",
+            collapsibleState: vscode.TreeItemCollapsibleState.None,
+            parentNode: parent,
+            profile: globalMocks.profileOne,
+            parentPath: "/parent",
+        });
         const mockFileInfo = {
             name: child.label,
             path: path.join(globals.USS_DIR, child.mProfileName || "", child.fullPath),
         };
         Object.defineProperty(LocalFileManagement, "downloadUnixFile", { value: jest.fn().mockResolvedValueOnce(mockFileInfo), configurable: true });
-=======
-        const parent = new ZoweUSSNode({
-            label: "parent",
-            collapsibleState: vscode.TreeItemCollapsibleState.Collapsed,
-            parentNode: blockMocks.ussNode,
-            profile: globalMocks.profileOne,
-            parentPath: "/",
-        });
-        const child = new ZoweUSSNode({
-            label: "child",
-            collapsibleState: vscode.TreeItemCollapsibleState.None,
-            parentNode: parent,
-            profile: globalMocks.profileOne,
-            parentPath: "/parent",
-        });
-
-        globalMocks.existsSync.mockReturnValue("exists");
->>>>>>> 20d62317
         globalMocks.mockShowTextDocument.mockRejectedValueOnce(Error("testError"));
 
         try {
