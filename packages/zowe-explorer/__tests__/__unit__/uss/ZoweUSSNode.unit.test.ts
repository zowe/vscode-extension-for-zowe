/**
 * This program and the accompanying materials are made available under the terms of the
 * Eclipse Public License v2.0 which accompanies this distribution, and is available at
 * https://www.eclipse.org/legal/epl-v20.html
 *
 * SPDX-License-Identifier: EPL-2.0
 *
 * Copyright Contributors to the Zowe Project.
 *
 */

import * as vscode from "vscode";
import * as zowe from "@zowe/cli";
import { BaseProvider, Gui, Validation } from "@zowe/zowe-explorer-api";
import { ZoweExplorerApiRegister } from "../../../src/ZoweExplorerApiRegister";
import { Profiles } from "../../../src/Profiles";
import { ZoweUSSNode } from "../../../src/uss/ZoweUSSNode";
import { UssFileType, UssFileUtils } from "../../../src/uss/FileStructure";
import {
    createISession,
    createISessionWithoutCredentials,
    createIProfile,
    createFileResponse,
    createTreeView,
    createInstanceOfProfile,
    createValidIProfile,
} from "../../../__mocks__/mockCreators/shared";
import { createUSSTree } from "../../../__mocks__/mockCreators/uss";
import * as fs from "fs";
import * as path from "path";
import * as globals from "../../../src/globals";
import * as ussUtils from "../../../src/uss/utils";
import { ZoweLocalStorage } from "../../../src/utils/ZoweLocalStorage";
import { LocalFileManagement } from "../../../src/utils/LocalFileManagement";
import { TreeProviders } from "../../../src/shared/TreeProviders";
import { UssFSProvider } from "../../../src/uss/UssFSProvider";

jest.mock("fs");

async function createGlobalMocks() {
    const globalMocks = {
        ussFile: jest.fn(),
        Download: jest.fn(),
        mockTextDocument: { fileName: `/test/path/temp/_U_/sestest/test/node`, isDirty: true } as vscode.TextDocument,
        mockTextDocuments: new Array<vscode.TextDocument>(),
        openedDocumentInstance: jest.fn(),
        onDidSaveTextDocument: jest.fn(),
        showErrorMessage: jest.fn(),
        mockShowTextDocument: jest.fn(),
        showInformationMessage: jest.fn(),
        getConfiguration: jest.fn(),
        downloadUSSFile: jest.fn(),
        setStatusBarMessage: jest.spyOn(Gui, "setStatusBarMessage").mockReturnValue({ dispose: jest.fn() }),
        showInputBox: jest.fn(),
        mockExecuteCommand: jest.fn(),
        mockLoadNamedProfile: jest.fn(),
        showQuickPick: jest.fn(),
        isFileTagBinOrAscii: jest.fn(),
        Delete: jest.fn(),
        Utilities: jest.fn(),
        withProgress: jest.fn(),
        createSessCfgFromArgs: jest.fn(),
        ZosmfSession: jest.fn(),
        getUssApiMock: jest.fn(),
        ProgressLocation: jest.fn().mockImplementation(() => {
            return {
                Notification: 15,
            };
        }),
        session: createISession(),
        profileOne: createIProfile(),
        profileOps: null,
        response: createFileResponse({ etag: "123" }),
        ussApi: null,
        mockShowWarningMessage: jest.fn(),
        fileExistsCaseSensitveSync: jest.fn(),
        readText: jest.fn(),
        fileToUSSFile: jest.fn(),
        basePath: jest.fn(),
        FileSystemProvider: {
            createDirectory: jest.fn(),
        },
        loggerError: jest.spyOn(globals.ZoweLogger, "error").mockImplementation(),
    };

    jest.spyOn(UssFSProvider.instance, "createDirectory").mockImplementation(globalMocks.FileSystemProvider.createDirectory);

    globalMocks.mockTextDocuments.push(globalMocks.mockTextDocument);
    globalMocks.profileOps = createInstanceOfProfile(globalMocks.profileOne);
    Object.defineProperty(globalMocks.profileOps, "loadNamedProfile", {
        value: jest.fn(),
    });
    globalMocks.ussApi = ZoweExplorerApiRegister.getUssApi(globalMocks.profileOne);
    globalMocks.mockLoadNamedProfile.mockReturnValue(globalMocks.profileOne);
    globalMocks.getUssApiMock.mockReturnValue(globalMocks.ussApi);
    ZoweExplorerApiRegister.getUssApi = globalMocks.getUssApiMock.bind(ZoweExplorerApiRegister);

    Object.defineProperty(vscode.workspace, "onDidSaveTextDocument", {
        value: globalMocks.onDidSaveTextDocument,
        configurable: true,
    });
    Object.defineProperty(vscode.workspace, "textDocuments", {
        value: globalMocks.mockTextDocuments,
        configurable: true,
    });
    Object.defineProperty(vscode.commands, "executeCommand", {
        value: globalMocks.mockExecuteCommand,
        configurable: true,
    });
    Object.defineProperty(vscode.window, "showQuickPick", { value: globalMocks.showQuickPick, configurable: true });

    Object.defineProperty(vscode.window, "showInformationMessage", {
        value: globalMocks.showInformationMessage,
        configurable: true,
    });
    Object.defineProperty(Gui, "showTextDocument", {
        value: globalMocks.mockShowTextDocument,
        configurable: true,
    });
    Object.defineProperty(vscode.window, "showErrorMessage", {
        value: globalMocks.showErrorMessage,
        configurable: true,
    });
    Object.defineProperty(vscode.window, "showWarningMessage", {
        value: globalMocks.mockShowWarningMessage,
        configurable: true,
    });
    Object.defineProperty(globalMocks.Utilities, "isFileTagBinOrAscii", {
        value: globalMocks.isFileTagBinOrAscii,
        configurable: true,
    });
    Object.defineProperty(vscode.window, "showInputBox", { value: globalMocks.showInputBox, configurable: true });
    Object.defineProperty(vscode.window, "createTreeView", {
        value: jest.fn().mockReturnValue({ onDidCollapseElement: jest.fn() }),
        configurable: true,
    });
    Object.defineProperty(zowe, "ZosmfSession", { value: globalMocks.ZosmfSession, configurable: true });
    Object.defineProperty(globalMocks.ZosmfSession, "createSessCfgFromArgs", {
        value: globalMocks.createSessCfgFromArgs,
        configurable: true,
    });
    Object.defineProperty(zowe, "Download", { value: globalMocks.Download, configurable: true });
    Object.defineProperty(zowe, "Utilities", { value: globalMocks.Utilities, configurable: true });
    Object.defineProperty(globalMocks.Download, "ussFile", { value: globalMocks.ussFile, configurable: true });
    Object.defineProperty(zowe, "Delete", { value: globalMocks.Delete, configurable: true });
    Object.defineProperty(globalMocks.Delete, "ussFile", { value: globalMocks.ussFile, configurable: true });
    Object.defineProperty(Profiles, "createInstance", {
        value: jest.fn(() => globalMocks.profileOps),
        configurable: true,
    });
    Object.defineProperty(Profiles, "getInstance", {
        value: jest.fn(() => globalMocks.profileOps),
        configurable: true,
    });
    Object.defineProperty(vscode, "ProgressLocation", { value: globalMocks.ProgressLocation, configurable: true });
    Object.defineProperty(vscode.window, "withProgress", { value: globalMocks.withProgress, configurable: true });
    Object.defineProperty(ussUtils, "fileExistsCaseSensitveSync", {
        value: globalMocks.fileExistsCaseSensitveSync,
        configurable: true,
    });
    Object.defineProperty(vscode.env.clipboard, "readText", { value: globalMocks.readText, configurable: true });
    Object.defineProperty(ZoweLocalStorage, "storage", {
        value: {
            get: () => ({ persistence: true, favorites: [], history: [], sessions: ["zosmf"], searchHistory: [], fileHistory: [] }),
            update: jest.fn(),
            keys: () => [],
        },
        configurable: true,
    });
    return globalMocks;
}

describe("ZoweUSSNode Unit Tests - Initialization of class", () => {
    it("Checks that the ZoweUSSNode structure matches the snapshot", async () => {
        const globalMocks = await createGlobalMocks();

        globalMocks.withProgress.mockImplementation((progLocation, callback) => {
            return callback();
        });
        const rootNode = new ZoweUSSNode({
            label: "root",
            collapsibleState: vscode.TreeItemCollapsibleState.Collapsed,
            session: globalMocks.session,
            profile: globalMocks.profileOne,
        });
        rootNode.contextValue = globals.USS_SESSION_CONTEXT;
        rootNode.dirty = true;
        const testDir = new ZoweUSSNode({
            label: "testDir",
            collapsibleState: vscode.TreeItemCollapsibleState.Collapsed,
            parentNode: rootNode,
            profile: globalMocks.profileOne,
        });
        const testFile = new ZoweUSSNode({
            label: "testFile",
            collapsibleState: vscode.TreeItemCollapsibleState.None,
            parentNode: testDir,
            profile: globalMocks.profileOne,
        });
        testFile.contextValue = globals.USS_TEXT_FILE_CONTEXT;
        expect(JSON.stringify(rootNode.iconPath)).toContain("folder-closed.svg");
        expect(JSON.stringify(testDir.iconPath)).toContain("folder-closed.svg");
        expect(JSON.stringify(testFile.iconPath)).toContain("document.svg");
        rootNode.iconPath = "Ref: 'folder.svg'";
        testDir.iconPath = "Ref: 'folder.svg'";
        testFile.iconPath = "Ref: 'document.svg'";
        expect(testFile).toMatchSnapshot();
    });

    it("Tests that creating a new USS node initializes all methods and properties", async () => {
        const globalMocks = await createGlobalMocks();

        globalMocks.withProgress.mockImplementation((progLocation, callback) => {
            return callback();
        });
        const testNode = new ZoweUSSNode({
            label: "/u",
            collapsibleState: vscode.TreeItemCollapsibleState.None,
            session: globalMocks.session,
            profile: globalMocks.profileOne,
        });
        testNode.contextValue = globals.USS_SESSION_CONTEXT;

        expect(testNode.label).toBeDefined();
        expect(testNode.collapsibleState).toBeDefined();
        expect(testNode.label).toBeDefined();
        expect(testNode.getParent()).toBeUndefined();
        expect(testNode.getSession()).toBeDefined();
    });

    it("Tests that creating a new binary USS node initializes all methods and properties", async () => {
        const globalMocks = await createGlobalMocks();

        globalMocks.withProgress.mockImplementation((progLocation, callback) => {
            return callback();
        });
        const testNode = new ZoweUSSNode({
            label: "/u",
            collapsibleState: vscode.TreeItemCollapsibleState.None,
            session: globalMocks.session,
            profile: globalMocks.profileOne,
        });
        testNode.contextValue = globals.USS_SESSION_CONTEXT;

        expect(testNode.label).toBeDefined();
        expect(testNode.collapsibleState).toBeDefined();
        expect(testNode.label).toBeDefined();
        expect(testNode.getParent()).toBeUndefined();
        expect(testNode.getSession()).toBeDefined();
    });
});

describe("ZoweUSSNode Unit Tests - Function node.getSession()", () => {
    it("Tests that node.getSession() returns the proper globalMocks.session", async () => {
        const globalMocks = await createGlobalMocks();

        // Creating a rootNode
        const rootNode = new ZoweUSSNode({
            label: "root",
            collapsibleState: vscode.TreeItemCollapsibleState.Collapsed,
            session: globalMocks.session,
            profile: globalMocks.profileOne,
        });
        rootNode.contextValue = globals.USS_SESSION_CONTEXT;
        const subNode = new ZoweUSSNode({
            label: globals.DS_PDS_CONTEXT,
            collapsibleState: vscode.TreeItemCollapsibleState.Collapsed,
            parentNode: rootNode,
            profile: globalMocks.profileOne,
        });
        const child = new ZoweUSSNode({
            label: "child",
            collapsibleState: vscode.TreeItemCollapsibleState.None,
            parentNode: subNode,
            profile: globalMocks.profileOne,
        });

        const returnedSession = child.getSession();
        expect(returnedSession).toBeDefined();
        expect(returnedSession).toStrictEqual(globalMocks.session);
    });
});

describe("ZoweUSSNode Unit Tests - Function node.refreshUSS()", () => {
    async function createBlockMocks(globalMocks) {
        const newMocks = {
            node: null,
            testUSSTree: null,
            putUSSPayload: jest.fn().mockResolvedValue(`{"stdout":[""]}`),
            ussNode: new ZoweUSSNode({
                label: "usstest",
                collapsibleState: vscode.TreeItemCollapsibleState.Expanded,
                session: globalMocks.session,
                profile: globalMocks.profileOne,
            }),
            ussNodeFav: new ZoweUSSNode({
                label: "[sestest]: usstest",
                collapsibleState: vscode.TreeItemCollapsibleState.Expanded,
                session: globalMocks.session,
                profile: globalMocks.profileOne,
            }),
            fetchFileAtUri: jest.fn(),
        };

        jest.spyOn(UssFSProvider.instance, "fetchFileAtUri").mockImplementation(newMocks.fetchFileAtUri);

        newMocks.ussNode.contextValue = globals.USS_SESSION_CONTEXT;
        newMocks.ussNode.fullPath = "/u/myuser";
        newMocks.node = new ZoweUSSNode({
            label: "test-node",
            collapsibleState: vscode.TreeItemCollapsibleState.None,
            parentNode: newMocks.ussNode,
            parentPath: "/",
        });
        newMocks.node.fullPath = "/u/myuser";
        newMocks.testUSSTree = createUSSTree([newMocks.ussNodeFav], [newMocks.ussNode], createTreeView());
        newMocks.ussNodeFav.contextValue = globals.USS_TEXT_FILE_CONTEXT + globals.FAV_SUFFIX;
        newMocks.ussNodeFav.fullPath = "/u/myuser/usstest";
        newMocks.ussNodeFav.tooltip = "/u/myuser/usstest";
        globalMocks.withProgress.mockImplementation((progLocation, callback) => {
            return callback();
        });

        Object.defineProperty(newMocks.node, "openedDocumentInstance", { get: globalMocks.openedDocumentInstance });
        Object.defineProperty(globalMocks.Utilities, "putUSSPayload", {
            value: newMocks.putUSSPayload,
            configurable: true,
        });

        return newMocks;
    }

    it("Tests that node.refreshUSS() works correctly", async () => {
        const globalMocks = await createGlobalMocks();
        const blockMocks = await createBlockMocks(globalMocks);

        globalMocks.ussFile.mockResolvedValue(globalMocks.response);

        await blockMocks.node.refreshUSS();

        expect(blockMocks.fetchFileAtUri.mock.calls.length).toBe(1);
        expect(blockMocks.node.downloaded).toBe(true);
    });

    it("Tests that node.refreshUSS() works correctly with exception thrown in process", async () => {
        const globalMocks = await createGlobalMocks();
        const blockMocks = await createBlockMocks(globalMocks);

        blockMocks.fetchFileAtUri.mockRejectedValueOnce(Error(""));
        await blockMocks.node.refreshUSS();

        expect(blockMocks.fetchFileAtUri.mock.calls.length).toBe(1);
        expect(blockMocks.node.downloaded).toBe(false);
    });

    it("Tests that node.refreshUSS() throws an error when context value is invalid", async () => {
        const globalMocks = await createGlobalMocks();
        const blockMocks = await createBlockMocks(globalMocks);
        const badContextValueParent = new ZoweUSSNode({
            label: "test-parent",
            collapsibleState: vscode.TreeItemCollapsibleState.Collapsed,
            parentNode: blockMocks.ussNode,
            parentPath: "/",
        });
        badContextValueParent.contextValue = globals.DS_PDS_CONTEXT;
        const childNode = new ZoweUSSNode({
            label: "test-node",
            collapsibleState: vscode.TreeItemCollapsibleState.None,
            parentNode: badContextValueParent,
            parentPath: "/",
        });
        const showErrorMessageSpy = jest.spyOn(vscode.window, "showErrorMessage");

        await expect(childNode.refreshUSS()).rejects.toThrow();
        expect(showErrorMessageSpy).toHaveBeenCalledTimes(1);
    });
    it("Tests that node.refreshUSS() works correctly for files under directories", async () => {
        const globalMocks = await createGlobalMocks();
        const blockMocks = await createBlockMocks(globalMocks);
        blockMocks.ussNode.contextValue = globals.USS_DIR_CONTEXT;
        globalMocks.ussFile.mockResolvedValueOnce(globalMocks.response);

        await blockMocks.node.refreshUSS();

        expect(blockMocks.fetchFileAtUri.mock.calls.length).toBe(1);
        expect(blockMocks.node.downloaded).toBe(true);
    });
    it("Tests that node.refreshUSS() works correctly for favorited files/directories", async () => {
        const globalMocks = await createGlobalMocks();
        const blockMocks = await createBlockMocks(globalMocks);
        blockMocks.ussNode.contextValue = globals.FAV_PROFILE_CONTEXT;
        globalMocks.ussFile.mockResolvedValueOnce(globalMocks.response);

        await blockMocks.node.refreshUSS();

        expect(blockMocks.fetchFileAtUri.mock.calls.length).toBe(1);
        expect(blockMocks.node.downloaded).toBe(true);
    });
});

describe("ZoweUSSNode Unit Tests - Function node.getEtag()", () => {
    it("Tests that getEtag() returns a value", async () => {
        const globalMocks = await createGlobalMocks();

        const rootNode = new ZoweUSSNode({
            label: "gappy",
            collapsibleState: vscode.TreeItemCollapsibleState.Collapsed,
            session: globalMocks.session,
            profile: globalMocks.profileOne,
        });
        expect(rootNode.getEtag() === "123");
    });
});

describe("ZoweUSSNode Unit Tests - Function node.setEtag()", () => {
    it("Tests that setEtag() assigns a value", async () => {
        const globalMocks = await createGlobalMocks();

        const rootNode = new ZoweUSSNode({
            label: "gappy",
            collapsibleState: vscode.TreeItemCollapsibleState.Collapsed,
            session: globalMocks.session,
            profile: globalMocks.profileOne,
        });
        expect(rootNode.getEtag() === "123");
        rootNode.setEtag("ABC");
        expect(rootNode.getEtag() === "ABC");
    });
});

describe("ZoweUSSNode Unit Tests - Function node.rename()", () => {
    async function createBlockMocks(globalMocks) {
        const newMocks = {
            ussDir: new ZoweUSSNode({
                label: "usstest",
                collapsibleState: vscode.TreeItemCollapsibleState.Collapsed,
                session: globalMocks.session,
                profile: globalMocks.profileOne,
                parentPath: "/u/user",
            }),
            providerSpy: jest.spyOn(TreeProviders, "providers", "get").mockReturnValue({
                ds: { addSingleSession: jest.fn(), mSessionNodes: [], refresh: jest.fn() } as any,
                uss: { addSingleSession: jest.fn(), mSessionNodes: [], refresh: jest.fn() } as any,
                job: { addSingleSession: jest.fn(), mSessionNodes: [], refresh: jest.fn() } as any,
            }),
            renameSpy: jest.spyOn(UssFSProvider.instance, "rename").mockImplementation(),
        };
        newMocks.ussDir.contextValue = globals.USS_DIR_CONTEXT;
        return newMocks;
    }
    it("Tests that rename updates and refreshes the UI components of the node", async () => {
        const globalMocks = await createGlobalMocks();
        const blockMocks = await createBlockMocks(globalMocks);

        const newFullPath = "/u/user/newName";
        await blockMocks.ussDir.rename(newFullPath);

        // Expect renamed node's labels to be updated with newName
        expect(blockMocks.ussDir.fullPath).toEqual(newFullPath);
        expect(blockMocks.ussDir.shortLabel).toEqual("newName");
        expect(blockMocks.ussDir.label).toEqual("newName");
        expect(blockMocks.ussDir.tooltip).toEqual(newFullPath);

        // Expect node to be refreshed in UI after rename
        expect(blockMocks.providerSpy).toHaveBeenCalled();
        blockMocks.providerSpy.mockClear();
    });
    it("Tests that rename updates and refreshes the UI components of any loaded children for a node", async () => {
        const globalMocks = await createGlobalMocks();
        const blockMocks = await createBlockMocks(globalMocks);
        // Child dir of blockMocks.ussDir
        const ussSubDir = new ZoweUSSNode({
            label: "ussSubDir",
            collapsibleState: vscode.TreeItemCollapsibleState.Collapsed,
            parentNode: blockMocks.ussDir,
            session: globalMocks.session,
            profile: globalMocks.profileOne,
            parentPath: "/u/user/ussDir",
        });
        ussSubDir.contextValue = globals.USS_DIR_CONTEXT;
        blockMocks.ussDir.children.push(ussSubDir);
        // ussSubDir child file
        const ussSubDirChild = new ZoweUSSNode({
            label: "ussChildFile",
            collapsibleState: vscode.TreeItemCollapsibleState.None,
            parentNode: ussSubDir,
            session: globalMocks.session,
            profile: globalMocks.profileOne,
            parentPath: "/u/user/ussDir/ussSubDir",
        });
        ussSubDirChild.contextValue = globals.USS_TEXT_FILE_CONTEXT;
        ussSubDirChild.shortLabel = "ussSubDirChild/ussChildFile";
        ussSubDir.children.push(ussSubDirChild);

        const newFullPath = "/u/user/newName";
        await blockMocks.ussDir.rename(newFullPath);

        // Expect renamed ussDir's subdirectory's short labels to be updated with newName
        expect(ussSubDir.fullPath).toContain(newFullPath);
        expect(ussSubDir.tooltip).toContain(newFullPath);

        // Expect ussDir's nested file's short labels to be updated with newName
        const updatedChild = blockMocks.ussDir.children;
        expect(updatedChild[0].fullPath).toContain(newFullPath);
        expect(updatedChild[0].tooltip).toContain(newFullPath);
    });
});

describe("ZoweUSSNode Unit Tests - Function node.reopen()", () => {
    it("Tests that reopen works for a file with closed tab", async () => {
        const globalMocks = await createGlobalMocks();
        const hasClosedTab = true;
        const ussFile = new ZoweUSSNode({
            label: "usstest",
            collapsibleState: vscode.TreeItemCollapsibleState.None,
            session: globalMocks.session,
            profile: globalMocks.profileOne,
        });
        ussFile.contextValue = globals.USS_TEXT_FILE_CONTEXT;
        const vscodeCommandSpy = jest.spyOn(vscode.commands, "executeCommand");

        await ussFile.reopen(hasClosedTab);

        expect(vscodeCommandSpy.mock.calls[0][0]).toEqual("zowe.uss.ZoweUSSNode.open");
        expect(vscodeCommandSpy.mock.calls[0][1]).toEqual(ussFile);
        vscodeCommandSpy.mockClear();
    });

    it("Tests that reopen() opens a file if asked to refresh a closed file", async () => {
        const globalMocks = await createGlobalMocks();

        const vscodeCommandSpy = jest.spyOn(vscode.commands, "executeCommand");

        const rootNode = new ZoweUSSNode({
            label: "gappy",
            collapsibleState: vscode.TreeItemCollapsibleState.Collapsed,
            session: globalMocks.session,
            profile: globalMocks.profileOne,
        });
        rootNode.contextValue = globals.USS_TEXT_FILE_CONTEXT;

        await rootNode.reopen(true);

        expect(vscodeCommandSpy).toHaveBeenCalledWith("zowe.uss.ZoweUSSNode.open", rootNode);
        vscodeCommandSpy.mockClear();
    });
});

describe("ZoweUSSNode Unit Tests - Function node.setEncoding()", () => {
    it("sets encoding to binary", () => {
        const node = new ZoweUSSNode({ label: "encodingTest", collapsibleState: vscode.TreeItemCollapsibleState.None });
        node.setEncoding({ kind: "binary" });
        expect(node.binary).toEqual(true);
        expect(node.encoding).toBeUndefined();
        expect(node.tooltip).toContain("Encoding: Binary");
        expect(node.contextValue).toEqual(globals.USS_BINARY_FILE_CONTEXT);
        expect(JSON.stringify(node.iconPath)).toContain("document-binary.svg");
    });

    it("sets encoding to text", () => {
        const node = new ZoweUSSNode({ label: "encodingTest", collapsibleState: vscode.TreeItemCollapsibleState.None });
        node.setEncoding({ kind: "text" });
        expect(node.binary).toEqual(false);
        expect(node.encoding).toBeNull();
        expect(node.tooltip).not.toContain("Encoding:");
        expect(node.contextValue).toEqual(globals.USS_TEXT_FILE_CONTEXT);
    });

    it("sets encoding to other codepage", () => {
        const node = new ZoweUSSNode({ label: "encodingTest", collapsibleState: vscode.TreeItemCollapsibleState.None });
        node.setEncoding({ kind: "other", codepage: "IBM-1047" });
        expect(node.binary).toEqual(false);
        expect(node.encoding).toEqual("IBM-1047");
        expect(node.tooltip).toContain("Encoding: IBM-1047");
    });

    it("sets encoding for favorite node", () => {
        const parentNode = new ZoweUSSNode({
            label: "favoriteTest",
            collapsibleState: vscode.TreeItemCollapsibleState.Expanded,
        });
        parentNode.contextValue = globals.FAV_PROFILE_CONTEXT;
        const node = new ZoweUSSNode({ label: "encodingTest", collapsibleState: vscode.TreeItemCollapsibleState.None, parentNode });
        node.setEncoding({ kind: "text" });
        expect(node.binary).toEqual(false);
        expect(node.encoding).toBeNull();
        expect(node.contextValue).toEqual(globals.USS_TEXT_FILE_CONTEXT + globals.FAV_SUFFIX);
    });

    it("resets encoding to undefined", () => {
        const node = new ZoweUSSNode({ label: "encodingTest", collapsibleState: vscode.TreeItemCollapsibleState.None });
        node.setEncoding(undefined as any);
        expect(node.binary).toEqual(false);
        expect(node.encoding).toBeUndefined();
    });

    it("fails to set encoding for session node", () => {
        const node = new ZoweUSSNode({
            label: "sessionTest",
            collapsibleState: vscode.TreeItemCollapsibleState.Collapsed,
        });
        node.contextValue = globals.USS_SESSION_CONTEXT;
        expect(node.setEncoding.bind(node)).toThrowError("Cannot set encoding for node with context ussSession");
    });
});

describe("ZoweUSSNode Unit Tests - Function node.deleteUSSNode()", () => {
    async function createBlockMocks(globalMocks) {
        const newMocks = {
            ussNode: null,
            testUSSTree: null,
            mParent: new ZoweUSSNode({
                label: "parentNode",
                collapsibleState: vscode.TreeItemCollapsibleState.Expanded,
                session: globalMocks.session,
                profile: globalMocks.profileOne,
            }),
            fspDelete: jest.spyOn(UssFSProvider.instance, "delete").mockImplementation(),
        };

        newMocks.ussNode = new ZoweUSSNode({
            label: "usstest",
            collapsibleState: vscode.TreeItemCollapsibleState.Expanded,
            parentNode: newMocks.mParent,
            session: globalMocks.session,
            profile: globalMocks.profileOne,
        });
        newMocks.ussNode.contextValue = globals.USS_SESSION_CONTEXT;
        newMocks.ussNode.fullPath = "/u/myuser";
        newMocks.testUSSTree = createUSSTree([], [newMocks.ussNode], createTreeView());
        globalMocks.withProgress.mockImplementation((progLocation, callback) => {
            return callback();
        });

        return newMocks;
    }

    it("Tests that node is deleted if user verified", async () => {
        const globalMocks = await createGlobalMocks();
        const blockMocks = await createBlockMocks(globalMocks);
        globalMocks.mockShowWarningMessage.mockResolvedValueOnce("Delete");
        await blockMocks.ussNode.deleteUSSNode(blockMocks.testUSSTree, "", false);
        expect(blockMocks.testUSSTree.refresh).toHaveBeenCalled();
    });

    it("Tests that node is not deleted if user did not verify", async () => {
        const globalMocks = await createGlobalMocks();
        const blockMocks = await createBlockMocks(globalMocks);
        globalMocks.mockShowWarningMessage.mockResolvedValueOnce("Cancel");
        await blockMocks.ussNode.deleteUSSNode(blockMocks.testUSSTree, "", true);
        expect(blockMocks.testUSSTree.refresh).not.toHaveBeenCalled();
    });

    it("Tests that node is not deleted if user cancelled", async () => {
        const globalMocks = await createGlobalMocks();
        const blockMocks = await createBlockMocks(globalMocks);
        globalMocks.mockShowWarningMessage.mockResolvedValueOnce(undefined);
        await blockMocks.ussNode.deleteUSSNode(blockMocks.testUSSTree, "", true);
        expect(blockMocks.testUSSTree.refresh).not.toHaveBeenCalled();
    });

    it("Tests that node is not deleted if an error thrown", async () => {
        const globalMocks = await createGlobalMocks();
        const blockMocks = await createBlockMocks(globalMocks);
        globalMocks.mockShowWarningMessage.mockResolvedValueOnce("Delete");
        globalMocks.ussFile.mockImplementationOnce(() => {
            throw Error("testError");
        });

        try {
            await blockMocks.ussNode.deleteUSSNode(blockMocks.testUSSTree, "", false);
        } catch (err) {
            // Prevent exception from failing test
        }

        expect(globalMocks.showErrorMessage.mock.calls.length).toBe(1);
        expect(blockMocks.testUSSTree.refresh).not.toHaveBeenCalled();
    });
});

describe("ZoweUSSNode Unit Tests - Function node.getChildren()", () => {
    async function createBlockMocks(globalMocks) {
        const newMocks = {
            rootNode: new ZoweUSSNode({
                label: "/u",
                collapsibleState: vscode.TreeItemCollapsibleState.Collapsed,
                session: globalMocks.session,
                profile: globalMocks.profileOne,
            }),
            childNode: null,
            testCombinedProfile: createValidIProfile(),
        };
        newMocks.childNode = new ZoweUSSNode({
            label: "root",
            collapsibleState: vscode.TreeItemCollapsibleState.Collapsed,
            session: globalMocks.session,
            profile: globalMocks.profileOne,
            parentPath: "root",
        });
        globalMocks.withProgress.mockImplementation((progLocation, callback) => {
            return callback();
        });

        return newMocks;
    }

    it("Tests that node.getChildren() returns the correct Thenable<ZoweUSSNode[]>", async () => {
        const globalMocks = await createGlobalMocks();
        const blockMocks = await createBlockMocks(globalMocks);

        blockMocks.rootNode.contextValue = globals.USS_DIR_CONTEXT;
        blockMocks.rootNode.dirty = true;

        // Creating structure of files and directories
        const sampleChildren: ZoweUSSNode[] = [
            new ZoweUSSNode({
                label: "aDir",
                collapsibleState: vscode.TreeItemCollapsibleState.Collapsed,
                parentNode: blockMocks.rootNode,
                session: globalMocks.session,
                profile: globalMocks.profileOne,
                parentPath: "/u",
            }),
            new ZoweUSSNode({
                label: "myFile.txt",
                collapsibleState: vscode.TreeItemCollapsibleState.None,
                parentNode: blockMocks.rootNode,
                session: globalMocks.session,
                profile: globalMocks.profileOne,
                parentPath: "/u",
            }),
        ];
        sampleChildren[1].command = {
            command: "zowe.uss.ZoweUSSNode.open",
            title: "Open",
            arguments: [sampleChildren[1]],
        };
        blockMocks.rootNode.children.push(sampleChildren[0]);

        const rootChildren = await blockMocks.rootNode.getChildren();
        expect(rootChildren.length).toBe(2);
        expect(rootChildren[0].label).toBe("aDir");
        expect(rootChildren[1].label).toBe("myFile.txt");
    });

    it("Tests that node.getChildren() returns no children if none exist", async () => {
        const globalMocks = await createGlobalMocks();
        const blockMocks = await createBlockMocks(globalMocks);

        const nodeNoChildren = new ZoweUSSNode({
            label: "aDir",
            collapsibleState: vscode.TreeItemCollapsibleState.Collapsed,
            parentNode: blockMocks.rootNode,
            session: globalMocks.session,
            profile: globalMocks.profileOne,
            parentPath: "/u",
        });
        nodeNoChildren.dirty = false;

        const rootChildren = await nodeNoChildren.getChildren();
        expect(rootChildren.length).toBe(0);
    });

    it("Tests that only children with parent paths matching the current fullPath are returned as existing children", async () => {
        // This tests functionality that prevents children of previous searches from appearing in new searches with different filepaths,
        // especially if file or folder names (labels) are shared between the different filepaths.
        const globalMocks = await createGlobalMocks();
        const blockMocks = await createBlockMocks(globalMocks);
        const oldPath = "/u/oldUser";
        const newPath = "/u/newUser";

        const parentNode = new ZoweUSSNode({
            label: "newUser",
            collapsibleState: vscode.TreeItemCollapsibleState.Collapsed,
            parentNode: blockMocks.rootNode,
            session: globalMocks.session,
            profile: globalMocks.profileOne,
            parentPath: "/u",
        });

        // Creating structure of files and directorie
        // Label of each child must match names of items returned by mock fileList() in packages/zowe-explorer/__mocks__/@zowe/cli.ts
        const oldUserChildren: ZoweUSSNode[] = [
            new ZoweUSSNode({
                label: "aDir",
                collapsibleState: vscode.TreeItemCollapsibleState.Collapsed,
                parentNode,
                session: globalMocks.session,
                profile: globalMocks.profileOne,
                parentPath: oldPath,
            }),
            new ZoweUSSNode({
                label: "myFile.txt",
                collapsibleState: vscode.TreeItemCollapsibleState.None,
                parentNode,
                session: globalMocks.session,
                profile: globalMocks.profileOne,
                parentPath: oldPath,
            }),
        ];
        parentNode.children = oldUserChildren;
        parentNode.dirty = true;

        const newChildren = await parentNode.getChildren();
        expect(newChildren[0].fullPath).not.toContain(oldPath);
        expect(newChildren[1].fullPath).not.toContain(oldPath);
        expect(newChildren[0].fullPath).toContain(newPath);
        expect(newChildren[1].fullPath).toContain(newPath);
    });

    it("Tests that error is thrown when node label is blank", async () => {
        const globalMocks = await createGlobalMocks();
        const blockMocks = await createBlockMocks(globalMocks);

        blockMocks.rootNode.label = "";
        blockMocks.rootNode.dirty = true;

        // eslint-disable-next-line zowe-explorer/no-floating-promises
        expect(blockMocks.rootNode.getChildren()).rejects.toEqual(Error("Invalid node"));
    });

    it(
        "Tests that when zowe.List. causes an error on the zowe call, " + "node.getChildren() throws an error and the catch block is reached",
        async () => {
            const globalMocks = await createGlobalMocks();
            const blockMocks = await createBlockMocks(globalMocks);

            blockMocks.childNode.contextValue = globals.USS_SESSION_CONTEXT;
            blockMocks.childNode.fullPath = "Throw Error";
            blockMocks.childNode.dirty = true;
            blockMocks.childNode.profile = globalMocks.profileOne;
            jest.spyOn(UssFSProvider.instance, "listFiles").mockImplementation(() => {
                throw new Error("Throwing an error to check error handling for unit tests!");
            });

            await blockMocks.childNode.getChildren();
            expect(globalMocks.showErrorMessage.mock.calls.length).toEqual(1);
            expect(globalMocks.showErrorMessage.mock.calls[0][0]).toEqual(
                "Retrieving response from uss-file-list Error: Throwing an error to check error handling for unit tests!"
            );
        }
    );

    it("Tests that when passing a globalMocks.session node that is not dirty the node.getChildren() method is exited early", async () => {
        const globalMocks = await createGlobalMocks();
        const blockMocks = await createBlockMocks(globalMocks);

        blockMocks.rootNode.contextValue = globals.USS_SESSION_CONTEXT;
        blockMocks.rootNode.dirty = false;
        blockMocks.rootNode.fullPath = "/some/path";

        expect(await blockMocks.rootNode.getChildren()).toEqual([]);
    });
});

describe("ZoweUSSNode Unit Tests - Function node.openUSS()", () => {
    async function createBlockMocks(globalMocks) {
        const newMocks = {
            testUSSTree: null,
            dsNode: null,
            mockCheckCurrentProfile: jest.fn(),
            putUSSPayload: jest.fn().mockResolvedValue(`{"stdout":[""]}`),
            ussNode: new ZoweUSSNode({
                label: "usstest",
                collapsibleState: vscode.TreeItemCollapsibleState.Expanded,
                session: globalMocks.session,
                profile: globalMocks.profileOne,
            }),
            initializeFileOpening: jest.spyOn(ZoweUSSNode.prototype, "initializeFileOpening").mockImplementation(),
        };
        newMocks.initializeFileOpening.mockClear();
        newMocks.testUSSTree = createUSSTree([], [newMocks.ussNode], createTreeView());
        newMocks.dsNode = new ZoweUSSNode({
            label: "testSess",
            collapsibleState: vscode.TreeItemCollapsibleState.Expanded,
            parentNode: newMocks.ussNode,
            session: createISessionWithoutCredentials(),
        });

        newMocks.testUSSTree.getTreeView.mockReturnValue(createTreeView());
        globalMocks.createSessCfgFromArgs.mockReturnValue(globalMocks.session);
        globalMocks.ussFile.mockReturnValue(globalMocks.response);
        globalMocks.withProgress.mockReturnValue(globalMocks.response);
        globalMocks.showInputBox.mockReturnValue("fake");
        globals.defineGlobals("/test/path/");

        Object.defineProperty(Profiles, "getInstance", {
            value: jest.fn(() => {
                return {
                    allProfiles: [{ name: "firstName" }, { name: "secondName" }],
                    defaultProfile: { name: "firstName" },
                    getDefaultProfile: globalMocks.mockLoadNamedProfile,
                    promptCredentials: jest.fn(() => {
                        return ["fake", "fake", "fake"];
                    }),
                    loadNamedProfile: globalMocks.mockLoadNamedProfile,
                    usesSecurity: true,
                    validProfile: Validation.ValidationType.VALID,
                    checkCurrentProfile: jest.fn(() => {
                        return globalMocks.profilesForValidation;
                    }),
                    validateProfiles: jest.fn(),
                    getProfiles: jest.fn(() => {
                        return [
                            { name: globalMocks.profileOne.name, profile: globalMocks.profileOne },
                            { name: globalMocks.profileOne.name, profile: globalMocks.profileOne },
                        ];
                    }),
                    refresh: jest.fn(),
                };
            }),
        });
        Object.defineProperty(globalMocks.Utilities, "putUSSPayload", {
            value: newMocks.putUSSPayload,
            configurable: true,
        });

        const mockUssApi = ZoweExplorerApiRegister.getUssApi(globalMocks.testProfile);
        const getUssApiMock = jest.fn();
        getUssApiMock.mockReturnValue(mockUssApi);
        ZoweExplorerApiRegister.getUssApi = getUssApiMock.bind(ZoweExplorerApiRegister);
        jest.spyOn(mockUssApi, "isFileTagBinOrAscii").mockResolvedValueOnce(true);

        return newMocks;
    }

    it("Tests that node.openUSS() is executed successfully", async () => {
        const globalMocks = await createGlobalMocks();
        const blockMocks = await createBlockMocks(globalMocks);

        const node = new ZoweUSSNode({
            label: "node",
            collapsibleState: vscode.TreeItemCollapsibleState.None,
            parentNode: blockMocks.ussNode,
            session: globalMocks.session,
            profile: globalMocks.profileOne,
            parentPath: "/",
        });

        // Tests that correct file is downloaded
        await node.openUSS(false, true, blockMocks.testUSSTree);
<<<<<<< HEAD
        expect(globalMocks.setStatusBarMessage).toBeCalledWith("$(sync~spin) Downloading USS file...");

        // Tests that correct URI is passed to initializeFileOpening
        expect(blockMocks.initializeFileOpening).toHaveBeenCalledWith(node.resourceUri);
=======
        expect(globalMocks.existsSync.mock.calls.length).toBe(1);
        expect(globalMocks.existsSync.mock.calls[0][0]).toBe(path.join(globals.USS_DIR, node.getProfileName(), node.fullPath));
        expect(globalMocks.setStatusBarMessage).toHaveBeenCalledWith("$(sync~spin) Downloading USS file...");

        // Tests that correct file is opened in editor
        globalMocks.withProgress(globalMocks.downloadUSSFile);
        expect(globalMocks.withProgress).toHaveBeenCalledWith(globalMocks.downloadUSSFile);
        expect(globalMocks.openTextDocument.mock.calls.length).toBe(1);
        expect(globalMocks.openTextDocument.mock.calls[0][0]).toBe(node.getUSSDocumentFilePath());
        expect(globalMocks.mockShowTextDocument.mock.calls.length).toBe(1);
        expect(globalMocks.mockShowTextDocument.mock.calls[0][0]).toStrictEqual("test.doc");
>>>>>>> e07d9340
    });

    it("Tests that node.openUSS() is executed successfully with Unverified profile", async () => {
        const globalMocks = await createGlobalMocks();
        const blockMocks = await createBlockMocks(globalMocks);

        Object.defineProperty(Profiles, "getInstance", {
            value: jest.fn(() => {
                return {
                    loadNamedProfile: globalMocks.mockLoadNamedProfile,
                    checkCurrentProfile: blockMocks.mockCheckCurrentProfile.mockReturnValueOnce({
                        name: globalMocks.profileOne.name,
                        status: "unverified",
                    }),
                    validProfile: Validation.ValidationType.UNVERIFIED,
                };
            }),
        });

        const node = new ZoweUSSNode({
            label: "node",
            collapsibleState: vscode.TreeItemCollapsibleState.None,
            parentNode: blockMocks.ussNode,
            session: globalMocks.session,
            profile: globalMocks.profileOne,
            parentPath: "/",
        });

        // Tests that correct file is downloaded
        await node.openUSS(false, true, blockMocks.testUSSTree);
<<<<<<< HEAD
        // Tests that correct URI is passed to initializeFileOpening
        expect(blockMocks.initializeFileOpening).toHaveBeenCalledWith(node.resourceUri);
        expect(globalMocks.setStatusBarMessage).toHaveBeenCalledWith("$(sync~spin) Downloading USS file...");
=======
        expect(globalMocks.existsSync.mock.calls.length).toBe(1);
        expect(globalMocks.existsSync.mock.calls[0][0]).toBe(path.join(globals.USS_DIR, node.getProfileName(), node.fullPath));
        expect(globalMocks.setStatusBarMessage).toHaveBeenCalledWith("$(sync~spin) Downloading USS file...");
        // Tests that correct file is opened in editor
        globalMocks.withProgress(globalMocks.downloadUSSFile);
        expect(globalMocks.withProgress).toHaveBeenCalledWith(globalMocks.downloadUSSFile);
        expect(globalMocks.openTextDocument.mock.calls.length).toBe(1);
        expect(globalMocks.openTextDocument.mock.calls[0][0]).toBe(node.getUSSDocumentFilePath());
        expect(globalMocks.mockShowTextDocument.mock.calls.length).toBe(1);
        expect(globalMocks.mockShowTextDocument.mock.calls[0][0]).toStrictEqual("test.doc");
>>>>>>> e07d9340
    });

    it("Tests that node.openUSS() fails when an error is thrown", async () => {
        const globalMocks = await createGlobalMocks();
        const blockMocks = await createBlockMocks(globalMocks);

        const parent = new ZoweUSSNode({
            label: "parent",
            collapsibleState: vscode.TreeItemCollapsibleState.Collapsed,
            parentNode: blockMocks.ussNode,
            profile: globalMocks.profileOne,
            parentPath: "/",
        });
        const child = new ZoweUSSNode({
            label: "child",
            collapsibleState: vscode.TreeItemCollapsibleState.None,
            parentNode: parent,
            profile: globalMocks.profileOne,
            parentPath: "/parent",
        });
        blockMocks.initializeFileOpening.mockRejectedValueOnce(Error("Failed to open USS file"));

        try {
            await child.openUSS(false, true, blockMocks.testUSSTree);
        } catch (err) {
            // Prevent exception from failing test
        }
        expect(globalMocks.loggerError).toHaveBeenCalled();
    });

    it("Tests that node.openUSS() executes successfully for favorited file", async () => {
        const globalMocks = await createGlobalMocks();
        const blockMocks = await createBlockMocks(globalMocks);

        // Set up mock favorite globalMocks.session
        const favoriteSession = new ZoweUSSNode({
            label: "Favorites",
            collapsibleState: vscode.TreeItemCollapsibleState.Collapsed,
            session: globalMocks.session,
            profile: globalMocks.profileOne,
        });
        favoriteSession.contextValue = globals.FAVORITE_CONTEXT;

        // Set up profile grouping node (directly under Favorites)
        const favProfileNode = new ZoweUSSNode({
            label: globalMocks.profileOne.name,
            collapsibleState: vscode.TreeItemCollapsibleState.Collapsed,
            parentNode: favoriteSession,
            session: globalMocks.session,
            profile: globalMocks.profileOne,
        });
        favProfileNode.contextValue = globals.FAV_PROFILE_CONTEXT;

        // Set up favorited nodes (directly under profile grouping node)
        const favoriteFile = new ZoweUSSNode({
            label: "favFile",
            collapsibleState: vscode.TreeItemCollapsibleState.None,
            parentNode: favProfileNode,
            session: globalMocks.session,
            profile: globalMocks.profileOne,
            parentPath: "/",
        });
        favoriteFile.contextValue = globals.USS_TEXT_FILE_CONTEXT + globals.FAV_SUFFIX;

        // For each node, make sure that code below the log.debug statement is execute
        await favoriteFile.openUSS(false, true, blockMocks.testUSSTree);
        expect(blockMocks.initializeFileOpening.mock.calls.length).toBe(1);
        expect(blockMocks.initializeFileOpening).toHaveBeenCalledWith(favoriteFile.resourceUri);
    });

    it("Tests that node.openUSS() executes successfully for child file of favorited directory", async () => {
        const globalMocks = await createGlobalMocks();
        const blockMocks = await createBlockMocks(globalMocks);

        // Set up mock favorite globalMocks.session
        const favoriteSession = new ZoweUSSNode({
            label: "Favorites",
            collapsibleState: vscode.TreeItemCollapsibleState.Collapsed,
            session: globalMocks.session,
            profile: globalMocks.profileOne,
        });
        favoriteSession.contextValue = globals.FAVORITE_CONTEXT;

        // Set up favorited directory with child file
        const favoriteParent = new ZoweUSSNode({
            label: "favParent",
            collapsibleState: vscode.TreeItemCollapsibleState.Collapsed,
            parentNode: favoriteSession,
            profile: globalMocks.profileOne,
            parentPath: "/",
        });
        favoriteParent.contextValue = globals.USS_DIR_CONTEXT + globals.FAV_SUFFIX;
        const child = new ZoweUSSNode({
            label: "favChild",
            collapsibleState: vscode.TreeItemCollapsibleState.Collapsed,
            parentNode: favoriteParent,
            profile: globalMocks.profileOne,
            parentPath: "/favDir",
        });
        child.contextValue = globals.USS_TEXT_FILE_CONTEXT;

        await child.openUSS(false, true, blockMocks.testUSSTree);
        expect(blockMocks.initializeFileOpening).toHaveBeenCalledWith(favoriteFile.resourceUri);
    });

    it("Tests that node.openUSS() is executed successfully when chtag says binary", async () => {
        const globalMocks = await createGlobalMocks();
        const blockMocks = await createBlockMocks(globalMocks);

        globalMocks.isFileTagBinOrAscii.mockResolvedValue(true);

        const node = new ZoweUSSNode({
            label: "node",
            collapsibleState: vscode.TreeItemCollapsibleState.None,
            parentNode: blockMocks.ussNode,
            session: globalMocks.session,
            profile: blockMocks.ussNode.getProfile(),
            parentPath: "/",
        });

        // Make sure correct file is downloaded
        await node.openUSS(false, true, blockMocks.testUSSTree);
<<<<<<< HEAD
        expect(blockMocks.initializeFileOpening).toHaveBeenCalledWith(favoriteFile.resourceUri);
        expect(globalMocks.setStatusBarMessage).toHaveBeenCalledWith("$(sync~spin) Downloading USS file...");
=======
        expect(globalMocks.existsSync.mock.calls.length).toBe(1);
        expect(globalMocks.existsSync.mock.calls[0][0]).toBe(path.join(globals.USS_DIR, node.getProfileName() || "", node.fullPath));
        expect(globalMocks.setStatusBarMessage).toHaveBeenCalledWith("$(sync~spin) Downloading USS file...");
        // Make sure correct file is displayed in the editor
        globalMocks.withProgress(globalMocks.downloadUSSFile);
        expect(globalMocks.openTextDocument.mock.calls.length).toBe(1);
        expect(globalMocks.openTextDocument.mock.calls[0][0]).toBe(node.getUSSDocumentFilePath());
        expect(globalMocks.mockShowTextDocument.mock.calls.length).toBe(1);
        expect(globalMocks.mockShowTextDocument.mock.calls[0][0]).toStrictEqual("test.doc");
>>>>>>> e07d9340
    });

    it("Tests that node.openUSS() fails when passed an invalid node", async () => {
        const globalMocks = await createGlobalMocks();
        const blockMocks = await createBlockMocks(globalMocks);

        const fetchFileMock = jest.spyOn(UssFSProvider.instance, "fetchFileAtUri");
        const badParent = new ZoweUSSNode({
            label: "parent",
            collapsibleState: vscode.TreeItemCollapsibleState.Collapsed,
            parentNode: blockMocks.ussNode,
        });
        badParent.contextValue = "turnip";
        const brat = new ZoweUSSNode({ label: "brat", collapsibleState: vscode.TreeItemCollapsibleState.None, parentNode: badParent });

        try {
            await brat.openUSS(false, true, blockMocks.testUSSTree);
        } catch (err) {
            // Prevent exception from failing test
        }

        expect(blockMocks.initializeFileOpening.mock.calls.length).toBe(0);
        expect(globalMocks.showErrorMessage.mock.calls.length).toBe(2);
        expect(globalMocks.showErrorMessage.mock.calls[0][0]).toBe("open() called from invalid node.");
        expect(globalMocks.showErrorMessage.mock.calls[1][0]).toBe("Error: open() called from invalid node.");
    });
});

describe("ZoweUSSNode Unit Tests - Function node.openedDocumentInstance()", () => {
    it("Tests that node.openedDocumentInstance() returns the document if it is open", async () => {
        const globalMocks = await createGlobalMocks();

        // Creating a test node
        const rootNode = new ZoweUSSNode({
            label: "root",
            collapsibleState: vscode.TreeItemCollapsibleState.Collapsed,
            session: globalMocks.session,
            profile: globalMocks.profileOne,
        });
        rootNode.contextValue = globals.USS_SESSION_CONTEXT;
        const testNode = new ZoweUSSNode({
            label: globals.DS_PDS_CONTEXT,
            collapsibleState: vscode.TreeItemCollapsibleState.Collapsed,
            parentNode: rootNode,
            profile: globalMocks.profileOne,
        });
        testNode.fullPath = "test/node";
        globalMocks.mockTextDocuments.push({ uri: testNode.resourceUri ?? vscode.Uri.parse("zowe-ds:/test/node") } as vscode.TextDocument);

        const returnedDoc = testNode.openedDocumentInstance;
        expect(returnedDoc).toEqual(globalMocks.mockTextDocument);
    });

    it("Tests that node.openedDocumentInstance() returns undefined if the file is not open", async () => {
        const globalMocks = await createGlobalMocks();

        globalMocks.mockTextDocuments.pop();

        // Creating a test node
        const rootNode = new ZoweUSSNode({
            label: "root",
            collapsibleState: vscode.TreeItemCollapsibleState.Collapsed,
            session: globalMocks.session,
            profile: globalMocks.profileOne,
        });
        rootNode.contextValue = globals.USS_SESSION_CONTEXT;
        const testNode = new ZoweUSSNode({
            label: globals.DS_PDS_CONTEXT,
            collapsibleState: vscode.TreeItemCollapsibleState.Collapsed,
            parentNode: rootNode,
            profile: globalMocks.profileOne,
        });
        testNode.fullPath = "test/node";

        const returnedDoc = testNode.openedDocumentInstance;
        expect(returnedDoc).toBeUndefined();
    });
});

describe("ZoweUSSNode Unit Tests - Function node.initializeFileOpening()", () => {
    it("Tests that node.initializeFileOpening() successfully handles USS files", async () => {
        const globalMocks = await createGlobalMocks();

        // Creating a test node
        const rootNode = new ZoweUSSNode({
            label: "root",
            collapsibleState: vscode.TreeItemCollapsibleState.Collapsed,
            session: globalMocks.session,
            profile: globalMocks.profileOne,
        });
        rootNode.contextValue = globals.USS_SESSION_CONTEXT;
        const testNode = new ZoweUSSNode({
            label: globals.DS_PDS_CONTEXT,
            collapsibleState: vscode.TreeItemCollapsibleState.Collapsed,
            parentNode: rootNode,
            profile: globalMocks.profileOne,
            parentPath: "/test/",
        });

<<<<<<< HEAD
        await testNode.initializeFileOpening(testNode.resourceUri);
        expect(globalMocks.mockExecuteCommand).toHaveBeenCalledWith("vscode.open", testNode.resourceUri);
=======
        await testNode.initializeFileOpening(testNode.fullPath);
        expect(globalMocks.mockExecuteCommand).toHaveBeenCalledWith("zowe.uss.binary", testNode);
    });

    it("Tests that node.initializeFileOpening() successfully handles text files that should be previewed", async () => {
        const globalMocks = await createGlobalMocks();

        jest.spyOn(vscode.workspace, "openTextDocument").mockResolvedValue(globalMocks.mockTextDocument as vscode.TextDocument);

        // Creating a test node
        const rootNode = new ZoweUSSNode({
            label: "root",
            collapsibleState: vscode.TreeItemCollapsibleState.Collapsed,
            session: globalMocks.session,
            profile: globalMocks.profileOne,
        });
        rootNode.contextValue = globals.USS_SESSION_CONTEXT;
        const testNode = new ZoweUSSNode({
            label: globals.DS_PDS_CONTEXT,
            collapsibleState: vscode.TreeItemCollapsibleState.Collapsed,
            parentNode: rootNode,
            profile: globalMocks.profileOne,
        });
        testNode.fullPath = "test/node";

        await testNode.initializeFileOpening(testNode.fullPath, true);
        expect(globalMocks.mockShowTextDocument).toHaveBeenCalledWith(globalMocks.mockTextDocument);
    });

    it("Tests that node.initializeFileOpening() successfully handles text files that shouldn't be previewed", async () => {
        const globalMocks = await createGlobalMocks();

        jest.spyOn(vscode.workspace, "openTextDocument").mockResolvedValue(globalMocks.mockTextDocument as vscode.TextDocument);

        // Creating a test node
        const rootNode = new ZoweUSSNode({
            label: "root",
            collapsibleState: vscode.TreeItemCollapsibleState.Collapsed,
            session: globalMocks.session,
            profile: globalMocks.profileOne,
        });
        rootNode.contextValue = globals.USS_SESSION_CONTEXT;
        const testNode = new ZoweUSSNode({
            label: globals.DS_PDS_CONTEXT,
            collapsibleState: vscode.TreeItemCollapsibleState.Collapsed,
            parentNode: rootNode,
            profile: globalMocks.profileOne,
        });
        testNode.fullPath = "test/node";

        await testNode.initializeFileOpening(testNode.fullPath, false);
        expect(globalMocks.mockShowTextDocument).toHaveBeenCalledWith(globalMocks.mockTextDocument, { preview: false });
>>>>>>> e07d9340
    });
});

describe("ZoweUSSNode Unit Tests - Function node.pasteUssTree()", () => {
    function createIProfileFakeEncoding(): zowe.imperative.IProfileLoaded {
        return {
            name: "fakeProfile",
            profile: {
                host: "fake",
                port: 999,
                user: undefined,
                password: undefined,
                rejectUnauthorize: false,
                encoding: "fake",
            },
            type: "zosmf",
            message: "",
            failNotFound: false,
        };
    }
    function createBlockMocks(globalMocks: any) {
        globalMocks.mockLoadNamedProfile.mockReturnValue(createIProfileFakeEncoding());
        Object.defineProperty(Profiles, "getInstance", {
            value: jest.fn(() => {
                return {
                    allProfiles: [{ name: "firstName" }, { name: "secondName" }],
                    defaultProfile: { name: "firstName" },
                    getDefaultProfile: globalMocks.mockLoadNamedProfile,
                    promptCredentials: jest.fn(() => {
                        return ["fake", "fake", "fake"];
                    }),
                    loadNamedProfile: globalMocks.mockLoadNamedProfile,
                    usesSecurity: true,
                    validProfile: Validation.ValidationType.VALID,
                    checkCurrentProfile: jest.fn(() => {
                        return newMocks.profile;
                    }),
                    validateProfiles: jest.fn(),
                    getProfiles: jest.fn(() => {
                        return [
                            { name: createIProfileFakeEncoding().name, profile: createIProfileFakeEncoding().profile },
                            { name: createIProfileFakeEncoding().name, profile: createIProfileFakeEncoding().profile },
                        ];
                    }),
                    refresh: jest.fn(),
                };
            }),
        });

        const testNode = new ZoweUSSNode({
            label: "root",
            collapsibleState: vscode.TreeItemCollapsibleState.Collapsed,
            session: globalMocks.session,
            profile: createIProfileFakeEncoding(),
        });

        const newMocks = {
            profile: createIProfileFakeEncoding(),
            fileResponse: createFileResponse({
                items: [{ name: "testFile" }, { name: "testFile2" }, { name: "testFile3" }],
            }),
            fileRespWithFolder: createFileResponse({
                items: [{ name: "testFolder" }],
            }),
            fileResponseSame: createFileResponse({
                items: [{ name: "file" }, { name: "file2" }],
            }),
            fileResponseEmpty: {
                success: true,
                commandResponse: "",
                apiResponse: undefined,
            },
            mockUssApi: ZoweExplorerApiRegister.getUssApi(createIProfileFakeEncoding()),
            getUssApiMock: jest.fn(),
            testNode: testNode,
            pasteSpy: jest.spyOn(testNode, "paste"),
        };

        newMocks.testNode.fullPath = "/users/temp/test";
        newMocks.getUssApiMock.mockReturnValue(newMocks.mockUssApi);
        ZoweExplorerApiRegister.getUssApi = newMocks.getUssApiMock.bind(ZoweExplorerApiRegister);
        globalMocks.readText.mockResolvedValue(
            JSON.stringify({
                children: [
                    {
                        ussPath: "/path/testFile",
                        type: UssFileType.File,
                    },
                    {
                        ussPath: "/path/testFile2",
                        type: UssFileType.File,
                    },
                    {
                        ussPath: "/path/testFile3",
                        type: UssFileType.File,
                    },
                ],
            })
        );
        globalMocks.basePath.mockResolvedValue("/temp");
        return newMocks;
    }

    it("Tests node.pasteUssTree() reads clipboard contents and uploads files successfully", async () => {
        const globalMocks = await createGlobalMocks();
        const blockMocks = createBlockMocks(globalMocks);
        blockMocks.pasteSpy.mockClear();

        jest.spyOn(blockMocks.mockUssApi, "fileList").mockResolvedValue(blockMocks.fileResponse);
        jest.spyOn(blockMocks.mockUssApi, "putContent").mockResolvedValue(blockMocks.fileResponse);
        jest.spyOn(blockMocks.mockUssApi, "uploadDirectory").mockResolvedValue(blockMocks.fileResponse);
        const mockCopyApi = jest.spyOn(blockMocks.mockUssApi, "copy").mockResolvedValue(Buffer.from(""));

        // Scenario 1: multiple files, pasting within same session (use new copy API)
        const mockToSameSession = jest.spyOn(UssFileUtils, "toSameSession").mockReturnValue(true);
        await blockMocks.testNode.pasteUssTree();
        expect(blockMocks.pasteSpy).toHaveBeenCalledTimes(3);
        expect(mockCopyApi).toHaveBeenCalledTimes(3);

        blockMocks.pasteSpy.mockClear();
        mockCopyApi.mockClear();

        // Scenario 2: copying multiple files between two sessions (should fallback to create/putContent APIs)
        mockToSameSession.mockReturnValue(false);
        await blockMocks.testNode.pasteUssTree();
        expect(blockMocks.pasteSpy).toHaveBeenCalledTimes(3);
        expect(blockMocks.mockUssApi.putContent).toHaveBeenCalledTimes(3);

        // Scenario 3: a directory, pasting within same session
        globalMocks.readText.mockResolvedValue(
            JSON.stringify({
                children: [
                    {
                        ussPath: "/path/folder1",
                        type: UssFileType.Directory,
                    },
                ],
            })
        );

        mockToSameSession.mockReturnValue(true);
        jest.spyOn(blockMocks.mockUssApi, "fileList").mockResolvedValueOnce(blockMocks.fileRespWithFolder);
        jest.spyOn(blockMocks.mockUssApi, "putContent").mockResolvedValueOnce(blockMocks.fileRespWithFolder);
        blockMocks.pasteSpy.mockClear();

        await blockMocks.testNode.pasteUssTree();
        // Only one paste operation is needed, copy API handles recursion out-of-the-box
        expect(blockMocks.pasteSpy).toHaveBeenCalledTimes(1);
        expect(mockCopyApi).toHaveBeenCalledTimes(1);
    });

    it("Tests node.pasteUssTree() reads clipboard contents finds same file name on destination directory", async () => {
        const globalMocks = await createGlobalMocks();
        const blockMocks = createBlockMocks(globalMocks);

        jest.spyOn(blockMocks.mockUssApi, "fileList").mockResolvedValueOnce(blockMocks.fileResponseSame);
        jest.spyOn(blockMocks.mockUssApi, "putContent").mockResolvedValueOnce(blockMocks.fileResponseSame);
        jest.spyOn(blockMocks.mockUssApi, "uploadDirectory").mockResolvedValueOnce(blockMocks.fileResponseSame);

        await blockMocks.testNode.pasteUssTree();
    });

    it("Tests node.pasteUssTree() could not retrieve fileList api response", async () => {
        const globalMocks = await createGlobalMocks();
        const blockMocks = createBlockMocks(globalMocks);

        jest.spyOn(blockMocks.mockUssApi, "fileList").mockResolvedValueOnce(blockMocks.fileResponseEmpty);
        jest.spyOn(blockMocks.mockUssApi, "putContent").mockResolvedValueOnce(blockMocks.fileResponseSame);
        jest.spyOn(blockMocks.mockUssApi, "uploadDirectory").mockResolvedValueOnce(blockMocks.fileResponseSame);

        await blockMocks.testNode.pasteUssTree();
    });
    it("Tests util disposeClipboardContents function correctly free clipboardContents", async () => {
        vscode.env.clipboard.writeText("test");
        ussUtils.disposeClipboardContents();
        await expect(vscode.env.clipboard.readText()).resolves.not.toThrow();
    });
    it("Tests node.pasteUssTree() reads clipboard contents and returns early if nothing is in the clipboard", async () => {
        const globalMocks = await createGlobalMocks();
        const blockMocks = createBlockMocks(globalMocks);

        globalMocks.readText.mockResolvedValueOnce("");

        const fileListSpy = jest.spyOn(blockMocks.mockUssApi, "fileList");
        fileListSpy.mockClear();
        const pasteSpy = jest.spyOn(blockMocks.testNode, "paste");

        expect(await blockMocks.testNode.pasteUssTree()).toEqual(undefined);
        expect(pasteSpy).not.toHaveBeenCalled();
    });

    it("Tests node.pasteUssTree() reads clipboard contents and fails to upload directory & file", async () => {
        const globalMocks = await createGlobalMocks();
        const blockMocks = createBlockMocks(globalMocks);

        jest.spyOn(blockMocks.mockUssApi, "fileList").mockResolvedValueOnce(blockMocks.fileResponse);
        jest.spyOn(blockMocks.mockUssApi, "putContent").mockResolvedValueOnce(blockMocks.fileResponse);
        jest.spyOn(blockMocks.mockUssApi, "uploadDirectory").mockRejectedValueOnce(blockMocks.fileResponse);

        await blockMocks.testNode.pasteUssTree();
    });
});<|MERGE_RESOLUTION|>--- conflicted
+++ resolved
@@ -939,24 +939,10 @@
 
         // Tests that correct file is downloaded
         await node.openUSS(false, true, blockMocks.testUSSTree);
-<<<<<<< HEAD
         expect(globalMocks.setStatusBarMessage).toBeCalledWith("$(sync~spin) Downloading USS file...");
 
         // Tests that correct URI is passed to initializeFileOpening
         expect(blockMocks.initializeFileOpening).toHaveBeenCalledWith(node.resourceUri);
-=======
-        expect(globalMocks.existsSync.mock.calls.length).toBe(1);
-        expect(globalMocks.existsSync.mock.calls[0][0]).toBe(path.join(globals.USS_DIR, node.getProfileName(), node.fullPath));
-        expect(globalMocks.setStatusBarMessage).toHaveBeenCalledWith("$(sync~spin) Downloading USS file...");
-
-        // Tests that correct file is opened in editor
-        globalMocks.withProgress(globalMocks.downloadUSSFile);
-        expect(globalMocks.withProgress).toHaveBeenCalledWith(globalMocks.downloadUSSFile);
-        expect(globalMocks.openTextDocument.mock.calls.length).toBe(1);
-        expect(globalMocks.openTextDocument.mock.calls[0][0]).toBe(node.getUSSDocumentFilePath());
-        expect(globalMocks.mockShowTextDocument.mock.calls.length).toBe(1);
-        expect(globalMocks.mockShowTextDocument.mock.calls[0][0]).toStrictEqual("test.doc");
->>>>>>> e07d9340
     });
 
     it("Tests that node.openUSS() is executed successfully with Unverified profile", async () => {
@@ -987,22 +973,9 @@
 
         // Tests that correct file is downloaded
         await node.openUSS(false, true, blockMocks.testUSSTree);
-<<<<<<< HEAD
         // Tests that correct URI is passed to initializeFileOpening
         expect(blockMocks.initializeFileOpening).toHaveBeenCalledWith(node.resourceUri);
         expect(globalMocks.setStatusBarMessage).toHaveBeenCalledWith("$(sync~spin) Downloading USS file...");
-=======
-        expect(globalMocks.existsSync.mock.calls.length).toBe(1);
-        expect(globalMocks.existsSync.mock.calls[0][0]).toBe(path.join(globals.USS_DIR, node.getProfileName(), node.fullPath));
-        expect(globalMocks.setStatusBarMessage).toHaveBeenCalledWith("$(sync~spin) Downloading USS file...");
-        // Tests that correct file is opened in editor
-        globalMocks.withProgress(globalMocks.downloadUSSFile);
-        expect(globalMocks.withProgress).toHaveBeenCalledWith(globalMocks.downloadUSSFile);
-        expect(globalMocks.openTextDocument.mock.calls.length).toBe(1);
-        expect(globalMocks.openTextDocument.mock.calls[0][0]).toBe(node.getUSSDocumentFilePath());
-        expect(globalMocks.mockShowTextDocument.mock.calls.length).toBe(1);
-        expect(globalMocks.mockShowTextDocument.mock.calls[0][0]).toStrictEqual("test.doc");
->>>>>>> e07d9340
     });
 
     it("Tests that node.openUSS() fails when an error is thrown", async () => {
@@ -1125,20 +1098,8 @@
 
         // Make sure correct file is downloaded
         await node.openUSS(false, true, blockMocks.testUSSTree);
-<<<<<<< HEAD
         expect(blockMocks.initializeFileOpening).toHaveBeenCalledWith(favoriteFile.resourceUri);
         expect(globalMocks.setStatusBarMessage).toHaveBeenCalledWith("$(sync~spin) Downloading USS file...");
-=======
-        expect(globalMocks.existsSync.mock.calls.length).toBe(1);
-        expect(globalMocks.existsSync.mock.calls[0][0]).toBe(path.join(globals.USS_DIR, node.getProfileName() || "", node.fullPath));
-        expect(globalMocks.setStatusBarMessage).toHaveBeenCalledWith("$(sync~spin) Downloading USS file...");
-        // Make sure correct file is displayed in the editor
-        globalMocks.withProgress(globalMocks.downloadUSSFile);
-        expect(globalMocks.openTextDocument.mock.calls.length).toBe(1);
-        expect(globalMocks.openTextDocument.mock.calls[0][0]).toBe(node.getUSSDocumentFilePath());
-        expect(globalMocks.mockShowTextDocument.mock.calls.length).toBe(1);
-        expect(globalMocks.mockShowTextDocument.mock.calls[0][0]).toStrictEqual("test.doc");
->>>>>>> e07d9340
     });
 
     it("Tests that node.openUSS() fails when passed an invalid node", async () => {
@@ -1238,63 +1199,8 @@
             parentPath: "/test/",
         });
 
-<<<<<<< HEAD
         await testNode.initializeFileOpening(testNode.resourceUri);
         expect(globalMocks.mockExecuteCommand).toHaveBeenCalledWith("vscode.open", testNode.resourceUri);
-=======
-        await testNode.initializeFileOpening(testNode.fullPath);
-        expect(globalMocks.mockExecuteCommand).toHaveBeenCalledWith("zowe.uss.binary", testNode);
-    });
-
-    it("Tests that node.initializeFileOpening() successfully handles text files that should be previewed", async () => {
-        const globalMocks = await createGlobalMocks();
-
-        jest.spyOn(vscode.workspace, "openTextDocument").mockResolvedValue(globalMocks.mockTextDocument as vscode.TextDocument);
-
-        // Creating a test node
-        const rootNode = new ZoweUSSNode({
-            label: "root",
-            collapsibleState: vscode.TreeItemCollapsibleState.Collapsed,
-            session: globalMocks.session,
-            profile: globalMocks.profileOne,
-        });
-        rootNode.contextValue = globals.USS_SESSION_CONTEXT;
-        const testNode = new ZoweUSSNode({
-            label: globals.DS_PDS_CONTEXT,
-            collapsibleState: vscode.TreeItemCollapsibleState.Collapsed,
-            parentNode: rootNode,
-            profile: globalMocks.profileOne,
-        });
-        testNode.fullPath = "test/node";
-
-        await testNode.initializeFileOpening(testNode.fullPath, true);
-        expect(globalMocks.mockShowTextDocument).toHaveBeenCalledWith(globalMocks.mockTextDocument);
-    });
-
-    it("Tests that node.initializeFileOpening() successfully handles text files that shouldn't be previewed", async () => {
-        const globalMocks = await createGlobalMocks();
-
-        jest.spyOn(vscode.workspace, "openTextDocument").mockResolvedValue(globalMocks.mockTextDocument as vscode.TextDocument);
-
-        // Creating a test node
-        const rootNode = new ZoweUSSNode({
-            label: "root",
-            collapsibleState: vscode.TreeItemCollapsibleState.Collapsed,
-            session: globalMocks.session,
-            profile: globalMocks.profileOne,
-        });
-        rootNode.contextValue = globals.USS_SESSION_CONTEXT;
-        const testNode = new ZoweUSSNode({
-            label: globals.DS_PDS_CONTEXT,
-            collapsibleState: vscode.TreeItemCollapsibleState.Collapsed,
-            parentNode: rootNode,
-            profile: globalMocks.profileOne,
-        });
-        testNode.fullPath = "test/node";
-
-        await testNode.initializeFileOpening(testNode.fullPath, false);
-        expect(globalMocks.mockShowTextDocument).toHaveBeenCalledWith(globalMocks.mockTextDocument, { preview: false });
->>>>>>> e07d9340
     });
 });
 
