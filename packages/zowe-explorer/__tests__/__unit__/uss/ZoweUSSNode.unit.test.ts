--- conflicted
+++ resolved
@@ -139,19 +139,10 @@
         value: globalMocks.createSessCfgFromArgs,
         configurable: true,
     });
-<<<<<<< HEAD
-    Object.defineProperty(zowe, "Download", { value: globalMocks.Download, configurable: true });
-    Object.defineProperty(zowe, "Utilities", { value: globalMocks.Utilities, configurable: true });
-    Object.defineProperty(globalMocks.Download, "ussFile", { value: globalMocks.ussFile, configurable: true });
-    Object.defineProperty(zowe, "Delete", { value: globalMocks.Delete, configurable: true });
-=======
     Object.defineProperty(zosfiles, "Download", { value: globalMocks.Download, configurable: true });
     Object.defineProperty(zosfiles, "Utilities", { value: globalMocks.Utilities, configurable: true });
-    Object.defineProperty(workspaceUtils, "closeOpenedTextFile", { value: jest.fn(), configurable: true });
     Object.defineProperty(globalMocks.Download, "ussFile", { value: globalMocks.ussFile, configurable: true });
     Object.defineProperty(zosfiles, "Delete", { value: globalMocks.Delete, configurable: true });
-    jest.spyOn(fs, "existsSync").mockImplementation(globalMocks.existsSync);
->>>>>>> ceaba7c1
     Object.defineProperty(globalMocks.Delete, "ussFile", { value: globalMocks.ussFile, configurable: true });
     Object.defineProperty(Profiles, "createInstance", {
         value: jest.fn(() => globalMocks.profileOps),
@@ -167,11 +158,6 @@
         value: globalMocks.fileExistsCaseSensitveSync,
         configurable: true,
     });
-<<<<<<< HEAD
-=======
-    Object.defineProperty(vscode.env.clipboard, "readText", { value: globalMocks.readText, configurable: true });
-    jest.spyOn(path, "basename").mockImplementation(globalMocks.basePath);
->>>>>>> ceaba7c1
     Object.defineProperty(ZoweLocalStorage, "storage", {
         value: {
             get: () => ({ persistence: true, favorites: [], history: [], sessions: ["zosmf"], searchHistory: [], fileHistory: [] }),
