/**
 * This program and the accompanying materials are made available under the terms of the
 * Eclipse Public License v2.0 which accompanies this distribution, and is available at
 * https://www.eclipse.org/legal/epl-v20.html
 *
 * SPDX-License-Identifier: EPL-2.0
 *
 * Copyright Contributors to the Zowe Project.
 *
 */

jest.mock("fs");

import * as zowe from "@zowe/cli";
import { Gui, ValidProfileEnum } from "@zowe/zowe-explorer-api";
import * as ussNodeActions from "../../../src/uss/actions";
import { UssFileTree, UssFileType, UssFileUtils } from "../../../src/uss/FileStructure";
import { createUSSTree, createUSSNode, createFavoriteUSSNode } from "../../../__mocks__/mockCreators/uss";
import {
    createIProfile,
    createISession,
    createTreeView,
    createTextDocument,
    createFileResponse,
    createValidIProfile,
} from "../../../__mocks__/mockCreators/shared";
import { ZoweExplorerApiRegister } from "../../../src/ZoweExplorerApiRegister";
import { Profiles } from "../../../src/Profiles";
import * as utils from "../../../src/utils/ProfilesUtils";
import * as vscode from "vscode";
import * as path from "path";
import * as globals from "../../../src/globals";
import * as sharedUtils from "../../../src/shared/utils";
import { ZoweUSSNode } from "../../../src/uss/ZoweUSSNode";
import * as isbinaryfile from "isbinaryfile";
import * as fs from "fs";
import { createUssApi, bindUssApi } from "../../../__mocks__/mockCreators/api";
import * as refreshActions from "../../../src/shared/refresh";
import { ZoweLogger } from "../../../src/utils/LoggerUtils";
<<<<<<< HEAD
import { ZoweLocalStorage } from "../../../src/utils/ZoweLocalStorage";
=======
import * as wsUtils from "../../../src/utils/workspace";
import * as context from "../../../src/shared/context";
>>>>>>> 130540b0

function createGlobalMocks() {
    const globalMocks = {
        renameUSSFile: jest.fn(),
        showQuickPick: jest.fn(),
        mockShowInputBox: jest.fn(),
        Create: jest.fn(),
        ussFile: jest.fn(),
        uss: jest.fn(),
        List: jest.fn(),
        showOpenDialog: jest.fn(),
        Download: jest.fn(),
        executeCommand: jest.fn(),
        openTextDocument: jest.fn(),
        withProgress: jest.fn(),
        writeText: jest.fn(),
        fileList: jest.fn(),
        setStatusBarMessage: jest.fn().mockReturnValue({ dispose: jest.fn() }),
        showWarningMessage: jest.fn(),
        showErrorMessage: jest.fn(),
        createTreeView: jest.fn(),
        fileToUSSFile: jest.fn(),
        Upload: jest.fn(),
        isBinaryFileSync: jest.fn(),
        concatChildNodes: jest.fn(),
        showTextDocument: jest.fn(),
        mockLoadNamedProfile: jest.fn(),
        Utilities: jest.fn(),
        isFileTagBinOrAscii: jest.fn(),
        theia: false,
        testSession: createISession(),
        testProfile: createValidIProfile(),
        ProgressLocation: jest.fn().mockImplementation(() => {
            return {
                Notification: 15,
            };
        }),
    };

    globalMocks.mockLoadNamedProfile.mockReturnValue(globalMocks.testProfile);
    globals.defineGlobals("");
    const profilesForValidation = { status: "active", name: "fake" };

    Object.defineProperty(Gui, "setStatusBarMessage", { value: globalMocks.setStatusBarMessage, configurable: true });
    Object.defineProperty(vscode.window, "showInputBox", { value: globalMocks.mockShowInputBox, configurable: true });
    Object.defineProperty(vscode.window, "showQuickPick", { value: globalMocks.showQuickPick, configurable: true });
    Object.defineProperty(zowe, "Create", { value: globalMocks.Create, configurable: true });
    Object.defineProperty(vscode.commands, "executeCommand", { value: globalMocks.executeCommand, configurable: true });
    Object.defineProperty(vscode.window, "showWarningMessage", {
        value: globalMocks.showWarningMessage,
        configurable: true,
    });
    Object.defineProperty(vscode.window, "withProgress", { value: globalMocks.withProgress, configurable: true });
    Object.defineProperty(sharedUtils, "concatChildNodes", { value: globalMocks.concatChildNodes, configurable: true });
    Object.defineProperty(globalMocks.Create, "uss", { value: globalMocks.uss, configurable: true });
    Object.defineProperty(vscode.window, "showOpenDialog", { value: globalMocks.showOpenDialog, configurable: true });
    Object.defineProperty(vscode.workspace, "getConfiguration", { value: jest.fn(), configurable: true });
    Object.defineProperty(vscode.workspace, "openTextDocument", {
        value: globalMocks.openTextDocument,
        configurable: true,
    });
    Object.defineProperty(globalMocks.Upload, "fileToUSSFile", {
        value: globalMocks.fileToUSSFile,
        configurable: true,
    });
    Object.defineProperty(zowe, "Download", { value: globalMocks.Download, configurable: true });
    Object.defineProperty(vscode.window, "showTextDocument", {
        value: globalMocks.showTextDocument,
        configurable: true,
    });
    Object.defineProperty(globalMocks.Download, "ussFile", { value: globalMocks.ussFile, configurable: true });
    Object.defineProperty(globalMocks.Utilities, "renameUSSFile", {
        value: globalMocks.renameUSSFile,
        configurable: true,
    });
    Object.defineProperty(zowe, "Utilities", { value: globalMocks.Utilities, configurable: true });
    Object.defineProperty(vscode.window, "createTreeView", { value: globalMocks.createTreeView, configurable: true });
    Object.defineProperty(globalMocks.Utilities, "isFileTagBinOrAscii", {
        value: globalMocks.isFileTagBinOrAscii,
        configurable: true,
    });
    Object.defineProperty(vscode.window, "showErrorMessage", {
        value: globalMocks.showErrorMessage,
        configurable: true,
    });
    Object.defineProperty(globalMocks.List, "fileList", { value: globalMocks.fileList, configurable: true });
    Object.defineProperty(zowe, "Upload", { value: globalMocks.Upload, configurable: true });
    Object.defineProperty(globalMocks.Upload, "fileToUSSFile", {
        value: globalMocks.fileToUSSFile,
        configurable: true,
    });
    Object.defineProperty(isbinaryfile, "isBinaryFileSync", {
        value: globalMocks.isBinaryFileSync,
        configurable: true,
    });
    Object.defineProperty(vscode.env.clipboard, "writeText", { value: globalMocks.writeText, configurable: true });
    Object.defineProperty(globals, "ISTHEIA", { get: () => globalMocks.theia, configurable: true });
    Object.defineProperty(globals, "LOG", { value: jest.fn(), configurable: true });
    Object.defineProperty(globals.LOG, "debug", { value: jest.fn(), configurable: true });
    Object.defineProperty(globals.LOG, "error", { value: jest.fn(), configurable: true });
    Object.defineProperty(globals.LOG, "warn", { value: jest.fn(), configurable: true });
    Object.defineProperty(vscode, "ProgressLocation", { value: globalMocks.ProgressLocation, configurable: true });
    Object.defineProperty(vscode.workspace, "applyEdit", { value: jest.fn(), configurable: true });
    Object.defineProperty(Profiles, "getInstance", {
        value: jest.fn(() => {
            return {
                allProfiles: [{ name: "firstName" }, { name: "secondName" }],
                defaultProfile: { name: "firstName" },
                type: "zosmf",
                validProfile: ValidProfileEnum.VALID,
                checkCurrentProfile: jest.fn(() => {
                    return profilesForValidation;
                }),
                profilesForValidation: [],
                validateProfiles: jest.fn(),
                loadNamedProfile: globalMocks.mockLoadNamedProfile,
            };
        }),
    });
    Object.defineProperty(ZoweLogger, "error", { value: jest.fn(), configurable: true });
    Object.defineProperty(ZoweLogger, "debug", { value: jest.fn(), configurable: true });
    Object.defineProperty(ZoweLogger, "warn", { value: jest.fn(), configurable: true });
    Object.defineProperty(ZoweLogger, "info", { value: jest.fn(), configurable: true });
    Object.defineProperty(ZoweLogger, "trace", { value: jest.fn(), configurable: true });
    Object.defineProperty(ZoweLocalStorage, "storage", {
        value: {
            get: () => ({ persistence: true, favorites: [], history: [], sessions: ["zosmf"], searchHistory: [], fileHistory: [] }),
            update: jest.fn(),
            keys: () => [],
        },
        configurable: true,
    });

    return globalMocks;
}
// Idea is borrowed from: https://github.com/kulshekhar/ts-jest/blob/master/src/util/testing.ts
const mocked = <T extends (...args: any[]) => any>(fn: T): jest.Mock<ReturnType<T>> => fn as any;

describe("USS Action Unit Tests - Function createUSSNodeDialog", () => {
    async function createBlockMocks(globalMocks) {
        const newMocks = {
            testUSSTree: null,
            ussNode: createUSSNode(globalMocks.testSession, createIProfile()),
            testTreeView: createTreeView(),
            mockCheckCurrentProfile: jest.fn(),
            ussApi: createUssApi(globalMocks.testProfile),
        };
        newMocks.testUSSTree = createUSSTree(
            [createFavoriteUSSNode(globalMocks.testSession, globalMocks.testProfile)],
            [newMocks.ussNode],
            newMocks.testTreeView
        );
        bindUssApi(newMocks.ussApi);

        return newMocks;
    }

    it("Tests that only the child node is refreshed when createUSSNode() is called on a child node", async () => {
        const globalMocks = createGlobalMocks();
        const blockMocks = await createBlockMocks(globalMocks);

        globalMocks.mockShowInputBox.mockReturnValue("USSFolder");
        jest.spyOn(blockMocks.ussNode, "getChildren").mockResolvedValueOnce([]);
        const isTopLevel = false;
        jest.spyOn(refreshActions, "refreshAll");

        await ussNodeActions.createUSSNode(blockMocks.ussNode, blockMocks.testUSSTree, "folder", isTopLevel);
        expect(blockMocks.testUSSTree.refreshElement).toHaveBeenCalled();
        expect(refreshActions.refreshAll).not.toHaveBeenCalled();
    });

    it("Tests if createUSSNode is executed successfully with Unverified profile", async () => {
        const globalMocks = createGlobalMocks();
        const blockMocks = await createBlockMocks(globalMocks);

        Object.defineProperty(Profiles, "getInstance", {
            value: jest.fn(() => {
                return {
                    checkCurrentProfile: blockMocks.mockCheckCurrentProfile.mockReturnValueOnce({
                        name: globalMocks.testProfile.name,
                        status: "unverified",
                    }),
                    validProfile: ValidProfileEnum.UNVERIFIED,
                };
            }),
        });
        globalMocks.showQuickPick.mockResolvedValueOnce("File");
        globalMocks.mockShowInputBox.mockReturnValueOnce("USSFolder");

        await ussNodeActions.createUSSNodeDialog(blockMocks.ussNode.getParent(), blockMocks.testUSSTree);
        expect(blockMocks.testUSSTree.refreshElement).not.toHaveBeenCalled();
        expect(globalMocks.showErrorMessage.mock.calls.length).toBe(0);
    });

    it("Tests that createUSSNode does not execute if node name was not entered", async () => {
        const globalMocks = createGlobalMocks();
        const blockMocks = await createBlockMocks(globalMocks);

        globalMocks.mockShowInputBox.mockReturnValueOnce("");

        await ussNodeActions.createUSSNode(blockMocks.ussNode, blockMocks.testUSSTree, "file");
        expect(blockMocks.testUSSTree.refresh).not.toHaveBeenCalled();
        expect(globalMocks.showErrorMessage.mock.calls.length).toBe(0);
    });

    it("Tests that createUSSNode is executed successfully", async () => {
        const globalMocks = createGlobalMocks();
        const blockMocks = await createBlockMocks(globalMocks);

        const testProfile = createIProfile();
        const ussApi = ZoweExplorerApiRegister.getUssApi(testProfile);
        const getUssApiMock = jest.fn().mockReturnValue(ussApi);
        ZoweExplorerApiRegister.getUssApi = getUssApiMock.bind(ZoweExplorerApiRegister);
        const createSpy = jest.spyOn(ussApi, "create");

        blockMocks.ussNode.contextValue = globals.DS_BINARY_FILE_CONTEXT;
        blockMocks.ussNode.fullPath = "/test/path";

        globalMocks.mockShowInputBox.mockReturnValueOnce("testFile");
        jest.spyOn(blockMocks.testTreeView, "reveal").mockReturnValueOnce(new Promise((resolve) => resolve(null)));

        jest.spyOn(blockMocks.ussNode, "getChildren").mockResolvedValueOnce([]);

        await ussNodeActions.createUSSNode(blockMocks.ussNode, blockMocks.testUSSTree, "file");
        expect(createSpy).toBeCalledWith("/test/path/testFile", "file");
    });

    it("Tests that createUSSNode fails if an error is thrown", async () => {
        const globalMocks = createGlobalMocks();
        const blockMocks = await createBlockMocks(globalMocks);

        const getUssApiSpy = jest.spyOn(ZoweExplorerApiRegister, "getUssApi").mockImplementationOnce(() => {
            throw Error("Test error");
        });
        globalMocks.mockShowInputBox.mockReturnValueOnce("USSFolder");

        let testError;
        try {
            await ussNodeActions.createUSSNode(blockMocks.ussNode, blockMocks.testUSSTree, "file");
        } catch (err) {
            testError = err;
        }

        expect(testError?.message).toEqual("Test error");
    });

    it("Tests that only the child node is refreshed when createUSSNode() is called on a child node", async () => {
        const globalMocks = createGlobalMocks();
        const blockMocks = await createBlockMocks(globalMocks);

        globalMocks.mockShowInputBox.mockReturnValueOnce("USSFolder");
        jest.spyOn(blockMocks.ussNode, "getChildren").mockResolvedValueOnce([]);
        const isTopLevel = false;
        jest.spyOn(refreshActions, "refreshAll");

        await ussNodeActions.createUSSNode(blockMocks.ussNode, blockMocks.testUSSTree, "folder", isTopLevel);
        expect(blockMocks.testUSSTree.refreshElement).toHaveBeenCalled();
        expect(refreshActions.refreshAll).not.toHaveBeenCalled();
    });

    it("Tests that the error is handled if createUSSNode is unsuccessful", async () => {
        const globalMocks = createGlobalMocks();
        const blockMocks = await createBlockMocks(globalMocks);
        globalMocks.mockShowInputBox.mockReturnValueOnce("USSFolder");
        const isTopLevel = false;
        const errorHandlingSpy = jest.spyOn(utils, "errorHandling");

        // Simulate unsuccessful api call
        Object.defineProperty(blockMocks.ussApi, "create", {
            value: jest.fn(() => {
                throw new Error();
            }),
        });

        await expect(ussNodeActions.createUSSNode(blockMocks.ussNode, blockMocks.testUSSTree, "folder", isTopLevel)).rejects.toThrow();
        expect(errorHandlingSpy).toHaveBeenCalledTimes(1);
    });
});

describe("USS Action Unit Tests - Function refreshUSSInTree", () => {
    async function createBlockMocks(globalMocks) {
        const newMocks = {
            testUSSTree: null,
            ussNode: createUSSNode(globalMocks.testSession, createIProfile()),
        };
        newMocks.testUSSTree = createUSSTree(
            [createFavoriteUSSNode(globalMocks.testSession, globalMocks.testProfile)],
            [newMocks.ussNode],
            createTreeView()
        );

        return newMocks;
    }
    it("should make the call to refresh the specified node within the USS tree", async () => {
        const globalMocks = createGlobalMocks();
        const blockMocks = await createBlockMocks(globalMocks);

        await ussNodeActions.refreshUSSInTree(blockMocks.ussNode, blockMocks.testUSSTree);

        expect(blockMocks.testUSSTree.refreshElement).toHaveBeenCalledWith(blockMocks.ussNode);
    });
});

describe("USS Action Unit Tests - Function deleteFromDisk", () => {
    async function createBlockMocks(globalMocks) {
        const newMocks = {
            testUSSTree: null,
            ussNode: createUSSNode(globalMocks.testSession, createIProfile()),
        };
        newMocks.testUSSTree = createUSSTree(
            [createFavoriteUSSNode(globalMocks.testSession, globalMocks.testProfile)],
            [newMocks.ussNode],
            createTreeView()
        );

        return newMocks;
    }

    it("should call unlink if file exists", () => {
        (fs.existsSync as any) = jest.fn<ReturnType<typeof fs.existsSync>, Parameters<typeof fs.existsSync>>((filePath: string) => {
            return true;
        });
        (fs.unlinkSync as any) = jest.fn<ReturnType<typeof fs.unlinkSync>, Parameters<typeof fs.unlinkSync>>((filePath: string) => {
            // do nothing
        });

        ussNodeActions.deleteFromDisk(null, "some/where/that/exists");

        expect(fs.existsSync).toBeCalledTimes(1);
        expect(fs.unlinkSync).toBeCalledTimes(1);
    });

    it("should call not unlink if file doesn't exist", () => {
        (fs.existsSync as any) = jest.fn<ReturnType<typeof fs.existsSync>, Parameters<typeof fs.existsSync>>((filePath: string) => {
            return false;
        });
        (fs.unlinkSync as any) = jest.fn<ReturnType<typeof fs.unlinkSync>, Parameters<typeof fs.unlinkSync>>((filePath: string) => {
            // do nothing
        });

        ussNodeActions.deleteFromDisk(null, "some/where/that/does/not/exist");

        expect(fs.existsSync).toBeCalledTimes(1);
        expect(fs.unlinkSync).toBeCalledTimes(0);
    });

    it("should catch the error when thrown", () => {
        const globalsLogWarnSpy = jest.fn();
        jest.spyOn(fs, "existsSync").mockReturnValue(true);
        jest.spyOn(fs, "unlinkSync").mockImplementation(() => {
            throw new Error();
        });
        Object.defineProperty(ZoweLogger, "warn", {
            value: globalsLogWarnSpy,
        });
        ussNodeActions.deleteFromDisk(null, "some/where/that/does/not/exist");
        expect(globalsLogWarnSpy).toBeCalledTimes(1);
    });
});

describe("USS Action Unit Tests - Function copyPath", () => {
    async function createBlockMocks(globalMocks) {
        const newMocks = {
            ussNode: createUSSNode(globalMocks.testSession, createIProfile()),
        };

        return newMocks;
    }

    it("should copy the node's full path to the system clipboard", async () => {
        const globalMocks = createGlobalMocks();
        const blockMocks = await createBlockMocks(globalMocks);

        globalMocks.theia = false;
        await ussNodeActions.copyPath(blockMocks.ussNode);
        expect(globalMocks.writeText).toBeCalledWith(blockMocks.ussNode.fullPath);
    });

    it("should not copy the node's full path to the system clipboard if theia", async () => {
        const globalMocks = createGlobalMocks();
        const blockMocks = await createBlockMocks(globalMocks);

        globalMocks.theia = false;
        globalMocks.theia = true;

        await ussNodeActions.copyPath(blockMocks.ussNode);
        expect(globalMocks.writeText).not.toBeCalled();
    });
});

describe("USS Action Unit Tests - Function saveUSSFile", () => {
    async function createBlockMocks(globalMocks) {
        const newMocks = {
            node: null,
            mockGetEtag: null,
            testUSSTree: null,
            testResponse: createFileResponse({ items: [] }),
            testDoc: createTextDocument(path.join(globals.USS_DIR, "usstest", "u", "myuser", "testFile")),
            ussNode: createUSSNode(globalMocks.testSession, createIProfile()),
        };

        newMocks.node = new ZoweUSSNode("u/myuser/testFile", vscode.TreeItemCollapsibleState.None, newMocks.ussNode, null, "/");
        newMocks.ussNode.children.push(newMocks.node);
        newMocks.testUSSTree = createUSSTree(
            [createFavoriteUSSNode(globalMocks.testSession, globalMocks.testProfile)],
            [newMocks.ussNode],
            createTreeView()
        );
        newMocks.mockGetEtag = jest.spyOn(newMocks.node, "getEtag").mockImplementation(() => "123");

        return newMocks;
    }

    it("Testing that saveUSSFile is executed successfully", async () => {
        const globalMocks = createGlobalMocks();
        const blockMocks = await createBlockMocks(globalMocks);

        globalMocks.withProgress.mockImplementation((progLocation, callback) => callback());
        globalMocks.fileToUSSFile.mockResolvedValue(blockMocks.testResponse);
        globalMocks.concatChildNodes.mockReturnValue([blockMocks.ussNode.children[0]]);
        blockMocks.testResponse.apiResponse.items = [{ name: "testFile", mode: "-rwxrwx" }];
        blockMocks.testResponse.success = true;

        globalMocks.fileList.mockResolvedValueOnce(blockMocks.testResponse);
        globalMocks.withProgress.mockReturnValueOnce(blockMocks.testResponse);
        blockMocks.testUSSTree.getChildren.mockReturnValueOnce([
            new ZoweUSSNode("testFile", vscode.TreeItemCollapsibleState.None, blockMocks.ussNode, null, "/"),
            globalMocks.testSession,
        ]);

        await ussNodeActions.saveUSSFile(blockMocks.testDoc, blockMocks.testUSSTree);
        expect(globalMocks.concatChildNodes.mock.calls.length).toBe(1);
        expect(blockMocks.mockGetEtag).toBeCalledTimes(1);
        expect(blockMocks.mockGetEtag).toReturnWith("123");
    });

    it("Tests that saveUSSFile fails when save fails", async () => {
        const globalMocks = createGlobalMocks();
        const blockMocks = await createBlockMocks(globalMocks);

        globalMocks.withProgress.mockImplementation((progLocation, callback) => callback());
        globalMocks.fileToUSSFile.mockResolvedValue(blockMocks.testResponse);
        globalMocks.concatChildNodes.mockReturnValue([blockMocks.ussNode.children[0]]);
        blockMocks.testResponse.success = false;
        blockMocks.testResponse.commandResponse = "Save failed";

        globalMocks.withProgress.mockReturnValueOnce(blockMocks.testResponse);

        await ussNodeActions.saveUSSFile(blockMocks.testDoc, blockMocks.testUSSTree);
        expect(globalMocks.showErrorMessage.mock.calls.length).toBe(1);
        expect(globalMocks.showErrorMessage.mock.calls[0][0]).toBe("Save failed");
        expect(mocked(vscode.workspace.applyEdit)).toHaveBeenCalledTimes(2);
    });

    it("Tests that saveUSSFile fails when error occurs", async () => {
        const globalMocks = createGlobalMocks();
        const blockMocks = await createBlockMocks(globalMocks);

        globalMocks.withProgress.mockImplementation((progLocation, callback) => callback());
        globalMocks.fileToUSSFile.mockResolvedValue(blockMocks.testResponse);
        globalMocks.concatChildNodes.mockReturnValue([blockMocks.ussNode.children[0]]);
        globalMocks.withProgress.mockRejectedValueOnce(Error("Test Error"));

        await ussNodeActions.saveUSSFile(blockMocks.testDoc, blockMocks.testUSSTree);
        expect(globalMocks.showErrorMessage.mock.calls.length).toBe(1);
        expect(globalMocks.showErrorMessage.mock.calls[0][0]).toBe("Error: Test Error");
        expect(mocked(vscode.workspace.applyEdit)).toHaveBeenCalledTimes(2);
    });

    it("Tests that saveUSSFile fails when HTTP error occurs", async () => {
        const globalMocks = createGlobalMocks();
        const blockMocks = await createBlockMocks(globalMocks);

        globalMocks.withProgress.mockImplementation((progLocation, callback) => callback());
        globalMocks.fileToUSSFile.mockResolvedValue(blockMocks.testResponse);
        globalMocks.concatChildNodes.mockReturnValue([blockMocks.ussNode.children[0]]);
        const downloadResponse = createFileResponse({ etag: "" });
        blockMocks.testResponse.success = false;
        blockMocks.testResponse.commandResponse = "Rest API failure with HTTP(S) status 412";

        globalMocks.withProgress.mockRejectedValueOnce(Error("Rest API failure with HTTP(S) status 412"));
        globalMocks.ussFile.mockResolvedValueOnce(downloadResponse);
        Object.defineProperty(wsUtils, "markDocumentUnsaved", {
            value: jest.fn(),
            configurable: true,
        });
        Object.defineProperty(context, "isTypeUssTreeNode", {
            value: jest.fn().mockReturnValueOnce(true),
            configurable: true,
        });
        const logSpy = jest.spyOn(ZoweLogger, "warn");
        const commandSpy = jest.spyOn(vscode.commands, "executeCommand");

        try {
            await ussNodeActions.saveUSSFile(blockMocks.testDoc, blockMocks.testUSSTree);
        } catch (e) {
            expect(e.message).toBe("vscode.Position is not a constructor");
        }
        expect(logSpy).toBeCalledWith("Remote file has changed. Presenting with way to resolve file.");
        expect(commandSpy).toBeCalledWith("workbench.files.action.compareWithSaved");
        logSpy.mockClear();
        commandSpy.mockClear();
    });
});

describe("USS Action Unit Tests - Functions uploadDialog & uploadFile", () => {
    async function createBlockMocks(globalMocks) {
        const newMocks = {
            node: null,
            mockGetEtag: null,
            testUSSTree: null,
            testResponse: createFileResponse({ items: [] }),
            testDoc: createTextDocument(path.normalize("/sestest/tmp/foo.txt")),
            ussNode: createUSSNode(globalMocks.testSession, createIProfile()),
        };

        newMocks.node = new ZoweUSSNode("u/myuser/testFile", vscode.TreeItemCollapsibleState.None, newMocks.ussNode, null, "/");
        newMocks.ussNode.children.push(newMocks.node);
        newMocks.testUSSTree = createUSSTree(
            [createFavoriteUSSNode(globalMocks.testSession, globalMocks.testProfile)],
            [newMocks.ussNode],
            createTreeView()
        );
        newMocks.mockGetEtag = jest.spyOn(newMocks.node, "getEtag").mockImplementation(() => "123");

        return newMocks;
    }

    it("Tests that uploadDialog() works for non-binary file", async () => {
        const globalMocks = createGlobalMocks();
        const blockMocks = await createBlockMocks(globalMocks);

        globalMocks.openTextDocument.mockResolvedValue(blockMocks.testDoc);
        const fileUri = { fsPath: "/tmp/foo.txt" };
        globalMocks.showOpenDialog.mockReturnValue([fileUri]);
        globalMocks.isBinaryFileSync.mockReturnValueOnce(false);

        await ussNodeActions.uploadDialog(blockMocks.ussNode, blockMocks.testUSSTree);
        expect(globalMocks.showOpenDialog).toBeCalled();
        expect(globalMocks.openTextDocument).toBeCalled();
        expect(blockMocks.testUSSTree.refresh).toBeCalled();
    });

    it("Tests that uploadDialog() works for binary file", async () => {
        const globalMocks = createGlobalMocks();
        const blockMocks = await createBlockMocks(globalMocks);

        globalMocks.openTextDocument.mockResolvedValue(blockMocks.testDoc);
        const fileUri = { fsPath: "/tmp/foo.zip" };
        globalMocks.showOpenDialog.mockReturnValue([fileUri]);
        globalMocks.isBinaryFileSync.mockReturnValueOnce(true);

        await ussNodeActions.uploadDialog(blockMocks.ussNode, blockMocks.testUSSTree);
        expect(globalMocks.showOpenDialog).toBeCalled();
        expect(blockMocks.testUSSTree.refresh).toBeCalled();
    });

    it("Tests that uploadDialog() throws an error successfully", async () => {
        const globalMocks = createGlobalMocks();
        const blockMocks = await createBlockMocks(globalMocks);

        globalMocks.openTextDocument.mockResolvedValue(blockMocks.testDoc);
        globalMocks.mockShowInputBox.mockReturnValueOnce("new name");
        globalMocks.fileToUSSFile.mockImplementationOnce(() => {
            throw Error("testError");
        });
        const fileUri = { fsPath: "/tmp/foo.txt" };
        globalMocks.showOpenDialog.mockReturnValue([fileUri]);
        globalMocks.isBinaryFileSync.mockReturnValueOnce(false);

        try {
            await ussNodeActions.uploadDialog(blockMocks.ussNode, blockMocks.testUSSTree);
        } catch (err) {
            // prevent exception from failing test
        }
        expect(globalMocks.showErrorMessage.mock.calls.length).toBe(1);
    });
});

describe("USS Action Unit Tests - Function changeFileType", () => {
    async function createBlockMocks(globalMocks) {
        const newMocks = {
            node: null,
            testUSSTree: null,
            getMvsApiMock: jest.fn(),
            testResponse: createFileResponse({ etag: "132" }),
            testDoc: createTextDocument(path.normalize("/sestest/tmp/foo.txt")),
            ussNode: createUSSNode(globalMocks.testSession, createIProfile()),
            mvsApi: ZoweExplorerApiRegister.getMvsApi(globalMocks.testProfile),
        };

        newMocks.node = new ZoweUSSNode("u/myuser/testFile", vscode.TreeItemCollapsibleState.None, newMocks.ussNode, null, "/");
        newMocks.ussNode.children.push(newMocks.node);
        newMocks.testUSSTree = createUSSTree(
            [createFavoriteUSSNode(globalMocks.testSession, globalMocks.testProfile)],
            [newMocks.ussNode],
            createTreeView()
        );
        globalMocks.ussFile.mockResolvedValueOnce(newMocks.testResponse);
        globalMocks.withProgress.mockImplementation((progLocation, callback) => callback());
        newMocks.getMvsApiMock.mockReturnValue(newMocks.mvsApi);
        ZoweExplorerApiRegister.getMvsApi = newMocks.getMvsApiMock.bind(ZoweExplorerApiRegister);

        return newMocks;
    }

    it("Tests that changeFileType() runs successfully", async () => {
        const globalMocks = createGlobalMocks();
        const blockMocks = await createBlockMocks(globalMocks);
        const node = new ZoweUSSNode("node", vscode.TreeItemCollapsibleState.None, blockMocks.ussNode, null, null);

        node.binary = true;
        node.contextValue = globals.DS_BINARY_FILE_CONTEXT;
        node.getSessionNode().binaryFiles[node.fullPath] = true;
        expect(node.binary).toBeTruthy();

        await ussNodeActions.changeFileType(node, false, blockMocks.testUSSTree);
        expect(node.binary).toBeFalsy();
    });
});

describe("USS Action Unit Tests - function uploadFile", () => {
    async function createBlockMocks(globalMocks) {
        const newMocks = {
            node: null,
            testUSSTree: null,
            getMvsApiMock: jest.fn(),
            testResponse: createFileResponse({ etag: "132" }),
            testDoc: createTextDocument(path.normalize("/sestest/tmp/foo.txt")),
            ussNode: createUSSNode(globalMocks.testSession, createIProfile()),
            mvsApi: ZoweExplorerApiRegister.getMvsApi(globalMocks.testProfile),
        };

        newMocks.node = new ZoweUSSNode("u/myuser/testFile", vscode.TreeItemCollapsibleState.None, newMocks.ussNode, null, "/");
        newMocks.ussNode.children.push(newMocks.node);
        newMocks.testUSSTree = createUSSTree(
            [createFavoriteUSSNode(globalMocks.testSession, globalMocks.testProfile)],
            [newMocks.ussNode],
            createTreeView()
        );
        globalMocks.ussFile.mockResolvedValueOnce(newMocks.testResponse);
        globalMocks.withProgress.mockImplementation((progLocation, callback) => callback());
        newMocks.getMvsApiMock.mockReturnValue(newMocks.mvsApi);
        ZoweExplorerApiRegister.getMvsApi = newMocks.getMvsApiMock.bind(ZoweExplorerApiRegister);

        return newMocks;
    }

    it("Tests upload file works with new API method", async () => {
        const globalMocks = createGlobalMocks();
        const blockMocks = await createBlockMocks(globalMocks);
        const putContent = jest.fn();
        ZoweExplorerApiRegister.getUssApi = jest.fn<any, Parameters<typeof ZoweExplorerApiRegister.getUssApi>>(
            (profile: zowe.imperative.IProfileLoaded) => {
                return {
                    putContent,
                };
            }
        );

        await ussNodeActions.uploadFile(blockMocks.ussNode, { fileName: "madeup" } as any);
        expect(ZoweExplorerApiRegister.getUssApi(null).putContent).toBeCalled();
    });
});

describe("USS Action Unit Tests - copy file / directory", () => {
    async function createBlockMocks(globalMocks) {
        const newMocks = {
            nodes: null,
            treeNodes: null,
        };

        newMocks.nodes = [
            new ZoweUSSNode("u/myuser/testFile", vscode.TreeItemCollapsibleState.None, null, globalMocks.testSession, "/"),
            new ZoweUSSNode("u/myuser/testDirectory", vscode.TreeItemCollapsibleState.None, null, globalMocks.testSession, "/"),
        ];

        newMocks.nodes[0].contextValue = globals.DS_TEXT_FILE_CONTEXT;
        newMocks.nodes[1].contextValue = globals.USS_DIR_CONTEXT;
        newMocks.nodes[0].refreshUSS = jest.fn().mockResolvedValueOnce(newMocks.nodes[0]);
        newMocks.nodes[1].refreshUSS = jest.fn().mockResolvedValueOnce(newMocks.nodes[1]);
        newMocks.nodes[1].getParent = jest.fn().mockResolvedValueOnce(undefined);
        newMocks.nodes[0].getParent = jest.fn().mockResolvedValueOnce(undefined);
        newMocks.nodes[1].getChildren = jest.fn().mockResolvedValueOnce([]);
        newMocks.nodes[0].getChildren = jest.fn().mockResolvedValueOnce([]);
        newMocks.nodes[1].getProfile = jest.fn().mockResolvedValueOnce({ name: "test" });
        newMocks.nodes[0].getProfile = jest.fn().mockResolvedValueOnce({ name: "test" });

        newMocks.treeNodes = {
            testUSSTree: null,
            ussNode: createUSSNode(globalMocks.testSession, createIProfile()),
            testTreeView: createTreeView(),
            mockCheckCurrentProfile: jest.fn(),
            ussApi: createUssApi(globalMocks.testProfile),
            ussNodes: null,
        };

        newMocks.treeNodes.testUSSTree = createUSSTree(
            [createFavoriteUSSNode(globalMocks.testSession, globalMocks.testProfile)],
            [newMocks.treeNodes.ussNode],
            newMocks.treeNodes.testTreeView
        );

        return newMocks;
    }

    it("Copy file(s), Directory(s) paths into clipboard", async () => {
        const globalMocks = createGlobalMocks();
        const blockMocks = await createBlockMocks(globalMocks);
        const fileStructure = JSON.stringify(await ussNodeActions.ussFileStructure(blockMocks.nodes));
        await ussNodeActions.copyUssFilesToClipboard(blockMocks.nodes);

        expect(globalMocks.writeText).toBeCalledWith(fileStructure);
    });

    it("Has the proper responses for toSameSession in UssFileUtils", async () => {
        // Test toSameSession where one of the files has a diff LPAR
        let isSameSession = UssFileUtils.toSameSession(
            {
                localPath: "C:/some/local/path",
                ussPath: "/z/SOMEUSER/path",
                baseName: "<ROOT>",
                children: [],
                sessionName: "session1",
                type: UssFileType.Directory,
            },
            "diffSessionLPAR"
        );
        expect(isSameSession).toBe(false);

        // Test toSameSession where the LPAR is the same, and the file node has no children
        isSameSession = UssFileUtils.toSameSession(
            {
                localPath: "C:/some/local/path",
                ussPath: "/z/SOMEUSER/path",
                baseName: "<ROOT>",
                children: [],
                sessionName: "session1",
                type: UssFileType.Directory,
            },
            "session1"
        );
        expect(isSameSession).toBe(true);
    });

    it("paste calls relevant USS API functions", async () => {
        const globalMocks = createGlobalMocks();
        const blockMocks = await createBlockMocks(globalMocks);
        const rootTree: UssFileTree = {
            children: [],
            baseName: blockMocks.nodes[1].getLabel() as string,
            ussPath: "",
            sessionName: blockMocks.treeNodes.ussNode.getLabel() as string,
            type: UssFileType.Directory,
        };
        blockMocks.treeNodes.ussApi.fileList = jest.fn().mockResolvedValue({
            apiResponse: {
                items: [blockMocks.nodes[0].getLabel() as string, blockMocks.nodes[1].getLabel() as string],
            },
        });
        blockMocks.treeNodes.ussApi.copy = jest.fn();
        await blockMocks.nodes[1].paste(rootTree.sessionName, rootTree.ussPath, { tree: rootTree, api: blockMocks.treeNodes.ussApi });
        expect(blockMocks.treeNodes.ussApi.fileList).toHaveBeenCalled();
        expect(blockMocks.treeNodes.ussApi.copy).toHaveBeenCalledWith(`/${blockMocks.nodes[1].getLabel()}`, {
            from: "",
            recursive: true,
        });
    });

    it("paste throws an error if required APIs are not available", async () => {
        const globalMocks = createGlobalMocks();
        const blockMocks = await createBlockMocks(globalMocks);
        const rootTree: UssFileTree = {
            children: [],
            baseName: blockMocks.nodes[1].getLabel() as string,
            ussPath: "",
            sessionName: blockMocks.treeNodes.ussNode.getLabel() as string,
            type: UssFileType.Directory,
        };

        const originalFileList = blockMocks.treeNodes.ussApi.fileList;
        blockMocks.treeNodes.ussApi.copy = blockMocks.treeNodes.ussApi.fileList = undefined;
        try {
            await blockMocks.nodes[1].paste(rootTree.sessionName, rootTree.ussPath, { tree: rootTree, api: blockMocks.treeNodes.ussApi });
        } catch (err) {
            expect(err).toBeDefined();
            expect(err.message).toBe("Required API functions for pasting (fileList, copy and/or putContent) were not found.");
        }

        // Test for putContent also being undefined
        blockMocks.treeNodes.ussApi.fileList = originalFileList;
        blockMocks.treeNodes.ussApi.putContent = undefined;
        try {
            await blockMocks.nodes[1].paste(rootTree.sessionName, rootTree.ussPath, { tree: rootTree, api: blockMocks.treeNodes.ussApi });
        } catch (err) {
            expect(err).toBeDefined();
            expect(err.message).toBe("Required API functions for pasting (fileList, copy and/or putContent) were not found.");
        }
    });

    it("tests refreshChildNodesDirectory executed successfully with empty directory", async () => {
        jest.clearAllMocks();
        const globalMocks = createGlobalMocks();
        const blockMocks = await createBlockMocks(globalMocks);
        await ussNodeActions.refreshChildNodesDirectory(blockMocks.nodes[0]);
        blockMocks.nodes[0].refreshUSS = jest.fn().mockResolvedValueOnce(blockMocks.nodes[0]);
        expect(blockMocks.nodes[0].refreshUSS).toBeCalledTimes(0);
    });

    it("tests refreshChildNodesDirectory executed successfully with file", async () => {
        jest.clearAllMocks();
        const globalMocks = createGlobalMocks();
        const blockMocks = await createBlockMocks(globalMocks);
        await ussNodeActions.refreshChildNodesDirectory(blockMocks.nodes[0]);
        blockMocks.nodes[1].refreshUSS = jest.fn().mockResolvedValueOnce(blockMocks.nodes[1]);
        expect(blockMocks.nodes[1].refreshUSS).toBeCalledTimes(0);
    });
    it("tests refreshChildNodesDirectory executed successfully on a node with a child", async () => {
        const globalMocks = createGlobalMocks();
        const blockMocks = await createBlockMocks(globalMocks);
        const node = new ZoweUSSNode("parent", vscode.TreeItemCollapsibleState.Collapsed, null, null, "/");
        node.getChildren = jest.fn().mockResolvedValueOnce([blockMocks.nodes[0]]);
        await ussNodeActions.refreshChildNodesDirectory(node);

        expect(blockMocks.nodes[0].refreshUSS).toBeCalledTimes(1);
    });

    it("tests copyUssFiles executed successfully via context menu with selected nodes", async () => {
        const globalMocks = createGlobalMocks();
        const blockMocks = await createBlockMocks(globalMocks);
        await ussNodeActions.copyUssFiles(blockMocks.treeNodes.ussNode, blockMocks.treeNodes.ussNodes, blockMocks.treeNodes.testUSSTree);
        expect(sharedUtils.getSelectedNodeList(blockMocks.treeNodes.ussNode, blockMocks.treeNodes.ussNodes)).toEqual([blockMocks.treeNodes.ussNode]);
    });
    it("tests copyUssFiles executed successfully via quick keys with selected nodes", async () => {
        const globalMocks = createGlobalMocks();
        const blockMocks = await createBlockMocks(globalMocks);
        await ussNodeActions.copyUssFiles(null, null, blockMocks.treeNodes.testUSSTree);
        expect(sharedUtils.getSelectedNodeList(blockMocks.treeNodes.ussNode, blockMocks.treeNodes.ussNodes)).toEqual([blockMocks.treeNodes.ussNode]);
    });

    it("tests pasteUssFile executed successfully with selected nodes", async () => {
        const globalMocks = createGlobalMocks();
        const blockMocks = await createBlockMocks(globalMocks);
        const parent = blockMocks.treeNodes.testUSSTree.getTreeView();
        parent.selection = blockMocks.nodes[0];
        await ussNodeActions.pasteUssFile(blockMocks.treeNodes.testUSSTree, undefined);
        expect(sharedUtils.getSelectedNodeList(blockMocks.treeNodes.ussNode, blockMocks.treeNodes.ussNodes)).toEqual([blockMocks.treeNodes.ussNode]);
    });
    it("tests pasteUssFile executed successfully with one node", async () => {
        const globalMocks = createGlobalMocks();
        const blockMocks = await createBlockMocks(globalMocks);
        const parent = blockMocks.treeNodes.testUSSTree.getTreeView();
        parent.selection = blockMocks.nodes[0];
        jest.spyOn(ussNodeActions, "copyUssFilesToClipboard").mockResolvedValueOnce();
        await ussNodeActions.pasteUssFile(blockMocks.treeNodes.testUSSTree, blockMocks.nodes[0]);
        expect(sharedUtils.getSelectedNodeList(blockMocks.treeNodes.ussNode, blockMocks.treeNodes.ussNodes)).toEqual([blockMocks.treeNodes.ussNode]);
    });
});

describe("USS Action Unit Tests - function deleteUSSFilesPrompt", () => {
    it("should return true", async () => {
        const nodes = [createUSSNode(createISession(), createIProfile())];
        jest.spyOn(Gui, "warningMessage").mockReturnValue(Promise.resolve("Cancel"));
        await expect(ussNodeActions.deleteUSSFilesPrompt(nodes)).resolves.toEqual(true);
    });
});

describe("USS Action Unit Tests - function refreshDirectory", () => {
    const globalMocks = createGlobalMocks();
    const testUSSTree = createUSSTree(
        [createFavoriteUSSNode(globalMocks.testSession, globalMocks.testProfile)],
        [createUSSNode(globalMocks.testSession, createIProfile())],
        createTreeView()
    );
    const testNode = createUSSNode(createISession(), createIProfile());

    it("should call refreshElement with node passed in", async () => {
        jest.spyOn(testNode, "getChildren").mockImplementation();
        const refreshElementSpy = jest.spyOn(testUSSTree, "refreshElement");
        await expect(ussNodeActions.refreshDirectory(testNode, testUSSTree)).resolves.not.toThrow();
        expect(refreshElementSpy).toBeCalledTimes(1);
        expect(refreshElementSpy).toBeCalledWith(testNode);
    });

    it("should call errorHandling when error is thrown", async () => {
        jest.spyOn(testNode, "getChildren").mockImplementation(() => {
            throw new Error();
        });
        const errorHandlingSpy = jest.spyOn(utils, "errorHandling").mockImplementation();
        await expect(ussNodeActions.refreshDirectory(testNode, testUSSTree)).resolves.not.toThrow();
        expect(errorHandlingSpy).toBeCalledTimes(1);
    });
});<|MERGE_RESOLUTION|>--- conflicted
+++ resolved
@@ -37,12 +37,9 @@
 import { createUssApi, bindUssApi } from "../../../__mocks__/mockCreators/api";
 import * as refreshActions from "../../../src/shared/refresh";
 import { ZoweLogger } from "../../../src/utils/LoggerUtils";
-<<<<<<< HEAD
 import { ZoweLocalStorage } from "../../../src/utils/ZoweLocalStorage";
-=======
 import * as wsUtils from "../../../src/utils/workspace";
 import * as context from "../../../src/shared/context";
->>>>>>> 130540b0
 
 function createGlobalMocks() {
     const globalMocks = {
