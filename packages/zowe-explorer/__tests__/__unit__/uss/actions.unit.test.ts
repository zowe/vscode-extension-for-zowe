/**
 * This program and the accompanying materials are made available under the terms of the
 * Eclipse Public License v2.0 which accompanies this distribution, and is available at
 * https://www.eclipse.org/legal/epl-v20.html
 *
 * SPDX-License-Identifier: EPL-2.0
 *
 * Copyright Contributors to the Zowe Project.
 *
 */

jest.mock("fs");

import * as zowe from "@zowe/cli";
import { Gui, IZoweTree, IZoweUSSTreeNode, Validation } from "@zowe/zowe-explorer-api";
import * as ussNodeActions from "../../../src/uss/actions";
import { UssFileTree, UssFileType, UssFileUtils } from "../../../src/uss/FileStructure";
import { createUSSTree, createUSSNode, createFavoriteUSSNode } from "../../../__mocks__/mockCreators/uss";
import {
    createIProfile,
    createISession,
    createTreeView,
    createTextDocument,
    createFileResponse,
    createValidIProfile,
    createInstanceOfProfile,
} from "../../../__mocks__/mockCreators/shared";
import { ZoweExplorerApiRegister } from "../../../src/ZoweExplorerApiRegister";
import { Profiles } from "../../../src/Profiles";
import * as utils from "../../../src/utils/ProfilesUtils";
import * as vscode from "vscode";
import * as path from "path";
import * as globals from "../../../src/globals";
import * as sharedUtils from "../../../src/shared/utils";
import { ZoweUSSNode } from "../../../src/uss/ZoweUSSNode";
import * as isbinaryfile from "isbinaryfile";
import * as fs from "fs";
import { createUssApi, bindUssApi } from "../../../__mocks__/mockCreators/api";
import * as refreshActions from "../../../src/shared/refresh";
import { ZoweLogger } from "../../../src/utils/LoggerUtils";
import { ZoweLocalStorage } from "../../../src/utils/ZoweLocalStorage";
import { AttributeView } from "../../../src/uss/AttributeView";

jest.mock("../../../src/utils/LoggerUtils");

function createGlobalMocks() {
    const globalMocks = {
        renameUSSFile: jest.fn(),
        showQuickPick: jest.fn(),
        mockShowInputBox: jest.fn(),
        Create: jest.fn(),
        ussFile: jest.fn(),
        uss: jest.fn(),
        List: jest.fn(),
        showOpenDialog: jest.fn(),
        Download: jest.fn(),
        executeCommand: jest.fn(),
        openTextDocument: jest.fn(),
        withProgress: jest.fn(),
        writeText: jest.fn(),
        fileList: jest.fn(),
        setStatusBarMessage: jest.fn().mockReturnValue({ dispose: jest.fn() }),
        showWarningMessage: jest.fn(),
        showErrorMessage: jest.fn(),
        createTreeView: jest.fn().mockReturnValue({ onDidCollapseElement: jest.fn() }),
        fileToUSSFile: jest.fn(),
        Upload: jest.fn(),
        isBinaryFileSync: jest.fn(),
        concatChildNodes: jest.fn(),
        showTextDocument: jest.fn(),
        mockLoadNamedProfile: jest.fn(),
        Utilities: jest.fn(),
        isFileTagBinOrAscii: jest.fn(),
        testSession: createISession(),
        testProfile: createValidIProfile(),
        ProgressLocation: jest.fn().mockImplementation(() => {
            return {
                Notification: 15,
            };
        }),
    };

    globalMocks.mockLoadNamedProfile.mockReturnValue(globalMocks.testProfile);
    globals.defineGlobals("");
    const profilesForValidation = { status: "active", name: "fake" };

    Object.defineProperty(Gui, "setStatusBarMessage", { value: globalMocks.setStatusBarMessage, configurable: true });
    Object.defineProperty(vscode.window, "showInputBox", { value: globalMocks.mockShowInputBox, configurable: true });
    Object.defineProperty(vscode.window, "showQuickPick", { value: globalMocks.showQuickPick, configurable: true });
    Object.defineProperty(zowe, "Create", { value: globalMocks.Create, configurable: true });
    Object.defineProperty(vscode.commands, "executeCommand", { value: globalMocks.executeCommand, configurable: true });
    Object.defineProperty(vscode.window, "showWarningMessage", {
        value: globalMocks.showWarningMessage,
        configurable: true,
    });
    Object.defineProperty(vscode.window, "withProgress", { value: globalMocks.withProgress, configurable: true });
    Object.defineProperty(sharedUtils, "concatChildNodes", { value: globalMocks.concatChildNodes, configurable: true });
    Object.defineProperty(globalMocks.Create, "uss", { value: globalMocks.uss, configurable: true });
    Object.defineProperty(vscode.window, "showOpenDialog", { value: globalMocks.showOpenDialog, configurable: true });
    Object.defineProperty(vscode.workspace, "openTextDocument", {
        value: globalMocks.openTextDocument,
        configurable: true,
    });
    Object.defineProperty(globalMocks.Upload, "fileToUSSFile", {
        value: globalMocks.fileToUSSFile,
        configurable: true,
    });
    Object.defineProperty(zowe, "Download", { value: globalMocks.Download, configurable: true });
    Object.defineProperty(vscode.window, "showTextDocument", {
        value: globalMocks.showTextDocument,
        configurable: true,
    });
    Object.defineProperty(globalMocks.Download, "ussFile", { value: globalMocks.ussFile, configurable: true });
    Object.defineProperty(globalMocks.Utilities, "renameUSSFile", {
        value: globalMocks.renameUSSFile,
        configurable: true,
    });
    Object.defineProperty(zowe, "Utilities", { value: globalMocks.Utilities, configurable: true });
    Object.defineProperty(vscode.window, "createTreeView", { value: globalMocks.createTreeView, configurable: true });
    Object.defineProperty(globalMocks.Utilities, "isFileTagBinOrAscii", {
        value: globalMocks.isFileTagBinOrAscii,
        configurable: true,
    });
    Object.defineProperty(vscode.window, "showErrorMessage", {
        value: globalMocks.showErrorMessage,
        configurable: true,
    });
    Object.defineProperty(globalMocks.List, "fileList", { value: globalMocks.fileList, configurable: true });
    Object.defineProperty(zowe, "Upload", { value: globalMocks.Upload, configurable: true });
    Object.defineProperty(globalMocks.Upload, "fileToUSSFile", {
        value: globalMocks.fileToUSSFile,
        configurable: true,
    });
    Object.defineProperty(isbinaryfile, "isBinaryFileSync", {
        value: globalMocks.isBinaryFileSync,
        configurable: true,
    });
    Object.defineProperty(vscode.env.clipboard, "writeText", { value: globalMocks.writeText, configurable: true });
    Object.defineProperty(vscode, "ProgressLocation", { value: globalMocks.ProgressLocation, configurable: true });
    Object.defineProperty(vscode.workspace, "applyEdit", { value: jest.fn(), configurable: true });
    Object.defineProperty(Profiles, "getInstance", {
        value: jest.fn(() => {
            return {
                allProfiles: [{ name: "firstName" }, { name: "secondName" }],
                defaultProfile: { name: "firstName" },
                type: "zosmf",
                validProfile: Validation.ValidationType.VALID,
                checkCurrentProfile: jest.fn(() => {
                    return profilesForValidation;
                }),
                profilesForValidation: [],
                validateProfiles: jest.fn(),
                loadNamedProfile: globalMocks.mockLoadNamedProfile,
            };
        }),
    });
    Object.defineProperty(ZoweLocalStorage, "storage", {
        value: {
            get: () => ({ persistence: true, favorites: [], history: [], sessions: ["zosmf"], searchHistory: [], fileHistory: [] }),
            update: jest.fn(),
            keys: () => [],
        },
        configurable: true,
    });

    return globalMocks;
}
// Idea is borrowed from: https://github.com/kulshekhar/ts-jest/blob/master/src/util/testing.ts
const mocked = <T extends (...args: any[]) => any>(fn: T): jest.Mock<ReturnType<T>> => fn as any;

describe("USS Action Unit Tests - Function createUSSNodeDialog", () => {
    async function createBlockMocks(globalMocks) {
        const newMocks = {
            testUSSTree: null,
            ussNode: createUSSNode(globalMocks.testSession, createIProfile()),
            testTreeView: createTreeView(),
            mockCheckCurrentProfile: jest.fn(),
            ussApi: createUssApi(globalMocks.testProfile),
        };
        newMocks.testUSSTree = createUSSTree(
            [createFavoriteUSSNode(globalMocks.testSession, globalMocks.testProfile)],
            [newMocks.ussNode],
            newMocks.testTreeView
        );
        bindUssApi(newMocks.ussApi);

        return newMocks;
    }

    it("Tests that only the child node is refreshed when createUSSNode() is called on a child node", async () => {
        const globalMocks = createGlobalMocks();
        const blockMocks = await createBlockMocks(globalMocks);

        globalMocks.mockShowInputBox.mockReturnValue("USSFolder");
        jest.spyOn(blockMocks.ussNode, "getChildren").mockResolvedValueOnce([]);
        const isTopLevel = false;
        jest.spyOn(refreshActions, "refreshAll");

        await ussNodeActions.createUSSNode(blockMocks.ussNode, blockMocks.testUSSTree, "folder", isTopLevel);
        expect(blockMocks.testUSSTree.refreshElement).toHaveBeenCalled();
        expect(refreshActions.refreshAll).not.toHaveBeenCalled();
    });

    it("Tests if createUSSNode is executed successfully with Unverified profile", async () => {
        const globalMocks = createGlobalMocks();
        const blockMocks = await createBlockMocks(globalMocks);

        Object.defineProperty(Profiles, "getInstance", {
            value: jest.fn(() => {
                return {
                    checkCurrentProfile: blockMocks.mockCheckCurrentProfile.mockReturnValueOnce({
                        name: globalMocks.testProfile.name,
                        status: "unverified",
                    }),
                    validProfile: Validation.ValidationType.UNVERIFIED,
                };
            }),
        });
        globalMocks.showQuickPick.mockResolvedValueOnce("File");
        globalMocks.mockShowInputBox.mockReturnValueOnce("USSFolder");

        await ussNodeActions.createUSSNodeDialog(blockMocks.ussNode.getParent(), blockMocks.testUSSTree);
        expect(blockMocks.testUSSTree.refreshElement).not.toHaveBeenCalled();
        expect(globalMocks.showErrorMessage.mock.calls.length).toBe(0);
    });

    it("Tests that createUSSNode does not execute if node name was not entered", async () => {
        const globalMocks = createGlobalMocks();
        const blockMocks = await createBlockMocks(globalMocks);

        globalMocks.mockShowInputBox.mockReturnValueOnce("");

        await ussNodeActions.createUSSNode(blockMocks.ussNode, blockMocks.testUSSTree, "file");
        expect(blockMocks.testUSSTree.refresh).not.toHaveBeenCalled();
        expect(globalMocks.showErrorMessage.mock.calls.length).toBe(0);
    });

    it("Tests that createUSSNode is executed successfully", async () => {
        const globalMocks = createGlobalMocks();
        const blockMocks = await createBlockMocks(globalMocks);

        const testProfile = createIProfile();
        const ussApi = ZoweExplorerApiRegister.getUssApi(testProfile);
        const getUssApiMock = jest.fn().mockReturnValue(ussApi);
        ZoweExplorerApiRegister.getUssApi = getUssApiMock.bind(ZoweExplorerApiRegister);
        const createSpy = jest.spyOn(ussApi, "create");

        blockMocks.ussNode.contextValue = globals.USS_BINARY_FILE_CONTEXT;
        blockMocks.ussNode.fullPath = "/test/path";

        globalMocks.mockShowInputBox.mockReturnValueOnce("testFile");
        jest.spyOn(blockMocks.testTreeView, "reveal").mockReturnValueOnce(new Promise((resolve) => resolve(null)));

        jest.spyOn(blockMocks.ussNode, "getChildren").mockResolvedValueOnce([]);

        await ussNodeActions.createUSSNode(blockMocks.ussNode, blockMocks.testUSSTree, "file");
        expect(createSpy).toHaveBeenCalledWith("/test/path/testFile", "file");
    });

    it("Tests that createUSSNode fails if an error is thrown", async () => {
        const globalMocks = createGlobalMocks();
        const blockMocks = await createBlockMocks(globalMocks);

        const getUssApiSpy = jest.spyOn(ZoweExplorerApiRegister, "getUssApi").mockImplementationOnce(() => {
            throw Error("Test error");
        });
        globalMocks.mockShowInputBox.mockReturnValueOnce("USSFolder");

        let testError;
        try {
            await ussNodeActions.createUSSNode(blockMocks.ussNode, blockMocks.testUSSTree, "file");
        } catch (err) {
            testError = err;
        }

        expect(testError?.message).toEqual("Test error");
    });

    it("Tests that only the child node is refreshed when createUSSNode() is called on a child node", async () => {
        const globalMocks = createGlobalMocks();
        const blockMocks = await createBlockMocks(globalMocks);

        globalMocks.mockShowInputBox.mockReturnValueOnce("USSFolder");
        jest.spyOn(blockMocks.ussNode, "getChildren").mockResolvedValueOnce([]);
        const isTopLevel = false;
        jest.spyOn(refreshActions, "refreshAll");

        await ussNodeActions.createUSSNode(blockMocks.ussNode, blockMocks.testUSSTree, "folder", isTopLevel);
        expect(blockMocks.testUSSTree.refreshElement).toHaveBeenCalled();
        expect(refreshActions.refreshAll).not.toHaveBeenCalled();
    });

    it("Tests that the error is handled if createUSSNode is unsuccessful", async () => {
        const globalMocks = createGlobalMocks();
        const blockMocks = await createBlockMocks(globalMocks);
        globalMocks.mockShowInputBox.mockReturnValueOnce("USSFolder");
        const isTopLevel = false;
        const errorHandlingSpy = jest.spyOn(utils, "errorHandling");

        // Simulate unsuccessful api call
        Object.defineProperty(blockMocks.ussApi, "create", {
            value: jest.fn(() => {
                throw new Error();
            }),
        });

        await expect(ussNodeActions.createUSSNode(blockMocks.ussNode, blockMocks.testUSSTree, "folder", isTopLevel)).rejects.toThrow();
        expect(errorHandlingSpy).toHaveBeenCalledTimes(1);
    });
});

describe("USS Action Unit Tests - Function refreshUSSInTree", () => {
    async function createBlockMocks(globalMocks) {
        const newMocks = {
            testUSSTree: null,
            ussNode: createUSSNode(globalMocks.testSession, createIProfile()),
        };
        newMocks.testUSSTree = createUSSTree(
            [createFavoriteUSSNode(globalMocks.testSession, globalMocks.testProfile)],
            [newMocks.ussNode],
            createTreeView()
        );

        return newMocks;
    }
    it("should make the call to refresh the specified node within the USS tree", async () => {
        const globalMocks = createGlobalMocks();
        const blockMocks = await createBlockMocks(globalMocks);

        await ussNodeActions.refreshUSSInTree(blockMocks.ussNode, blockMocks.testUSSTree);

        expect(blockMocks.testUSSTree.refreshElement).toHaveBeenCalledWith(blockMocks.ussNode);
    });
});

describe("USS Action Unit Tests - Function deleteFromDisk", () => {
    async function createBlockMocks(globalMocks) {
        const newMocks = {
            testUSSTree: null,
            ussNode: createUSSNode(globalMocks.testSession, createIProfile()),
        };
        newMocks.testUSSTree = createUSSTree(
            [createFavoriteUSSNode(globalMocks.testSession, globalMocks.testProfile)],
            [newMocks.ussNode],
            createTreeView()
        );

        return newMocks;
    }

    it("should call unlink if file exists", () => {
        (fs.existsSync as any) = jest.fn<ReturnType<typeof fs.existsSync>, Parameters<typeof fs.existsSync>>((filePath: string) => {
            return true;
        });
        (fs.unlinkSync as any) = jest.fn<ReturnType<typeof fs.unlinkSync>, Parameters<typeof fs.unlinkSync>>((filePath: string) => {
            // do nothing
        });

        ussNodeActions.deleteFromDisk(null, "some/where/that/exists");

        expect(fs.existsSync).toHaveBeenCalledTimes(1);
        expect(fs.unlinkSync).toHaveBeenCalledTimes(1);
    });

    it("should call not unlink if file doesn't exist", () => {
        (fs.existsSync as any) = jest.fn<ReturnType<typeof fs.existsSync>, Parameters<typeof fs.existsSync>>((filePath: string) => {
            return false;
        });
        (fs.unlinkSync as any) = jest.fn<ReturnType<typeof fs.unlinkSync>, Parameters<typeof fs.unlinkSync>>((filePath: string) => {
            // do nothing
        });

        ussNodeActions.deleteFromDisk(null, "some/where/that/does/not/exist");

        expect(fs.existsSync).toHaveBeenCalledTimes(1);
        expect(fs.unlinkSync).toHaveBeenCalledTimes(0);
    });

    it("should catch the error when thrown", () => {
        jest.spyOn(fs, "existsSync").mockReturnValue(true);
        jest.spyOn(fs, "unlinkSync").mockImplementation(() => {
            throw new Error();
        });
        ussNodeActions.deleteFromDisk(null, "some/where/that/does/not/exist");
        expect(ZoweLogger.warn).toHaveBeenCalledTimes(1);
    });
});

describe("USS Action Unit Tests - Function copyPath", () => {
    async function createBlockMocks(globalMocks) {
        const newMocks = {
            ussNode: createUSSNode(globalMocks.testSession, createIProfile()),
        };

        return newMocks;
    }

    it("should copy the node's full path to the system clipboard", async () => {
        const globalMocks = createGlobalMocks();
        const blockMocks = await createBlockMocks(globalMocks);

        await ussNodeActions.copyPath(blockMocks.ussNode);
        expect(globalMocks.writeText).toHaveBeenCalledWith(blockMocks.ussNode.fullPath);
    });
<<<<<<< HEAD
=======

    it("should not copy the node's full path to the system clipboard if theia", async () => {
        const globalMocks = createGlobalMocks();
        const blockMocks = await createBlockMocks(globalMocks);

        globalMocks.theia = false;
        globalMocks.theia = true;

        await ussNodeActions.copyPath(blockMocks.ussNode);
        expect(globalMocks.writeText).not.toHaveBeenCalled();
    });
>>>>>>> 9bed1d34
});

describe("USS Action Unit Tests - Function saveUSSFile", () => {
    async function createBlockMocks(globalMocks) {
        const newMocks = {
            node: null,
            mockGetEtag: null,
            profileInstance: createInstanceOfProfile(globalMocks.testProfile),
            testUSSTree: null,
            testResponse: createFileResponse({ items: [] }),
            testDoc: createTextDocument(path.join(globals.USS_DIR, "usstest", "u", "myuser", "testFile")),
            ussNode: createUSSNode(globalMocks.testSession, createIProfile()),
            putUSSPayload: jest.fn().mockResolvedValue(`{"stdout":[""]}`),
        };

        newMocks.node = new ZoweUSSNode({
            label: "u/myuser/testFile",
            collapsibleState: vscode.TreeItemCollapsibleState.None,
            parentNode: newMocks.ussNode,
            parentPath: "/",
        });
        newMocks.ussNode.children.push(newMocks.node);
        newMocks.testUSSTree = createUSSTree(
            [createFavoriteUSSNode(globalMocks.testSession, globalMocks.testProfile)],
            [newMocks.ussNode],
            createTreeView()
        );
        newMocks.mockGetEtag = jest.spyOn(newMocks.node, "getEtag").mockImplementation(() => "123");

        Object.defineProperty(globalMocks.Utilities, "putUSSPayload", {
            value: newMocks.putUSSPayload,
            configurable: true,
        });

        return newMocks;
    }

    it("To check Compare Function is getting triggered from Favorites", async () => {
        const globalMocks = createGlobalMocks();
        const blockMocks = await createBlockMocks(globalMocks);

        // Create nodes for Session section
        const node = new ZoweUSSNode({
            label: "HLQ.TEST.AFILE",
            collapsibleState: vscode.TreeItemCollapsibleState.Expanded,
            parentNode: blockMocks.node,
            parentPath: "/",
        });
        const childNode = new ZoweUSSNode({
            label: "MEM",
            collapsibleState: vscode.TreeItemCollapsibleState.None,
            parentNode: node,
            parentPath: "/",
        });
        node.children.push(childNode);
        blockMocks.testUSSTree.mSessionNodes.find((child) => child.label.toString().trim() === "usstest").children.push(node);

        // Create nodes for Favorites section
        const favProfileNode = new ZoweUSSNode({
            label: "usstest",
            collapsibleState: vscode.TreeItemCollapsibleState.Expanded,
            parentNode: blockMocks.node,
            parentPath: "/",
        });
        const favoriteNode = new ZoweUSSNode({
            label: "HLQ.TEST.AFILE",
            collapsibleState: vscode.TreeItemCollapsibleState.Expanded,
            parentNode: favProfileNode,
            parentPath: "/",
        });
        const favoriteChildNode = new ZoweUSSNode({
            label: "MEM",
            collapsibleState: vscode.TreeItemCollapsibleState.None,
            parentNode: favoriteNode,
            parentPath: "/",
        });
        favoriteNode.children.push(favoriteChildNode);
        blockMocks.testUSSTree.mFavorites.push(favProfileNode);
        blockMocks.testUSSTree.mFavorites[0].children.push(favoriteNode);
        mocked(sharedUtils.concatChildNodes).mockReturnValueOnce([favoriteNode, favoriteChildNode]);

        const testDocument = createTextDocument("HLQ.TEST.AFILE(MEM)", blockMocks.ussNode);
        jest.spyOn(favoriteChildNode, "getEtag").mockImplementation(() => "123");
        (testDocument as any).fileName = path.join(globals.USS_DIR, "usstest/user/usstest/HLQ.TEST.AFILE/MEM");

        await ussNodeActions.saveUSSFile(testDocument, blockMocks.testUSSTree);

        expect(mocked(sharedUtils.concatChildNodes)).toHaveBeenCalled();
    });

    it("Testing that saveUSSFile is executed successfully", async () => {
        const globalMocks = createGlobalMocks();
        const blockMocks = await createBlockMocks(globalMocks);

        globalMocks.withProgress.mockImplementation((progLocation, callback) => callback());
        globalMocks.fileToUSSFile.mockResolvedValue(blockMocks.testResponse);
        globalMocks.concatChildNodes.mockReturnValue([blockMocks.ussNode.children[0]]);
        blockMocks.testResponse.apiResponse.items = [{ name: "testFile", mode: "-rwxrwx" }];
        blockMocks.testResponse.success = true;

        globalMocks.fileList.mockResolvedValueOnce(blockMocks.testResponse);
        globalMocks.withProgress.mockReturnValueOnce(blockMocks.testResponse);
        blockMocks.testUSSTree.getChildren.mockReturnValueOnce([
            new ZoweUSSNode({
                label: "testFile",
                collapsibleState: vscode.TreeItemCollapsibleState.None,
                parentNode: blockMocks.ussNode,
                parentPath: "/",
            }),
            globalMocks.testSession,
        ]);

        await ussNodeActions.saveUSSFile(blockMocks.testDoc, blockMocks.testUSSTree);
        expect(globalMocks.concatChildNodes.mock.calls.length).toBe(1);
        expect(blockMocks.mockGetEtag).toHaveBeenCalledTimes(1);
        expect(blockMocks.mockGetEtag).toReturnWith("123");
    });

    it("Tests that saveUSSFile fails when save fails", async () => {
        const globalMocks = createGlobalMocks();
        const blockMocks = await createBlockMocks(globalMocks);

        globalMocks.withProgress.mockImplementation((progLocation, callback) => callback());
        globalMocks.fileToUSSFile.mockResolvedValue(blockMocks.testResponse);
        globalMocks.concatChildNodes.mockReturnValue([blockMocks.ussNode.children[0]]);
        blockMocks.testResponse.success = false;
        blockMocks.testResponse.commandResponse = "Save failed";

        globalMocks.withProgress.mockReturnValueOnce(blockMocks.testResponse);

        await ussNodeActions.saveUSSFile(blockMocks.testDoc, blockMocks.testUSSTree);
        expect(globalMocks.showErrorMessage.mock.calls.length).toBe(1);
        expect(globalMocks.showErrorMessage.mock.calls[0][0]).toBe("Save failed");
        expect(mocked(vscode.workspace.applyEdit)).toHaveBeenCalledTimes(2);
    });

    it("Tests that saveUSSFile fails when error occurs", async () => {
        const globalMocks = createGlobalMocks();
        const blockMocks = await createBlockMocks(globalMocks);

        globalMocks.withProgress.mockImplementation((progLocation, callback) => callback());
        globalMocks.fileToUSSFile.mockResolvedValue(blockMocks.testResponse);
        globalMocks.concatChildNodes.mockReturnValue([blockMocks.ussNode.children[0]]);
        globalMocks.withProgress.mockRejectedValueOnce(Error("Test Error"));

        await ussNodeActions.saveUSSFile(blockMocks.testDoc, blockMocks.testUSSTree);
        expect(globalMocks.showErrorMessage.mock.calls.length).toBe(1);
        expect(globalMocks.showErrorMessage.mock.calls[0][0]).toBe("Error: Test Error");
        expect(mocked(vscode.workspace.applyEdit)).toHaveBeenCalledTimes(2);
    });

    it("Tests that saveUSSFile fails when session cannot be located", async () => {
        const globalMocks = createGlobalMocks();
        const blockMocks = await createBlockMocks(globalMocks);

        blockMocks.profileInstance.loadNamedProfile.mockReturnValueOnce(undefined);
        mocked(Profiles.getInstance).mockReturnValue(blockMocks.profileInstance);
        const testDocument = createTextDocument("u/myuser/testFile", blockMocks.node);
        (testDocument as any).fileName = path.join(globals.USS_DIR, testDocument.fileName);

        await ussNodeActions.saveUSSFile(testDocument, blockMocks.testUSSTree);
        expect(globalMocks.showErrorMessage.mock.calls.length).toBe(1);
        expect(globalMocks.showErrorMessage.mock.calls[0][0]).toBe("Could not locate session when saving USS file.");
    });
});

describe("USS Action Unit Tests - Functions uploadDialog & uploadFile", () => {
    async function createBlockMocks(globalMocks) {
        const newMocks = {
            node: null,
            mockGetEtag: null,
            testUSSTree: null,
            testResponse: createFileResponse({ items: [] }),
            testDoc: createTextDocument(path.normalize("/sestest/tmp/foo.txt")),
            ussNode: createUSSNode(globalMocks.testSession, createIProfile()),
        };

        newMocks.node = new ZoweUSSNode({
            label: "u/myuser/testFile",
            collapsibleState: vscode.TreeItemCollapsibleState.None,
            parentNode: newMocks.ussNode,
            parentPath: "/",
        });
        newMocks.ussNode.children.push(newMocks.node);
        newMocks.testUSSTree = createUSSTree(
            [createFavoriteUSSNode(globalMocks.testSession, globalMocks.testProfile)],
            [newMocks.ussNode],
            createTreeView()
        );
        newMocks.mockGetEtag = jest.spyOn(newMocks.node, "getEtag").mockImplementation(() => "123");

        return newMocks;
    }

    it("Tests that uploadDialog() works for non-binary file", async () => {
        const globalMocks = createGlobalMocks();
        const blockMocks = await createBlockMocks(globalMocks);

        globalMocks.openTextDocument.mockResolvedValue(blockMocks.testDoc);
        const fileUri = { fsPath: "/tmp/foo.txt" };
        globalMocks.showOpenDialog.mockReturnValue([fileUri]);
        globalMocks.isBinaryFileSync.mockReturnValueOnce(false);

        await ussNodeActions.uploadDialog(blockMocks.ussNode, blockMocks.testUSSTree);
        expect(globalMocks.showOpenDialog).toHaveBeenCalled();
        expect(globalMocks.openTextDocument).toHaveBeenCalled();
        expect(blockMocks.testUSSTree.refresh).toHaveBeenCalled();
    });

    it("Tests that uploadDialog() works for binary file", async () => {
        const globalMocks = createGlobalMocks();
        const blockMocks = await createBlockMocks(globalMocks);

        globalMocks.openTextDocument.mockResolvedValue(blockMocks.testDoc);
        const fileUri = { fsPath: "/tmp/foo.zip" };
        globalMocks.showOpenDialog.mockReturnValue([fileUri]);
        globalMocks.isBinaryFileSync.mockReturnValueOnce(true);

        await ussNodeActions.uploadDialog(blockMocks.ussNode, blockMocks.testUSSTree);
        expect(globalMocks.showOpenDialog).toHaveBeenCalled();
        expect(blockMocks.testUSSTree.refresh).toHaveBeenCalled();
    });

    it("Tests that uploadDialog() throws an error successfully", async () => {
        const globalMocks = createGlobalMocks();
        const blockMocks = await createBlockMocks(globalMocks);

        globalMocks.openTextDocument.mockResolvedValue(blockMocks.testDoc);
        globalMocks.mockShowInputBox.mockReturnValueOnce("new name");
        globalMocks.fileToUSSFile.mockImplementationOnce(() => {
            throw Error("testError");
        });
        const fileUri = { fsPath: "/tmp/foo.txt" };
        globalMocks.showOpenDialog.mockReturnValue([fileUri]);
        globalMocks.isBinaryFileSync.mockReturnValueOnce(false);

        try {
            await ussNodeActions.uploadDialog(blockMocks.ussNode, blockMocks.testUSSTree);
        } catch (err) {
            // prevent exception from failing test
        }
        expect(globalMocks.showErrorMessage.mock.calls.length).toBe(1);
    });
});

describe("USS Action Unit Tests - function uploadFile", () => {
    async function createBlockMocks(globalMocks) {
        const newMocks = {
            node: null,
            testUSSTree: null,
            getMvsApiMock: jest.fn(),
            testResponse: createFileResponse({ etag: "132" }),
            testDoc: createTextDocument(path.normalize("/sestest/tmp/foo.txt")),
            ussNode: createUSSNode(globalMocks.testSession, createIProfile()),
            mvsApi: ZoweExplorerApiRegister.getMvsApi(globalMocks.testProfile),
        };

        newMocks.node = new ZoweUSSNode({
            label: "u/myuser/testFile",
            collapsibleState: vscode.TreeItemCollapsibleState.None,
            parentNode: newMocks.ussNode,
            parentPath: "/",
        });
        newMocks.ussNode.children.push(newMocks.node);
        newMocks.testUSSTree = createUSSTree(
            [createFavoriteUSSNode(globalMocks.testSession, globalMocks.testProfile)],
            [newMocks.ussNode],
            createTreeView()
        );
        globalMocks.ussFile.mockResolvedValueOnce(newMocks.testResponse);
        globalMocks.withProgress.mockImplementation((progLocation, callback) => callback());
        newMocks.getMvsApiMock.mockReturnValue(newMocks.mvsApi);
        ZoweExplorerApiRegister.getMvsApi = newMocks.getMvsApiMock.bind(ZoweExplorerApiRegister);

        return newMocks;
    }

    it("Tests upload file works with new API method", async () => {
        const globalMocks = createGlobalMocks();
        const blockMocks = await createBlockMocks(globalMocks);
        const putContent = jest.fn();
        ZoweExplorerApiRegister.getUssApi = jest.fn<any, Parameters<typeof ZoweExplorerApiRegister.getUssApi>>(
            (profile: zowe.imperative.IProfileLoaded) => {
                return {
                    putContent,
                };
            }
        );

        await ussNodeActions.uploadFile(blockMocks.ussNode, { fileName: "madeup" } as any);
        expect(ZoweExplorerApiRegister.getUssApi(null).putContent).toHaveBeenCalled();
    });
});

describe("USS Action Unit Tests - copy file / directory", () => {
    async function createBlockMocks(globalMocks) {
        const newMocks = {
            nodes: null,
            treeNodes: null,
        };

        newMocks.nodes = [
            new ZoweUSSNode({
                label: "u/myuser/testFile",
                collapsibleState: vscode.TreeItemCollapsibleState.None,
                session: globalMocks.testSession,
                parentPath: "/",
            }),
            new ZoweUSSNode({
                label: "u/myuser/testDirectory",
                collapsibleState: vscode.TreeItemCollapsibleState.None,
                session: globalMocks.testSession,
                parentPath: "/",
            }),
        ];

        newMocks.nodes[0].contextValue = globals.USS_TEXT_FILE_CONTEXT;
        newMocks.nodes[1].contextValue = globals.USS_DIR_CONTEXT;
        newMocks.nodes[0].refreshUSS = jest.fn().mockResolvedValueOnce(newMocks.nodes[0]);
        newMocks.nodes[1].refreshUSS = jest.fn().mockResolvedValueOnce(newMocks.nodes[1]);
        newMocks.nodes[1].getParent = jest.fn().mockResolvedValueOnce(undefined);
        newMocks.nodes[0].getParent = jest.fn().mockResolvedValueOnce(undefined);
        newMocks.nodes[1].getChildren = jest.fn().mockResolvedValueOnce([]);
        newMocks.nodes[0].getChildren = jest.fn().mockResolvedValueOnce([]);
        newMocks.nodes[1].getProfile = jest.fn().mockResolvedValueOnce({ name: "test" });
        newMocks.nodes[0].getProfile = jest.fn().mockResolvedValueOnce({ name: "test" });

        newMocks.treeNodes = {
            testUSSTree: null,
            ussNode: createUSSNode(globalMocks.testSession, createIProfile()),
            testTreeView: createTreeView(),
            mockCheckCurrentProfile: jest.fn(),
            ussApi: createUssApi(globalMocks.testProfile),
            ussNodes: null,
        };

        newMocks.treeNodes.testUSSTree = createUSSTree(
            [createFavoriteUSSNode(globalMocks.testSession, globalMocks.testProfile)],
            [newMocks.treeNodes.ussNode],
            newMocks.treeNodes.testTreeView
        );

        return newMocks;
    }

    it("Copy file(s), Directory(s) paths into clipboard", async () => {
        const globalMocks = createGlobalMocks();
        const blockMocks = await createBlockMocks(globalMocks);
        const fileStructure = JSON.stringify(await ussNodeActions.ussFileStructure(blockMocks.nodes));
        await ussNodeActions.copyUssFilesToClipboard(blockMocks.nodes);

        expect(globalMocks.writeText).toHaveBeenCalledWith(fileStructure);
    });

    it("Has the proper responses for toSameSession in UssFileUtils", async () => {
        // Test toSameSession where one of the files has a diff LPAR
        let isSameSession = UssFileUtils.toSameSession(
            {
                localPath: "C:/some/local/path",
                ussPath: "/z/SOMEUSER/path",
                baseName: "<ROOT>",
                children: [],
                sessionName: "session1",
                type: UssFileType.Directory,
            },
            "diffSessionLPAR"
        );
        expect(isSameSession).toBe(false);

        // Test toSameSession where the LPAR is the same, and the file node has no children
        isSameSession = UssFileUtils.toSameSession(
            {
                localPath: "C:/some/local/path",
                ussPath: "/z/SOMEUSER/path",
                baseName: "<ROOT>",
                children: [],
                sessionName: "session1",
                type: UssFileType.Directory,
            },
            "session1"
        );
        expect(isSameSession).toBe(true);
    });

    it("paste calls relevant USS API functions", async () => {
        const globalMocks = createGlobalMocks();
        const blockMocks = await createBlockMocks(globalMocks);
        const rootTree: UssFileTree = {
            children: [],
            baseName: blockMocks.nodes[1].getLabel() as string,
            ussPath: "",
            sessionName: blockMocks.treeNodes.ussNode.getLabel() as string,
            type: UssFileType.Directory,
        };
        blockMocks.treeNodes.ussApi.fileList = jest.fn().mockResolvedValue({
            apiResponse: {
                items: [blockMocks.nodes[0].getLabel() as string, blockMocks.nodes[1].getLabel() as string],
            },
        });
        blockMocks.treeNodes.ussApi.copy = jest.fn();
        await blockMocks.nodes[1].paste(rootTree.sessionName, rootTree.ussPath, { tree: rootTree, api: blockMocks.treeNodes.ussApi });
        expect(blockMocks.treeNodes.ussApi.fileList).toHaveBeenCalled();
        expect(blockMocks.treeNodes.ussApi.copy).toHaveBeenCalledWith(`/${blockMocks.nodes[1].getLabel()}`, {
            from: "",
            recursive: true,
        });
    });

    it("paste throws an error if required APIs are not available", async () => {
        const globalMocks = createGlobalMocks();
        const blockMocks = await createBlockMocks(globalMocks);
        const rootTree: UssFileTree = {
            children: [],
            baseName: blockMocks.nodes[1].getLabel() as string,
            ussPath: "",
            sessionName: blockMocks.treeNodes.ussNode.getLabel() as string,
            type: UssFileType.Directory,
        };

        const originalFileList = blockMocks.treeNodes.ussApi.fileList;
        blockMocks.treeNodes.ussApi.copy = blockMocks.treeNodes.ussApi.fileList = undefined;
        try {
            await blockMocks.nodes[1].paste(rootTree.sessionName, rootTree.ussPath, { tree: rootTree, api: blockMocks.treeNodes.ussApi });
        } catch (err) {
            expect(err).toBeDefined();
            expect(err.message).toBe("Required API functions for pasting (fileList, copy and/or putContent) were not found.");
        }

        // Test for putContent also being undefined
        blockMocks.treeNodes.ussApi.fileList = originalFileList;
        blockMocks.treeNodes.ussApi.putContent = undefined;
        try {
            await blockMocks.nodes[1].paste(rootTree.sessionName, rootTree.ussPath, { tree: rootTree, api: blockMocks.treeNodes.ussApi });
        } catch (err) {
            expect(err).toBeDefined();
            expect(err.message).toBe("Required API functions for pasting (fileList, copy and/or putContent) were not found.");
        }
    });

    it("tests refreshChildNodesDirectory executed successfully with empty directory", async () => {
        jest.clearAllMocks();
        const globalMocks = createGlobalMocks();
        const blockMocks = await createBlockMocks(globalMocks);
        await ussNodeActions.refreshChildNodesDirectory(blockMocks.nodes[0]);
        blockMocks.nodes[0].refreshUSS = jest.fn().mockResolvedValueOnce(blockMocks.nodes[0]);
        expect(blockMocks.nodes[0].refreshUSS).toHaveBeenCalledTimes(0);
    });

    it("tests refreshChildNodesDirectory executed successfully with file", async () => {
        jest.clearAllMocks();
        const globalMocks = createGlobalMocks();
        const blockMocks = await createBlockMocks(globalMocks);
        await ussNodeActions.refreshChildNodesDirectory(blockMocks.nodes[0]);
        blockMocks.nodes[1].refreshUSS = jest.fn().mockResolvedValueOnce(blockMocks.nodes[1]);
        expect(blockMocks.nodes[1].refreshUSS).toHaveBeenCalledTimes(0);
    });
    it("tests refreshChildNodesDirectory executed successfully on a node with a child", async () => {
        const globalMocks = createGlobalMocks();
        const blockMocks = await createBlockMocks(globalMocks);
        const node = new ZoweUSSNode({ label: "parent", collapsibleState: vscode.TreeItemCollapsibleState.Collapsed, parentPath: "/" });
        node.getChildren = jest.fn().mockResolvedValueOnce([blockMocks.nodes[0]]);
        await ussNodeActions.refreshChildNodesDirectory(node);

        expect(blockMocks.nodes[0].refreshUSS).toHaveBeenCalledTimes(1);
    });

    it("tests copyUssFiles executed successfully via context menu with selected nodes", async () => {
        const globalMocks = createGlobalMocks();
        const blockMocks = await createBlockMocks(globalMocks);
        await ussNodeActions.copyUssFiles(blockMocks.treeNodes.ussNode, blockMocks.treeNodes.ussNodes, blockMocks.treeNodes.testUSSTree);
        expect(sharedUtils.getSelectedNodeList(blockMocks.treeNodes.ussNode, blockMocks.treeNodes.ussNodes)).toEqual([blockMocks.treeNodes.ussNode]);
    });
    it("tests copyUssFiles executed successfully via quick keys with selected nodes", async () => {
        const globalMocks = createGlobalMocks();
        const blockMocks = await createBlockMocks(globalMocks);
        await ussNodeActions.copyUssFiles(null, null, blockMocks.treeNodes.testUSSTree);
        expect(sharedUtils.getSelectedNodeList(blockMocks.treeNodes.ussNode, blockMocks.treeNodes.ussNodes)).toEqual([blockMocks.treeNodes.ussNode]);
    });

    it("tests pasteUssFile executed successfully with selected nodes", async () => {
        const globalMocks = createGlobalMocks();
        const blockMocks = await createBlockMocks(globalMocks);
        await ussNodeActions.pasteUssFile(blockMocks.treeNodes.testUSSTree, blockMocks.nodes[0]);
        expect(sharedUtils.getSelectedNodeList(blockMocks.treeNodes.ussNode, blockMocks.treeNodes.ussNodes)).toEqual([blockMocks.treeNodes.ussNode]);
    });
    it("tests pasteUssFile executed successfully with one node", async () => {
        const globalMocks = createGlobalMocks();
        const blockMocks = await createBlockMocks(globalMocks);
        const parent = blockMocks.treeNodes.testUSSTree.getTreeView();
        parent.selection = blockMocks.nodes[0];
        jest.spyOn(ussNodeActions, "copyUssFilesToClipboard").mockResolvedValueOnce();
        await ussNodeActions.pasteUssFile(blockMocks.treeNodes.testUSSTree, blockMocks.nodes[0]);
        expect(sharedUtils.getSelectedNodeList(blockMocks.treeNodes.ussNode, blockMocks.treeNodes.ussNodes)).toEqual([blockMocks.treeNodes.ussNode]);
    });
    it("tests pasteUss returns early if APIs are not supported", async () => {
        const globalMocks = createGlobalMocks();
        const blockMocks = await createBlockMocks(globalMocks);
        const testNode = blockMocks.nodes[0];
        testNode.copyUssFile = testNode.pasteUssTree = null;
        const infoMessageSpy = jest.spyOn(Gui, "infoMessage");
        await ussNodeActions.pasteUss(blockMocks.treeNodes.testUSSTree, testNode);
        expect(infoMessageSpy).toHaveBeenCalledWith("The paste operation is not supported for this node.");
        infoMessageSpy.mockRestore();
    });
});

describe("USS Action Unit Tests - function deleteUSSFilesPrompt", () => {
    it("should return true", async () => {
        const nodes = [createUSSNode(createISession(), createIProfile())];
        jest.spyOn(Gui, "warningMessage").mockReturnValue(Promise.resolve("Cancel"));
        await expect(ussNodeActions.deleteUSSFilesPrompt(nodes)).resolves.toEqual(true);
    });
});

describe("USS Action Unit Tests - function refreshDirectory", () => {
    const globalMocks = createGlobalMocks();
    const testUSSTree = createUSSTree(
        [createFavoriteUSSNode(globalMocks.testSession, globalMocks.testProfile)],
        [createUSSNode(globalMocks.testSession, createIProfile())],
        createTreeView()
    );
    const testNode = createUSSNode(createISession(), createIProfile());

    it("should call refreshElement with node passed in", async () => {
        jest.spyOn(testNode, "getChildren").mockImplementation();
        const refreshElementSpy = jest.spyOn(testUSSTree, "refreshElement");
        await expect(ussNodeActions.refreshDirectory(testNode, testUSSTree)).resolves.not.toThrow();
        expect(refreshElementSpy).toHaveBeenCalledTimes(1);
        expect(refreshElementSpy).toHaveBeenCalledWith(testNode);
    });

    it("should call errorHandling when error is thrown", async () => {
        jest.spyOn(testNode, "getChildren").mockImplementation(() => {
            throw new Error();
        });
        const errorHandlingSpy = jest.spyOn(utils, "errorHandling").mockImplementation();
        await expect(ussNodeActions.refreshDirectory(testNode, testUSSTree)).resolves.not.toThrow();
        expect(errorHandlingSpy).toHaveBeenCalledTimes(1);
    });
});

describe("USS Action Unit Tests - function editAttributes", () => {
    it("makes an instance of AttributeView", () => {
        jest.spyOn(ZoweExplorerApiRegister, "getUssApi").mockReturnValueOnce({
            updateAttributes: jest.fn(),
        } as any);
        const view = ussNodeActions.editAttributes(
            {
                extensionPath: "/a/b/c",
            } as any,
            {} as IZoweTree<IZoweUSSTreeNode>,
            { label: "some/node", getProfile: jest.fn() } as unknown as IZoweUSSTreeNode
        );
        expect(view).toBeInstanceOf(AttributeView);
    });
});<|MERGE_RESOLUTION|>--- conflicted
+++ resolved
@@ -402,20 +402,6 @@
         await ussNodeActions.copyPath(blockMocks.ussNode);
         expect(globalMocks.writeText).toHaveBeenCalledWith(blockMocks.ussNode.fullPath);
     });
-<<<<<<< HEAD
-=======
-
-    it("should not copy the node's full path to the system clipboard if theia", async () => {
-        const globalMocks = createGlobalMocks();
-        const blockMocks = await createBlockMocks(globalMocks);
-
-        globalMocks.theia = false;
-        globalMocks.theia = true;
-
-        await ussNodeActions.copyPath(blockMocks.ussNode);
-        expect(globalMocks.writeText).not.toHaveBeenCalled();
-    });
->>>>>>> 9bed1d34
 });
 
 describe("USS Action Unit Tests - Function saveUSSFile", () => {
