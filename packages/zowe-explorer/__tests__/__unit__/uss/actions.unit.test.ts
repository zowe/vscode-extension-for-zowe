--- conflicted
+++ resolved
@@ -38,12 +38,7 @@
 import { createUssApi, bindUssApi } from "../../../__mocks__/mockCreators/api";
 import * as refreshActions from "../../../src/shared/refresh";
 import { ZoweLogger } from "../../../src/utils/LoggerUtils";
-<<<<<<< HEAD
 import { ZoweLocalStorage } from "../../../src/utils/ZoweLocalStorage";
-import * as wsUtils from "../../../src/utils/workspace";
-import * as context from "../../../src/shared/context";
-=======
->>>>>>> 20d62317
 import { AttributeView } from "../../../src/uss/AttributeView";
 
 jest.mock("../../../src/utils/LoggerUtils");
@@ -701,13 +696,9 @@
     it("Tests that changeFileType() runs successfully", async () => {
         const globalMocks = createGlobalMocks();
         const blockMocks = await createBlockMocks(globalMocks);
-<<<<<<< HEAD
-        const node = new ZoweUSSNode("node", vscode.TreeItemCollapsibleState.None, blockMocks.ussNode, null, null);
+        const node = new ZoweUSSNode({ label: "node", collapsibleState: vscode.TreeItemCollapsibleState.None, parentNode: blockMocks.ussNode });
         Object.defineProperty(node, "getUSSDocumentFilePath", { value: jest.fn().mockReturnValueOnce(blockMocks.testDoc), configurable: true });
         Object.defineProperty(fs, "existsSync", { value: jest.fn().mockReturnValueOnce(false), configurable: true });
-=======
-        const node = new ZoweUSSNode({ label: "node", collapsibleState: vscode.TreeItemCollapsibleState.None, parentNode: blockMocks.ussNode });
->>>>>>> 20d62317
 
         node.binary = true;
         node.contextValue = globals.USS_BINARY_FILE_CONTEXT;
