/**
 * This program and the accompanying materials are made available under the terms of the
 * Eclipse Public License v2.0 which accompanies this distribution, and is available at
 * https://www.eclipse.org/legal/epl-v20.html
 *
 * SPDX-License-Identifier: EPL-2.0
 *
 * Copyright Contributors to the Zowe Project.
 *
 */

import * as vscode from "vscode";
import * as ussTree from "../../../src/uss/USSTree";
import * as refreshActions from "../../../src/shared/refresh";
import * as contextuals from "../../../src/shared/context";
import * as ussActions from "../../../src/uss/actions";
import * as sharedExtension from "../../../src/shared/init";
import { initUSSProvider } from "../../../src/uss/init";
import { Profiles } from "../../../src/Profiles";
<<<<<<< HEAD
import { IJestIt, ITestContext, processSubscriptions } from "../../__common__/testUtils";
import { UssFSProvider } from "../../../src/uss/UssFSProvider";
=======
import { IJestIt, ITestContext, processSubscriptions, spyOnSubscriptions } from "../../__common__/testUtils";
import { ZoweLogger } from "../../../src/utils/ZoweLogger";
>>>>>>> c87f9588

describe("Test src/uss/extension", () => {
    describe("initUSSProvider", () => {
        let registerCommand;
        let onDidChangeConfiguration;
        let spyCreateUssTree;
        const test: ITestContext = {
            context: { subscriptions: new Array() },
            value: { test: "uss", refreshUSS: jest.fn(), openUSS: jest.fn(), deleteUSSNode: jest.fn(), getUSSDocumentFilePath: jest.fn() },
            _: { _: "_" },
        };
        const ussFileProvider: { [key: string]: jest.Mock } = {
            addFavorite: jest.fn(),
            removeFavorite: jest.fn(),
            createZoweSession: jest.fn(),
            filterPrompt: jest.fn(),
            editSession: jest.fn(),
            deleteSession: jest.fn(),
            rename: jest.fn(),
            saveSearch: jest.fn(),
            removeFavProfile: jest.fn(),
            ssoLogin: jest.fn(),
            ssoLogout: jest.fn(),
            onDidChangeConfiguration: jest.fn(),
            onDidCloseTextDocument: jest.fn(),
            getTreeView: jest.fn().mockReturnValue({
                reveal: jest.fn(),
            }),
            refreshElement: jest.fn(),
            openWithEncoding: jest.fn(),
        };
        const commands: IJestIt[] = [
            {
                name: "zowe.uss.addFavorite",
                mock: [{ spy: jest.spyOn(ussFileProvider, "addFavorite"), arg: [test.value] }],
            },
            {
                name: "zowe.uss.removeFavorite",
                mock: [{ spy: jest.spyOn(ussFileProvider, "removeFavorite"), arg: [test.value] }],
            },
            {
                name: "zowe.uss.addSession",
                mock: [{ spy: jest.spyOn(ussFileProvider, "createZoweSession"), arg: [ussFileProvider] }],
            },
            {
                name: "zowe.uss.refreshAll",
                mock: [{ spy: jest.spyOn(refreshActions, "refreshAll"), arg: [ussFileProvider] }],
            },
            {
                name: "zowe.uss.refreshUSS",
                mock: [
                    { spy: jest.spyOn(contextuals, "isDocument"), arg: [test.value], ret: true },
                    { spy: jest.spyOn(contextuals, "isUssDirectory"), arg: [test.value], ret: false },
                ],
            },
            {
                name: "zowe.uss.refreshUSSInTree",
                mock: [{ spy: jest.spyOn(ussActions, "refreshUSSInTree"), arg: [test.value, ussFileProvider] }],
            },
            {
                name: "zowe.uss.refreshDirectory",
                mock: [
                    { spy: jest.spyOn(contextuals, "isUssDirectory"), arg: [test.value], ret: true },
                    { spy: jest.spyOn(ussActions, "refreshDirectory"), arg: [test.value, ussFileProvider] },
                ],
            },
            {
                name: "zowe.uss.fullPath",
                mock: [{ spy: jest.spyOn(ussFileProvider, "filterPrompt"), arg: [test.value] }],
            },
            {
                name: "zowe.uss.editSession",
                mock: [{ spy: jest.spyOn(ussFileProvider, "editSession"), arg: [test.value, ussFileProvider] }],
            },
            {
                name: "zowe.uss.ZoweUSSNode.open",
                mock: [{ spy: jest.spyOn(test.value, "openUSS"), arg: [false, true, ussFileProvider] }],
            },
            {
                name: "zowe.uss.removeSession",
                mock: [
                    { spy: jest.spyOn(contextuals, "isUssSession"), arg: [test.value], ret: true },
                    { spy: jest.spyOn(ussFileProvider, "deleteSession"), arg: [test.value, undefined] },
                ],
            },
            {
                name: "zowe.uss.createFile",
                mock: [{ spy: jest.spyOn(ussActions, "createUSSNode"), arg: [test.value, ussFileProvider, "file"] }],
            },
            {
                name: "zowe.uss.createFolder",
                mock: [{ spy: jest.spyOn(ussActions, "createUSSNode"), arg: [test.value, ussFileProvider, "directory"] }],
            },
            {
                name: "zowe.uss.deleteNode",
                mock: [
                    { spy: jest.spyOn(contextuals, "isDocument"), arg: [test.value], ret: true },
                    { spy: jest.spyOn(contextuals, "isUssDirectory"), arg: [test.value], ret: true },
                    { spy: jest.spyOn(ussActions, "deleteUSSFilesPrompt"), arg: [[test.value]], ret: false },
                    { spy: jest.spyOn(test.value, "deleteUSSNode"), arg: [ussFileProvider, ""], ret: true },
                ],
            },
            {
                name: "zowe.uss.renameNode",
                mock: [{ spy: jest.spyOn(ussFileProvider, "rename"), arg: [test.value] }],
            },
            {
                name: "zowe.uss.uploadDialog",
                mock: [{ spy: jest.spyOn(ussActions, "uploadDialog"), arg: [test.value, ussFileProvider] }],
            },
            {
                name: "zowe.uss.copyPath",
                mock: [{ spy: jest.spyOn(ussActions, "copyPath"), arg: [test.value] }],
            },
            {
                name: "zowe.uss.editFile",
                mock: [{ spy: jest.spyOn(test.value, "openUSS"), arg: [false, false, ussFileProvider] }],
            },
            {
                name: "zowe.uss.saveSearch",
                mock: [{ spy: jest.spyOn(ussFileProvider, "saveSearch"), arg: [test.value] }],
            },
            {
                name: "zowe.uss.removeSavedSearch",
                mock: [{ spy: jest.spyOn(ussFileProvider, "removeFavorite"), arg: [test.value] }],
            },
            {
                name: "zowe.uss.removeFavProfile",
                parm: [{ label: test.value }],
                mock: [{ spy: jest.spyOn(ussFileProvider, "removeFavProfile"), arg: [test.value, true] }],
            },
            {
                name: "zowe.uss.disableValidation",
                mock: [
                    {
                        spy: jest.spyOn(Profiles, "getInstance"),
                        arg: [],
                        ret: { disableValidation: jest.fn() },
                    },
                ],
            },
            {
                name: "zowe.uss.enableValidation",
                mock: [
                    {
                        spy: jest.spyOn(Profiles, "getInstance"),
                        arg: [],
                        ret: { enableValidation: jest.fn(), disableValidation: jest.fn() },
                    },
                ],
            },
            {
                name: "zowe.uss.ssoLogin",
                mock: [{ spy: jest.spyOn(ussFileProvider, "ssoLogin"), arg: [test.value] }],
            },
            {
                name: "zowe.uss.ssoLogout",
                mock: [{ spy: jest.spyOn(ussFileProvider, "ssoLogout"), arg: [test.value] }],
            },
            {
                name: "zowe.uss.pasteUssFile",
                mock: [{ spy: jest.spyOn(ussActions, "pasteUss"), arg: [ussFileProvider, test.value] }],
            },
            {
                name: "zowe.uss.copyUssFile",
                mock: [{ spy: jest.spyOn(ussActions, "copyUssFiles"), arg: [test.value, undefined, ussFileProvider] }],
            },
            {
                name: "zowe.uss.editAttributes",
                mock: [{ spy: jest.spyOn(ussActions, "editAttributes"), arg: [test.context, ussFileProvider, test.value] }],
            },
            {
                name: "zowe.uss.openWithEncoding",
                mock: [{ spy: jest.spyOn(ussFileProvider, "openWithEncoding"), arg: [test.value, undefined] }],
            },
            {
                name: "onDidChangeConfiguration",
                mock: [{ spy: jest.spyOn(ussFileProvider, "onDidChangeConfiguration"), arg: [test.value] }],
            },
        ];

        beforeAll(async () => {
            registerCommand = (cmd: string, fun: () => void) => {
                return { [cmd]: fun };
            };
            onDidChangeConfiguration = (fun: () => void) => {
                return { onDidChangeConfiguration: fun };
            };
            spyCreateUssTree = jest.spyOn(ussTree, "createUSSTree");
            jest.spyOn(sharedExtension, "initSubscribers").mockImplementation(jest.fn());
            Object.defineProperty(vscode.commands, "registerCommand", { value: registerCommand });
            Object.defineProperty(vscode.workspace, "onDidChangeConfiguration", { value: onDidChangeConfiguration });

            spyCreateUssTree.mockResolvedValue(ussFileProvider as any);
            jest.spyOn(vscode.workspace, "onDidCloseTextDocument").mockImplementation(ussFileProvider.onDidCloseTextDocument);
            await initUSSProvider(test.context);
        });
        beforeEach(() => {
            spyCreateUssTree.mockResolvedValue(ussFileProvider as any);
        });
        afterAll(() => {
            jest.restoreAllMocks();
        });

        processSubscriptions(commands, test);

        it("should not initialize if it is unable to create the USS tree", async () => {
            spyCreateUssTree.mockResolvedValue(null);
            const myProvider = await initUSSProvider(test.context);
            expect(myProvider).toBe(null);
        });

        it("should register onDidCloseTextDocument event listener from USSTree", () => {
            expect(ussFileProvider.onDidCloseTextDocument).toHaveBeenCalledWith(ussTree.USSTree.onDidCloseTextDocument);
        });
    });
});<|MERGE_RESOLUTION|>--- conflicted
+++ resolved
@@ -17,13 +17,7 @@
 import * as sharedExtension from "../../../src/shared/init";
 import { initUSSProvider } from "../../../src/uss/init";
 import { Profiles } from "../../../src/Profiles";
-<<<<<<< HEAD
 import { IJestIt, ITestContext, processSubscriptions } from "../../__common__/testUtils";
-import { UssFSProvider } from "../../../src/uss/UssFSProvider";
-=======
-import { IJestIt, ITestContext, processSubscriptions, spyOnSubscriptions } from "../../__common__/testUtils";
-import { ZoweLogger } from "../../../src/utils/ZoweLogger";
->>>>>>> c87f9588
 
 describe("Test src/uss/extension", () => {
     describe("initUSSProvider", () => {
