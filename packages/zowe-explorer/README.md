--- conflicted
+++ resolved
@@ -34,20 +34,14 @@
 ## Early Access Features
 
 > Zowe Explorer is compatible only with Theia 1.18.0 or higher.
-<<<<<<< HEAD
-=======
+
+This version may receive breaking changes and is intended to gather early feedback on what may become a future LTS release.
+
 
 **Added**:
 
 - Added a progress bar for the simultaneous deletion of multiple jobs
 - Added the note about the deprecation of the associate profile feature to the Associate Profile section of Zowe Docs and to the Zowe Explorer Readme
-
-**Changed**:
->>>>>>> fa4d171f
-
-This version may receive breaking changes and is intended to gather early feedback on what may become a future LTS release.
-
-**Added**:
 
 For documentation about these features, see these files:
 
