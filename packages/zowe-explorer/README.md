# Zowe Explorer

[![version](https://img.shields.io/visual-studio-marketplace/v/Zowe.vscode-extension-for-zowe.svg)](https://img.shields.io/visual-studio-marketplace/v/Zowe.vscode-extension-for-zowe.svg)
[![downloads](https://img.shields.io/visual-studio-marketplace/d/Zowe.vscode-extension-for-zowe.svg)](https://img.shields.io/visual-studio-marketplace/d/Zowe.vscode-extension-for-zowe.svg)
[![codecov](https://codecov.io/gh/zowe/vscode-extension-for-zowe/branch/main/graph/badge.svg)](https://codecov.io/gh/zowe/vscode-extension-for-zowe)
[![slack](https://img.shields.io/badge/chat-on%20Slack-blue)](https://slack.openmainframeproject.org/)

> ## v3 Pre-release is now available in our [Github Releases](https://github.com/zowe/vscode-extension-for-zowe/releases) with the removal of v1 profile support. Keep an eye on [changes affecting users and extenders](https://github.com/zowe/vscode-extension-for-zowe/wiki/v3-Changes-for-Users-and-Extenders) for the full list of changes
>
> ## With the removal of the keytar shim from VS Code, we have replaced `node-keytar` with `@zowe/secrets-for-zowe-sdk` in the v2.10.0 release to avoid user interruptions. Extenders, please check out the usage [documentation](https://github.com/zowe/vscode-extension-for-zowe/wiki/Secure-Credentials-for-Extenders)

## Introduction

[Zowe Explorer](https://github.com/zowe/community#zowe-explorer) is a sub-project of Zowe, focusing on modernizing the mainframe experience. [Zowe](https://www.zowe.org/) is a project hosted by the [Open Mainframe Project](https://www.openmainframeproject.org/), a [Linux Foundation](https://www.linuxfoundation.org/) project.

The Zowe Explorer extension modernizes the way developers and system administrators interact with z/OS mainframes by:

- Enabling the ability to create, modify, rename, copy, and upload data sets directly to a z/OS mainframe.
- Enabling the ability to create, modify, rename, and upload z/OS UNIX files directly to a z/OS mainframe.
- Enabling the ability to view, poll, and download job spool files on the z/OS mainframe.
- Built in support for Zowe CLI `zosmf` compatible profiles by default.
- Support for token-based authentication with the API Mediation Layer to access z/OSMF APIs.

## Contents

- [Sample use cases](#sample-use-cases)
- [Prerequisites tasks](#prerequisite-tasks)
- [Getting started](#getting-started)
- [Usage tips](#usage-tips)
- [Keyboard shortcuts](#keyboard-shortcuts)
- [Extending Zowe Explorer](#extending-zowe-explorer)
- [Known Issues](#known-issues)
- [More information](#more-information)

> Zowe Explorer is compatible only with Theia 1.18.0 or higher. We recommend using a [Theia community release](https://theia-ide.org/releases/) as Zowe Explorer could experience possible unexpected behaviors with the latest Theia releases.

## Sample use cases

Review the following use cases and their procedures to understand how to work with data sets in Zowe Explorer. For the complete list of features including USS and jobs, see [Zowe Explorer Sample Use Cases](https://docs.zowe.org/stable/user-guide/ze-usage/#sample-use-cases).

- [View data sets and use multiple filters](#view-data-sets-and-use-multiple-filters): View multiple data sets simultaneously and apply filters to show specified data sets.
- [Refresh the data set list](#refresh-the-list-of-data-sets): Refresh the list of pre-filtered data sets.
- [Rename data sets](#rename-data-sets): Rename specified data sets.
- [Copy data set members](#copy-data-set-members): Copy specified data set members.
- [Edit and upload a data set member](#edit-and-upload-a-data-set-member): You can instantly pull data sets and data set members from the mainframe, edit them, and upload back.
- [Prevent merge conflicts](#use-the-save-option-to-prevent-merge-conflicts): The save option includes a **compare** mechanism letting you resolve potential merge conflicts.
- [Create data sets and data set members](#create-a-new-data-set-and-add-a-member): Create a new data set and data set members.
- [Create data sets and specify the parameters](#create-data-sets-and-specify-the-parameters): Create a new data set and specify parameter values.
- [Delete data sets and data set members](#delete-data-sets-and-data-set-members): Delete one or more data sets and data set members.
- [View and access multiple profiles simultaneously](#view-and-access-multiple-profiles-simultaneously): Work with data sets from multiple profiles.
- [Submit a JCL](#submit-a-jcl): You can submit a jcl from a chose data set.
- [Allocate Like](#allocate-like): Create a copy of a chosen data set with the same parameters.

## Prerequisite tasks

- Configure TSO/E address space services, z/OS data set, file REST interface, and z/OS jobs REST interface. For more information, see [z/OS Requirements](https://docs.zowe.org/stable/user-guide/systemrequirements-zosmf.html#z-os-requirements).
- Create a Zowe Explorer profile.

## Getting started

This section includes steps for the tasks you need to complete to get started using Zowe Explorer.

Configure Zowe Explorer, create a [team configuration file](#create-a-team-configuration-file) for profile management, review the [sample use cases](#sample-use-cases) to familiarize yourself with the capabilities of Zowe Explorer, and you are ready to use Zowe Explorer.

### Configuring Zowe Explorer

You can configure Zowe Explorer by changing the extension settings. For more information, see [Configuring Zowe Explorer](https://docs.zowe.org/stable/user-guide/ze-install#configuring-zowe-explorer).

When environment conditions do not support the Zowe CLI built-in Credential Manager, see [Modifying the Secure Credentials Enabled Setting](https://docs.zowe.org/stable/user-guide/ze-install#modifying-the-secure-credentials-enabled-setting).

### Multifactor authentication support (MFA)

Zowe Explorer supports the use of MFA tokens for authentication. When using zOSMF profiles it is required to connect through the Zowe API Mediation Layer (API ML). Suggested use case for MFA authentication using Zowe Explorer is by logging into the API ML via the right-click login action in Zowe Explorer and when prompted for password enter the MFA token in place of user password, the API will return a JSON token (JWT) that will be used for further authentication.

You can find more information regarding MFA support in Zowe's documentation on [integrating with API Mediation Layer](https://docs.zowe.org/stable/user-guide/cli-using-integrating-apiml/).

### Create a team configuration file

1. Navigate to the **Side Bar**.
1. Hover over **DATA SETS**, **USS**, or **JOBS**.
1. Click the **+** icon.
1. Select **Create a New Team Configuration File**.
1. If no workspace is open, a global configuration file is created. If a workspace is open, chose either a global configuration file or a project-level configuration file.
1. Edit the config file to include the host and other connection information, and save.

Your team configuration file appears either in your .zowe folder if you chose the global configuration file option, or in your workspace directory if you chose the project-level configuration file option. The notification message that shows in VS Code after config file creation includes the path of the created file.

You can now use all the functionalities of the extension.

### Using profiles for the first time

The first time profiles are used you will be prompted for user name and password for the profile's connection. The term password is used loosely to represent all supported authentication secrets like passphrases, passtickets, Multifactor Authentication (MFA) tokens, etc.

### Updating securely stored credentials

<<<<<<< HEAD
Secure fields in the team configuration file are handled by the Zowe Imperative dependency. To update securely stored user names and passwords in Zowe Explorer, the user can right click the profile and select **Update Credentials**. This prompts the user for the new credentials and the secure credentials vault is updated.
=======
Securing credentials for v1 profiles and secure fields in the team configuration file are handled by the Zowe Imperative dependency. To update securely stored user names and passwords in Zowe Explorer, the user can right click the profile and select **Manage Profile**, then **Update Credentials** from the drop down list. This prompts the user for the new credentials and the secure credentials vault is updated.
>>>>>>> 20d62317

### Editing team configuration file

1. Navigate to the **Side Bar**.
1. Hover over **DATA SETS**, **USS**, or **JOBS**.
1. Click the **+** icon.
1. If team configuration file is in place, the **Edit Team Configuration File** option displays.
   ![Edit Team Configuration File](/docs/images/ZE-edit-config.png)
   <br /><br />
1. If only a global or project level config is in place, it opens to be edited. If both a global and project level config are in place, the user must select which file to edit.
   ![Edit Config Location Option](/docs/images/ZE-edit-options.png)
   <br /><br />

### Profile validation

Zowe Explorer includes the profile validation feature that helps to ensure that the specified connection to z/OS is successfully established and your profile is ready for use. If the API connection is valid, the profile is active and can be used.

By default, this feature is automatically enabled. You can disable the feature by right-clicking on your profile and selecting the **Disable Validation for Profile** option. Alternatively, you can enable or disable the feature for all profiles in the VS Code settings

1. In VS Code, navigate to **Settings**.
1. Navigate to Zowe Explorer settings.
1. Check the **Automatic Profile Validation** checkbox to enable the automatic validation of profiles option. Uncheck to disable.
1. Restart VS Code.

### Use base profile and token with existing profiles

As a Zowe user, you can leverage the base profile functionality to access multiple services through Single Sign-on. Base profiles enable you to authenticate using the Zowe API Mediation Layer (API ML). You can use base profiles with more than one service profile. For more information, see [Base Profiles](https://docs.zowe.org/stable/user-guide/cli-using-using-profiles/#base-profiles).

Zowe Explorer has a right click action for profiles to log in and log out of the authentication service for existing base profiles.

1. Open VS Code and select the **Zowe Explorer** icon in the **Side Bar**.
1. Hover over **DATA SETS**, **USS**, or **JOBS**.
1. Click the **+** icon.
1. Select the profile you use with your base profile for token authentication. The profile will appear in the tree.
1. Right-click the profile and select 'Login to Authentication Service', then enter basic credentials to request the token. If the request is successful, the token will be used for authentication until the logout action is taken or the token expires.

For more information, see [Integrating with API Mediation Layer](https://docs.zowe.org/stable/user-guide/cli-using-integrating-apiml).

<<<<<<< HEAD
If you do not want to store your token, you can request the server to end your session token. Use the **Log out from Authentication Service** feature to invalidate the token:

1. Open Zowe Explorer.
1. Hover over **DATA SETS**, **USS**, or **JOBS**.
1. Click the **+** icon.
1. Right-click your profile.
1. Select the **Log out from Authentication Service** option.
=======
#### Log in to the Authentication Service

If the token for your base profile is no longer valid, you can log in again to get a new token with the **Log in to Authentication Service** feature.

**Notes:**

- The feature is only available for base profiles.
- The feature supports only API Mediation Layer at the moment. Other extenders may use a different authentication service.

1. Open VS Code and select the Zowe Explorer icon in the **Side Bar**.
2. Right-click your profile and select **Manage Profile**.
3. Select the **Log in to Authentication Service** option from the drop down list.

   You are prompted to enter your username and password.

The token is stored in the corresponding base profile file, YAML file for v1 Profiles, or the team configuration file.

If you do not want to store your token, you can request the server to end your session token. Use the **Log out from Authentication Service** feature to invalidate the token:

1. Open Zowe Explorer.
2. Hover over **DATA SETS**, **USS**, or **JOBS**.
3. Click the **+** icon.
4. Right-click your profile and select **Manage Profile**..
5. Select the **Log out from Authentication Service** option from the drop down list.
>>>>>>> 20d62317

Your token has been successfully invalidated.

## Usage tips

- Use the **Add to Favorite** feature to permanently store chosen data sets, USS files, and jobs in the **Favorites** folder. Right-click on a data set, USS file or jobs and select **Add Favorite**.

- **Syntax Highlighting:** Zowe Explorer supports syntax highlighting for data sets. You can search for and install such extensions in VS Code Marketplace.

<<<<<<< HEAD
- **Update a profile**: Right-click a profile, select the **Edit Team Config File** option, and modify the information inside the profile.

- **Delete a profile**: Right-click a profile, select the **Delete Profile** which opens the `zowe.config.json` file for the user to delete the profile manually:
=======
- **Update a profile**: Right-click a profile, select the **Manage Profile** option then select **Edit Profile** option from drop down list, and modify the information inside the profile.

- **Delete a profile**: For Zowe V1 profiles, right-click a profile and select the **Manage Profile** then select **Delete Profile** option from the drop down list to permanently delete the profile and delete the profile from your `.zowe` folder.

  For Zowe V2 profiles, the **Delete Profile** option opens the `zowe.config.json` file for the user to delete the profile manually:
>>>>>>> 20d62317

  ![Delete a V2 profile](/docs/images/ZE-v2-delete-profile.gif)

- **Hide a profile**: You can hide a profile from the profile tree by right-clicking the profile and selecting the **Manage Profile** and then select **Hide Profile** option from the drop down menu. Finally, if the profile is in multiple trees, choose whether the to hide from all trees or just the tree the action was started in. To unhide the profile, click the **+** button and select the profile from the quick pick list.

- **Open recent members**: Zowe Explorer lets you open a list of members you worked on earlier. You can access the list by pressing `Ctrl`+`Alt`+`R` (Windows) or `Command`+`Option`+`R` (Mac).

For the comprehensive Zowe Explorer documentation that also includes information about USS and Jobs interactions, see [the Zowe Explorer documentation](https://docs.zowe.org/stable/user-guide/ze-install.html) in Zowe Docs.

## Keyboard Shortcuts

- Restart Zowe Explorer

  - Windows: `ctrl`+`alt`+`z`
  - Mac: `⌘`+`⌥`+`z`

- Open Recent Member

  - Windows: `ctrl`+`alt`+`r`
  - Mac: `⌘`+`⌥`+`r`

- Search in all Loaded Items
  - Windows: `ctrl`+`alt`+`p`
  - Mac: `⌘`+`⌥`+`p`

## Extending Zowe Explorer

You can add new functionalities to Zowe Explorer by creating your own extension. For more information, see [Extensions for Zowe Explorer](https://github.com/zowe/vscode-extension-for-zowe/blob/main/docs/README-Extending.md).

**Tip:** View an example of a Zowe Explorer extension: [Zowe Explorer FTP extension documentation](https://github.com/zowe/vscode-extension-for-zowe#available-documentation).

## Known Issues

### Bidirectional languages

Files written in languages primarily read from right to left (Arabic, Hebrew, many Asian languages) can include portions of text that are written and read left to right, such as numbers.

These bidirectional (BiDi) languages are not currently supported in Visual Studio Code. (See [Issue #86667](https://github.com/microsoft/vscode/issues/86667) for more information.)

As a result, VS Code extensions like Zowe Explorer, Zowe Explorer CICS Extension, and Zowe Explorer FTP Extension are not able to support BiDi languages in files.

## More information

- For the complete Zowe Explorer documentation, see [Zowe Docs](https://docs.zowe.org/stable/user-guide/ze-install.html).
- Join the **#zowe-explorer** channel on [Slack](https://openmainframeproject.slack.com/) to stay in touch with the Zowe community.

## Sample use cases extended

### View data sets and use multiple filters

1. Navigate to the **Side Bar**.
1. Open the **DATA SETS** bar.
1. Hover over the profile that you want to apply the filter to.
1. Click the **Search** icon.
1. Enter a pattern you want to create a filter for.
   The data sets that match your pattern(s) are displayed in the **Side Bar**.

**Tip:** To provide multiple filters, separate entries with a comma. You can append or postpend any filter with an \* to apply wildcard searching. You cannot enter an \* as the entire pattern.

![View Data Set](/docs/images/ZE-multiple-search.gif?raw=true "View Data Set")
<br /><br />

[Back to sample list](#sample-use-cases)

---

### View data sets with member filters

1. Navigate to the **Side Bar**.
1. Open the **DATA SETS** bar.
1. Hover over the profile that you want to apply the filter to.
1. Click the **Search** icon.
1. Enter a search pattern in the `HLQ.ZZZ.SSS(MEMBERNAME)` format to filter for and display the specified member in the tree.

![View Data Set With Member Pattern](/docs/images/ZE-member-filter-search.gif?raw=true "View Data Set With Member Pattern")

**Note:** You cannot favorite a data set or member that includes a member filter search pattern.
<br /><br />

[Back to sample list](#sample-use-cases)

---

### Refresh the list of data sets

1. Navigate to the **Side Bar**.
1. Click **Refresh All** button (circular arrow icon) on the right of the **DATA SETS** explorer bar.

[Back to sample list](#sample-use-cases)

---

### Rename data sets

1. Navigate to the **Side Bar**.
1. Open the **DATA SETS** bar.
1. Select a data set you want to rename.
1. Right-click the data set and select the **Rename Data Set** option.
1. Enter the new name of the data set.

![Rename Data Set](/docs/images/ZE-rename.gif?raw=true "Rename Data Set")
<br /><br />

[Back to sample list](#sample-use-cases)

---

### Copy data set members

1. Navigate to the **Side Bar**.
1. Open the **DATA SETS** bar.
1. Select a data set member you want to copy.
1. Right-click the member and select the **Copy Member** option.
1. Right-click a data set that you want to paste the member to and select the **Paste Member** option.
1. Enter the name of the copied member.

![Copy Data Set](/docs/images/ZE-copy-member.gif?raw=true "Copy Data Set")
<br /><br />

[Back to sample list](#sample-use-cases)

---

### Edit and upload a data set member

1. Navigate to the **Side Bar**.
1. Open the **DATA SETS** bar.
1. Open a profile.
1. Select the data set member you want to edit.

   **Note:** To view the members of a data set, click the data to expand the tree.

   The data set member is displayed in the text editor window of VS Code.

1. Edit the document.
1. Navigate back to the data set member in the explorer tree, and press `Ctrl`+`S` or `Command`+`S` (macOS) to upload the member.

   Your data set member is uploaded.

**Note:** If someone else has made changes to the data set member while you were editing it, you can merge your conflicts before uploading the member to the mainframe.

![Edit](/docs/images/ZE-edit-upload.gif?raw=true "Edit")
<br /><br />

[Back to sample list](#sample-use-cases)

---

### Use the save option to prevent merge conflicts

1. Navigate to the **Side Bar**.
1. Open the **DATA SETS** bar.
1. Open a member of a data set you want to edit.
1. Edit the selected member.
1. Press `Ctrl`+`S` or `Command`+`S` (macOS) to save the changes.

   If the original content in your local version no longer matches the same file in the mainframe, a warning message displays advising the user to compare both versions.

1. If necessary, use the editor tool bar to resolve any merge conflicts.

![Save](/docs/images/ZE-safe-save.gif?raw=true "Save")
<br /><br />

[Back to sample list](#sample-use-cases)

---

### Create a new data set and add a member

1. Navigate to the **Side Bar**.
1. Open the **DATA SETS** bar.
1. Right-click on the profile where you want to create a data set and select **Create New Data Set**.
1. Enter a name for your data set.
1. From the drop-down menu, select the data set type that you want to create.
1. Select **+Allocate Data Set** to create the data set.
1. Right-click your newly-created data set and select **Create New Member**.
1. Enter a name for your new data set member and press the `Enter` key.
   The member is created and opened in the workspace.

[Back to sample list](#sample-use-cases)

---

### Create data sets and specify the parameters

1. Navigate to the **Side Bar**.
1. Open the **DATA SETS** bar.
1. Right-click the profile you want to create a data set with and select **Create New Data Set**.
1. Enter a name for your data set and press `Enter`.
1. From the drop-down menu, select the data set type that you want to create and press `Enter`.
1. Select **Edit Attributes** in the drop-down menu and press the `Enter` key.
   The attributes list for the data set appears. You can edit the following attributes:

   - Allocation Unit
   - Average Block Length
   - Block Size
   - Data Class
   - Device Type
   - Directory Block
   - Data Set Type
   - Management Class
   - Data Set Name
   - Data Set Organization
   - Primary Space
   - Record Format
   - Record Length
   - Secondary Space
   - Size
   - Storage Class
   - Volume Serial

1. Select the attribute you want to edit, provide the value in the **Command Palette**, and press the `Enter` key.
1. (Optional) Edit the parameters of your data set.
1. Select the **+ Allocate Data Set** option to create the data set.

   The data set has been created successfully.

   ![Parameters](/docs/images/ZE-set-params.gif?raw=true "Parameters")
   <br /><br />

[Back to sample list](#sample-use-cases)

---

### Delete data sets and data set members

1. Navigate to the **Side Bar**.
1. Open the **DATA SETS** bar.
1. Select one or more data sets and/or data set members.

   **Tip:** Hold the `Ctrl`/`Cmd` key while clicking data sets or data set members to select more than one item for deletion.

1. Press the `Delete` key on your keyboard.

   Alternatively, right-click on the item and select the **Delete Data Set** or **Delete Member** option.

1. Confirm the deletion by clicking **Delete** in the drop-down menu.

   ![Delete Data Sets and Members](/docs/images/ZE-delete-ds2.gif?raw=true "Delete Data Sets and Members")
   <br /><br />

[Back to sample list](#sample-use-cases)

---

### View and access multiple profiles simultaneously

1. Navigate to the **Side Bar**.
1. Open the **DATA SETS** bar.
1. Click the **+** icon on the right of the **DATA SET** bar.
1. Select a profile from the drop-down menu in the **Command Palette**. This adds the profile to the **Side Bar**, from where you can search for data sets.

![Add Profile](/docs/images/ze-access-multiple-profiles-simultaneously.gif?raw=true "Add Profile")

[Back to sample list](#sample-use-cases)

---

### Submit a JCL

1. Navigate to the **Side Bar**.
1. Open the **DATA SETS** bar.
1. Select the data set or data set member you want to submit.
1. Right-click the data set or member and select the **Submit Job** option.
1. If the extension setting **"Jobs: Confirm Submission"** matches the job that you are trying to submit, you will be presented with a submission confirmation dialog.
   - Click **Submit** within the dialog to confirm submission, or click **Cancel** to cancel the operation.
   - Otherwise, the job has been submitted.
1. Once the job has been submitted, click on the hyperlink within the notification pop-up to view the submission (if desired).

![Submit a JCL](/docs/images/ZE-submit-jcl.gif?raw=true "Submit a JCL")

[Back to sample list](#sample-use-cases)

---

### Allocate Like

1. Navigate to the **Side Bar**.
1. Open the **DATA SETS** bar.
1. Right-click a data set and select the **Allocate Like (New Data Set with Same Attributes)** option.
1. Enter a new data set name.

![Allocate Like](/docs/images/ZE-allocate.gif?raw=true "Allocate Like")

[Back to sample list](#sample-use-cases)<|MERGE_RESOLUTION|>--- conflicted
+++ resolved
@@ -93,11 +93,7 @@
 
 ### Updating securely stored credentials
 
-<<<<<<< HEAD
-Secure fields in the team configuration file are handled by the Zowe Imperative dependency. To update securely stored user names and passwords in Zowe Explorer, the user can right click the profile and select **Update Credentials**. This prompts the user for the new credentials and the secure credentials vault is updated.
-=======
-Securing credentials for v1 profiles and secure fields in the team configuration file are handled by the Zowe Imperative dependency. To update securely stored user names and passwords in Zowe Explorer, the user can right click the profile and select **Manage Profile**, then **Update Credentials** from the drop down list. This prompts the user for the new credentials and the secure credentials vault is updated.
->>>>>>> 20d62317
+Secure fields in the team configuration file are handled by the Zowe Imperative dependency. To update securely stored user names and passwords in Zowe Explorer, the user can right click the profile and select **Manage Profile**, then **Update Credentials** from the drop down list. This prompts the user for the new credentials and the secure credentials vault is updated.
 
 ### Editing team configuration file
 
@@ -132,44 +128,18 @@
 1. Hover over **DATA SETS**, **USS**, or **JOBS**.
 1. Click the **+** icon.
 1. Select the profile you use with your base profile for token authentication. The profile will appear in the tree.
-1. Right-click the profile and select 'Login to Authentication Service', then enter basic credentials to request the token. If the request is successful, the token will be used for authentication until the logout action is taken or the token expires.
+1. Right-click the profile and select **Manage Profile**.
+1. Select the **Log in to Authentication Service** option from the drop down list, then enter basic credentials to request the token. If the request is successful, the token will be used for authentication until the logout action is taken or the token expires.
 
 For more information, see [Integrating with API Mediation Layer](https://docs.zowe.org/stable/user-guide/cli-using-integrating-apiml).
 
-<<<<<<< HEAD
 If you do not want to store your token, you can request the server to end your session token. Use the **Log out from Authentication Service** feature to invalidate the token:
 
 1. Open Zowe Explorer.
 1. Hover over **DATA SETS**, **USS**, or **JOBS**.
 1. Click the **+** icon.
-1. Right-click your profile.
+1. Right-click your profile and select **Manage Profile**.
 1. Select the **Log out from Authentication Service** option.
-=======
-#### Log in to the Authentication Service
-
-If the token for your base profile is no longer valid, you can log in again to get a new token with the **Log in to Authentication Service** feature.
-
-**Notes:**
-
-- The feature is only available for base profiles.
-- The feature supports only API Mediation Layer at the moment. Other extenders may use a different authentication service.
-
-1. Open VS Code and select the Zowe Explorer icon in the **Side Bar**.
-2. Right-click your profile and select **Manage Profile**.
-3. Select the **Log in to Authentication Service** option from the drop down list.
-
-   You are prompted to enter your username and password.
-
-The token is stored in the corresponding base profile file, YAML file for v1 Profiles, or the team configuration file.
-
-If you do not want to store your token, you can request the server to end your session token. Use the **Log out from Authentication Service** feature to invalidate the token:
-
-1. Open Zowe Explorer.
-2. Hover over **DATA SETS**, **USS**, or **JOBS**.
-3. Click the **+** icon.
-4. Right-click your profile and select **Manage Profile**..
-5. Select the **Log out from Authentication Service** option from the drop down list.
->>>>>>> 20d62317
 
 Your token has been successfully invalidated.
 
@@ -179,17 +149,9 @@
 
 - **Syntax Highlighting:** Zowe Explorer supports syntax highlighting for data sets. You can search for and install such extensions in VS Code Marketplace.
 
-<<<<<<< HEAD
-- **Update a profile**: Right-click a profile, select the **Edit Team Config File** option, and modify the information inside the profile.
-
-- **Delete a profile**: Right-click a profile, select the **Delete Profile** which opens the `zowe.config.json` file for the user to delete the profile manually:
-=======
 - **Update a profile**: Right-click a profile, select the **Manage Profile** option then select **Edit Profile** option from drop down list, and modify the information inside the profile.
 
-- **Delete a profile**: For Zowe V1 profiles, right-click a profile and select the **Manage Profile** then select **Delete Profile** option from the drop down list to permanently delete the profile and delete the profile from your `.zowe` folder.
-
-  For Zowe V2 profiles, the **Delete Profile** option opens the `zowe.config.json` file for the user to delete the profile manually:
->>>>>>> 20d62317
+- **Delete a profile**: Right-click a profile, select the **Manage Profile** option then select **Delete Profile** option from drop down list, which opens the `zowe.config.json` file for the user to delete the profile manually:
 
   ![Delete a V2 profile](/docs/images/ZE-v2-delete-profile.gif)
 
