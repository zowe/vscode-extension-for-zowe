--- conflicted
+++ resolved
@@ -10,7 +10,6 @@
  */
 
 import { imperative } from "@zowe/cli";
-<<<<<<< HEAD
 import {
     IApiRegisterClient,
     IApiExplorerExtender,
@@ -23,10 +22,8 @@
     ZosmfJesApi,
     ZosmfMvsApi,
     ZosmfUssApi,
+    EventTypes,
 } from "@zowe/zowe-explorer-api";
-=======
-import { ZoweExplorerApi, ZosmfUssApi, ZosmfMvsApi, ZosmfJesApi, ZosmfCommandApi, EventTypes } from "@zowe/zowe-explorer-api";
->>>>>>> 48573796
 import { ZoweExplorerExtender } from "./ZoweExplorerExtender";
 import { ZoweLogger } from "./utils/LoggerUtils";
 import * as nls from "vscode-nls";
