--- conflicted
+++ resolved
@@ -15,67 +15,9 @@
 import { ZoweLogger } from "./utils/LoggerUtils";
 import { IZoweJobTreeNode } from "@zowe/zowe-explorer-api";
 
-<<<<<<< HEAD
-export function buildUniqueSpoolName(spool: zowe.IJobFile): string {
+export function buildUniqueSpoolName(spool: zosjobs.IJobFile): string {
     const spoolSegments = [spool.jobname, spool.jobid, spool.stepname, spool.procstep, spool.ddname, spool.id?.toString()];
     return spoolSegments.filter((v) => v && v.length).join(".");
-=======
-export default class SpoolProvider implements vscode.TextDocumentContentProvider {
-    // Track files that have been opened previously through the SpoolProvider
-    public static files: { [key: string]: SpoolFile } = {};
-
-    public static scheme = "zosspool";
-    public static onDidChangeEmitter = new vscode.EventEmitter<vscode.Uri>();
-    public onDidChange = SpoolProvider.onDidChangeEmitter.event;
-
-    public async provideTextDocumentContent(uri: vscode.Uri): Promise<string> {
-        ZoweLogger.trace("SpoolProvider.provideTextDocumentContent called.");
-        const spoolFile = SpoolProvider.files[uri.path];
-        if (spoolFile) {
-            // Use latest cached content from stored SpoolFile object
-            return spoolFile.content;
-        }
-
-        // Track the new spool file and pass the event emitter for future updates
-        const newSpoolFile = new SpoolFile(uri, SpoolProvider.onDidChangeEmitter);
-        await newSpoolFile.fetchContent();
-        SpoolProvider.files[uri.path] = newSpoolFile;
-        return newSpoolFile.content;
-    }
-
-    public dispose(): void {
-        SpoolProvider.onDidChangeEmitter.dispose();
-    }
-}
-
-/**
- * Manage spool content for each file that is opened through the SpoolProvider.
- */
-export class SpoolFile {
-    public content: string = "";
-    private readonly emitter: vscode.EventEmitter<vscode.Uri>;
-    private sessionName: string = "";
-    private spool: zosjobs.IJobFile;
-    public uri: vscode.Uri;
-
-    public constructor(uri: vscode.Uri, emitter: vscode.EventEmitter<vscode.Uri>) {
-        this.uri = uri;
-        this.emitter = emitter;
-        [this.sessionName, this.spool] = decodeJobFile(this.uri);
-    }
-
-    /**
-     * Caches content changes to the spool file for the SpoolProvider to display.
-     */
-    public async fetchContent(): Promise<void> {
-        const profile = Profiles.getInstance().loadNamedProfile(this.sessionName);
-        const result = await ZoweExplorerApiRegister.getJesApi(profile).getSpoolContentById(this.spool.jobname, this.spool.jobid, this.spool.id);
-        this.content = result;
-
-        // Signal to the SpoolProvider that the new contents should be rendered for this file
-        this.emitter.fire(this.uri);
-    }
->>>>>>> ceaba7c1
 }
 
 /**
