/**
 * This program and the accompanying materials are made available under the terms of the
 * Eclipse Public License v2.0 which accompanies this distribution, and is available at
 * https://www.eclipse.org/legal/epl-v20.html
 *
 * SPDX-License-Identifier: EPL-2.0
 *
 * Copyright Contributors to the Zowe Project.
 *
 */

import * as vscode from "vscode";
import * as zosjobs from "@zowe/zos-jobs-for-zowe-sdk";
import { ZoweExplorerApiRegister } from "./ZoweExplorerApiRegister";
<<<<<<< HEAD
import { ZoweLogger } from "./utils/LoggerUtils";
=======
import { Profiles } from "./Profiles";
import { ZoweLogger } from "./utils/ZoweLogger";
>>>>>>> c87f9588
import { IZoweJobTreeNode } from "@zowe/zowe-explorer-api";

export function buildUniqueSpoolName(spool: zosjobs.IJobFile): string {
    const spoolSegments = [spool.jobname, spool.jobid, spool.stepname, spool.procstep, spool.ddname, spool.id?.toString()];
    return spoolSegments.filter((v) => v && v.length).join(".");
}

/**
 * (use {@link toUniqueJobFileUri} instead to use VSCode's cache invalidation)
 *
 * Encode the information needed to get the Spool content.
 *
 * @param session The name of the Zowe profile to use to get the Spool Content
 * @param spool The IJobFile to get the spool content for.
 */
export function encodeJobFile(session: string, spool: zosjobs.IJobFile): vscode.Uri {
    ZoweLogger.trace("SpoolProvider.encodeJobFile called.");
    const query = JSON.stringify([session, spool]);

    return vscode.Uri.parse("").with({
        path: buildUniqueSpoolName(spool),
        query,
    });
}

/**
 * Encode the information needed to get the Spool content with support of the built in VSCode cache invalidation.
 *
 * VSCode built in cache will be applied automatically in case of several requests for the same URI,
 * so consumers can control the amount of spool content requests by specifying different unique fragments
 *
 * Should be used carefully because of the possible memory leaks.
 *
 * @param session The name of the Zowe profile to use to get the Spool Content
 * @param spool The IJobFile to get the spool content for.
 * @param uniqueFragment The unique fragment of the encoded uri (can be timestamp, for example)
 */
export const toUniqueJobFileUri =
    (session: string, spool: zosjobs.IJobFile) =>
    (uniqueFragment: string): vscode.Uri => {
        ZoweLogger.trace("SpoolProvider.toUniqueJobFileUri called.");
        const encodedUri = encodeJobFile(session, spool);
        return encodedUri.with({
            fragment: uniqueFragment,
        });
    };

/**
 * Gather all spool files for a given job
 * @param node Selected node for which to extract all spool files
 * @returns Array of spool files
 */
export async function getSpoolFiles(node: IZoweJobTreeNode): Promise<zosjobs.IJobFile[]> {
    ZoweLogger.trace("SpoolProvider.getSpoolFiles called.");
    if (node.job == null) {
        return [];
    }
    let spools: zosjobs.IJobFile[] = [];
    spools = await ZoweExplorerApiRegister.getJesApi(node.getProfile()).getSpoolFiles(node.job.jobname, node.job.jobid);
    spools = spools
        // filter out all the objects which do not seem to be correct Job File Document types
        // see an issue #845 for the details
        .filter((item) => !(item.id === undefined && item.ddname === undefined && item.stepname === undefined));
    return spools;
}

/**
 * Determine whether or not a spool file matches a selected node
 *
 * @param spool Individual spool file to match the node with
 * @param node Selected node
 * @returns true if the selected node matches the spool file, false otherwise
 */
export function matchSpool(spool: zosjobs.IJobFile, node: IZoweJobTreeNode): boolean {
    return (
        `${spool.stepname}:${spool.ddname} - ${spool["record-count"]}` === node.label.toString() ||
        `${spool.stepname}:${spool.ddname} - ${spool.procstep}` === node.label.toString()
    );
}

/**
 * Decode the information needed to get the Spool content.
 *
 * @param uri The URI passed to TextDocumentContentProvider
 */
export function decodeJobFile(uri: vscode.Uri): [string, zosjobs.IJobFile] {
    ZoweLogger.trace("SpoolProvider.decodeJobFile called.");
    const [session, spool] = JSON.parse(uri.query) as [string, zosjobs.IJobFile];
    return [session, spool];
}<|MERGE_RESOLUTION|>--- conflicted
+++ resolved
@@ -12,12 +12,7 @@
 import * as vscode from "vscode";
 import * as zosjobs from "@zowe/zos-jobs-for-zowe-sdk";
 import { ZoweExplorerApiRegister } from "./ZoweExplorerApiRegister";
-<<<<<<< HEAD
-import { ZoweLogger } from "./utils/LoggerUtils";
-=======
-import { Profiles } from "./Profiles";
 import { ZoweLogger } from "./utils/ZoweLogger";
->>>>>>> c87f9588
 import { IZoweJobTreeNode } from "@zowe/zowe-explorer-api";
 
 export function buildUniqueSpoolName(spool: zosjobs.IJobFile): string {
