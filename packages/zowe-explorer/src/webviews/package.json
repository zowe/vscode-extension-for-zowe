--- conflicted
+++ resolved
@@ -2,11 +2,7 @@
   "name": "webviews",
   "private": true,
   "type": "module",
-<<<<<<< HEAD
   "version": "3.0.0-next.202401241448",
-=======
-  "version": "2.15.0-SNAPSHOT",
->>>>>>> 20d62317
   "main": "index.js",
   "license": "EPL-2.0",
   "scripts": {
