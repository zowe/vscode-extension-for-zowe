--- conflicted
+++ resolved
@@ -2,11 +2,7 @@
   "name": "webviews",
   "private": true,
   "type": "module",
-<<<<<<< HEAD
-  "version": "2.12.3-SNAPSHOT",
-=======
-  "version": "2.14.0-SNAPSHOT",
->>>>>>> b2c62f4b
+  "version": "2.14.1-SNAPSHOT",
   "main": "index.js",
   "license": "EPL-2.0",
   "scripts": {
