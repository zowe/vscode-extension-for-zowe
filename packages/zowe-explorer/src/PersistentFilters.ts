/**
 * This program and the accompanying materials are made available under the terms of the
 * Eclipse Public License v2.0 which accompanies this distribution, and is available at
 * https://www.eclipse.org/legal/epl-v20.html
 *
 * SPDX-License-Identifier: EPL-2.0
 *
 * Copyright Contributors to the Zowe Project.
 *
 */

import * as globals from "./globals";
import { ZoweLogger } from "./utils/LoggerUtils";
import { ZoweLocalStorage } from "./utils/ZoweLocalStorage";

export type PersistentFilter = {
    persistence: boolean;
    favorites: string[];
    history: string[];
    sessions: string[];
    searchHistory: string[];
    fileHistory: string[];
};

/**
 * Standard history and favorite persistance handling routines
 *
 * @export
 * @class PersistentFilters
 */
export class PersistentFilters {
    private static readonly favorites: string = "favorites";
    private static readonly searchHistory: string = "searchHistory";
    private static readonly fileHistory: string = "fileHistory";
    private static readonly sessions: string = "sessions";

    public schema: string;
    private mSearchHistory: string[] = [];
    private mFileHistory: string[] = [];
    private mSessions: string[] = [];

    public constructor(schema: string, private maxSearchHistory = globals.MAX_SEARCH_HISTORY, private maxFileHistory = globals.MAX_FILE_HISTORY) {
        ZoweLogger.trace("PersistentFilters.constructor called.");
        this.schema = schema;
        this.initialize();
    }

    /*********************************************************************************************************************************************/
    /* Add functions, for adding items to the persistent settings
    /*********************************************************************************************************************************************/

    /**
     * Adds one line of search history to the local store and
     * updates persistent store. The store contains a
     * maximum number of entries as described by `maxSearchHistory`
     *
     * If the entry matches a previous entry it is removed from the list
     * at that position in the stack.
     *
     * Once the maximum capacity has been reached the last entry is popped off
     *
     * @param {string} criteria - a line of search criteria
     */
    public addSearchHistory(criteria: string): void {
        ZoweLogger.trace("PersistentFilters.addSearchHistory called.");
        if (criteria) {
            // Remove any entries that match
            this.mSearchHistory = this.mSearchHistory.filter((element) => {
                return element.trim() !== criteria.trim();
            });

            // Add value to front of stack
            this.mSearchHistory.unshift(criteria);

            // If list getting too large remove last entry
            if (this.mSearchHistory.length > this.maxSearchHistory) {
                this.mSearchHistory.pop();
            }
            this.updateSearchHistory();
        }
    }

    /**
     * Adds the name of one recently-edited file to the local store and
     * updates persistent store. The store contains a
     * maximum number of entries as described by `maxFileHistory`
     *
     * If the entry matches a previous entry it is removed from the list
     * at that position in the stack.
     *
     * Once the maximum capacity has been reached the last entry is popped off
     *
     * @param {string} criteria - a line of search criteria
     */
    public addFileHistory(criteria: string): void {
        ZoweLogger.trace("PersistentFilters.addFileHistory called.");
        if (criteria) {
            criteria = criteria.toUpperCase();
            // Remove any entries that match
            this.mFileHistory = this.mFileHistory.filter((element) => {
                return element.trim() !== criteria.trim();
            });

            // Add value to front of stack
            this.mFileHistory.unshift(criteria);

            // If list getting too large remove last entry
            if (this.mFileHistory.length > this.maxFileHistory) {
                this.mFileHistory.pop();
            }
            this.updateFileHistory();
        }
    }

    /**
     * Adds one line of session history to the local store and
     * updates persistent store.
     *
     * If the entry matches a previous entry it is removed from the list
     * at that position in the stack.
     *
     * @param {string} criteria - a session name
     */
    public addSession(criteria: string): void {
        ZoweLogger.trace("PersistentFilters.addSession called.");
        // Remove any entries that match
        this.mSessions = this.mSessions.filter((element) => {
            return element.trim() !== criteria.trim();
        });
        this.mSessions.push(criteria);

        // Use standard sorting
        this.mSessions.sort();
        this.updateSessions();
    }

    /*********************************************************************************************************************************************/
    /* Get/read functions, for returning the values stored in the persistent arrays
    /*********************************************************************************************************************************************/

    public getSearchHistory(): string[] {
        ZoweLogger.trace("PersistentFilters.getSearchHistory called.");
        return this.mSearchHistory;
    }

    public getSessions(): string[] {
        ZoweLogger.trace("PersistentFilters.getSessions called.");
        return this.mSessions;
    }

    public getFileHistory(): string[] {
        ZoweLogger.trace("PersistentFilters.getFileHistory called.");
        return this.mFileHistory;
    }

    public readFavorites(): string[] {
        ZoweLogger.trace("PersistentFilters.readFavorites called.");
        const localStorageSchema = ZoweLocalStorage.getValue<PersistentFilter>(this.schema);
        if (localStorageSchema) {
            return localStorageSchema[PersistentFilters.favorites] as string[];
        }
        return [];
    }

    /*********************************************************************************************************************************************/
    /* Remove functions, for removing one item from the persistent arrays
    /*********************************************************************************************************************************************/

    public removeSession(name: string): void {
        ZoweLogger.trace("PersistentFilters.removeSession called.");
        // Remove any entries that match
        this.mSessions = this.mSessions.filter((element) => {
            return element.trim() !== name.trim();
        });
        this.updateSessions();
    }

    /**
     * @param name - Should be in format "[session]: DATASET.QUALIFIERS" or "[session]: /file/path", as appropriate
     */
<<<<<<< HEAD
    public removeFileHistory(name: string): void {
        ZoweLogger.trace("PersistentFilters.removeFileHistory called.");
=======
    public removeFileHistory(name: string): Thenable<void> {
>>>>>>> 20ae8222
        const index = this.mFileHistory.findIndex((fileHistoryItem) => {
            return fileHistoryItem.includes(name.toUpperCase());
        });
        if (index >= 0) {
            this.mFileHistory.splice(index, 1);
        }
<<<<<<< HEAD
        this.updateFileHistory();
=======
        return this.updateFileHistory();
>>>>>>> 20ae8222
    }

    /*********************************************************************************************************************************************/
    /* Reset functions, for resetting the persistent array to empty (in the extension and in settings.json)
    /*********************************************************************************************************************************************/

    public resetSearchHistory(): void {
        ZoweLogger.trace("PersistentFilters.resetSearchHistory called.");
        this.mSearchHistory = [];
        this.updateSearchHistory();
    }

    public resetSessions(): void {
        ZoweLogger.trace("PersistentFilters.resetSessions called.");
        this.mSessions = [];
        this.updateSessions();
    }

    public resetFileHistory(): void {
        ZoweLogger.trace("PersistentFilters.resetFileHistory called.");
        this.mFileHistory = [];
        this.updateFileHistory();
    }

    /*********************************************************************************************************************************************/
    /* Update functions, for updating the settings.json file in VSCode
    /*********************************************************************************************************************************************/

<<<<<<< HEAD
    public updateFavorites(favorites: string[]): void {
        ZoweLogger.trace("PersistentFilters.updateFavorites called.");
        const settings = ZoweLocalStorage.getValue<PersistentFilter>(this.schema);
        if (settings.persistence) {
            settings.favorites = favorites;
            ZoweLocalStorage.setValue<PersistentFilter>(this.schema, settings);
        }
    }

    private updateSearchHistory(): void {
        ZoweLogger.trace("PersistentFilters.updateSearchHistory called.");
        const settings = { ...ZoweLocalStorage.getValue<PersistentFilter>(this.schema) };
        if (settings.persistence) {
            settings.searchHistory = this.mSearchHistory;
            ZoweLocalStorage.setValue<PersistentFilter>(this.schema, settings);
        }
    }

    private updateSessions(): void {
        ZoweLogger.trace("PersistentFilters.updateSessions called.");
        const settings = { ...ZoweLocalStorage.getValue<PersistentFilter>(this.schema) };
        if (settings.persistence) {
            settings.sessions = this.mSessions;
            ZoweLocalStorage.setValue<PersistentFilter>(this.schema, settings);
        }
    }

    private updateFileHistory(): void {
        ZoweLogger.trace("PersistentFilters.updateFileHistory called.");
        const settings = { ...ZoweLocalStorage.getValue<PersistentFilter>(this.schema) };
        if (settings.persistence) {
            settings.fileHistory = this.mFileHistory;
            ZoweLocalStorage.setValue<PersistentFilter>(this.schema, settings);
=======
    public updateFavorites(favorites: string[]): Thenable<void> {
        // settings are read-only, so were cloned
        const settings: any = { ...vscode.workspace.getConfiguration(this.schema) };
        if (settings.persistence) {
            settings.favorites = favorites;
            return SettingsConfig.setDirectValue(this.schema, settings);
        }
    }

    private updateSearchHistory(): Thenable<void> {
        // settings are read-only, so make a clone
        const settings: any = { ...vscode.workspace.getConfiguration(this.schema) };
        if (settings.persistence) {
            settings.searchHistory = this.mSearchHistory;
            return SettingsConfig.setDirectValue(this.schema, settings);
        }
    }

    private updateSessions(): Thenable<void> {
        // settings are read-only, so make a clone
        const settings: any = { ...vscode.workspace.getConfiguration(this.schema) };
        if (settings.persistence) {
            settings.sessions = this.mSessions;
            return SettingsConfig.setDirectValue(this.schema, settings);
        }
    }

    private updateFileHistory(): Thenable<void> {
        // settings are read-only, so make a clone
        const settings: any = { ...vscode.workspace.getConfiguration(this.schema) };
        if (settings.persistence) {
            settings.fileHistory = this.mFileHistory;
            return SettingsConfig.setDirectValue(this.schema, settings);
>>>>>>> 20ae8222
        }
    }

    private initialize(): void {
        ZoweLogger.trace("PersistentFilters.initialize called.");
        const settings = ZoweLocalStorage.getValue<PersistentFilter>(this.schema);
        if (settings) {
            this.mSearchHistory = settings[PersistentFilters.searchHistory] ?? [];
            this.mSessions = settings[PersistentFilters.sessions] ?? [];
            this.mFileHistory = settings[PersistentFilters.fileHistory] ?? [];
        }
        this.updateFileHistory();
        this.updateSearchHistory();
        this.updateSessions();
    }
}<|MERGE_RESOLUTION|>--- conflicted
+++ resolved
@@ -9,8 +9,10 @@
  *
  */
 
+import * as vscode from "vscode";
 import * as globals from "./globals";
 import { ZoweLogger } from "./utils/LoggerUtils";
+import { SettingsConfig } from "./utils/SettingsConfig";
 import { ZoweLocalStorage } from "./utils/ZoweLocalStorage";
 
 export type PersistentFilter = {
@@ -178,23 +180,14 @@
     /**
      * @param name - Should be in format "[session]: DATASET.QUALIFIERS" or "[session]: /file/path", as appropriate
      */
-<<<<<<< HEAD
-    public removeFileHistory(name: string): void {
-        ZoweLogger.trace("PersistentFilters.removeFileHistory called.");
-=======
     public removeFileHistory(name: string): Thenable<void> {
->>>>>>> 20ae8222
         const index = this.mFileHistory.findIndex((fileHistoryItem) => {
             return fileHistoryItem.includes(name.toUpperCase());
         });
         if (index >= 0) {
             this.mFileHistory.splice(index, 1);
         }
-<<<<<<< HEAD
-        this.updateFileHistory();
-=======
         return this.updateFileHistory();
->>>>>>> 20ae8222
     }
 
     /*********************************************************************************************************************************************/
@@ -223,41 +216,6 @@
     /* Update functions, for updating the settings.json file in VSCode
     /*********************************************************************************************************************************************/
 
-<<<<<<< HEAD
-    public updateFavorites(favorites: string[]): void {
-        ZoweLogger.trace("PersistentFilters.updateFavorites called.");
-        const settings = ZoweLocalStorage.getValue<PersistentFilter>(this.schema);
-        if (settings.persistence) {
-            settings.favorites = favorites;
-            ZoweLocalStorage.setValue<PersistentFilter>(this.schema, settings);
-        }
-    }
-
-    private updateSearchHistory(): void {
-        ZoweLogger.trace("PersistentFilters.updateSearchHistory called.");
-        const settings = { ...ZoweLocalStorage.getValue<PersistentFilter>(this.schema) };
-        if (settings.persistence) {
-            settings.searchHistory = this.mSearchHistory;
-            ZoweLocalStorage.setValue<PersistentFilter>(this.schema, settings);
-        }
-    }
-
-    private updateSessions(): void {
-        ZoweLogger.trace("PersistentFilters.updateSessions called.");
-        const settings = { ...ZoweLocalStorage.getValue<PersistentFilter>(this.schema) };
-        if (settings.persistence) {
-            settings.sessions = this.mSessions;
-            ZoweLocalStorage.setValue<PersistentFilter>(this.schema, settings);
-        }
-    }
-
-    private updateFileHistory(): void {
-        ZoweLogger.trace("PersistentFilters.updateFileHistory called.");
-        const settings = { ...ZoweLocalStorage.getValue<PersistentFilter>(this.schema) };
-        if (settings.persistence) {
-            settings.fileHistory = this.mFileHistory;
-            ZoweLocalStorage.setValue<PersistentFilter>(this.schema, settings);
-=======
     public updateFavorites(favorites: string[]): Thenable<void> {
         // settings are read-only, so were cloned
         const settings: any = { ...vscode.workspace.getConfiguration(this.schema) };
@@ -291,7 +249,6 @@
         if (settings.persistence) {
             settings.fileHistory = this.mFileHistory;
             return SettingsConfig.setDirectValue(this.schema, settings);
->>>>>>> 20ae8222
         }
     }
 
