/**
 * This program and the accompanying materials are made available under the terms of the
 * Eclipse Public License v2.0 which accompanies this distribution, and is available at
 * https://www.eclipse.org/legal/epl-v20.html
 *
 * SPDX-License-Identifier: EPL-2.0
 *
 * Copyright Contributors to the Zowe Project.
 *
 */

// Generic utility functions related to all node types. See ./src/utils.ts for other utility functions.

import * as vscode from "vscode";
import * as path from "path";
import * as globals from "../globals";
<<<<<<< HEAD
import { Gui, IZoweTreeNode, IZoweDatasetTreeNode, IZoweUSSTreeNode, IZoweJobTreeNode, IZoweTree, Types, ZosEncoding } from "@zowe/zowe-explorer-api";
import { ZoweLogger } from "../utils/LoggerUtils";
=======
import {
    Gui,
    imperative,
    IZoweTreeNode,
    IZoweDatasetTreeNode,
    IZoweUSSTreeNode,
    IZoweJobTreeNode,
    IZoweTree,
    Types,
    ZosEncoding,
} from "@zowe/zowe-explorer-api";
import { ZoweExplorerApiRegister } from "../ZoweExplorerApiRegister";
import * as zosfiles from "@zowe/zos-files-for-zowe-sdk";
import { ZoweLogger } from "../utils/ZoweLogger";
import { markDocumentUnsaved } from "../utils/workspace";
import { errorHandling } from "../utils/ProfilesUtils";
>>>>>>> c87f9588
import { ZoweLocalStorage } from "../utils/ZoweLocalStorage";

export enum JobSubmitDialogOpts {
    Disabled,
    YourJobs,
    OtherUserJobs,
    AllJobs,
}
export const JOB_SUBMIT_DIALOG_OPTS = [
    vscode.l10n.t("Disabled"),
    vscode.l10n.t("Your jobs"),
    vscode.l10n.t("Other user jobs"),
    vscode.l10n.t("All jobs"),
];

export const SORT_DIRS: string[] = [vscode.l10n.t("Ascending"), vscode.l10n.t("Descending")];

export type LocalFileInfo = {
    name: string;
    path: string;
};

export function filterTreeByString(value: string, treeItems: vscode.QuickPickItem[]): vscode.QuickPickItem[] {
    ZoweLogger.trace("shared.utils.filterTreeByString called.");
    const filteredArray: vscode.QuickPickItem[] = [];
    value = value.toUpperCase().replace(/\*/g, "(.*)");
    const regex = new RegExp(value);
    treeItems.forEach((item) => {
        if (item.label.toUpperCase().match(regex)) {
            filteredArray.push(item);
        }
    });
    return filteredArray;
}

/**
 * Gets path to the icon, which is located in resources folder
 * @param iconFileName {string} Name of icon file with extension
 * @returns {object}
 */
export function getIconPathInResources(iconFileName: string): {
    light: string;
    dark: string;
} {
    return {
        light: path.join(globals.ROOTPATH, "resources", "light", iconFileName),
        dark: path.join(globals.ROOTPATH, "resources", "dark", iconFileName),
    };
}

/*************************************************************************************************************
 * Returns array of all subnodes of given node
 *************************************************************************************************************/
export function concatChildNodes(nodes: Types.IZoweNodeType[]): Types.IZoweNodeType[] {
    ZoweLogger.trace("shared.utils.concatChildNodes called.");
    let allNodes = new Array<Types.IZoweNodeType>();

    for (const node of nodes) {
        allNodes = allNodes.concat(concatChildNodes(node.children));
        allNodes.push(node);
    }
    return allNodes;
}

export function sortTreeItems(favorites: vscode.TreeItem[], specificContext): void {
    favorites.sort((a, b) => {
        if (a.contextValue === specificContext) {
            if (b.contextValue === specificContext) {
                return a.label.toString().toUpperCase() > b.label.toString().toUpperCase() ? 1 : -1;
            }

            return -1;
        }

        if (b.contextValue === specificContext) {
            return 1;
        }

        return a.label.toString().toUpperCase() > b.label.toString().toUpperCase() ? 1 : -1;
    });
}

/*************************************************************************************************************
 * Determine IDE name to display based on app environment
 *************************************************************************************************************/
export function getAppName(): "VS Code" {
    return "VS Code";
}

/**
 * Returns the file path for the IZoweTreeNode
 *
 * @export
 * @param {string} label - If node is a member, label includes the name of the PDS
 * @param {IZoweTreeNode} node
 */
export function getDocumentFilePath(label: string, node: IZoweTreeNode): string {
    const dsDir = globals.DS_DIR;
    const profName = node.getProfileName();
    const suffix = appendSuffix(label);
    return path.join(dsDir, profName || "", suffix);
}

/**
 * Append a suffix on a ds file so it can be interpretted with syntax highlighter
 *
 * Rules of mapping:
 *  1. Start with LLQ and work backwards as it is at this end usually
 *   the language is specified
 *  2. Dont do this for the top level HLQ
 */
function appendSuffix(label: string): string {
    const limit = 5;
    const bracket = label.indexOf("(");
    const split = bracket > -1 ? label.substr(0, bracket).split(".", limit) : label.split(".", limit);
    for (let i = split.length - 1; i > 0; i--) {
        if (["JCL", "JCLLIB", "CNTL", "PROC", "PROCLIB"].includes(split[i])) {
            return label.concat(".jcl");
        }
        if (["COBOL", "CBL", "COB", "SCBL"].includes(split[i])) {
            return label.concat(".cbl");
        }
        if (["COPYBOOK", "COPY", "CPY", "COBCOPY"].includes(split[i])) {
            return label.concat(".cpy");
        }
        if (["INC", "INCLUDE", "PLINC"].includes(split[i])) {
            return label.concat(".inc");
        }
        if (["PLI", "PL1", "PLX", "PCX"].includes(split[i])) {
            return label.concat(".pli");
        }
        if (["SH", "SHELL"].includes(split[i])) {
            return label.concat(".sh");
        }
        if (["REXX", "REXEC", "EXEC"].includes(split[i])) {
            return label.concat(".rexx");
        }
        if (split[i] === "XML") {
            return label.concat(".xml");
        }
        if (split[i] === "ASM" || split[i].indexOf("ASSEMBL") > -1) {
            return label.concat(".asm");
        }
        if (split[i] === "LOG" || split[i].indexOf("SPFLOG") > -1) {
            return label.concat(".log");
        }
    }
    return label;
}

export function checkForAddedSuffix(filename: string): boolean {
    // identify how close to the end of the string the last . is
    const dotPos = filename.length - (1 + filename.lastIndexOf("."));
    return (
        dotPos >= 2 &&
        dotPos <= 4 && // if the last characters are 2 to 4 long and lower case it has been added
        filename.substring(filename.length - dotPos) === filename.substring(filename.length - dotPos).toLowerCase()
    );
}

export function checkIfChildPath(parentPath: string, childPath: string): boolean {
    const relativePath = path.relative(parentPath, childPath);
    return relativePath && !relativePath.startsWith("..") && !path.isAbsolute(relativePath);
}

/**
 * Function that rewrites the document in the active editor thus marking it dirty
 * @param {vscode.TextDocument} doc - document to rewrite
 * @returns void
 */

export function markFileAsDirty(doc: vscode.TextDocument): void {
    const docText = doc.getText();
    const startPosition = new vscode.Position(0, 0);
    const endPosition = new vscode.Position(doc.lineCount, 0);
    const deleteRange = new vscode.Range(startPosition, endPosition);
    vscode.window.activeTextEditor.edit((editBuilder) => {
        editBuilder.delete(deleteRange);
        editBuilder.insert(startPosition, docText);
    });
}

// Type guarding for current IZoweNodeType.
// Makes it possible to have multiple types in a function signature, but still be able to use type specific code inside the function definition
export function isZoweDatasetTreeNode(node: Types.IZoweNodeType): node is IZoweDatasetTreeNode {
    return (node as IZoweDatasetTreeNode).pattern !== undefined;
}

export function isZoweUSSTreeNode(node: IZoweDatasetTreeNode | IZoweUSSTreeNode | IZoweJobTreeNode): node is IZoweUSSTreeNode {
    return (node as IZoweUSSTreeNode).openUSS !== undefined;
}

export function isZoweJobTreeNode(node: IZoweDatasetTreeNode | IZoweUSSTreeNode | IZoweJobTreeNode): node is IZoweJobTreeNode {
    return (node as IZoweJobTreeNode).job !== undefined;
}

export function getSelectedNodeList(node: IZoweTreeNode, nodeList: IZoweTreeNode[]): IZoweTreeNode[] {
    let resultNodeList: IZoweTreeNode[] = [];
    if (!nodeList) {
        resultNodeList.push(node);
    } else {
        resultNodeList = nodeList;
    }
    return resultNodeList;
}

/**
 * Function that validates job prefix
 * @param {string} text - prefix text
 * @returns undefined | string
 */
export function jobStringValidator(text: string, localizedParam: "owner" | "prefix"): string | null {
    switch (localizedParam) {
        case "owner":
            return text.length > globals.JOBS_MAX_PREFIX ? vscode.l10n.t("Invalid job owner") : null;
        case "prefix":
        default:
            return text.length > globals.JOBS_MAX_PREFIX ? vscode.l10n.t("Invalid job prefix") : null;
    }
}

export function updateOpenFiles<T extends IZoweTreeNode>(treeProvider: IZoweTree<T>, docPath: string, value: T | null): void {
    if (treeProvider.openFiles) {
        treeProvider.openFiles[docPath] = value;
    }
}

function getCachedEncoding(node: IZoweTreeNode): string | undefined {
    let cachedEncoding: ZosEncoding;
    if (isZoweUSSTreeNode(node)) {
        cachedEncoding = (node.getSessionNode() as IZoweUSSTreeNode).encodingMap[node.fullPath];
    } else {
        const isMemberNode = node.contextValue.startsWith(globals.DS_MEMBER_CONTEXT);
        const dsKey = isMemberNode ? `${node.getParent().label as string}(${node.label as string})` : (node.label as string);
        cachedEncoding = (node.getSessionNode() as IZoweDatasetTreeNode).encodingMap[dsKey];
    }
    return cachedEncoding?.kind === "other" ? cachedEncoding.codepage : cachedEncoding?.kind;
}

export async function promptForEncoding(node: IZoweDatasetTreeNode | IZoweUSSTreeNode, taggedEncoding?: string): Promise<ZosEncoding | undefined> {
    const ebcdicItem: vscode.QuickPickItem = {
        label: vscode.l10n.t("EBCDIC"),
        description: vscode.l10n.t("z/OS default codepage"),
    };
    const binaryItem: vscode.QuickPickItem = {
        label: vscode.l10n.t("Binary"),
        description: vscode.l10n.t("Raw data representation"),
    };
    const otherItem: vscode.QuickPickItem = {
        label: vscode.l10n.t("Other"),
        description: vscode.l10n.t("Specify another codepage"),
    };
    const items: vscode.QuickPickItem[] = [ebcdicItem, binaryItem, otherItem, globals.SEPARATORS.RECENT];
    const profile = node.getProfile();
    if (profile.profile?.encoding != null) {
        items.splice(0, 0, {
            label: profile.profile?.encoding,
            description: vscode.l10n.t({
                message: "From profile {0}",
                args: [profile.name],
                comment: ["Profile name"],
            }),
        });
    }
    if (taggedEncoding != null) {
        items.splice(0, 0, {
            label: taggedEncoding,
            description: vscode.l10n.t("USS file tag"),
        });
    }

    let currentEncoding = node.encoding ?? getCachedEncoding(node);
    if (node.binary || currentEncoding === "binary") {
        currentEncoding = binaryItem.label;
    } else if (node.encoding === null || currentEncoding === "text") {
        currentEncoding = ebcdicItem.label;
    }
    const encodingHistory = ZoweLocalStorage.getValue<string[]>("zowe.encodingHistory") ?? [];
    if (encodingHistory.length > 0) {
        for (const encoding of encodingHistory) {
            items.push({ label: encoding });
        }
    } else {
        // Pre-populate recent list with some common encodings
        items.push({ label: "IBM-1047" }, { label: "ISO8859-1" });
    }

    let response = (
        await Gui.showQuickPick(items, {
            title: vscode.l10n.t({
                message: "Choose encoding for {0}",
                args: [node.label as string],
                comment: ["Node label"],
            }),
            placeHolder:
                currentEncoding &&
                vscode.l10n.t({
                    message: "Current encoding is {0}",
                    args: [currentEncoding],
                    comment: ["Encoding name"],
                }),
        })
    )?.label;
    let encoding: ZosEncoding;
    switch (response) {
        case ebcdicItem.label:
            encoding = { kind: "text" };
            break;
        case binaryItem.label:
            encoding = { kind: "binary" };
            break;
        case otherItem.label:
            response = await Gui.showInputBox({
                title: vscode.l10n.t({
                    message: "Choose encoding for {0}",
                    args: [node.label as string],
                    comment: ["Node label"],
                }),
                placeHolder: vscode.l10n.t("Enter a codepage (e.g., 1047, IBM-1047)"),
            });
            if (response != null) {
                encoding = { kind: "other", codepage: response };
                encodingHistory.push(encoding.codepage);
                ZoweLocalStorage.setValue("zowe.encodingHistory", encodingHistory.slice(0, globals.MAX_FILE_HISTORY));
            }
            break;
        default:
            if (response != null) {
                encoding = { kind: "other", codepage: response };
            }
            break;
    }
    return encoding;
}<|MERGE_RESOLUTION|>--- conflicted
+++ resolved
@@ -14,27 +14,8 @@
 import * as vscode from "vscode";
 import * as path from "path";
 import * as globals from "../globals";
-<<<<<<< HEAD
 import { Gui, IZoweTreeNode, IZoweDatasetTreeNode, IZoweUSSTreeNode, IZoweJobTreeNode, IZoweTree, Types, ZosEncoding } from "@zowe/zowe-explorer-api";
-import { ZoweLogger } from "../utils/LoggerUtils";
-=======
-import {
-    Gui,
-    imperative,
-    IZoweTreeNode,
-    IZoweDatasetTreeNode,
-    IZoweUSSTreeNode,
-    IZoweJobTreeNode,
-    IZoweTree,
-    Types,
-    ZosEncoding,
-} from "@zowe/zowe-explorer-api";
-import { ZoweExplorerApiRegister } from "../ZoweExplorerApiRegister";
-import * as zosfiles from "@zowe/zos-files-for-zowe-sdk";
 import { ZoweLogger } from "../utils/ZoweLogger";
-import { markDocumentUnsaved } from "../utils/workspace";
-import { errorHandling } from "../utils/ProfilesUtils";
->>>>>>> c87f9588
 import { ZoweLocalStorage } from "../utils/ZoweLocalStorage";
 
 export enum JobSubmitDialogOpts {
