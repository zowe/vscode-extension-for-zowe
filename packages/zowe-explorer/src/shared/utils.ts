--- conflicted
+++ resolved
@@ -86,14 +86,9 @@
  * @param {profile} IProfileLoaded
  *************************************************************************************************************/
 export async function refreshTree(sessNode: IZoweTreeNode) {
-<<<<<<< HEAD
-    const allProf = Profiles.getInstance().getProfiles();
-    const baseProf = Profiles.getInstance().getBaseProfile();
-=======
     const profileType = sessNode.getProfile().type;
-    const allProf = await Profiles.getInstance().getProfiles(profileType);
+    const allProf = Profiles.getInstance().getProfiles(profileType);
     const baseProf = await Profiles.getInstance().getBaseProfile();
->>>>>>> 39728082
     for (const profNode of allProf) {
         if (sessNode.getProfileName() === profNode.name) {
             sessNode.getProfile().profile = profNode.profile;
