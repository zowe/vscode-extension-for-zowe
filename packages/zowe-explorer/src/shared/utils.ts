/**
 * This program and the accompanying materials are made available under the terms of the
 * Eclipse Public License v2.0 which accompanies this distribution, and is available at
 * https://www.eclipse.org/legal/epl-v20.html
 *
 * SPDX-License-Identifier: EPL-2.0
 *
 * Copyright Contributors to the Zowe Project.
 *
 */

// Generic utility functions related to all node types. See ./src/utils.ts for other utility functions.

import * as fs from "fs";
import * as vscode from "vscode";
import * as path from "path";
import * as globals from "../globals";
import * as os from "os";
import { Gui, IZoweTreeNode, IZoweNodeType, IZoweDatasetTreeNode, IZoweUSSTreeNode, IZoweJobTreeNode } from "@zowe/zowe-explorer-api";
import { ZoweExplorerApiRegister } from "../ZoweExplorerApiRegister";
import * as nls from "vscode-nls";
import { IZosFilesResponse, imperative } from "@zowe/cli";
import { IUploadOptions } from "@zowe/zos-files-for-zowe-sdk";
import { ZoweLogger } from "../utils/LoggerUtils";
import { isTypeUssTreeNode } from "./context";
import { markDocumentUnsaved } from "../utils/workspace";
import { errorHandling } from "../utils/ProfilesUtils";

// Set up localization
nls.config({
    messageFormat: nls.MessageFormat.bundle,
    bundleFormat: nls.BundleFormat.standalone,
})();
const localize: nls.LocalizeFunc = nls.loadMessageBundle();

export enum JobSubmitDialogOpts {
    Disabled,
    YourJobs,
    OtherUserJobs,
    AllJobs,
}
export const JOB_SUBMIT_DIALOG_OPTS = [
    localize("zowe.jobs.confirmSubmission.disabled", "Disabled"),
    localize("zowe.jobs.confirmSubmission.yourJobs", "Your jobs"),
    localize("zowe.jobs.confirmSubmission.otherUserJobs", "Other user jobs"),
    localize("zowe.jobs.confirmSubmission.allJobs", "All jobs"),
];

export const SORT_DIRS: string[] = [localize("sort.asc", "Ascending"), localize("sort.desc", "Descending")];

export function filterTreeByString(value: string, treeItems: vscode.QuickPickItem[]): vscode.QuickPickItem[] {
    ZoweLogger.trace("shared.utils.filterTreeByString called.");
    const filteredArray: vscode.QuickPickItem[] = [];
    value = value.toUpperCase().replace(/\*/g, "(.*)");
    const regex = new RegExp(value);
    treeItems.forEach((item) => {
        if (item.label.toUpperCase().match(regex)) {
            filteredArray.push(item);
        }
    });
    return filteredArray;
}

/**
 * Gets path to the icon, which is located in resources folder
 * @param iconFileName {string} Name of icon file with extension
 * @returns {object}
 */
export function getIconPathInResources(iconFileName: string): {
    light: string;
    dark: string;
} {
    return {
        light: path.join(globals.ROOTPATH, "resources", "light", iconFileName),
        dark: path.join(globals.ROOTPATH, "resources", "dark", iconFileName),
    };
}

/*************************************************************************************************************
 * Returns array of all subnodes of given node
 *************************************************************************************************************/
export function concatChildNodes(nodes: IZoweNodeType[]): IZoweNodeType[] {
    ZoweLogger.trace("shared.utils.concatChildNodes called.");
    let allNodes = new Array<IZoweNodeType>();

    for (const node of nodes) {
        allNodes = allNodes.concat(concatChildNodes(node.children));
        allNodes.push(node);
    }
    return allNodes;
}

export function sortTreeItems(favorites: vscode.TreeItem[], specificContext): void {
    favorites.sort((a, b) => {
        if (a.contextValue === specificContext) {
            if (b.contextValue === specificContext) {
                return a.label.toString().toUpperCase() > b.label.toString().toUpperCase() ? 1 : -1;
            }

            return -1;
        }

        if (b.contextValue === specificContext) {
            return 1;
        }

        return a.label.toString().toUpperCase() > b.label.toString().toUpperCase() ? 1 : -1;
    });
}

/*************************************************************************************************************
 * Determine IDE name to display based on app environment
 *************************************************************************************************************/
export function getAppName(isTheia: boolean): "Theia" | "VS Code" {
    return isTheia ? "Theia" : "VS Code";
}

/**
 * Returns the file path for the IZoweTreeNode
 *
 * @export
 * @param {string} label - If node is a member, label includes the name of the PDS
 * @param {IZoweTreeNode} node
 */
export function getDocumentFilePath(label: string, node: IZoweTreeNode): string {
    const dsDir = globals.DS_DIR;
    const profName = node.getProfileName();
    const suffix = appendSuffix(label);
    return path.join(dsDir, profName || "", suffix);
}

/**
 * Append a suffix on a ds file so it can be interpretted with syntax highlighter
 *
 * Rules of mapping:
 *  1. Start with LLQ and work backwards as it is at this end usually
 *   the language is specified
 *  2. Dont do this for the top level HLQ
 */
function appendSuffix(label: string): string {
    const limit = 5;
    const bracket = label.indexOf("(");
    const split = bracket > -1 ? label.substr(0, bracket).split(".", limit) : label.split(".", limit);
    for (let i = split.length - 1; i > 0; i--) {
        if (["JCL", "JCLLIB", "CNTL"].includes(split[i])) {
            return label.concat(".jcl");
        }
        if (["COBOL", "CBL", "COB", "SCBL"].includes(split[i])) {
            return label.concat(".cbl");
        }
        if (["COPYBOOK", "COPY", "CPY", "COBCOPY"].includes(split[i])) {
            return label.concat(".cpy");
        }
        if (["INC", "INCLUDE", "PLINC"].includes(split[i])) {
            return label.concat(".inc");
        }
        if (["PLI", "PL1", "PLX", "PCX"].includes(split[i])) {
            return label.concat(".pli");
        }
        if (["SH", "SHELL"].includes(split[i])) {
            return label.concat(".sh");
        }
        if (["REXX", "REXEC", "EXEC"].includes(split[i])) {
            return label.concat(".rexx");
        }
        if (split[i] === "XML") {
            return label.concat(".xml");
        }
        if (split[i] === "ASM" || split[i].indexOf("ASSEMBL") > -1) {
            return label.concat(".asm");
        }
        if (split[i] === "LOG" || split[i].indexOf("SPFLOG") > -1) {
            return label.concat(".log");
        }
    }
    return label;
}

export function checkForAddedSuffix(filename: string): boolean {
    // identify how close to the end of the string the last . is
    const dotPos = filename.length - (1 + filename.lastIndexOf("."));
    return (
        dotPos >= 2 &&
        dotPos <= 4 && // if the last characters are 2 to 4 long and lower case it has been added
        filename.substring(filename.length - dotPos) === filename.substring(filename.length - dotPos).toLowerCase()
    );
}

export function checkIfChildPath(parentPath: string, childPath: string): boolean {
    const relativePath = path.relative(parentPath, childPath);
    return relativePath && !relativePath.startsWith("..") && !path.isAbsolute(relativePath);
}

/**
 * Function that rewrites the document in the active editor thus marking it dirty
 * @param {vscode.TextDocument} doc - document to rewrite
 * @returns void
 */

export function markFileAsDirty(doc: vscode.TextDocument): void {
    const docText = doc.getText();
    const startPosition = new vscode.Position(0, 0);
    const endPosition = new vscode.Position(doc.lineCount, 0);
    const deleteRange = new vscode.Range(startPosition, endPosition);
    vscode.window.activeTextEditor.edit((editBuilder) => {
        editBuilder.delete(deleteRange);
        editBuilder.insert(startPosition, docText);
    });
}

export async function uploadContent(
    node: IZoweDatasetTreeNode | IZoweUSSTreeNode,
    doc: vscode.TextDocument,
    remotePath: string,
    profile?: imperative.IProfileLoaded,
    binary?: boolean,
    etagToUpload?: string,
    returnEtag?: boolean
): Promise<IZosFilesResponse> {
    const uploadOptions: IUploadOptions = {
        etag: etagToUpload,
        returnEtag: true,
        encoding: profile.profile?.encoding,
        responseTimeout: profile.profile?.responseTimeout,
    };
    if (isZoweDatasetTreeNode(node)) {
        return ZoweExplorerApiRegister.getMvsApi(profile).putContents(doc.fileName, remotePath, uploadOptions);
    } else {
        // if new api method exists, use it
        if (ZoweExplorerApiRegister.getUssApi(profile).putContent) {
            const task: imperative.ITaskWithStatus = {
                percentComplete: 0,
                statusMessage: localize("uploadContent.putContents", "Uploading USS file"),
                stageName: 0, // TaskStage.IN_PROGRESS - https://github.com/kulshekhar/ts-jest/issues/281
            };
            const result = ZoweExplorerApiRegister.getUssApi(profile).putContent(doc.fileName, remotePath, {
                binary,
                localEncoding: null,
                task,
                ...uploadOptions,
            });
            return result;
        } else {
            return ZoweExplorerApiRegister.getUssApi(profile).putContents(doc.fileName, remotePath, binary, null, etagToUpload, returnEtag);
        }
    }
}

/**
 * Function that will forcefully upload a file and won't check for matching Etag
 */
export function willForceUpload(
    node: IZoweDatasetTreeNode | IZoweUSSTreeNode,
    doc: vscode.TextDocument,
    remotePath: string,
    profile?: imperative.IProfileLoaded,
    binary?: boolean
): Thenable<void> {
    // setup to handle both cases (dataset & USS)
    let title: string;
    if (isZoweDatasetTreeNode(node)) {
        title = localize("saveFile.response.save.title", "Saving data set...");
    } else {
        title = localize("saveUSSFile.response.title", "Saving file...");
    }
    if (globals.ISTHEIA) {
        Gui.warningMessage(
            localize(
                "saveFile.error.theiaDetected",
                "A merge conflict has been detected. Since you are running inside Theia editor, a merge conflict resolution is not available yet."
            )
        );
    }
    // Don't wait for prompt to return since this would block the save queue
    return Gui.infoMessage(localize("saveFile.info.confirmUpload", "Would you like to overwrite the remote file?"), {
        items: [localize("saveFile.overwriteConfirmation.yes", "Yes"), localize("saveFile.overwriteConfirmation.no", "No")],
    }).then(async (selection) => {
        if (selection === localize("saveFile.overwriteConfirmation.yes", "Yes")) {
            try {
                const uploadResponse = await Gui.withProgress(
                    {
                        location: vscode.ProgressLocation.Notification,
                        title,
                    },
                    () => {
                        return uploadContent(node, doc, remotePath, profile, binary, null, true);
                    }
                );
                if (uploadResponse.success) {
                    Gui.showMessage(uploadResponse.commandResponse);
<<<<<<< HEAD
                    const apiResponse = uploadResponse.apiResponse ? uploadResponse.apiResponse[0] : {};
                    if (node && apiResponse.etag) {
                        node.setEtag(apiResponse.etag);
=======
                    if (node) {
                        // Upload API returns a singleton array for data sets and an object for USS files
                        node.setEtag(uploadResponse.apiResponse[0]?.etag ?? uploadResponse.apiResponse.etag);
>>>>>>> 00487957
                    }
                } else {
                    await markDocumentUnsaved(doc);
                    Gui.errorMessage(uploadResponse.commandResponse);
                }
            } catch (err) {
                await markDocumentUnsaved(doc);
                await errorHandling(err, profile.name);
            }
        } else {
            Gui.showMessage(localize("uploadContent.cancelled", "Upload cancelled."));
            markFileAsDirty(doc);
        }
    });
}

// Type guarding for current IZoweNodeType.
// Makes it possible to have multiple types in a function signature, but still be able to use type specific code inside the function definition
export function isZoweDatasetTreeNode(node: IZoweNodeType): node is IZoweDatasetTreeNode {
    return (node as IZoweDatasetTreeNode).pattern !== undefined;
}

export function isZoweUSSTreeNode(node: IZoweDatasetTreeNode | IZoweUSSTreeNode | IZoweJobTreeNode): node is IZoweUSSTreeNode {
    return (node as IZoweUSSTreeNode).openUSS !== undefined;
}

export function isZoweJobTreeNode(node: IZoweDatasetTreeNode | IZoweUSSTreeNode | IZoweJobTreeNode): node is IZoweJobTreeNode {
    return (node as IZoweJobTreeNode).job !== undefined;
}

export function getSelectedNodeList(node: IZoweTreeNode, nodeList: IZoweTreeNode[]): IZoweTreeNode[] {
    let resultNodeList: IZoweTreeNode[] = [];
    if (!nodeList) {
        resultNodeList.push(node);
    } else {
        resultNodeList = nodeList;
    }
    return resultNodeList;
}

/**
 * Function that validates job prefix
 * @param {string} text - prefix text
 * @returns undefined | string
 */
export function jobStringValidator(text: string, localizedParam: "owner" | "prefix"): string | null {
    switch (localizedParam) {
        case "owner":
            return text.length > globals.JOBS_MAX_PREFIX ? localize("searchJobs.owner.invalid", "Invalid job owner") : null;
        case "prefix":
        default:
            return text.length > globals.JOBS_MAX_PREFIX ? localize("searchJobs.prefix.invalid", "Invalid job prefix") : null;
    }
}

export function getDefaultUri(): vscode.Uri {
    return vscode.workspace.workspaceFolders?.[0]?.uri ?? vscode.Uri.file(os.homedir());
}

/**
 * Function that triggers compare of the old and new document in the active editor
 * @param {vscode.TextDocument} doc - document to update and compare with previous content
 * @param {IZoweDatasetTreeNode | IZoweUSSTreeNode} node - IZoweTreeNode
 * @param {string} label - {optional} used by IZoweDatasetTreeNode to getContents of file
 * @param {boolean} binary - {optional} used by IZoweUSSTreeNode to getContents of file
 * @param {imperative.IProfileLoaded} profile - {optional}
 * @returns {Promise<void>}
 */
export async function compareFileContent(
    doc: vscode.TextDocument,
    node: IZoweDatasetTreeNode | IZoweUSSTreeNode,
    label?: string,
    binary?: boolean,
    profile?: imperative.IProfileLoaded
): Promise<void> {
    await markDocumentUnsaved(doc);
    const prof = node ? node.getProfile() : profile;
    let downloadResponse;

    if (isTypeUssTreeNode(node)) {
        downloadResponse = await ZoweExplorerApiRegister.getUssApi(prof).getContents(node.fullPath, {
            file: node.getUSSDocumentFilePath(),
            binary,
            returnEtag: true,
            encoding: prof.profile?.encoding,
            responseTimeout: prof.profile?.responseTimeout,
        });
    } else {
        downloadResponse = await ZoweExplorerApiRegister.getMvsApi(prof).getContents(label, {
            file: doc.fileName,
            returnEtag: true,
            encoding: prof.profile?.encoding,
            responseTimeout: prof.profile?.responseTimeout,
        });
    }

    // If local and remote file size are the same, then VS Code won't detect
    // there is a conflict and remote changes may get overwritten. To work
    // around this limitation of VS Code, when the sizes are identical we
    // temporarily add a trailing newline byte to the local copy which forces
    // the file size to be different. This is a terrible hack but it works.
    // See https://github.com/microsoft/vscode/issues/119002
    const oldSize = doc.getText().length;
    const newSize = fs.statSync(doc.fileName).size;
    if (newSize === oldSize) {
        const edits = new vscode.WorkspaceEdit();
        edits.insert(doc.uri, doc.positionAt(oldSize), doc.eol.toString());
        await vscode.workspace.applyEdit(edits);
    }
    ZoweLogger.warn(localize("saveFile.etagMismatch.log.warning", "Remote file has changed. Presenting with way to resolve file."));
    await vscode.commands.executeCommand("workbench.files.action.compareWithSaved");
    if (newSize === oldSize) {
        const edits2 = new vscode.WorkspaceEdit();
        edits2.delete(doc.uri, new vscode.Range(doc.positionAt(oldSize), doc.positionAt(oldSize + doc.eol.toString().length)));
        await vscode.workspace.applyEdit(edits2);
    }
    // re-assign etag, so that it can be used with subsequent requests
    const downloadEtag = downloadResponse?.apiResponse?.etag;
    if (node && downloadEtag !== node.getEtag()) {
        node.setEtag(downloadEtag);
    }
}<|MERGE_RESOLUTION|>--- conflicted
+++ resolved
@@ -288,15 +288,9 @@
                 );
                 if (uploadResponse.success) {
                     Gui.showMessage(uploadResponse.commandResponse);
-<<<<<<< HEAD
-                    const apiResponse = uploadResponse.apiResponse ? uploadResponse.apiResponse[0] : {};
-                    if (node && apiResponse.etag) {
-                        node.setEtag(apiResponse.etag);
-=======
                     if (node) {
                         // Upload API returns a singleton array for data sets and an object for USS files
                         node.setEtag(uploadResponse.apiResponse[0]?.etag ?? uploadResponse.apiResponse.etag);
->>>>>>> 00487957
                     }
                 } else {
                     await markDocumentUnsaved(doc);
