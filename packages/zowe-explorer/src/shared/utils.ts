--- conflicted
+++ resolved
@@ -43,14 +43,12 @@
     localize("zowe.jobs.confirmSubmission.allJobs", "All jobs"),
 ];
 
-<<<<<<< HEAD
 export const SORT_DIRS: string[] = [localize("sort.asc", "Ascending"), localize("sort.desc", "Descending")];
-=======
+
 export type LocalFileInfo = {
     name: string;
     path: string;
 };
->>>>>>> 538048f0
 
 export function filterTreeByString(value: string, treeItems: vscode.QuickPickItem[]): vscode.QuickPickItem[] {
     ZoweLogger.trace("shared.utils.filterTreeByString called.");
@@ -344,7 +342,6 @@
         default:
             return text.length > globals.JOBS_MAX_PREFIX ? localize("searchJobs.prefix.invalid", "Invalid job prefix") : null;
     }
-<<<<<<< HEAD
 }
 
 export function getDefaultUri(): vscode.Uri {
@@ -413,6 +410,4 @@
     if (node && downloadEtag !== node.getEtag()) {
         node.setEtag(downloadEtag);
     }
-=======
->>>>>>> 538048f0
 }