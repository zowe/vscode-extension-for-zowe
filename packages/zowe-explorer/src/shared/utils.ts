--- conflicted
+++ resolved
@@ -16,15 +16,9 @@
 import * as globals from "../globals";
 import { Gui, IZoweTreeNode, IZoweDatasetTreeNode, IZoweUSSTreeNode, IZoweJobTreeNode, IZoweTree, Types, ZosEncoding } from "@zowe/zowe-explorer-api";
 import { ZoweLogger } from "../utils/ZoweLogger";
-<<<<<<< HEAD
-import { ZoweLocalStorage } from "../utils/ZoweLocalStorage";
+import { LocalStorageKey, ZoweLocalStorage } from "../utils/ZoweLocalStorage";
 import { zosEncodingToString } from "../uss/utils";
 import { UssFSProvider } from "../uss/UssFSProvider";
-=======
-import { markDocumentUnsaved } from "../utils/workspace";
-import { errorHandling } from "../utils/ProfilesUtils";
-import { LocalStorageKey, ZoweLocalStorage } from "../utils/ZoweLocalStorage";
->>>>>>> 3a1f422e
 
 export enum JobSubmitDialogOpts {
     Disabled,
