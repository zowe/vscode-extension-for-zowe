/**
 * This program and the accompanying materials are made available under the terms of the
 * Eclipse Public License v2.0 which accompanies this distribution, and is available at
 * https://www.eclipse.org/legal/epl-v20.html
 *
 * SPDX-License-Identifier: EPL-2.0
 *
 * Copyright Contributors to the Zowe Project.
 *
 */

// Generic utility functions related to all node types. See ./src/utils.ts for other utility functions.

import * as vscode from "vscode";
import * as path from "path";
import * as globals from "../globals";
<<<<<<< HEAD
import { Gui, IZoweTreeNode, IZoweNodeType, IZoweDatasetTreeNode, IZoweUSSTreeNode, IZoweJobTreeNode, IZoweTree } from "@zowe/zowe-explorer-api";
=======
import * as os from "os";
import {
    Gui,
    IZoweTreeNode,
    IZoweNodeType,
    IZoweDatasetTreeNode,
    IZoweUSSTreeNode,
    IZoweJobTreeNode,
    IZoweTree,
    ZosEncoding,
} from "@zowe/zowe-explorer-api";
>>>>>>> 20d62317
import { ZoweExplorerApiRegister } from "../ZoweExplorerApiRegister";
import { IZosFilesResponse, imperative } from "@zowe/cli";
import { IUploadOptions } from "@zowe/zos-files-for-zowe-sdk";
import { ZoweLogger } from "../utils/LoggerUtils";
import { markDocumentUnsaved } from "../utils/workspace";
import { errorHandling } from "../utils/ProfilesUtils";
import { ZoweLocalStorage } from "../utils/ZoweLocalStorage";

export enum JobSubmitDialogOpts {
    Disabled,
    YourJobs,
    OtherUserJobs,
    AllJobs,
}
export const JOB_SUBMIT_DIALOG_OPTS = [
    vscode.l10n.t("Disabled"),
    vscode.l10n.t("Your jobs"),
    vscode.l10n.t("Other user jobs"),
    vscode.l10n.t("All jobs"),
];

export const SORT_DIRS: string[] = [vscode.l10n.t("Ascending"), vscode.l10n.t("Descending")];

export type LocalFileInfo = {
    name: string;
    path: string;
};

export function filterTreeByString(value: string, treeItems: vscode.QuickPickItem[]): vscode.QuickPickItem[] {
    ZoweLogger.trace("shared.utils.filterTreeByString called.");
    const filteredArray: vscode.QuickPickItem[] = [];
    value = value.toUpperCase().replace(/\*/g, "(.*)");
    const regex = new RegExp(value);
    treeItems.forEach((item) => {
        if (item.label.toUpperCase().match(regex)) {
            filteredArray.push(item);
        }
    });
    return filteredArray;
}

/**
 * Gets path to the icon, which is located in resources folder
 * @param iconFileName {string} Name of icon file with extension
 * @returns {object}
 */
export function getIconPathInResources(iconFileName: string): {
    light: string;
    dark: string;
} {
    return {
        light: path.join(globals.ROOTPATH, "resources", "light", iconFileName),
        dark: path.join(globals.ROOTPATH, "resources", "dark", iconFileName),
    };
}

/*************************************************************************************************************
 * Returns array of all subnodes of given node
 *************************************************************************************************************/
export function concatChildNodes(nodes: IZoweNodeType[]): IZoweNodeType[] {
    ZoweLogger.trace("shared.utils.concatChildNodes called.");
    let allNodes = new Array<IZoweNodeType>();

    for (const node of nodes) {
        allNodes = allNodes.concat(concatChildNodes(node.children));
        allNodes.push(node);
    }
    return allNodes;
}

export function sortTreeItems(favorites: vscode.TreeItem[], specificContext): void {
    favorites.sort((a, b) => {
        if (a.contextValue === specificContext) {
            if (b.contextValue === specificContext) {
                return a.label.toString().toUpperCase() > b.label.toString().toUpperCase() ? 1 : -1;
            }

            return -1;
        }

        if (b.contextValue === specificContext) {
            return 1;
        }

        return a.label.toString().toUpperCase() > b.label.toString().toUpperCase() ? 1 : -1;
    });
}

/*************************************************************************************************************
 * Determine IDE name to display based on app environment
 *************************************************************************************************************/
export function getAppName(isTheia: boolean): "Theia" | "VS Code" {
    return isTheia ? "Theia" : "VS Code";
}

/**
 * Returns the file path for the IZoweTreeNode
 *
 * @export
 * @param {string} label - If node is a member, label includes the name of the PDS
 * @param {IZoweTreeNode} node
 */
export function getDocumentFilePath(label: string, node: IZoweTreeNode): string {
    const dsDir = globals.DS_DIR;
    const profName = node.getProfileName();
    const suffix = appendSuffix(label);
    return path.join(dsDir, profName || "", suffix);
}

/**
 * Append a suffix on a ds file so it can be interpretted with syntax highlighter
 *
 * Rules of mapping:
 *  1. Start with LLQ and work backwards as it is at this end usually
 *   the language is specified
 *  2. Dont do this for the top level HLQ
 */
function appendSuffix(label: string): string {
    const limit = 5;
    const bracket = label.indexOf("(");
    const split = bracket > -1 ? label.substr(0, bracket).split(".", limit) : label.split(".", limit);
    for (let i = split.length - 1; i > 0; i--) {
        if (["JCL", "JCLLIB", "CNTL", "PROC", "PROCLIB"].includes(split[i])) {
            return label.concat(".jcl");
        }
        if (["COBOL", "CBL", "COB", "SCBL"].includes(split[i])) {
            return label.concat(".cbl");
        }
        if (["COPYBOOK", "COPY", "CPY", "COBCOPY"].includes(split[i])) {
            return label.concat(".cpy");
        }
        if (["INC", "INCLUDE", "PLINC"].includes(split[i])) {
            return label.concat(".inc");
        }
        if (["PLI", "PL1", "PLX", "PCX"].includes(split[i])) {
            return label.concat(".pli");
        }
        if (["SH", "SHELL"].includes(split[i])) {
            return label.concat(".sh");
        }
        if (["REXX", "REXEC", "EXEC"].includes(split[i])) {
            return label.concat(".rexx");
        }
        if (split[i] === "XML") {
            return label.concat(".xml");
        }
        if (split[i] === "ASM" || split[i].indexOf("ASSEMBL") > -1) {
            return label.concat(".asm");
        }
        if (split[i] === "LOG" || split[i].indexOf("SPFLOG") > -1) {
            return label.concat(".log");
        }
    }
    return label;
}

export function checkForAddedSuffix(filename: string): boolean {
    // identify how close to the end of the string the last . is
    const dotPos = filename.length - (1 + filename.lastIndexOf("."));
    return (
        dotPos >= 2 &&
        dotPos <= 4 && // if the last characters are 2 to 4 long and lower case it has been added
        filename.substring(filename.length - dotPos) === filename.substring(filename.length - dotPos).toLowerCase()
    );
}

export function checkIfChildPath(parentPath: string, childPath: string): boolean {
    const relativePath = path.relative(parentPath, childPath);
    return relativePath && !relativePath.startsWith("..") && !path.isAbsolute(relativePath);
}

/**
 * Function that rewrites the document in the active editor thus marking it dirty
 * @param {vscode.TextDocument} doc - document to rewrite
 * @returns void
 */

export function markFileAsDirty(doc: vscode.TextDocument): void {
    const docText = doc.getText();
    const startPosition = new vscode.Position(0, 0);
    const endPosition = new vscode.Position(doc.lineCount, 0);
    const deleteRange = new vscode.Range(startPosition, endPosition);
    vscode.window.activeTextEditor.edit((editBuilder) => {
        editBuilder.delete(deleteRange);
        editBuilder.insert(startPosition, docText);
    });
}

export async function uploadContent(
    node: IZoweDatasetTreeNode | IZoweUSSTreeNode,
    doc: vscode.TextDocument,
    remotePath: string,
    profile?: imperative.IProfileLoaded,
    etagToUpload?: string,
    returnEtag?: boolean
): Promise<IZosFilesResponse> {
    const uploadOptions: IUploadOptions = {
        etag: etagToUpload,
        returnEtag: true,
        binary: node.binary,
        encoding: node.encoding !== undefined ? node.encoding : profile.profile?.encoding,
        responseTimeout: profile.profile?.responseTimeout,
    };
    if (isZoweDatasetTreeNode(node)) {
        return ZoweExplorerApiRegister.getMvsApi(profile).putContents(doc.fileName, remotePath, uploadOptions);
    } else {
<<<<<<< HEAD
        const task: imperative.ITaskWithStatus = {
            percentComplete: 0,
            statusMessage: vscode.l10n.t("Uploading USS file"),
            stageName: 0, // TaskStage.IN_PROGRESS - https://github.com/kulshekhar/ts-jest/issues/281
        };
        const options: IUploadOptions = {
            binary,
            localEncoding: null,
            etag: etagToUpload,
            returnEtag,
            encoding: profile.profile?.encoding,
            task,
            responseTimeout: profile.profile?.responseTimeout,
        };
        const result = ZoweExplorerApiRegister.getUssApi(profile).putContent(doc.fileName, remotePath, options);
        return result;
=======
        // if new api method exists, use it
        if (ZoweExplorerApiRegister.getUssApi(profile).putContent) {
            const task: imperative.ITaskWithStatus = {
                percentComplete: 0,
                statusMessage: localize("uploadContent.putContents", "Uploading USS file"),
                stageName: 0, // TaskStage.IN_PROGRESS - https://github.com/kulshekhar/ts-jest/issues/281
            };
            const result = ZoweExplorerApiRegister.getUssApi(profile).putContent(doc.fileName, remotePath, {
                task,
                ...uploadOptions,
            });
            return result;
        } else {
            return ZoweExplorerApiRegister.getUssApi(profile).putContents(doc.fileName, remotePath, node.binary, null, etagToUpload, returnEtag);
        }
>>>>>>> 20d62317
    }
}

/**
 * Function that will forcefully upload a file and won't check for matching Etag
 */
export function willForceUpload(
    node: IZoweDatasetTreeNode | IZoweUSSTreeNode,
    doc: vscode.TextDocument,
    remotePath: string,
    profile?: imperative.IProfileLoaded
): Thenable<void> {
    // setup to handle both cases (dataset & USS)
    let title: string;
    if (isZoweDatasetTreeNode(node)) {
        title = vscode.l10n.t("Saving Data Set...");
    } else {
        title = vscode.l10n.t("Saving file...");
    }
    if (globals.ISTHEIA) {
        Gui.warningMessage(
            vscode.l10n.t(
                "A merge conflict has been detected. Since you are running inside Theia editor, a merge conflict resolution is not available yet."
            )
        );
    }
    // Don't wait for prompt to return since this would block the save queue
    return Gui.infoMessage(vscode.l10n.t("Would you like to overwrite the remote file?"), {
        items: [vscode.l10n.t("Yes"), vscode.l10n.t("No")],
    }).then(async (selection) => {
        if (selection === vscode.l10n.t("Yes")) {
            try {
                const uploadResponse = await Gui.withProgress(
                    {
                        location: vscode.ProgressLocation.Notification,
                        title,
                    },
                    () => {
                        return uploadContent(node, doc, remotePath, profile, null, true);
                    }
                );
                if (uploadResponse.success) {
                    Gui.showMessage(uploadResponse.commandResponse);
                    if (node) {
                        // Upload API returns a singleton array for data sets and an object for USS files
                        node.setEtag(uploadResponse.apiResponse[0]?.etag ?? uploadResponse.apiResponse.etag);
                    }
                } else {
                    await markDocumentUnsaved(doc);
                    Gui.errorMessage(uploadResponse.commandResponse);
                }
            } catch (err) {
                await markDocumentUnsaved(doc);
                await errorHandling(err, profile.name);
            }
        } else {
            Gui.showMessage(vscode.l10n.t("Upload cancelled."));
            markFileAsDirty(doc);
        }
    });
}

// Type guarding for current IZoweNodeType.
// Makes it possible to have multiple types in a function signature, but still be able to use type specific code inside the function definition
export function isZoweDatasetTreeNode(node: IZoweNodeType): node is IZoweDatasetTreeNode {
    return (node as IZoweDatasetTreeNode).pattern !== undefined;
}

export function isZoweUSSTreeNode(node: IZoweDatasetTreeNode | IZoweUSSTreeNode | IZoweJobTreeNode): node is IZoweUSSTreeNode {
    return (node as IZoweUSSTreeNode).openUSS !== undefined;
}

export function isZoweJobTreeNode(node: IZoweDatasetTreeNode | IZoweUSSTreeNode | IZoweJobTreeNode): node is IZoweJobTreeNode {
    return (node as IZoweJobTreeNode).job !== undefined;
}

export function getSelectedNodeList(node: IZoweTreeNode, nodeList: IZoweTreeNode[]): IZoweTreeNode[] {
    let resultNodeList: IZoweTreeNode[] = [];
    if (!nodeList) {
        resultNodeList.push(node);
    } else {
        resultNodeList = nodeList;
    }
    return resultNodeList;
}

/**
 * Function that validates job prefix
 * @param {string} text - prefix text
 * @returns undefined | string
 */
export function jobStringValidator(text: string, localizedParam: "owner" | "prefix"): string | null {
    switch (localizedParam) {
        case "owner":
            return text.length > globals.JOBS_MAX_PREFIX ? vscode.l10n.t("Invalid job owner") : null;
        case "prefix":
        default:
<<<<<<< HEAD
            return text.length > globals.JOBS_MAX_PREFIX ? vscode.l10n.t("Invalid job prefix") : null;
=======
            return text.length > globals.JOBS_MAX_PREFIX ? localize("searchJobs.prefix.invalid", "Invalid job prefix") : null;
    }
}

export function getDefaultUri(): vscode.Uri {
    return vscode.workspace.workspaceFolders?.[0]?.uri ?? vscode.Uri.file(os.homedir());
}

/**
 * Function that triggers compare of the old and new document in the active editor
 * @param {vscode.TextDocument} doc - document to update and compare with previous content
 * @param {IZoweDatasetTreeNode | IZoweUSSTreeNode} node - IZoweTreeNode
 * @param {string} label - {optional} used by IZoweDatasetTreeNode to getContents of file
 * @param {boolean} binary - {optional} used by IZoweUSSTreeNode to getContents of file
 * @param {imperative.IProfileLoaded} profile - {optional}
 * @returns {Promise<void>}
 */
export async function compareFileContent(
    doc: vscode.TextDocument,
    node: IZoweDatasetTreeNode | IZoweUSSTreeNode,
    label?: string,
    profile?: imperative.IProfileLoaded
): Promise<void> {
    await markDocumentUnsaved(doc);
    const prof = node ? node.getProfile() : profile;
    let downloadResponse;

    if (isTypeUssTreeNode(node)) {
        downloadResponse = await ZoweExplorerApiRegister.getUssApi(prof).getContents(node.fullPath, {
            file: node.getUSSDocumentFilePath(),
            binary: node.binary,
            returnEtag: true,
            encoding: node.encoding !== undefined ? node.encoding : prof.profile?.encoding,
            responseTimeout: prof.profile?.responseTimeout,
        });
    } else {
        downloadResponse = await ZoweExplorerApiRegister.getMvsApi(prof).getContents(label, {
            file: doc.fileName,
            binary: node.binary,
            returnEtag: true,
            encoding: node.encoding !== undefined ? node.encoding : prof.profile?.encoding,
            responseTimeout: prof.profile?.responseTimeout,
        });
    }

    // If local and remote file size are the same, then VS Code won't detect
    // there is a conflict and remote changes may get overwritten. To work
    // around this limitation of VS Code, when the sizes are identical we
    // temporarily add a trailing newline byte to the local copy which forces
    // the file size to be different. This is a terrible hack but it works.
    // See https://github.com/microsoft/vscode/issues/119002
    const oldSize = doc.getText().length;
    const newSize = fs.statSync(doc.fileName).size;
    if (newSize === oldSize) {
        const edits = new vscode.WorkspaceEdit();
        edits.insert(doc.uri, doc.positionAt(oldSize), doc.eol.toString());
        await vscode.workspace.applyEdit(edits);
    }
    ZoweLogger.warn(localize("saveFile.etagMismatch.log.warning", "Remote file has changed. Presenting with way to resolve file."));
    await vscode.commands.executeCommand("workbench.files.action.compareWithSaved");
    if (newSize === oldSize) {
        const edits2 = new vscode.WorkspaceEdit();
        edits2.delete(doc.uri, new vscode.Range(doc.positionAt(oldSize), doc.positionAt(oldSize + doc.eol.toString().length)));
        await vscode.workspace.applyEdit(edits2);
    }
    // re-assign etag, so that it can be used with subsequent requests
    const downloadEtag = downloadResponse?.apiResponse?.etag;
    if (node && downloadEtag !== node.getEtag()) {
        node.setEtag(downloadEtag);
>>>>>>> 20d62317
    }
}

export function updateOpenFiles<T extends IZoweTreeNode>(treeProvider: IZoweTree<T>, docPath: string, value: T | null): void {
    if (treeProvider.openFiles) {
        treeProvider.openFiles[docPath] = value;
    }
}

function getCachedEncoding(node: IZoweTreeNode): string | undefined {
    let cachedEncoding: ZosEncoding;
    if (isZoweUSSTreeNode(node)) {
        cachedEncoding = (node.getSessionNode() as IZoweUSSTreeNode).encodingMap[node.fullPath];
    } else {
        const isMemberNode = node.contextValue.startsWith(globals.DS_MEMBER_CONTEXT);
        const dsKey = isMemberNode ? `${node.getParent().label as string}(${node.label as string})` : (node.label as string);
        cachedEncoding = (node.getSessionNode() as IZoweDatasetTreeNode).encodingMap[dsKey];
    }
    return cachedEncoding?.kind === "other" ? cachedEncoding.codepage : cachedEncoding?.kind;
}

export async function promptForEncoding(node: IZoweDatasetTreeNode | IZoweUSSTreeNode, taggedEncoding?: string): Promise<ZosEncoding | undefined> {
    const ebcdicItem: vscode.QuickPickItem = {
        label: localize("zowe.shared.utils.promptForEncoding.ebcdic.label", "EBCDIC"),
        description: localize("zowe.shared.utils.promptForEncoding.ebcdic.description", "z/OS default codepage"),
    };
    const binaryItem: vscode.QuickPickItem = {
        label: localize("zowe.shared.utils.promptForEncoding.binary.label", "Binary"),
        description: localize("zowe.shared.utils.promptForEncoding.binary.description", "Raw data representation"),
    };
    const otherItem: vscode.QuickPickItem = {
        label: localize("zowe.shared.utils.promptForEncoding.other.label", "Other"),
        description: localize("zowe.shared.utils.promptForEncoding.other.description", "Specify another codepage"),
    };
    const items: vscode.QuickPickItem[] = [ebcdicItem, binaryItem, otherItem, globals.SEPARATORS.RECENT];
    const profile = node.getProfile();
    if (profile.profile?.encoding != null) {
        items.splice(0, 0, {
            label: profile.profile?.encoding,
            description: localize("zowe.shared.utils.promptForEncoding.profile.description", "From profile {0}", profile.name),
        });
    }
    if (taggedEncoding != null) {
        items.splice(0, 0, {
            label: taggedEncoding,
            description: localize("zowe.shared.utils.promptForEncoding.tagged.description", "USS file tag"),
        });
    }

    let currentEncoding = node.encoding ?? getCachedEncoding(node);
    if (node.binary || currentEncoding === "binary") {
        currentEncoding = binaryItem.label;
    } else if (node.encoding === null || currentEncoding === "text") {
        currentEncoding = ebcdicItem.label;
    }
    const encodingHistory = ZoweLocalStorage.getValue<string[]>("zowe.encodingHistory") ?? [];
    if (encodingHistory.length > 0) {
        for (const encoding of encodingHistory) {
            items.push({ label: encoding });
        }
    } else {
        // Pre-populate recent list with some common encodings
        items.push({ label: "IBM-1047" }, { label: "ISO8859-1" });
    }

    let response = (
        await Gui.showQuickPick(items, {
            title: localize("zowe.shared.utils.promptForEncoding.qp.title", "Choose encoding for {0}", node.label as string),
            placeHolder:
                currentEncoding && localize("zowe.shared.utils.promptForEncoding.qp.placeHolder", "Current encoding is {0}", currentEncoding),
        })
    )?.label;
    let encoding: ZosEncoding;
    switch (response) {
        case ebcdicItem.label:
            encoding = { kind: "text" };
            break;
        case binaryItem.label:
            encoding = { kind: "binary" };
            break;
        case otherItem.label:
            response = await Gui.showInputBox({
                title: localize("zowe.shared.utils.promptForEncoding.qp.title", "Choose encoding for {0}", node.label as string),
                placeHolder: localize("zowe.shared.utils.promptForEncoding.input.placeHolder", "Enter a codepage (e.g., 1047, IBM-1047)"),
            });
            if (response != null) {
                encoding = { kind: "other", codepage: response };
                encodingHistory.push(encoding.codepage);
                ZoweLocalStorage.setValue("zowe.encodingHistory", encodingHistory.slice(0, globals.MAX_FILE_HISTORY));
            }
            break;
        default:
            if (response != null) {
                encoding = { kind: "other", codepage: response };
            }
            break;
    }
    return encoding;
}<|MERGE_RESOLUTION|>--- conflicted
+++ resolved
@@ -14,9 +14,6 @@
 import * as vscode from "vscode";
 import * as path from "path";
 import * as globals from "../globals";
-<<<<<<< HEAD
-import { Gui, IZoweTreeNode, IZoweNodeType, IZoweDatasetTreeNode, IZoweUSSTreeNode, IZoweJobTreeNode, IZoweTree } from "@zowe/zowe-explorer-api";
-=======
 import * as os from "os";
 import {
     Gui,
@@ -28,7 +25,6 @@
     IZoweTree,
     ZosEncoding,
 } from "@zowe/zowe-explorer-api";
->>>>>>> 20d62317
 import { ZoweExplorerApiRegister } from "../ZoweExplorerApiRegister";
 import { IZosFilesResponse, imperative } from "@zowe/cli";
 import { IUploadOptions } from "@zowe/zos-files-for-zowe-sdk";
@@ -235,40 +231,16 @@
     if (isZoweDatasetTreeNode(node)) {
         return ZoweExplorerApiRegister.getMvsApi(profile).putContents(doc.fileName, remotePath, uploadOptions);
     } else {
-<<<<<<< HEAD
         const task: imperative.ITaskWithStatus = {
             percentComplete: 0,
             statusMessage: vscode.l10n.t("Uploading USS file"),
             stageName: 0, // TaskStage.IN_PROGRESS - https://github.com/kulshekhar/ts-jest/issues/281
         };
-        const options: IUploadOptions = {
-            binary,
-            localEncoding: null,
-            etag: etagToUpload,
-            returnEtag,
-            encoding: profile.profile?.encoding,
+        const result = ZoweExplorerApiRegister.getUssApi(profile).putContent(doc.fileName, remotePath, {
             task,
-            responseTimeout: profile.profile?.responseTimeout,
-        };
-        const result = ZoweExplorerApiRegister.getUssApi(profile).putContent(doc.fileName, remotePath, options);
+            ...uploadOptions,
+        });
         return result;
-=======
-        // if new api method exists, use it
-        if (ZoweExplorerApiRegister.getUssApi(profile).putContent) {
-            const task: imperative.ITaskWithStatus = {
-                percentComplete: 0,
-                statusMessage: localize("uploadContent.putContents", "Uploading USS file"),
-                stageName: 0, // TaskStage.IN_PROGRESS - https://github.com/kulshekhar/ts-jest/issues/281
-            };
-            const result = ZoweExplorerApiRegister.getUssApi(profile).putContent(doc.fileName, remotePath, {
-                task,
-                ...uploadOptions,
-            });
-            return result;
-        } else {
-            return ZoweExplorerApiRegister.getUssApi(profile).putContents(doc.fileName, remotePath, node.binary, null, etagToUpload, returnEtag);
-        }
->>>>>>> 20d62317
     }
 }
 
@@ -366,79 +338,7 @@
             return text.length > globals.JOBS_MAX_PREFIX ? vscode.l10n.t("Invalid job owner") : null;
         case "prefix":
         default:
-<<<<<<< HEAD
             return text.length > globals.JOBS_MAX_PREFIX ? vscode.l10n.t("Invalid job prefix") : null;
-=======
-            return text.length > globals.JOBS_MAX_PREFIX ? localize("searchJobs.prefix.invalid", "Invalid job prefix") : null;
-    }
-}
-
-export function getDefaultUri(): vscode.Uri {
-    return vscode.workspace.workspaceFolders?.[0]?.uri ?? vscode.Uri.file(os.homedir());
-}
-
-/**
- * Function that triggers compare of the old and new document in the active editor
- * @param {vscode.TextDocument} doc - document to update and compare with previous content
- * @param {IZoweDatasetTreeNode | IZoweUSSTreeNode} node - IZoweTreeNode
- * @param {string} label - {optional} used by IZoweDatasetTreeNode to getContents of file
- * @param {boolean} binary - {optional} used by IZoweUSSTreeNode to getContents of file
- * @param {imperative.IProfileLoaded} profile - {optional}
- * @returns {Promise<void>}
- */
-export async function compareFileContent(
-    doc: vscode.TextDocument,
-    node: IZoweDatasetTreeNode | IZoweUSSTreeNode,
-    label?: string,
-    profile?: imperative.IProfileLoaded
-): Promise<void> {
-    await markDocumentUnsaved(doc);
-    const prof = node ? node.getProfile() : profile;
-    let downloadResponse;
-
-    if (isTypeUssTreeNode(node)) {
-        downloadResponse = await ZoweExplorerApiRegister.getUssApi(prof).getContents(node.fullPath, {
-            file: node.getUSSDocumentFilePath(),
-            binary: node.binary,
-            returnEtag: true,
-            encoding: node.encoding !== undefined ? node.encoding : prof.profile?.encoding,
-            responseTimeout: prof.profile?.responseTimeout,
-        });
-    } else {
-        downloadResponse = await ZoweExplorerApiRegister.getMvsApi(prof).getContents(label, {
-            file: doc.fileName,
-            binary: node.binary,
-            returnEtag: true,
-            encoding: node.encoding !== undefined ? node.encoding : prof.profile?.encoding,
-            responseTimeout: prof.profile?.responseTimeout,
-        });
-    }
-
-    // If local and remote file size are the same, then VS Code won't detect
-    // there is a conflict and remote changes may get overwritten. To work
-    // around this limitation of VS Code, when the sizes are identical we
-    // temporarily add a trailing newline byte to the local copy which forces
-    // the file size to be different. This is a terrible hack but it works.
-    // See https://github.com/microsoft/vscode/issues/119002
-    const oldSize = doc.getText().length;
-    const newSize = fs.statSync(doc.fileName).size;
-    if (newSize === oldSize) {
-        const edits = new vscode.WorkspaceEdit();
-        edits.insert(doc.uri, doc.positionAt(oldSize), doc.eol.toString());
-        await vscode.workspace.applyEdit(edits);
-    }
-    ZoweLogger.warn(localize("saveFile.etagMismatch.log.warning", "Remote file has changed. Presenting with way to resolve file."));
-    await vscode.commands.executeCommand("workbench.files.action.compareWithSaved");
-    if (newSize === oldSize) {
-        const edits2 = new vscode.WorkspaceEdit();
-        edits2.delete(doc.uri, new vscode.Range(doc.positionAt(oldSize), doc.positionAt(oldSize + doc.eol.toString().length)));
-        await vscode.workspace.applyEdit(edits2);
-    }
-    // re-assign etag, so that it can be used with subsequent requests
-    const downloadEtag = downloadResponse?.apiResponse?.etag;
-    if (node && downloadEtag !== node.getEtag()) {
-        node.setEtag(downloadEtag);
->>>>>>> 20d62317
     }
 }
 
