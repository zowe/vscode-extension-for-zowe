--- conflicted
+++ resolved
@@ -27,11 +27,8 @@
 import { ZoweSaveQueue } from "../abstract/ZoweSaveQueue";
 import { SettingsConfig } from "../utils/SettingsConfig";
 import { spoolFilePollEvent } from "../job/actions";
-<<<<<<< HEAD
 import { HistoryView } from "./HistoryView";
-=======
 import { ProfileManagement } from "../utils/ProfileManagement";
->>>>>>> e22ff96d
 
 // Set up localization
 nls.config({
