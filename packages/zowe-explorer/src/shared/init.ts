/**
 * This program and the accompanying materials are made available under the terms of the
 * Eclipse Public License v2.0 which accompanies this distribution, and is available at
 * https://www.eclipse.org/legal/epl-v20.html
 *
 * SPDX-License-Identifier: EPL-2.0
 *
 * Copyright Contributors to the Zowe Project.
 *
 */

import * as globals from "../globals";
import * as vscode from "vscode";
import * as refreshActions from "./refresh";
import * as nls from "vscode-nls";
import * as sharedActions from "./actions";
import { getZoweDir, IZoweTree, IZoweTreeNode, EventTypes } from "@zowe/zowe-explorer-api";
import { ZoweExplorerApiRegister } from "../ZoweExplorerApiRegister";
import { Profiles } from "../Profiles";
import { hideTempFolder, moveTempFolder } from "../utils/TempFolder";
import { TsoCommandHandler } from "../command/TsoCommandHandler";
import { MvsCommandHandler } from "../command/MvsCommandHandler";
import { saveFile } from "../dataset/actions";
import { saveUSSFile } from "../uss/actions";
import { ProfilesUtils } from "../utils/ProfilesUtils";
import { ZoweLogger } from "../utils/LoggerUtils";
import { ZoweSaveQueue } from "../abstract/ZoweSaveQueue";
import { SettingsConfig } from "../utils/SettingsConfig";
import { spoolFilePollEvent } from "../job/actions";
import { ApimlAuthenticationProvider } from "../ApimlAuthProvider";

// Set up localization
nls.config({
    messageFormat: nls.MessageFormat.bundle,
    bundleFormat: nls.BundleFormat.standalone,
})();
const localize: nls.LocalizeFunc = nls.loadMessageBundle();

export interface IZoweProviders {
    ds: IZoweTree<IZoweTreeNode>;
    uss: IZoweTree<IZoweTreeNode>;
    job: IZoweTree<IZoweTreeNode>;
    // [key: string]: IZoweTree<IZoweTreeNode>;
}

export function registerRefreshCommand(
    context: vscode.ExtensionContext,
    activate: (_context: vscode.ExtensionContext) => Promise<ZoweExplorerApiRegister>,
    deactivate: () => Promise<void>
): void {
    ZoweLogger.trace("shared.init.registerRefreshCommand called.");
    // set a command to silently reload extension
    context.subscriptions.push(
        vscode.commands.registerCommand("zowe.extRefresh", async () => {
            await deactivate();
            for (const sub of context.subscriptions) {
                try {
                    await sub.dispose();
                } catch (e) {
                    ZoweLogger.error(e);
                }
            }
            await activate(context);
        })
    );
}

export function registerCommonCommands(context: vscode.ExtensionContext, providers: IZoweProviders): void {
    ZoweLogger.trace("shared.init.registerCommonCommands called.");
    context.subscriptions.push(
        vscode.commands.registerCommand("zowe.manualPoll", async (_args) => {
            if (vscode.window.activeTextEditor) {
                // Notify spool provider for "manual poll" key event in open spool files
                const doc = vscode.window.activeTextEditor.document;
                if (doc.uri.scheme === "zosspool") {
                    await spoolFilePollEvent(doc);
                }
            }
        })
    );

    // Update imperative.json to false only when VS Code setting is set to false
    context.subscriptions.push(
        vscode.commands.registerCommand("zowe.updateSecureCredentials", async (customCredentialManager?: string) => {
            await globals.setGlobalSecurityValue(customCredentialManager);
            ProfilesUtils.writeOverridesFile();
        })
    );

    context.subscriptions.push(
        vscode.commands.registerCommand("zowe.promptCredentials", async (node: IZoweTreeNode) => {
            await ProfilesUtils.promptCredentials(node);
        })
    );

    // Register functions & event listeners
    context.subscriptions.push(
        vscode.workspace.onDidChangeConfiguration(async (e) => {
            // If the log folder location has been changed, update current log folder preference
            if (e.affectsConfiguration(globals.SETTINGS_LOGS_FOLDER_PATH)) {
                await ZoweLogger.initializeZoweLogger(context);
            }
            // If the temp folder location has been changed, update current temp folder preference
            if (e.affectsConfiguration(globals.SETTINGS_TEMP_FOLDER_PATH)) {
                const updatedPreferencesTempPath: string = SettingsConfig.getDirectValue(globals.SETTINGS_TEMP_FOLDER_PATH);
                await moveTempFolder(globals.SETTINGS_TEMP_FOLDER_LOCATION, updatedPreferencesTempPath);
            }
            if (e.affectsConfiguration(globals.SETTINGS_AUTOMATIC_PROFILE_VALIDATION)) {
                await Profiles.getInstance().refresh(ZoweExplorerApiRegister.getInstance());
                await refreshActions.refreshAll(providers.ds);
                await refreshActions.refreshAll(providers.uss);
                await refreshActions.refreshAll(providers.job);
            }
            if (e.affectsConfiguration(globals.SETTINGS_TEMP_FOLDER_HIDE)) {
                await hideTempFolder(getZoweDir());
            }

            if (e.affectsConfiguration(globals.SETTINGS_SECURE_CREDENTIALS_ENABLED)) {
                await vscode.commands.executeCommand("zowe.updateSecureCredentials");
            }
            if (e.affectsConfiguration(globals.LOGGER_SETTINGS)) {
                await vscode.commands.executeCommand("zowe.extRefresh");
            }
        })
    );

    if (providers.ds || providers.uss) {
        context.subscriptions.push(
            vscode.commands.registerCommand("zowe.openRecentMember", () => sharedActions.openRecentMemberPrompt(providers.ds, providers.uss))
        );
        context.subscriptions.push(
            vscode.commands.registerCommand("zowe.searchInAllLoadedItems", async () =>
                sharedActions.searchInAllLoadedItems(providers.ds, providers.uss)
            )
        );
        context.subscriptions.push(
            vscode.workspace.onDidSaveTextDocument((savedFile) => {
                ZoweLogger.debug(
                    localize(
                        "onDidSaveTextDocument1",
                        "File was saved -- determining whether the file is a USS file or Data set.\n Comparing (case insensitive) "
                    ) +
                        savedFile.fileName +
                        localize("onDidSaveTextDocument2", " against directory ") +
                        globals.DS_DIR +
                        localize("onDidSaveTextDocument3", "and") +
                        globals.USS_DIR
                );
                if (savedFile.fileName.toUpperCase().indexOf(globals.DS_DIR.toUpperCase()) >= 0) {
                    ZoweLogger.debug(localize("activate.didSaveText.isDataSet", "File is a data set-- saving "));
                    ZoweSaveQueue.push({ uploadRequest: saveFile, savedFile, fileProvider: providers.ds });
                } else if (savedFile.fileName.toUpperCase().indexOf(globals.USS_DIR.toUpperCase()) >= 0) {
                    ZoweLogger.debug(localize("activate.didSaveText.isUSSFile", "File is a USS file -- saving"));
                    ZoweSaveQueue.push({ uploadRequest: saveUSSFile, savedFile, fileProvider: providers.uss });
                } else {
                    ZoweLogger.debug(
                        localize("activate.didSaveText.file", "File ") +
                            savedFile.fileName +
                            localize("activate.didSaveText.notDataSet", " is not a data set or USS file ")
                    );
                }
            })
        );
    }
    if (providers.ds || providers.uss || providers.job) {
        context.subscriptions.push(
            vscode.commands.registerCommand("zowe.ds.deleteProfile", async (node) =>
                Profiles.getInstance().deleteProfile(providers.ds, providers.uss, providers.job, node)
            )
        );
        context.subscriptions.push(
            vscode.commands.registerCommand("zowe.cmd.deleteProfile", async () =>
                Profiles.getInstance().deleteProfile(providers.ds, providers.uss, providers.job)
            )
        );
        context.subscriptions.push(
            vscode.commands.registerCommand("zowe.uss.deleteProfile", async (node) =>
                Profiles.getInstance().deleteProfile(providers.ds, providers.uss, providers.job, node)
            )
        );
        context.subscriptions.push(
            vscode.commands.registerCommand("zowe.jobs.deleteProfile", async (node) =>
                Profiles.getInstance().deleteProfile(providers.ds, providers.uss, providers.job, node)
            )
        );
        context.subscriptions.push(
            vscode.commands.registerCommand("zowe.issueTsoCmd", async (node?, command?) => {
                if (node) {
                    await TsoCommandHandler.getInstance().issueTsoCommand(node.session, command, node);
                } else {
                    await TsoCommandHandler.getInstance().issueTsoCommand();
                }
            })
        );
        context.subscriptions.push(
            vscode.commands.registerCommand("zowe.issueMvsCmd", async (node?, command?) => {
                if (node) {
                    await MvsCommandHandler.getInstance().issueMvsCommand(node.session, command, node);
                } else {
                    await MvsCommandHandler.getInstance().issueMvsCommand();
                }
            })
        );
        context.subscriptions.push(ApimlAuthenticationProvider.instance);
    }
}

export function watchConfigProfile(context: vscode.ExtensionContext, providers: IZoweProviders): void {
    ZoweLogger.trace("shared.init.watchConfigProfile called.");
    const watchers: vscode.FileSystemWatcher[] = [];
    watchers.push(vscode.workspace.createFileSystemWatcher(new vscode.RelativePattern(getZoweDir(), "{zowe.config,zowe.config.user}.json")));

    if (vscode.workspace.workspaceFolders?.[0] != null) {
        watchers.push(
            vscode.workspace.createFileSystemWatcher(
                new vscode.RelativePattern(vscode.workspace.workspaceFolders[0].uri.fsPath, "{zowe.config,zowe.config.user}.json")
            )
        );
    }

    context.subscriptions.push(...watchers);

    watchers.forEach((watcher) => {
        watcher.onDidCreate(async () => {
            ZoweLogger.info(localize("watchConfigProfile.create", "Team config file created, refreshing Zowe Explorer."));
            await vscode.commands.executeCommand("zowe.extRefresh");
            ZoweExplorerApiRegister.getInstance().onProfilesUpdateEmitter.fire(EventTypes.CREATE);
        });
        watcher.onDidDelete(async () => {
            ZoweLogger.info(localize("watchConfigProfile.delete", "Team config file deleted, refreshing Zowe Explorer."));
            await vscode.commands.executeCommand("zowe.extRefresh");
            ZoweExplorerApiRegister.getInstance().onProfilesUpdateEmitter.fire(EventTypes.DELETE);
        });
        watcher.onDidChange(async (uri: vscode.Uri) => {
            ZoweLogger.info(localize("watchConfigProfile.update", "Team config file updated."));
            const newProfileContents = await vscode.workspace.fs.readFile(uri);
            if (newProfileContents.toString() === globals.SAVED_PROFILE_CONTENTS.toString()) {
                return;
            }
            globals.setSavedProfileContents(newProfileContents);
            await refreshActions.refreshAll(providers.ds);
            await refreshActions.refreshAll(providers.uss);
            await refreshActions.refreshAll(providers.job);
<<<<<<< HEAD
            await Profiles.getInstance().refresh();
            await ApimlAuthenticationProvider.instance.checkForUpdates();
            // if (globals.ISTHEIA) {
            //     await vscode.commands.executeCommand("zowe.extRefresh");
            // }
=======
            ZoweExplorerApiRegister.getInstance().onProfilesUpdateEmitter.fire(EventTypes.UPDATE);
            if (globals.ISTHEIA) {
                await vscode.commands.executeCommand("zowe.extRefresh");
            }
>>>>>>> b625c212
        });
    });
}

export function initSubscribers(context: vscode.ExtensionContext, theProvider: IZoweTree<IZoweTreeNode>): void {
    ZoweLogger.trace("shared.init.initSubscribers called.");
    const theTreeView = theProvider.getTreeView();
    context.subscriptions.push(theTreeView);
    if (!globals.ISTHEIA) {
        theTreeView.onDidCollapseElement(async (e) => {
            await theProvider.flipState(e.element, false);
        });
        theTreeView.onDidExpandElement(async (e) => {
            await theProvider.flipState(e.element, true);
        });
    }
}<|MERGE_RESOLUTION|>--- conflicted
+++ resolved
@@ -241,18 +241,12 @@
             await refreshActions.refreshAll(providers.ds);
             await refreshActions.refreshAll(providers.uss);
             await refreshActions.refreshAll(providers.job);
-<<<<<<< HEAD
             await Profiles.getInstance().refresh();
+            ZoweExplorerApiRegister.getInstance().onProfilesUpdateEmitter.fire(EventTypes.UPDATE);
             await ApimlAuthenticationProvider.instance.checkForUpdates();
             // if (globals.ISTHEIA) {
             //     await vscode.commands.executeCommand("zowe.extRefresh");
             // }
-=======
-            ZoweExplorerApiRegister.getInstance().onProfilesUpdateEmitter.fire(EventTypes.UPDATE);
-            if (globals.ISTHEIA) {
-                await vscode.commands.executeCommand("zowe.extRefresh");
-            }
->>>>>>> b625c212
         });
     });
 }
