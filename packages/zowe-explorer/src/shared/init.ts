/**
 * This program and the accompanying materials are made available under the terms of the
 * Eclipse Public License v2.0 which accompanies this distribution, and is available at
 * https://www.eclipse.org/legal/epl-v20.html
 *
 * SPDX-License-Identifier: EPL-2.0
 *
 * Copyright Contributors to the Zowe Project.
 *
 */

import * as globals from "../globals";
import * as vscode from "vscode";
import * as refreshActions from "./refresh";
import * as nls from "vscode-nls";
import * as sharedActions from "./actions";
import { getZoweDir, IZoweTree, IZoweTreeNode, EventTypes } from "@zowe/zowe-explorer-api";
import { ZoweExplorerApiRegister } from "../ZoweExplorerApiRegister";
import { Profiles } from "../Profiles";
import { hideTempFolder, moveTempFolder } from "../utils/TempFolder";
import { TsoCommandHandler } from "../command/TsoCommandHandler";
import { MvsCommandHandler } from "../command/MvsCommandHandler";
import { saveFile } from "../dataset/actions";
import { saveUSSFile } from "../uss/actions";
import { ProfilesUtils } from "../utils/ProfilesUtils";
import { ZoweLogger } from "../utils/LoggerUtils";
import { ZoweSaveQueue } from "../abstract/ZoweSaveQueue";
import { SettingsConfig } from "../utils/SettingsConfig";
import { spoolFilePollEvent } from "../job/actions";
<<<<<<< HEAD
import { HistoryView } from "./HistoryView";
import { ProfileManagement } from "../utils/ProfileManagement";
=======
import { LocalFileManagement } from "../utils/LocalFileManagement";
>>>>>>> 538048f0

// Set up localization
nls.config({
    messageFormat: nls.MessageFormat.bundle,
    bundleFormat: nls.BundleFormat.standalone,
})();
const localize: nls.LocalizeFunc = nls.loadMessageBundle();

export interface IZoweProviders {
    ds: IZoweTree<IZoweTreeNode>;
    uss: IZoweTree<IZoweTreeNode>;
    job: IZoweTree<IZoweTreeNode>;
    // [key: string]: IZoweTree<IZoweTreeNode>;
}

export function registerRefreshCommand(
    context: vscode.ExtensionContext,
    activate: (_context: vscode.ExtensionContext) => Promise<ZoweExplorerApiRegister>,
    deactivate: () => Promise<void>
): void {
    ZoweLogger.trace("shared.init.registerRefreshCommand called.");
    // set a command to silently reload extension
    context.subscriptions.push(
        vscode.commands.registerCommand("zowe.extRefresh", async () => {
            await deactivate();
            for (const sub of context.subscriptions) {
                try {
                    await sub.dispose();
                } catch (e) {
                    ZoweLogger.error(e);
                }
            }
            await activate(context);
        })
    );
}

export function registerCommonCommands(context: vscode.ExtensionContext, providers: IZoweProviders): void {
    ZoweLogger.trace("shared.init.registerCommonCommands called.");
    context.subscriptions.push(
        vscode.commands.registerCommand("zowe.manualPoll", async (_args) => {
            if (vscode.window.activeTextEditor) {
                // Notify spool provider for "manual poll" key event in open spool files
                const doc = vscode.window.activeTextEditor.document;
                if (doc.uri.scheme === "zosspool") {
                    await spoolFilePollEvent(doc);
                }
            }
        })
    );

    // Webview for editing persistent items on Zowe Explorer
    context.subscriptions.push(
        vscode.commands.registerCommand("zowe.editHistory", () => {
            return new HistoryView(context, providers);
        })
    );

    context.subscriptions.push(
        vscode.commands.registerCommand("zowe.promptCredentials", async (node: IZoweTreeNode) => {
            await ProfilesUtils.promptCredentials(node);
        })
    );

    context.subscriptions.push(
        vscode.commands.registerCommand("zowe.profileManagement", async (node: IZoweTreeNode) => {
            await ProfileManagement.manageProfile(node);
        })
    );

    // Register functions & event listeners
    context.subscriptions.push(
        vscode.workspace.onDidChangeConfiguration(async (e) => {
            // If the log folder location has been changed, update current log folder preference
            if (e.affectsConfiguration(globals.SETTINGS_LOGS_FOLDER_PATH)) {
                await ZoweLogger.initializeZoweLogger(context);
            }
            // If the temp folder location has been changed, update current temp folder preference
            if (e.affectsConfiguration(globals.SETTINGS_TEMP_FOLDER_PATH)) {
                const updatedPreferencesTempPath: string = SettingsConfig.getDirectValue(globals.SETTINGS_TEMP_FOLDER_PATH);
                await moveTempFolder(globals.SETTINGS_TEMP_FOLDER_LOCATION, updatedPreferencesTempPath);
            }
            if (e.affectsConfiguration(globals.SETTINGS_AUTOMATIC_PROFILE_VALIDATION)) {
                await Profiles.getInstance().refresh(ZoweExplorerApiRegister.getInstance());
                await refreshActions.refreshAll(providers.ds);
                await refreshActions.refreshAll(providers.uss);
                await refreshActions.refreshAll(providers.job);
            }
            if (e.affectsConfiguration(globals.SETTINGS_TEMP_FOLDER_HIDE)) {
                await hideTempFolder(getZoweDir());
            }

            if (e.affectsConfiguration(globals.SETTINGS_SECURE_CREDENTIALS_ENABLED)) {
                await vscode.commands.executeCommand("zowe.updateSecureCredentials");
            }
            if (e.affectsConfiguration(globals.LOGGER_SETTINGS)) {
                await vscode.commands.executeCommand("zowe.extRefresh");
            }
        })
    );

    if (providers.ds || providers.uss) {
        context.subscriptions.push(
            vscode.commands.registerCommand("zowe.openRecentMember", () => sharedActions.openRecentMemberPrompt(providers.ds, providers.uss))
        );
        context.subscriptions.push(
            vscode.commands.registerCommand("zowe.searchInAllLoadedItems", async () =>
                sharedActions.searchInAllLoadedItems(providers.ds, providers.uss)
            )
        );
        context.subscriptions.push(
            vscode.workspace.onDidSaveTextDocument((savedFile) => {
                ZoweLogger.debug(
                    localize(
                        "onDidSaveTextDocument1",
                        "File was saved -- determining whether the file is a USS file or Data set.\n Comparing (case insensitive) "
                    ) +
                        savedFile.fileName +
                        localize("onDidSaveTextDocument2", " against directory ") +
                        globals.DS_DIR +
                        localize("onDidSaveTextDocument3", "and") +
                        globals.USS_DIR
                );
                if (savedFile.fileName.toUpperCase().indexOf(globals.DS_DIR.toUpperCase()) >= 0) {
                    ZoweLogger.debug(localize("activate.didSaveText.isDataSet", "File is a data set-- saving "));
                    ZoweSaveQueue.push({ uploadRequest: saveFile, savedFile, fileProvider: providers.ds });
                } else if (savedFile.fileName.toUpperCase().indexOf(globals.USS_DIR.toUpperCase()) >= 0) {
                    ZoweLogger.debug(localize("activate.didSaveText.isUSSFile", "File is a USS file -- saving"));
                    ZoweSaveQueue.push({ uploadRequest: saveUSSFile, savedFile, fileProvider: providers.uss });
                } else {
                    ZoweLogger.debug(
                        localize("activate.didSaveText.file", "File ") +
                            savedFile.fileName +
                            localize("activate.didSaveText.notDataSet", " is not a data set or USS file ")
                    );
                }
            })
        );
    }
    if (providers.ds || providers.uss || providers.job) {
        context.subscriptions.push(
            vscode.commands.registerCommand("zowe.ds.deleteProfile", async (node) =>
                Profiles.getInstance().deleteProfile(providers.ds, providers.uss, providers.job, node)
            )
        );
        context.subscriptions.push(
            vscode.commands.registerCommand("zowe.cmd.deleteProfile", async () =>
                Profiles.getInstance().deleteProfile(providers.ds, providers.uss, providers.job)
            )
        );
        context.subscriptions.push(
            vscode.commands.registerCommand("zowe.uss.deleteProfile", async (node) =>
                Profiles.getInstance().deleteProfile(providers.ds, providers.uss, providers.job, node)
            )
        );
        context.subscriptions.push(
            vscode.commands.registerCommand("zowe.jobs.deleteProfile", async (node) =>
                Profiles.getInstance().deleteProfile(providers.ds, providers.uss, providers.job, node)
            )
        );
        context.subscriptions.push(
            vscode.commands.registerCommand("zowe.issueTsoCmd", async (node?, command?) => {
                if (node) {
                    await TsoCommandHandler.getInstance().issueTsoCommand(node.session, command, node);
                } else {
                    await TsoCommandHandler.getInstance().issueTsoCommand();
                }
            })
        );
        context.subscriptions.push(
            vscode.commands.registerCommand("zowe.issueMvsCmd", async (node?, command?) => {
                if (node) {
                    await MvsCommandHandler.getInstance().issueMvsCommand(node.session, command, node);
                } else {
                    await MvsCommandHandler.getInstance().issueMvsCommand();
                }
            })
        );
        context.subscriptions.push(
            vscode.commands.registerCommand("zowe.selectForCompare", (node: IZoweTreeNode) => {
                LocalFileManagement.selectFileForCompare(node);
            })
        );
        context.subscriptions.push(
            vscode.commands.registerCommand("zowe.compareWithSelected", async (node: IZoweTreeNode) => {
                await LocalFileManagement.compareChosenFileContent(node);
            })
        );
        context.subscriptions.push(
            vscode.commands.registerCommand("zowe.compareWithSelectedReadOnly", async (node: IZoweTreeNode) => {
                await LocalFileManagement.compareChosenFileContent(node, true);
            })
        );
        context.subscriptions.push(
            vscode.commands.registerCommand("zowe.compareFileStarted", () => {
                return globals.FILE_SELECTED_TO_COMPARE;
            })
        );
        // initialize the globals.filesToCompare array during initialization
        globals.resetCompareChoices();
    }
}

export function registerCredentialManager(context: vscode.ExtensionContext): void {
    // Update imperative.json to false only when VS Code setting is set to false
    context.subscriptions.push(
        vscode.commands.registerCommand("zowe.updateSecureCredentials", async (customCredentialManager?: string) => {
            await globals.setGlobalSecurityValue(customCredentialManager);
            ProfilesUtils.writeOverridesFile();
        })
    );
}

export function watchConfigProfile(context: vscode.ExtensionContext, providers: IZoweProviders): void {
    ZoweLogger.trace("shared.init.watchConfigProfile called.");
    const watchers: vscode.FileSystemWatcher[] = [];
    watchers.push(vscode.workspace.createFileSystemWatcher(new vscode.RelativePattern(getZoweDir(), "{zowe.config,zowe.config.user}.json")));

    if (vscode.workspace.workspaceFolders?.[0] != null) {
        watchers.push(
            vscode.workspace.createFileSystemWatcher(
                new vscode.RelativePattern(vscode.workspace.workspaceFolders[0].uri.fsPath, "{zowe.config,zowe.config.user}.json")
            )
        );
    }

    context.subscriptions.push(...watchers);

    watchers.forEach((watcher) => {
        watcher.onDidCreate(async () => {
            ZoweLogger.info(localize("watchConfigProfile.create", "Team config file created, refreshing Zowe Explorer."));
            await vscode.commands.executeCommand("zowe.extRefresh");
            ZoweExplorerApiRegister.getInstance().onProfilesUpdateEmitter.fire(EventTypes.CREATE);
        });
        watcher.onDidDelete(async () => {
            ZoweLogger.info(localize("watchConfigProfile.delete", "Team config file deleted, refreshing Zowe Explorer."));
            await vscode.commands.executeCommand("zowe.extRefresh");
            ZoweExplorerApiRegister.getInstance().onProfilesUpdateEmitter.fire(EventTypes.DELETE);
        });
        watcher.onDidChange(async (uri: vscode.Uri) => {
            ZoweLogger.info(localize("watchConfigProfile.update", "Team config file updated."));
            const newProfileContents = await vscode.workspace.fs.readFile(uri);
            if (newProfileContents.toString() === globals.SAVED_PROFILE_CONTENTS.toString()) {
                return;
            }
            globals.setSavedProfileContents(newProfileContents);
            await refreshActions.refreshAll(providers.ds);
            await refreshActions.refreshAll(providers.uss);
            await refreshActions.refreshAll(providers.job);
            ZoweExplorerApiRegister.getInstance().onProfilesUpdateEmitter.fire(EventTypes.UPDATE);
            if (globals.ISTHEIA) {
                await vscode.commands.executeCommand("zowe.extRefresh");
            }
        });
    });
}

export function initSubscribers(context: vscode.ExtensionContext, theProvider: IZoweTree<IZoweTreeNode>): void {
    ZoweLogger.trace("shared.init.initSubscribers called.");
    const theTreeView = theProvider.getTreeView();
    context.subscriptions.push(theTreeView);
    if (!globals.ISTHEIA) {
        theTreeView.onDidCollapseElement(async (e) => {
            await theProvider.flipState(e.element, false);
        });
        theTreeView.onDidExpandElement(async (e) => {
            await theProvider.flipState(e.element, true);
        });
    }
}<|MERGE_RESOLUTION|>--- conflicted
+++ resolved
@@ -27,12 +27,9 @@
 import { ZoweSaveQueue } from "../abstract/ZoweSaveQueue";
 import { SettingsConfig } from "../utils/SettingsConfig";
 import { spoolFilePollEvent } from "../job/actions";
-<<<<<<< HEAD
 import { HistoryView } from "./HistoryView";
 import { ProfileManagement } from "../utils/ProfileManagement";
-=======
 import { LocalFileManagement } from "../utils/LocalFileManagement";
->>>>>>> 538048f0
 
 // Set up localization
 nls.config({
