/**
 * This program and the accompanying materials are made available under the terms of the
 * Eclipse Public License v2.0 which accompanies this distribution, and is available at
 * https://www.eclipse.org/legal/epl-v20.html
 *
 * SPDX-License-Identifier: EPL-2.0
 *
 * Copyright Contributors to the Zowe Project.
 *
 */

import * as globals from "../globals";
import * as vscode from "vscode";
import * as refreshActions from "./refresh";
import * as nls from "vscode-nls";
import * as sharedActions from "./actions";
import { IZoweTreeNode, IZoweTree, getZoweDir } from "@zowe/zowe-explorer-api";
import { ZoweExplorerApiRegister } from "../ZoweExplorerApiRegister";
import { Profiles } from "../Profiles";
import { hideTempFolder, moveTempFolder } from "../utils/TempFolder";
import { TsoCommandHandler } from "../command/TsoCommandHandler";
import { MvsCommandHandler } from "../command/MvsCommandHandler";
import { saveFile } from "../dataset/actions";
import { saveUSSFile } from "../uss/actions";
import { promptCredentials, writeOverridesFile } from "../utils/ProfilesUtils";
import { ZoweLogger } from "../utils/LoggerUtils";
import { ZoweSaveQueue } from "../abstract/ZoweSaveQueue";

// Set up localization
nls.config({
    messageFormat: nls.MessageFormat.bundle,
    bundleFormat: nls.BundleFormat.standalone,
})();
const localize: nls.LocalizeFunc = nls.loadMessageBundle();

export interface IZoweProviders {
    ds: IZoweTree<IZoweTreeNode>;
    uss: IZoweTree<IZoweTreeNode>;
    job: IZoweTree<IZoweTreeNode>;
    // [key: string]: IZoweTree<IZoweTreeNode>;
}

export function registerRefreshCommand(
    context: vscode.ExtensionContext,
    activate: (_context: vscode.ExtensionContext) => Promise<ZoweExplorerApiRegister>,
    deactivate: () => Promise<void>
<<<<<<< HEAD
) {
    ZoweLogger.trace("shared.init.registerRefreshCommand called.");
=======
): void {
>>>>>>> f001941a
    // set a command to silently reload extension
    context.subscriptions.push(
        vscode.commands.registerCommand("zowe.extRefresh", async () => {
            if (globals.ISTHEIA) {
                await vscode.commands.executeCommand("workbench.action.reloadWindow");
            } else {
                await deactivate();
                for (const sub of context.subscriptions) {
                    try {
                        await sub.dispose();
                    } catch (e) {
                        ZoweLogger.error(e);
                    }
                }
                await activate(context);
            }
        })
    );
}

<<<<<<< HEAD
export async function registerCommonCommands(context: vscode.ExtensionContext, providers: IZoweProviders) {
    ZoweLogger.trace("shared.init.registerCommonCommands called.");
=======
export function registerCommonCommands(context: vscode.ExtensionContext, providers: IZoweProviders): void {
>>>>>>> f001941a
    // Update imperative.json to false only when VS Code setting is set to false
    context.subscriptions.push(
        vscode.commands.registerCommand("zowe.updateSecureCredentials", async () => {
            await globals.setGlobalSecurityValue();
            writeOverridesFile();
        })
    );

    context.subscriptions.push(
        vscode.commands.registerCommand("zowe.promptCredentials", async (node: IZoweTreeNode) => {
            await promptCredentials(node);
        })
    );

    // Register functions & event listeners
    context.subscriptions.push(
        vscode.workspace.onDidChangeConfiguration(async (e) => {
            // If the temp folder location has been changed, update current temp folder preference
            if (e.affectsConfiguration(globals.SETTINGS_TEMP_FOLDER_PATH)) {
                const updatedPreferencesTempPath: string = vscode.workspace
                    .getConfiguration()
                    /* tslint:disable:no-string-literal */
                    .get(globals.SETTINGS_TEMP_FOLDER_PATH);
                moveTempFolder(globals.SETTINGS_TEMP_FOLDER_LOCATION, updatedPreferencesTempPath);
            }
            if (e.affectsConfiguration(globals.SETTINGS_AUTOMATIC_PROFILE_VALIDATION)) {
                await Profiles.getInstance().refresh(ZoweExplorerApiRegister.getInstance());
                await refreshActions.refreshAll(providers.ds);
                await refreshActions.refreshAll(providers.uss);
                await refreshActions.refreshAll(providers.job);
            }
            if (e.affectsConfiguration(globals.SETTINGS_TEMP_FOLDER_HIDE)) {
                hideTempFolder(getZoweDir());
            }

            if (e.affectsConfiguration(globals.SETTINGS_SECURE_CREDENTIALS_ENABLED)) {
                await vscode.commands.executeCommand("zowe.updateSecureCredentials");
            }
            if (e.affectsConfiguration(globals.LOGGER_SETTINGS)) {
                await vscode.commands.executeCommand("zowe.extRefresh");
            }
        })
    );

    if (providers.ds || providers.uss) {
        context.subscriptions.push(
            vscode.commands.registerCommand("zowe.openRecentMember", () => sharedActions.openRecentMemberPrompt(providers.ds, providers.uss))
        );
        context.subscriptions.push(
            vscode.commands.registerCommand("zowe.searchInAllLoadedItems", async () =>
                sharedActions.searchInAllLoadedItems(providers.ds, providers.uss)
            )
        );
        context.subscriptions.push(
            vscode.workspace.onDidSaveTextDocument((savedFile) => {
                ZoweLogger.debug(
                    localize(
                        "onDidSaveTextDocument1",
                        "File was saved -- determining whether the file is a USS file or Data set.\n Comparing (case insensitive) "
                    ) +
                        savedFile.fileName +
                        localize("onDidSaveTextDocument2", " against directory ") +
                        globals.DS_DIR +
                        localize("onDidSaveTextDocument3", "and") +
                        globals.USS_DIR
                );
                if (savedFile.fileName.toUpperCase().indexOf(globals.DS_DIR.toUpperCase()) >= 0) {
                    ZoweLogger.debug(localize("activate.didSaveText.isDataSet", "File is a data set-- saving "));
                    ZoweSaveQueue.push({ uploadRequest: saveFile, savedFile, fileProvider: providers.ds });
                } else if (savedFile.fileName.toUpperCase().indexOf(globals.USS_DIR.toUpperCase()) >= 0) {
                    ZoweLogger.debug(localize("activate.didSaveText.isUSSFile", "File is a USS file -- saving"));
                    ZoweSaveQueue.push({ uploadRequest: saveUSSFile, savedFile, fileProvider: providers.uss });
                } else {
                    ZoweLogger.debug(
                        localize("activate.didSaveText.file", "File ") +
                            savedFile.fileName +
                            localize("activate.didSaveText.notDataSet", " is not a data set or USS file ")
                    );
                }
            })
        );
    }
    if (providers.ds || providers.uss || providers.job) {
        context.subscriptions.push(
            vscode.commands.registerCommand("zowe.ds.deleteProfile", async (node) =>
                Profiles.getInstance().deleteProfile(providers.ds, providers.uss, providers.job, node)
            )
        );
        context.subscriptions.push(
            vscode.commands.registerCommand("zowe.cmd.deleteProfile", async () =>
                Profiles.getInstance().deleteProfile(providers.ds, providers.uss, providers.job)
            )
        );
        context.subscriptions.push(
            vscode.commands.registerCommand("zowe.uss.deleteProfile", async (node) =>
                Profiles.getInstance().deleteProfile(providers.ds, providers.uss, providers.job, node)
            )
        );
        context.subscriptions.push(
            vscode.commands.registerCommand("zowe.jobs.deleteProfile", async (node) =>
                Profiles.getInstance().deleteProfile(providers.ds, providers.uss, providers.job, node)
            )
        );
        context.subscriptions.push(
            vscode.commands.registerCommand("zowe.issueTsoCmd", async (node?, command?) => {
                if (node) {
                    await TsoCommandHandler.getInstance().issueTsoCommand(node.session, command, node);
                } else {
                    await TsoCommandHandler.getInstance().issueTsoCommand();
                }
            })
        );
        context.subscriptions.push(
            vscode.commands.registerCommand("zowe.issueMvsCmd", async (node?, command?) => {
                if (node) {
                    await MvsCommandHandler.getInstance().issueMvsCommand(node.session, command, node);
                } else {
                    await MvsCommandHandler.getInstance().issueMvsCommand();
                }
            })
        );
    }
}

<<<<<<< HEAD
export async function watchConfigProfile(context: vscode.ExtensionContext, providers: IZoweProviders) {
    ZoweLogger.trace("shared.init.watchConfigProfile called.");
    if (globals.ISTHEIA) {
        ZoweLogger.warn(localize("watchConfigProfile.theia", "Team config file watcher is disabled in Theia environment."));
        return undefined;
=======
export function watchConfigProfile(context: vscode.ExtensionContext, providers: IZoweProviders): void {
    if (globals.ISTHEIA) {
        return;
>>>>>>> f001941a
    }

    const watchers: vscode.FileSystemWatcher[] = [];
    watchers.push(vscode.workspace.createFileSystemWatcher(new vscode.RelativePattern(getZoweDir(), "{zowe.config,zowe.config.user}.json")));

    if (vscode.workspace.workspaceFolders?.[0] != null) {
        watchers.push(
            vscode.workspace.createFileSystemWatcher(
                new vscode.RelativePattern(vscode.workspace.workspaceFolders[0].uri.fsPath, "{zowe.config,zowe.config.user}.json")
            )
        );
    }

    context.subscriptions.push(...watchers);

    watchers.forEach((watcher) => {
        watcher.onDidCreate(async () => {
            ZoweLogger.info(localize("watchConfigProfile.create", "Team config file created, refreshing Zowe Expkorer."));
            await vscode.commands.executeCommand("zowe.extRefresh");
        });
        watcher.onDidDelete(async () => {
            ZoweLogger.info(localize("watchConfigProfile.delete", "Team config file deleted, refreshing Zowe Expkorer."));
            await vscode.commands.executeCommand("zowe.extRefresh");
        });
        watcher.onDidChange(async (uri: vscode.Uri) => {
            ZoweLogger.info(localize("watchConfigProfile.update", "Team config file updated."));
            const newProfileContents = await vscode.workspace.fs.readFile(uri);
            if (newProfileContents.toString() === globals.SAVED_PROFILE_CONTENTS.toString()) {
                return;
            }
            globals.setSavedProfileContents(newProfileContents);
            await refreshActions.refreshAll(providers.ds);
            await refreshActions.refreshAll(providers.uss);
            await refreshActions.refreshAll(providers.job);
        });
    });
}

<<<<<<< HEAD
export function initSubscribers(context: vscode.ExtensionContext, theProvider: IZoweTree<IZoweTreeNode>) {
    ZoweLogger.trace("shared.init.initSubscribers called.");
=======
export function initSubscribers(context: vscode.ExtensionContext, theProvider: IZoweTree<IZoweTreeNode>): void {
>>>>>>> f001941a
    const theTreeView = theProvider.getTreeView();
    context.subscriptions.push(theTreeView);
    if (!globals.ISTHEIA) {
        theTreeView.onDidCollapseElement(async (e) => {
            await theProvider.flipState(e.element, false);
        });
        theTreeView.onDidExpandElement(async (e) => {
            await theProvider.flipState(e.element, true);
        });
    }
}<|MERGE_RESOLUTION|>--- conflicted
+++ resolved
@@ -44,12 +44,8 @@
     context: vscode.ExtensionContext,
     activate: (_context: vscode.ExtensionContext) => Promise<ZoweExplorerApiRegister>,
     deactivate: () => Promise<void>
-<<<<<<< HEAD
-) {
+): void {
     ZoweLogger.trace("shared.init.registerRefreshCommand called.");
-=======
-): void {
->>>>>>> f001941a
     // set a command to silently reload extension
     context.subscriptions.push(
         vscode.commands.registerCommand("zowe.extRefresh", async () => {
@@ -70,12 +66,8 @@
     );
 }
 
-<<<<<<< HEAD
-export async function registerCommonCommands(context: vscode.ExtensionContext, providers: IZoweProviders) {
+export function registerCommonCommands(context: vscode.ExtensionContext, providers: IZoweProviders): void {
     ZoweLogger.trace("shared.init.registerCommonCommands called.");
-=======
-export function registerCommonCommands(context: vscode.ExtensionContext, providers: IZoweProviders): void {
->>>>>>> f001941a
     // Update imperative.json to false only when VS Code setting is set to false
     context.subscriptions.push(
         vscode.commands.registerCommand("zowe.updateSecureCredentials", async () => {
@@ -200,17 +192,11 @@
     }
 }
 
-<<<<<<< HEAD
-export async function watchConfigProfile(context: vscode.ExtensionContext, providers: IZoweProviders) {
+export function watchConfigProfile(context: vscode.ExtensionContext, providers: IZoweProviders): void {
     ZoweLogger.trace("shared.init.watchConfigProfile called.");
     if (globals.ISTHEIA) {
         ZoweLogger.warn(localize("watchConfigProfile.theia", "Team config file watcher is disabled in Theia environment."));
-        return undefined;
-=======
-export function watchConfigProfile(context: vscode.ExtensionContext, providers: IZoweProviders): void {
-    if (globals.ISTHEIA) {
         return;
->>>>>>> f001941a
     }
 
     const watchers: vscode.FileSystemWatcher[] = [];
@@ -249,12 +235,8 @@
     });
 }
 
-<<<<<<< HEAD
-export function initSubscribers(context: vscode.ExtensionContext, theProvider: IZoweTree<IZoweTreeNode>) {
+export function initSubscribers(context: vscode.ExtensionContext, theProvider: IZoweTree<IZoweTreeNode>): void {
     ZoweLogger.trace("shared.init.initSubscribers called.");
-=======
-export function initSubscribers(context: vscode.ExtensionContext, theProvider: IZoweTree<IZoweTreeNode>): void {
->>>>>>> f001941a
     const theTreeView = theProvider.getTreeView();
     context.subscriptions.push(theTreeView);
     if (!globals.ISTHEIA) {
