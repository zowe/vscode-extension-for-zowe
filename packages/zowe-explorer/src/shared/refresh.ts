--- conflicted
+++ resolved
@@ -28,7 +28,6 @@
  * @param {IZoweTree} treeProvider
  */
 export async function refreshAll(treeProvider: IZoweTree<IZoweTreeNode>) {
-<<<<<<< HEAD
     const mProfileInfo = await getProfileInfo(globals.ISTHEIA);
     if (mProfileInfo.usingTeamConfig) {
         if (vscode.workspace.workspaceFolders) {
@@ -39,9 +38,6 @@
         }
         await getProfileInfo(globals.ISTHEIA);
     }
-    await Profiles.getInstance().refresh(ZoweExplorerApiRegister.getInstance());
-=======
->>>>>>> f28f7a44
     treeProvider.mSessionNodes.forEach(async (sessNode) => {
         const setting = (await PersistentFilters.getDirectValue(
             globals.SETTINGS_AUTOMATIC_PROFILE_VALIDATION
