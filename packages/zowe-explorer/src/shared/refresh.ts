/**
 * This program and the accompanying materials are made available under the terms of the
 * Eclipse Public License v2.0 which accompanies this distribution, and is available at
 * https://www.eclipse.org/legal/epl-v20.html
 *
 * SPDX-License-Identifier: EPL-2.0
 *
 * Copyright Contributors to the Zowe Project.
 *
 */

import { IZoweTree, IZoweTreeNode } from "@zowe/zowe-explorer-api";
import { Profiles } from "../Profiles";
import { syncSessionNode } from "../utils/ProfilesUtils";
import { ZoweExplorerApiRegister } from "../ZoweExplorerApiRegister";
<<<<<<< HEAD
import { returnIconState } from "./actions";
import { labelRefresh } from "./utils";
=======
import { resetValidationSettings, returnIconState } from "./actions";
>>>>>>> fe728546
import * as contextually from "../shared/context";
import { removeSession } from "../utils/SessionUtils";
import { ZoweLogger } from "../utils/LoggerUtils";

/**
 * View (DATA SETS, JOBS, USS) refresh button
 * Refreshes treeView and profiles including their validation setting
 *
 * @param {IZoweTree} treeProvider
 */
export async function refreshAll(treeProvider: IZoweTree<IZoweTreeNode>): Promise<void> {
    ZoweLogger.trace("refresh.refreshAll called.");
    await Profiles.getInstance().refresh(ZoweExplorerApiRegister.getInstance());
    for (const sessNode of treeProvider.mSessionNodes) {
        const profiles = await Profiles.getInstance().fetchAllProfiles();
        const found = profiles.some((prof) => prof.name === sessNode.label.toString().trim());
        if (found || sessNode.label.toString() === "Favorites") {
            if (contextually.isSessionNotFav(sessNode)) {
                sessNode.dirty = true;
<<<<<<< HEAD
                returnIconState(sessNode);
=======
                if (sessNode.label.toString() !== "Favorites") {
                    resetValidationSettings(sessNode, setting);
                }
>>>>>>> fe728546
                syncSessionNode(Profiles.getInstance())((profileValue) => ZoweExplorerApiRegister.getCommonApi(profileValue).getSession())(sessNode);
            }
        } else {
            await removeSession(treeProvider, sessNode.label.toString().trim());
        }
    }
    treeProvider.refresh();
}<|MERGE_RESOLUTION|>--- conflicted
+++ resolved
@@ -13,12 +13,7 @@
 import { Profiles } from "../Profiles";
 import { syncSessionNode } from "../utils/ProfilesUtils";
 import { ZoweExplorerApiRegister } from "../ZoweExplorerApiRegister";
-<<<<<<< HEAD
 import { returnIconState } from "./actions";
-import { labelRefresh } from "./utils";
-=======
-import { resetValidationSettings, returnIconState } from "./actions";
->>>>>>> fe728546
 import * as contextually from "../shared/context";
 import { removeSession } from "../utils/SessionUtils";
 import { ZoweLogger } from "../utils/LoggerUtils";
@@ -38,13 +33,7 @@
         if (found || sessNode.label.toString() === "Favorites") {
             if (contextually.isSessionNotFav(sessNode)) {
                 sessNode.dirty = true;
-<<<<<<< HEAD
                 returnIconState(sessNode);
-=======
-                if (sessNode.label.toString() !== "Favorites") {
-                    resetValidationSettings(sessNode, setting);
-                }
->>>>>>> fe728546
                 syncSessionNode(Profiles.getInstance())((profileValue) => ZoweExplorerApiRegister.getCommonApi(profileValue).getSession())(sessNode);
             }
         } else {
