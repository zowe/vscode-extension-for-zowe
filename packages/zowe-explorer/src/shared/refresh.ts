/*
 * This program and the accompanying materials are made available under the terms of the *
 * Eclipse Public License v2.0 which accompanies this distribution, and is available at *
 * https://www.eclipse.org/legal/epl-v20.html                                      *
 *                                                                                 *
 * SPDX-License-Identifier: EPL-2.0                                                *
 *                                                                                 *
 * Copyright Contributors to the Zowe Project.                                     *
 *                                                                                 *
 */

import { IZoweTree, IZoweTreeNode } from "@zowe/zowe-explorer-api";
import { Profiles } from "../Profiles";
import { syncSessionNode } from "../utils/ProfilesUtils";
import { ZoweExplorerApiRegister } from "../ZoweExplorerApiRegister";
import { resetValidationSettings, returnIconState } from "./actions";
import { labelRefresh } from "./utils";
import * as contextually from "../shared/context";
import * as globals from "../globals";
import { removeSession } from "../utils/SessionUtils";
import { SettingsConfig } from "../utils/SettingsConfig";

/**
 * View (DATA SETS, JOBS, USS) refresh button
 * Refreshes treeView and profiles including their validation setting
 *
 * @param {IZoweTree} treeProvider
 */
export async function refreshAll(treeProvider: IZoweTree<IZoweTreeNode>) {
    await Profiles.getInstance().refresh(ZoweExplorerApiRegister.getInstance());
    treeProvider.mSessionNodes.forEach(async (sessNode) => {
        const profiles = await Profiles.getInstance().fetchAllProfiles();
        const found = profiles.some((prof) => prof.name === sessNode.label.toString().trim());
        if (found || sessNode.label.toString() === "Favorites") {
<<<<<<< HEAD
            const setting = (await PersistentFilters.getDirectValue(globals.SETTINGS_AUTOMATIC_PROFILE_VALIDATION)) as boolean;
=======
            const setting: boolean = await SettingsConfig.getDirectValue(globals.SETTINGS_AUTOMATIC_PROFILE_VALIDATION);
>>>>>>> 22f8ff99
            if (contextually.isSessionNotFav(sessNode)) {
                labelRefresh(sessNode);
                sessNode.children = [];
                sessNode.dirty = true;
                if (sessNode.label.toString() !== "Favorites") {
                    resetValidationSettings(sessNode, setting);
                }
                returnIconState(sessNode);
                await syncSessionNode(Profiles.getInstance())((profileValue) => ZoweExplorerApiRegister.getCommonApi(profileValue).getSession())(
                    sessNode
                );
            }
            treeProvider.refresh();
        } else {
            await removeSession(treeProvider, sessNode.label.toString().trim());
        }
    });
}<|MERGE_RESOLUTION|>--- conflicted
+++ resolved
@@ -32,11 +32,7 @@
         const profiles = await Profiles.getInstance().fetchAllProfiles();
         const found = profiles.some((prof) => prof.name === sessNode.label.toString().trim());
         if (found || sessNode.label.toString() === "Favorites") {
-<<<<<<< HEAD
-            const setting = (await PersistentFilters.getDirectValue(globals.SETTINGS_AUTOMATIC_PROFILE_VALIDATION)) as boolean;
-=======
             const setting: boolean = await SettingsConfig.getDirectValue(globals.SETTINGS_AUTOMATIC_PROFILE_VALIDATION);
->>>>>>> 22f8ff99
             if (contextually.isSessionNotFav(sessNode)) {
                 labelRefresh(sessNode);
                 sessNode.children = [];
