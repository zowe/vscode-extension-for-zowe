--- conflicted
+++ resolved
@@ -254,11 +254,7 @@
         switch (selection) {
             case compareBtn: {
                 ZoweLogger.info(`${compareBtn} chosen.`);
-<<<<<<< HEAD
-                await LocalFileManagement.compareSavedFileContent(doc, node, label, binary, profile);
-=======
-                await compareFileContent(doc, node, label, profile);
->>>>>>> 20d62317
+                await LocalFileManagement.compareSavedFileContent(doc, node, label, profile);
                 break;
             }
             case overwriteBtn: {
