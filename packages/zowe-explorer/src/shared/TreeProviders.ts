--- conflicted
+++ resolved
@@ -54,13 +54,13 @@
         };
     }
 
-<<<<<<< HEAD
     public static getSessionForAllTrees(name: string): IZoweNodeType[] {
         const dsNode = TreeProviders.ds.mSessionNodes.find((mSessionNode) => mSessionNode.label === name);
         const ussNode = TreeProviders.uss.mSessionNodes.find((mSessionNode) => mSessionNode.label === name);
         const jobNode = TreeProviders.job.mSessionNodes.find((mSessionNode) => mSessionNode.label === name);
         return [dsNode, ussNode, jobNode];
-=======
+    }
+
     public static sessionIsPresentInOtherTrees(sessionName: string): boolean {
         const found = [];
         for (const key of Object.keys(TreeProviders.providers)) {
@@ -74,6 +74,5 @@
             }
         }
         return false;
->>>>>>> 2cd636cd
     }
 }