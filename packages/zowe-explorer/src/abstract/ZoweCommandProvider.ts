--- conflicted
+++ resolved
@@ -45,12 +45,8 @@
      * Called whenever the tree needs to be refreshed, and fires the data change event
      *
      */
-<<<<<<< HEAD
-    public async refreshElement(element: IZoweTreeNode): Promise<void> {
+    public refreshElement(element: IZoweTreeNode): void {
         ZoweLogger.trace("ZoweCommandProvider.refreshElement called.");
-=======
-    public refreshElement(element: IZoweTreeNode): void {
->>>>>>> f001941a
         element.dirty = true;
         this.mOnDidChangeTreeData.fire(element);
     }
@@ -59,21 +55,13 @@
      * Called whenever the tree needs to be refreshed, and fires the data change event
      *
      */
-<<<<<<< HEAD
-    public async refresh(): Promise<void> {
+    public refresh(): void {
         ZoweLogger.trace("ZoweCommandProvider.refresh called.");
         this.mOnDidChangeTreeData.fire();
     }
 
-    public async checkCurrentProfile(node: IZoweTreeNode) {
+    public async checkCurrentProfile(node: IZoweTreeNode): Promise<void> {
         ZoweLogger.trace("ZoweCommandProvider.checkCurrentProfile called.");
-=======
-    public refresh(): void {
-        this.mOnDidChangeTreeData.fire();
-    }
-
-    public async checkCurrentProfile(node: IZoweTreeNode): Promise<void> {
->>>>>>> f001941a
         const profile = node.getProfile();
         const profileStatus = await Profiles.getInstance().checkCurrentProfile(profile);
         if (profileStatus.status === "inactive") {
