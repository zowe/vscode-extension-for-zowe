--- conflicted
+++ resolved
@@ -12,12 +12,7 @@
 import * as path from "path";
 import * as vscode from "vscode";
 import { Gui, IZoweTree, IZoweTreeNode } from "@zowe/zowe-explorer-api";
-<<<<<<< HEAD
-import { ZoweLogger } from "../utils/LoggerUtils";
-=======
-import { markDocumentUnsaved } from "../utils/workspace";
 import { ZoweLogger } from "../utils/ZoweLogger";
->>>>>>> c87f9588
 
 interface SaveRequest {
     uploadRequest: (document: SaveRequest["savedFile"], provider: SaveRequest["fileProvider"]) => Promise<void>;
