--- conflicted
+++ resolved
@@ -39,12 +39,8 @@
      * processing the next item in the queue if there are no active upload
      * operations.
      */
-<<<<<<< HEAD
-    public static push(request: SaveRequest) {
+    public static push(request: SaveRequest): void {
         ZoweLogger.trace("ZoweSaveQueue.push called.");
-=======
-    public static push(request: SaveRequest): void {
->>>>>>> f001941a
         this.savingQueue.push(request);
         this.ongoingSave = this.all().then(this.processNext.bind(this));
     }
@@ -52,12 +48,8 @@
     /**
      * Wait for all items in the queue to be processed.
      */
-<<<<<<< HEAD
-    public static async all() {
+    public static async all(): Promise<void> {
         ZoweLogger.trace("ZoweSaveQueue.all called.");
-=======
-    public static async all(): Promise<void> {
->>>>>>> f001941a
         await this.ongoingSave;
     }
 
@@ -67,12 +59,8 @@
     /**
      * Iterate over the queue and process next item until it is empty.
      */
-<<<<<<< HEAD
-    private static async processNext() {
+    private static async processNext(): Promise<void> {
         ZoweLogger.trace("ZoweSaveQueue.processNext called.");
-=======
-    private static async processNext(): Promise<void> {
->>>>>>> f001941a
         const nextRequest = this.savingQueue.shift();
         if (nextRequest == null || this.savingQueue.some(({ savedFile }) => savedFile.fileName === nextRequest.savedFile.fileName)) {
             return;
@@ -97,12 +85,8 @@
     /**
      * Generate hyperlink for document to show in VS Code message.
      */
-<<<<<<< HEAD
-    private static buildFileHyperlink(document: vscode.TextDocument) {
+    private static buildFileHyperlink(document: vscode.TextDocument): string {
         ZoweLogger.trace("ZoweSaveQueue.buildFileHyperlink called.");
-=======
-    private static buildFileHyperlink(document: vscode.TextDocument): string {
->>>>>>> f001941a
         const encodedUrl = JSON.stringify([document.uri.toString()]);
         return `[${path.basename(document.fileName)}](command:vscode.open?${encodedUrl})`;
     }
