/**
 * This program and the accompanying materials are made available under the terms of the
 * Eclipse Public License v2.0 which accompanies this distribution, and is available at
 * https://www.eclipse.org/legal/epl-v20.html
 *
 * SPDX-License-Identifier: EPL-2.0
 *
 * Copyright Contributors to the Zowe Project.
 *
 */

import * as PromiseQueue from "promise-queue";
import * as zowe from "@zowe/cli";
import * as path from "path";
import * as fs from "fs";
import * as globals from "./globals";
import * as vscode from "vscode";
import {
    Gui,
    ZoweExplorerApi,
    ZoweExplorerTreeApi,
    IZoweTree,
    IZoweTreeNode,
    IZoweDatasetTreeNode,
    IZoweUSSTreeNode,
    IZoweJobTreeNode,
    ProfilesCache,
    getZoweDir,
    getFullPath,
} from "@zowe/zowe-explorer-api";
import { Profiles } from "./Profiles";
import { ZoweExplorerApiRegister } from "./ZoweExplorerApiRegister";
import { getProfileInfo, getProfile, errorHandling } from "./utils/ProfilesUtils";

// Set up localization
import * as nls from "vscode-nls";
nls.config({ messageFormat: nls.MessageFormat.bundle, bundleFormat: nls.BundleFormat.standalone })();
const localize: nls.LocalizeFunc = nls.loadMessageBundle();

/**
 * The Zowe Explorer API Register singleton that gets exposed to other VS Code
 * extensions to contribute their implementations.
 * @export
 */
export class ZoweExplorerExtender implements ZoweExplorerApi.IApiExplorerExtender, ZoweExplorerTreeApi {
    public static ZoweExplorerExtenderInst: ZoweExplorerExtender;

    /**
     * Shows an error when the Zowe configs are improperly configured, as well as
     * an option to show the config.
     *
     * @param errorDetails Details of the error (to be parsed for config name and path)
     */
<<<<<<< HEAD
    public static showZoweConfigError(errorDetails: string): void {
        vscode.window
            .showErrorMessage(
                localize("initialize.profiles.error", 'Error encountered when loading your Zowe config. Click "Show Config" for more details.'),
                "Show Config"
            )
            .then((selection) => {
                if (selection !== "Show Config") {
                    return;
                }

                // Parse the v2 config path, or a v1 config path depending on the error message
                const configMatch = errorDetails.includes("Error parsing JSON in the file")
                    ? errorDetails.match(/Error parsing JSON in the file '(.+?)'/)
                    : errorDetails.match(/Error reading profile file \("(.+?)"\)/);
=======
    public static async showZoweConfigError(errorDetails: string) {
        if (errorDetails.includes("imperative.json")) {
            // Handle errors parsing Imperative overrides file separately from errors in config
            errorHandling(errorDetails);
            return;
        }
        Gui.errorMessage(
            localize("initialize.profiles.error", 'Error encountered when loading your Zowe config. Click "Show Config" for more details.'),
            { items: ["Show Config"] }
        ).then((selection) => {
            if (selection !== "Show Config") {
                return;
            }

            // Parse the v2 config path, or a v1 config path depending on the error message
            const configMatch = errorDetails.includes("Error parsing JSON in the file")
                ? errorDetails.match(/Error parsing JSON in the file \'(.+?)\'/)
                : errorDetails.match(/Error reading profile file \(\"(.+?)\"\)/);

            let configPath = configMatch != null ? configMatch[1] : null;
            // If configPath is null, build a v2 config location based on the error details
            if (configPath == null) {
                const isRootConfigError = errorDetails.match(/(?:[\\]{1,2}|\/)(\.zowe)(?:[\\]{1,2}|\/)/) != null;
                // If the v2 config error does not apply to the global Zowe config, check for a project-level config.
                if (vscode.workspace.workspaceFolders != null && !isRootConfigError) {
                    configPath = this.getConfigLocation(vscode.workspace.workspaceFolders[0].uri.fsPath);
                } else {
                    configPath = this.getConfigLocation(getZoweDir());
                }
>>>>>>> 6db89d28

                // If the config w/ culprits cannot be found, all v2 config locations have been exhausted - exit.
                if (configPath == null) {
                    return;
                }
            }
            Gui.showTextDocument(vscode.Uri.file(configPath));
        });
    }

    /**
     * Returns the location of a Zowe config (if it exists) relative to rootPath.
     * @param rootPath The root path to check for Zowe configs
     */
    public static getConfigLocation(rootPath: string): string | null {
        // First check for a user-specific v2 config
        let location = path.join(rootPath, "zowe.config.user.json");
        if (fs.existsSync(location)) {
            return location;
        }

        // Fallback to regular v2 config if user-specific config doesn't exist
        location = path.join(rootPath, "zowe.config.json");

        if (fs.existsSync(location)) {
            return location;
        }

        return null;
    }

    /**
     * Access the singleton instance.
     * @static
     * @returns {ZoweExplorerExtender} the ZoweExplorerExtender singleton instance
     */
    public static createInstance(
        datasetProvider?: IZoweTree<IZoweDatasetTreeNode>,
        ussFileProvider?: IZoweTree<IZoweUSSTreeNode>,
        jobsProvider?: IZoweTree<IZoweJobTreeNode>
    ): ZoweExplorerExtender {
        ZoweExplorerExtender.instance.datasetProvider = datasetProvider;
        ZoweExplorerExtender.instance.ussFileProvider = ussFileProvider;
        ZoweExplorerExtender.instance.jobsProvider = jobsProvider;
        return ZoweExplorerExtender.instance;
    }

    public static getInstance(): ZoweExplorerExtender {
        return ZoweExplorerExtender.instance;
    }

    // Queue of promises to process sequentially when multiple extension register in parallel
    private static refreshProfilesQueue = new PromiseQueue(1, Infinity);
    /**
     * This object represents a collection of the APIs that get exposed to other VS Code
     * extensions that want to contribute alternative implementations such as alternative ways
     * of retrieving files and data from z/OS.
     */
    private static instance = new ZoweExplorerExtender();

    // Instances will be created via createInstance()
    private constructor(
        // Not all extenders will need to refresh trees
        public datasetProvider?: IZoweTree<IZoweDatasetTreeNode>,
        public ussFileProvider?: IZoweTree<IZoweUSSTreeNode>,
        public jobsProvider?: IZoweTree<IZoweJobTreeNode>
    ) {}

    /**
     *
     * @implements ZoweExplorerApi.IApiExplorerExtender.initForZowe()
     * @param {string} profileType
     * @param {imperative.ICommandProfileTypeConfiguration[]} profileTypeConfigurations
     */
    public async initForZowe(profileType: string, profileTypeConfigurations?: zowe.imperative.ICommandProfileTypeConfiguration[]): Promise<void> {
        // Ensure that when a user has not installed the profile type's CLI plugin
        // and/or created a profile that the profile directory in ~/.zowe/profiles
        // will be created with the appropriate meta data. If not called the user will
        // see errors when creating a profile of any type.
        const zoweDir = getZoweDir();

        /**
         * This should create initialize the loadedConfig if it is not already
         * Check Zowe Explorer's cached instance first
         * If it doesn't exist create instance and read from disk to see if using v1 or v2
         * profile management.
         */
        let usingTeamConfig: boolean;
        try {
            const mProfileInfo = getProfileInfo(globals.ISTHEIA);
            if (vscode.workspace.workspaceFolders && vscode.workspace.workspaceFolders[0]) {
                const rootPath = vscode.workspace.workspaceFolders[0].uri.fsPath;
                await mProfileInfo.readProfilesFromDisk({ homeDir: zoweDir, projectDir: getFullPath(rootPath) });
            } else {
                await mProfileInfo.readProfilesFromDisk({ homeDir: zoweDir, projectDir: undefined });
            }
            usingTeamConfig = mProfileInfo.usingTeamConfig;
        } catch (error) {
            globals.LOG.warn(error);
            usingTeamConfig = error.toString().includes("Error parsing JSON");
            ZoweExplorerExtender.showZoweConfigError(error.message);
        }

        if (profileTypeConfigurations && !usingTeamConfig) {
            const configOptions = Array.from(profileTypeConfigurations);
            const exists = fs.existsSync(path.join(zoweDir, "profiles", profileType));
            if (configOptions && !exists) {
                await zowe.imperative.CliProfileManager.initialize({
                    configuration: configOptions,
                    profileRootDirectory: path.join(zoweDir, "profiles"),
                });
            }
        }
        // add extender config info to global variable
        profileTypeConfigurations?.forEach((item) => {
            globals.EXTENDER_CONFIG.push(item);
        });
        // sequentially reload the internal profiles cache to satisfy all the newly added profile types
        await ZoweExplorerExtender.refreshProfilesQueue.add(async (): Promise<void> => {
            await Profiles.getInstance().refresh(ZoweExplorerApiRegister.getInstance());
        });
    }

    /**
     * This method can be used by other VS Code Extensions to access the primary profile.
     *
     * @param primaryNode represents the Tree item that is being used
     * @return The requested profile
     *
     */
    public getProfile(primaryNode: IZoweTreeNode): zowe.imperative.IProfileLoaded {
        return getProfile(primaryNode);
    }

    /**
     * Gives extenders access to the profiles loaded into memory by Zowe Explorer.
     *
     * @implements ZoweExplorerApi.IApiExplorerExtender.getProfilesCache()
     * @returns {ProfilesCache}
     */
    public getProfilesCache(): ProfilesCache {
        return Profiles.getInstance();
    }

    /**
     * After an extenders registered all its API extensions it
     * might want to request that profiles should get reloaded
     * to make them automatically appears in the Explorer drop-
     * down dialogs.
     *
     * @implements ZoweExplorerApi.IApiExplorerExtender.reloadProfiles()
     * @param profileType optional profile type that the extender can specify
     */
    public async reloadProfiles(profileType?: string): Promise<void> {
        // sequentially reload the internal profiles cache to satisfy all the newly added profile types
        await ZoweExplorerExtender.refreshProfilesQueue.add(async (): Promise<void> => {
            // eslint-disable-next-line no-return-await
            await Profiles.getInstance().refresh(ZoweExplorerApiRegister.getInstance());
        });
        // profileType is used to load a default extender profile if no other profiles are populating the trees
        this.datasetProvider?.addSession(undefined, profileType);
        this.ussFileProvider?.addSession(undefined, profileType);
        this.jobsProvider?.addSession(undefined, profileType);
    }
}<|MERGE_RESOLUTION|>--- conflicted
+++ resolved
@@ -51,23 +51,6 @@
      *
      * @param errorDetails Details of the error (to be parsed for config name and path)
      */
-<<<<<<< HEAD
-    public static showZoweConfigError(errorDetails: string): void {
-        vscode.window
-            .showErrorMessage(
-                localize("initialize.profiles.error", 'Error encountered when loading your Zowe config. Click "Show Config" for more details.'),
-                "Show Config"
-            )
-            .then((selection) => {
-                if (selection !== "Show Config") {
-                    return;
-                }
-
-                // Parse the v2 config path, or a v1 config path depending on the error message
-                const configMatch = errorDetails.includes("Error parsing JSON in the file")
-                    ? errorDetails.match(/Error parsing JSON in the file '(.+?)'/)
-                    : errorDetails.match(/Error reading profile file \("(.+?)"\)/);
-=======
     public static async showZoweConfigError(errorDetails: string) {
         if (errorDetails.includes("imperative.json")) {
             // Handle errors parsing Imperative overrides file separately from errors in config
@@ -82,10 +65,10 @@
                 return;
             }
 
-            // Parse the v2 config path, or a v1 config path depending on the error message
-            const configMatch = errorDetails.includes("Error parsing JSON in the file")
-                ? errorDetails.match(/Error parsing JSON in the file \'(.+?)\'/)
-                : errorDetails.match(/Error reading profile file \(\"(.+?)\"\)/);
+                // Parse the v2 config path, or a v1 config path depending on the error message
+                const configMatch = errorDetails.includes("Error parsing JSON in the file")
+                    ? errorDetails.match(/Error parsing JSON in the file '(.+?)'/)
+                    : errorDetails.match(/Error reading profile file \("(.+?)"\)/);
 
             let configPath = configMatch != null ? configMatch[1] : null;
             // If configPath is null, build a v2 config location based on the error details
@@ -97,7 +80,6 @@
                 } else {
                     configPath = this.getConfigLocation(getZoweDir());
                 }
->>>>>>> 6db89d28
 
                 // If the config w/ culprits cannot be found, all v2 config locations have been exhausted - exit.
                 if (configPath == null) {
