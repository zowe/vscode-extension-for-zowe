--- conflicted
+++ resolved
@@ -165,11 +165,7 @@
          */
         let usingTeamConfig: boolean;
         try {
-<<<<<<< HEAD
-            const mProfileInfo = await getProfileInfo(globals.ISTHEIA);
-=======
             const mProfileInfo = ProfilesUtils.getProfileInfo(globals.ISTHEIA);
->>>>>>> b67117b0
             if (vscode.workspace.workspaceFolders && vscode.workspace.workspaceFolders[0]) {
                 const rootPath = vscode.workspace.workspaceFolders[0].uri.fsPath;
                 await mProfileInfo.readProfilesFromDisk({ homeDir: zoweDir, projectDir: getFullPath(rootPath) });
