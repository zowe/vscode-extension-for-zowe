/*
 * This program and the accompanying materials are made available under the terms of the *
 * Eclipse Public License v2.0 which accompanies this distribution, and is available at *
 * https://www.eclipse.org/legal/epl-v20.html                                      *
 *                                                                                 *
 * SPDX-License-Identifier: EPL-2.0                                                *
 *                                                                                 *
 * Copyright Contributors to the Zowe Project.                                     *
 *                                                                                 *
 */

import * as PromiseQueue from "promise-queue";
import * as imperative from "@zowe/imperative";
import * as path from "path";
import * as os from "os";
import * as fs from "fs";
import * as globals from "./globals";
import {
    ZoweExplorerApi,
    ZoweExplorerTreeApi,
    IZoweTree,
    IZoweTreeNode,
    IZoweDatasetTreeNode,
    IZoweUSSTreeNode,
    IZoweJobTreeNode,
    ProfilesCache,
} from "@zowe/zowe-explorer-api";
import { Profiles } from "./Profiles";
import { ZoweExplorerApiRegister } from "./ZoweExplorerApiRegister";
import { getProfileInfo, getProfile } from "./utils/ProfilesUtils";

// Set up localization
// import * as nls from "vscode-nls";
// nls.config({ messageFormat: nls.MessageFormat.bundle, bundleFormat: nls.BundleFormat.standalone })();
// const localize: nls.LocalizeFunc = nls.loadMessageBundle();

/**
 * The Zowe Explorer API Register singleton that gets exposed to other VS Code
 * extensions to contribute their implementations.
 * @export
 */
export class ZoweExplorerExtender implements ZoweExplorerApi.IApiExplorerExtender, ZoweExplorerTreeApi {
    public static ZoweExplorerExtenderInst: ZoweExplorerExtender;

    /**
     * Access the singleton instance.
     * @static
     * @returns {ZoweExplorerExtender} the ZoweExplorerExtender singleton instance
     */
    public static createInstance(
        datasetProvider?: IZoweTree<IZoweDatasetTreeNode>,
        ussFileProvider?: IZoweTree<IZoweUSSTreeNode>,
        jobsProvider?: IZoweTree<IZoweJobTreeNode>
    ): ZoweExplorerExtender {
        ZoweExplorerExtender.instance.datasetProvider = datasetProvider;
        ZoweExplorerExtender.instance.ussFileProvider = ussFileProvider;
        ZoweExplorerExtender.instance.jobsProvider = jobsProvider;
        return ZoweExplorerExtender.instance;
    }

    public static getInstance(): ZoweExplorerExtender {
        return ZoweExplorerExtender.instance;
    }

    // Queue of promises to process sequentially when multiple extension register in parallel
    private static refreshProfilesQueue = new PromiseQueue(1, Infinity);
    /**
     * This object represents a collection of the APIs that get exposed to other VS Code
     * extensions that want to contribute alternative implementations such as alternative ways
     * of retrieving files and data from z/OS.
     */
    private static instance = new ZoweExplorerExtender();

    // Instances will be created via createInstance()
    private constructor(
        // Not all extenders will need to refresh trees
        public datasetProvider?: IZoweTree<IZoweDatasetTreeNode>,
        public ussFileProvider?: IZoweTree<IZoweUSSTreeNode>,
        public jobsProvider?: IZoweTree<IZoweJobTreeNode>
    ) {}

    /**
     *
     * @implements ZoweExplorerApi.IApiExplorerExtender.initForZowe()
     * @param {string} profileType
     * @param {imperative.ICommandProfileTypeConfiguration[]} profileTypeConfigurations
     */
    public async initForZowe(
        profileType: string,
        profileTypeConfigurations?: imperative.ICommandProfileTypeConfiguration[]
    ) {
        // Ensure that when a user has not installed the profile type's CLI plugin
        // and/or created a profile that the profile directory in ~/.zowe/profiles
        // will be created with the appropriate meta data. If not called the user will
        // see errors when creating a profile of any type.
        imperative.ImperativeConfig.instance.loadedConfig = {
            defaultHome: path.join(os.homedir(), ".zowe"),
            envVariablePrefix: "ZOWE",
        };
        // const mProfileInfo = await getProfileInfo(globals.ISTHEIA);
        let mProfileInfo = await ProfilesCache.getConfigInstance();
        if (!mProfileInfo) {
            mProfileInfo = await getProfileInfo(globals.ISTHEIA);
        }
        if (profileTypeConfigurations && !mProfileInfo.usingTeamConfig) {
            const configOptions = Array.from(profileTypeConfigurations);
            const exists = fs.existsSync(path.posix.join(`${os.homedir()}/.zowe/profiles/${profileType}`));
            if (configOptions && !exists) {
                await imperative.CliProfileManager.initialize({
                    configuration: configOptions,
                    profileRootDirectory: path.join(imperative.ImperativeConfig.instance.cliHome, "profiles"),
                });
            }
        }
        // add extender config info to global variable
        profileTypeConfigurations.forEach((item) => {
            globals.EXTENDER_CONFIG.push(item);
        });
        // sequentially reload the internal profiles cache to satisfy all the newly added profile types
<<<<<<< HEAD
        await ZoweExplorerExtender.refreshProfilesQueue.add(
            async (): Promise<void> => {
                await Profiles.getInstance().refresh(ZoweExplorerApiRegister.getInstance());
            }
        );
        imperative.ConfigSchema.updateSchema();
=======
        await ZoweExplorerExtender.refreshProfilesQueue.add(async (): Promise<void> => {
            await Profiles.getInstance().refresh(ZoweExplorerApiRegister.getInstance());
        });
>>>>>>> f1c5f4c4
    }

    /**
     * This method can be used by other VS Code Extensions to access the primary profile.
     *
     * @param primaryNode represents the Tree item that is being used
     * @return The requested profile
     *
     */
    public getProfile(primaryNode: IZoweTreeNode): imperative.IProfileLoaded {
        return getProfile(primaryNode);
    }

    /**
     * Gives extenders access to the profiles loaded into memory by Zowe Explorer.
     *
     * @implements ZoweExplorerApi.IApiExplorerExtender.getProfilesCache()
     * @returns {ProfilesCache}
     */
    public getProfilesCache(): ProfilesCache {
        return Profiles.getInstance();
    }

    /**
     * After an extenders registered all its API extensions it
     * might want to request that profiles should get reloaded
     * to make them automatically appears in the Explorer drop-
     * down dialogs.
     *
     * @implements ZoweExplorerApi.IApiExplorerExtender.reloadProfiles()
     * @param profileType optional profile type that the extender can specify
     */
    public async reloadProfiles(profileType?: string): Promise<void> {
        // sequentially reload the internal profiles cache to satisfy all the newly added profile types
        await ZoweExplorerExtender.refreshProfilesQueue.add(async (): Promise<void> => {
            // eslint-disable-next-line no-return-await
            await Profiles.getInstance().refresh(ZoweExplorerApiRegister.getInstance());
        });
        // profileType is used to load a default extender profile if no other profiles are populating the trees
        this.datasetProvider?.addSession(undefined, profileType);
        this.ussFileProvider?.addSession(undefined, profileType);
        this.jobsProvider?.addSession(undefined, profileType);
    }
}<|MERGE_RESOLUTION|>--- conflicted
+++ resolved
@@ -117,18 +117,12 @@
             globals.EXTENDER_CONFIG.push(item);
         });
         // sequentially reload the internal profiles cache to satisfy all the newly added profile types
-<<<<<<< HEAD
         await ZoweExplorerExtender.refreshProfilesQueue.add(
             async (): Promise<void> => {
                 await Profiles.getInstance().refresh(ZoweExplorerApiRegister.getInstance());
             }
         );
         imperative.ConfigSchema.updateSchema();
-=======
-        await ZoweExplorerExtender.refreshProfilesQueue.add(async (): Promise<void> => {
-            await Profiles.getInstance().refresh(ZoweExplorerApiRegister.getInstance());
-        });
->>>>>>> f1c5f4c4
     }
 
     /**
@@ -163,10 +157,12 @@
      */
     public async reloadProfiles(profileType?: string): Promise<void> {
         // sequentially reload the internal profiles cache to satisfy all the newly added profile types
-        await ZoweExplorerExtender.refreshProfilesQueue.add(async (): Promise<void> => {
-            // eslint-disable-next-line no-return-await
-            await Profiles.getInstance().refresh(ZoweExplorerApiRegister.getInstance());
-        });
+        await ZoweExplorerExtender.refreshProfilesQueue.add(
+            async (): Promise<void> => {
+                // eslint-disable-next-line no-return-await
+                await Profiles.getInstance().refresh(ZoweExplorerApiRegister.getInstance());
+            }
+        );
         // profileType is used to load a default extender profile if no other profiles are populating the trees
         this.datasetProvider?.addSession(undefined, profileType);
         this.ussFileProvider?.addSession(undefined, profileType);
