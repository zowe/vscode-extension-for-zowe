/*
 * This program and the accompanying materials are made available under the terms of the *
 * Eclipse Public License v2.0 which accompanies this distribution, and is available at *
 * https://www.eclipse.org/legal/epl-v20.html                                      *
 *                                                                                 *
 * SPDX-License-Identifier: EPL-2.0                                                *
 *                                                                                 *
 * Copyright Contributors to the Zowe Project.                                     *
 *                                                                                 *
 */

import * as PromiseQueue from "promise-queue";
import * as imperative from "@zowe/imperative";
import * as path from "path";
import * as os from "os";
import * as fs from "fs";
import * as zowe from "@zowe/cli";
import * as globals from "./globals";
import {
    ZoweExplorerApi,
    ZoweExplorerTreeApi,
    IZoweTree,
    IZoweTreeNode,
    IZoweDatasetTreeNode,
    IZoweUSSTreeNode,
    IZoweJobTreeNode,
    ProfilesCache,
} from "@zowe/zowe-explorer-api";
import { Profiles } from "./Profiles";
import { getProfile, getLinkedProfile } from "./ProfileLink";
import { ZoweExplorerApiRegister } from "./ZoweExplorerApiRegister";
import * as nls from "vscode-nls";
import { getProfileInfo, getZoweDir } from "./utils/ProfilesUtils";

// Set up localization
nls.config({ messageFormat: nls.MessageFormat.bundle, bundleFormat: nls.BundleFormat.standalone })();
const localize: nls.LocalizeFunc = nls.loadMessageBundle();

/**
 * The Zowe Explorer API Register singleton that gets exposed to other VS Code
 * extensions to contribute their implementations.
 * @export
 */
export class ZoweExplorerExtender implements ZoweExplorerApi.IApiExplorerExtender, ZoweExplorerTreeApi {
    public static ZoweExplorerExtenderInst: ZoweExplorerExtender;

    /**
     * Access the singleton instance.
     * @static
     * @returns {ZoweExplorerExtender} the ZoweExplorerExtender singleton instance
     */
    public static createInstance(
        datasetProvider?: IZoweTree<IZoweDatasetTreeNode>,
        ussFileProvider?: IZoweTree<IZoweUSSTreeNode>,
        jobsProvider?: IZoweTree<IZoweJobTreeNode>
    ): ZoweExplorerExtender {
        ZoweExplorerExtender.instance.datasetProvider = datasetProvider;
        ZoweExplorerExtender.instance.ussFileProvider = ussFileProvider;
        ZoweExplorerExtender.instance.jobsProvider = jobsProvider;
        return ZoweExplorerExtender.instance;
    }

    public static getInstance(): ZoweExplorerExtender {
        return ZoweExplorerExtender.instance;
    }

    // Queue of promises to process sequentially when multiple extension register in parallel
    private static refreshProfilesQueue = new PromiseQueue(1, Infinity);
    /**
     * This object represents a collection of the APIs that get exposed to other VS Code
     * extensions that want to contribute alternative implementations such as alternative ways
     * of retrieving files and data from z/OS.
     */
    private static instance = new ZoweExplorerExtender();

    // Instances will be created via createInstance()
    private constructor(
        // Not all extenders will need to refresh trees
        public datasetProvider?: IZoweTree<IZoweDatasetTreeNode>,
        public ussFileProvider?: IZoweTree<IZoweUSSTreeNode>,
        public jobsProvider?: IZoweTree<IZoweJobTreeNode>
    ) {}

    /**
     *
     * @implements ZoweExplorerApi.IApiExplorerExtender.initForZowe()
     * @param {string} profileType
     * @param {imperative.ICommandProfileTypeConfiguration[]} profileTypeConfigurations
     */
    public async initForZowe(
        profileType: string,
        profileTypeConfigurations?: imperative.ICommandProfileTypeConfiguration[]
    ) {
        // Ensure that when a user has not installed the profile type's CLI plugin
        // and/or created a profile that the profile directory in ~/.zowe/profiles
        // will be created with the appropriate meta data. If not called the user will
        // see errors when creating a profile of any type.
        imperative.ImperativeConfig.instance.loadedConfig = {
            defaultHome: path.join(os.homedir(), ".zowe"),
            envVariablePrefix: "ZOWE",
        };
<<<<<<< HEAD
        if (profileTypeConfigurations) {
=======
        // const mProfileInfo = await getProfileInfo(globals.ISTHEIA);
        let mProfileInfo = await ProfilesCache.getConfigInstance();
        if (!mProfileInfo) {
            mProfileInfo = await getProfileInfo(globals.ISTHEIA);
        }
        if (profileTypeConfigurations && !mProfileInfo.usingTeamConfig) {
>>>>>>> 1cd7f657
            const configOptions = Array.from(profileTypeConfigurations);
            const exists = fs.existsSync(path.posix.join(`${os.homedir()}/.zowe/profiles/${profileType}`));
            if (configOptions && !exists) {
                await imperative.CliProfileManager.initialize({
                    configuration: configOptions,
                    profileRootDirectory: path.join(imperative.ImperativeConfig.instance.cliHome, "profiles"),
                });
            }
        }
        // sequentially reload the internal profiles cache to satisfy all the newly added profile types
        await ZoweExplorerExtender.refreshProfilesQueue.add(
            async (): Promise<void> => {
                await Profiles.getInstance().refresh(ZoweExplorerApiRegister.getInstance());
            }
        );
    }

    /**
     * This method can be used by other VS Code Extensions to access the primary profile.
     *
     * @param primaryNode represents the Tree item that is being used
     * @return The requested profile
     *
     */
    public getProfile(primaryNode: IZoweTreeNode): imperative.IProfileLoaded {
        return getProfile(primaryNode);
    }

    /**
     * This method can be used by other VS Code Extensions to access an alternative
     * profile types that can be employed in conjunction with the primary profile to provide
     * alternative support.
     *
     * @deprecated
     * @param primaryNode represents the Tree item that is being used
     * @return The requested profile
     */
    public getLinkedProfile(primaryNode: IZoweTreeNode, type: string): Promise<imperative.IProfileLoaded> {
        return getLinkedProfile(primaryNode, type);
    }

    /**
     * Gives extenders access to the profiles loaded into memory by Zowe Explorer.
     *
     * @implements ZoweExplorerApi.IApiExplorerExtender.getProfilesCache()
     * @returns {ProfilesCache}
     */
    public getProfilesCache(): ProfilesCache {
        return Profiles.getInstance();
    }

    /**
     * After an extenders registered all its API extensions it
     * might want to request that profiles should get reloaded
     * to make them automatically appears in the Explorer drop-
     * down dialogs.
     *
     * @implements ZoweExplorerApi.IApiExplorerExtender.reloadProfiles()
     * @param profileType optional profile type that the extender can specify
     */
    public async reloadProfiles(profileType?: string): Promise<void> {
        // sequentially reload the internal profiles cache to satisfy all the newly added profile types
        await ZoweExplorerExtender.refreshProfilesQueue.add(
            async (): Promise<void> => {
                // eslint-disable-next-line no-return-await
                await Profiles.getInstance().refresh(ZoweExplorerApiRegister.getInstance());
            }
        );
        // profileType is used to load a default extender profile if no other profiles are populating the trees
        this.datasetProvider?.addSession(undefined, profileType);
        this.ussFileProvider?.addSession(undefined, profileType);
        this.jobsProvider?.addSession(undefined, profileType);
    }
}<|MERGE_RESOLUTION|>--- conflicted
+++ resolved
@@ -99,16 +99,12 @@
             defaultHome: path.join(os.homedir(), ".zowe"),
             envVariablePrefix: "ZOWE",
         };
-<<<<<<< HEAD
-        if (profileTypeConfigurations) {
-=======
         // const mProfileInfo = await getProfileInfo(globals.ISTHEIA);
         let mProfileInfo = await ProfilesCache.getConfigInstance();
         if (!mProfileInfo) {
             mProfileInfo = await getProfileInfo(globals.ISTHEIA);
         }
         if (profileTypeConfigurations && !mProfileInfo.usingTeamConfig) {
->>>>>>> 1cd7f657
             const configOptions = Array.from(profileTypeConfigurations);
             const exists = fs.existsSync(path.posix.join(`${os.homedir()}/.zowe/profiles/${profileType}`));
             if (configOptions && !exists) {
