--- conflicted
+++ resolved
@@ -27,11 +27,7 @@
 export let CONFIG_PATH; // set during activate
 export let ISTHEIA = false; // set during activate
 export let LOG: imperative.Logger;
-<<<<<<< HEAD
-export const COMMAND_COUNT = 121;
-=======
-export const COMMAND_COUNT = 118;
->>>>>>> 20d62317
+export const COMMAND_COUNT = 123;
 export const MAX_SEARCH_HISTORY = 5;
 export const MAX_FILE_HISTORY = 10;
 export const MS_PER_SEC = 1000;
@@ -295,14 +291,9 @@
 
 export const SEPARATORS = {
     BLANK: { kind: vscode.QuickPickItemKind.Separator, label: "" },
-<<<<<<< HEAD
+    RECENT: { kind: vscode.QuickPickItemKind.Separator, label: vscode.l10n.t("zowe.separator.recent", "Recent") },
     RECENT_FILTERS: { kind: vscode.QuickPickItemKind.Separator, label: vscode.l10n.t(`Recent Filters`) },
     OPTIONS: { kind: vscode.QuickPickItemKind.Separator, label: vscode.l10n.t(`Options`) },
-=======
-    RECENT: { kind: vscode.QuickPickItemKind.Separator, label: localize("zowe.separator.recent", "Recent") },
-    RECENT_FILTERS: { kind: vscode.QuickPickItemKind.Separator, label: localize("zowe.separator.recentFilters", "Recent Filters") },
-    OPTIONS: { kind: vscode.QuickPickItemKind.Separator, label: localize("zowe.separator.options", "Options") },
->>>>>>> 20d62317
 };
 
 /**
