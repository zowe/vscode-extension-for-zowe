--- conflicted
+++ resolved
@@ -11,11 +11,7 @@
 
 import * as path from "path";
 import * as vscode from "vscode";
-<<<<<<< HEAD
-import { FileManagement, imperative } from "@zowe/zowe-explorer-api";
-=======
-import { FileManagement, imperative, IZoweTreeNode, PersistenceSchemaEnum } from "@zowe/zowe-explorer-api";
->>>>>>> 3a1f422e
+import { FileManagement, imperative, PersistenceSchemaEnum } from "@zowe/zowe-explorer-api";
 import { ZoweLogger } from "./utils/ZoweLogger";
 import type { Profiles } from "./Profiles";
 
@@ -95,13 +91,7 @@
 export let ACTIVATED = false;
 export let SAVED_PROFILE_CONTENTS = new Uint8Array();
 export const JOBS_MAX_PREFIX = 8;
-<<<<<<< HEAD
-export let PROFILES_CACHE: Profiles; // Works around circular dependency, see https://github.com/zowe/vscode-extension-for-zowe/issues/2756
-=======
-export let FILE_SELECTED_TO_COMPARE: boolean;
-export let filesToCompare: IZoweTreeNode[];
 export let PROFILES_CACHE: Profiles; // Works around circular dependency, see https://github.com/zowe/zowe-explorer-vscode/issues/2756
->>>>>>> 3a1f422e
 
 // Dictionary describing translation from old configuration names to new standardized names
 export const configurationDictionary: { [k: string]: string } = {
