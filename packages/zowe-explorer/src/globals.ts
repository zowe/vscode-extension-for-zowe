/**
 * This program and the accompanying materials are made available under the terms of the
 * Eclipse Public License v2.0 which accompanies this distribution, and is available at
 * https://www.eclipse.org/legal/epl-v20.html
 *
 * SPDX-License-Identifier: EPL-2.0
 *
 * Copyright Contributors to the Zowe Project.
 *
 */

import * as path from "path";
import { imperative } from "@zowe/cli";
import * as vscode from "vscode";

// Set up localization
import * as nls from "vscode-nls";
import { getZoweDir, IZoweTreeNode } from "@zowe/zowe-explorer-api";
import { SettingsConfig } from "./utils/SettingsConfig";
import { ZoweLogger } from "./utils/LoggerUtils";
export { ZoweLogger } from "./utils/LoggerUtils";

nls.config({
    messageFormat: nls.MessageFormat.bundle,
    bundleFormat: nls.BundleFormat.standalone,
})();
const localize: nls.LocalizeFunc = nls.loadMessageBundle();

// Globals
export let SETTINGS_TEMP_FOLDER_LOCATION;
export let ZOWETEMPFOLDER: string;
export let ZOWE_TMP_FOLDER: string;
export let USS_DIR: string;
export let DS_DIR: string;
export let CONFIG_PATH; // set during activate
export let ISTHEIA = false; // set during activate
export let LOG: imperative.Logger;
<<<<<<< HEAD
export const COMMAND_COUNT = 115;
=======
export const COMMAND_COUNT = 119;
>>>>>>> 9ad5a7f5
export const MAX_SEARCH_HISTORY = 5;
export const MAX_FILE_HISTORY = 10;
export const MS_PER_SEC = 1000;
export const STATUS_BAR_TIMEOUT_MS = 5000;
export const CONTEXT_PREFIX = "_";
export const FAV_SUFFIX = CONTEXT_PREFIX + "fav";
export const HOME_SUFFIX = CONTEXT_PREFIX + "home";
export const FAV_PROFILE_CONTEXT = "profile_fav";
export const RC_SUFFIX = CONTEXT_PREFIX + "rc=";
export const VALIDATE_SUFFIX = CONTEXT_PREFIX + "validate";
export const NO_VALIDATE_SUFFIX = CONTEXT_PREFIX + "noValidate";
export const INFORMATION_CONTEXT = "information";
export const FAVORITE_CONTEXT = "favorite";
export const DS_FAV_CONTEXT = "ds_fav";
export const PDS_FAV_CONTEXT = "pds_fav";
export const DS_SESSION_FAV_CONTEXT = "session_fav";
export const DS_SESSION_CONTEXT = "session";
export const DS_PDS_CONTEXT = "pds";
export const DS_DS_CONTEXT = "ds";
export const DS_MEMBER_CONTEXT = "member";
export const DS_TEXT_FILE_CONTEXT = "textFile";
export const DS_FAV_TEXT_FILE_CONTEXT = "textFile_fav";
export const DS_BINARY_FILE_CONTEXT = "binaryFile";
export const DS_MIGRATED_FILE_CONTEXT = "migr";
export const DS_FILE_ERROR_CONTEXT = "fileError";
export const USS_SESSION_CONTEXT = "ussSession";
export const USS_DIR_CONTEXT = "directory";
export const USS_FAV_DIR_CONTEXT = "directory_fav";
export const JOBS_SESSION_CONTEXT = "server";
export const JOBS_JOB_CONTEXT = "job";
export const JOBS_SPOOL_CONTEXT = "spool";
export const POLL_CONTEXT = CONTEXT_PREFIX + "polling";
export const VSAM_CONTEXT = "vsam";
export const INACTIVE_CONTEXT = CONTEXT_PREFIX + "Inactive";
export const ACTIVE_CONTEXT = CONTEXT_PREFIX + "Active";
export const UNVERIFIED_CONTEXT = CONTEXT_PREFIX + "Unverified";
export const ICON_STATE_OPEN = "open";
export const ICON_STATE_CLOSED = "closed";
export const FILTER_SEARCH = "isFilterSearch";
export const VSCODE_APPNAME: string[] = ["Visual Studio Code", "VSCodium"];
export const ROOTPATH = path.join(__dirname, "..", "..");
export const SETTINGS_OLD_SETTINGS_MIGRATED = "zowe.settings.oldSettingsMigrated";
export const SETTINGS_LOCAL_STORAGE_MIGRATED = "zowe.settings.localStorageMigrated";
export const SETTINGS_TEMP_FOLDER_PATH = "zowe.files.temporaryDownloadsFolder.path";
export const SETTINGS_TEMP_FOLDER_CLEANUP = "zowe.files.temporaryDownloadsFolder.cleanup";
export const SETTINGS_TEMP_FOLDER_HIDE = "zowe.files.temporaryDownloadsFolder.hide";
export const SETTINGS_LOGS_FOLDER_PATH = "zowe.files.logsFolder.path";
export const SETTINGS_LOGS_SETTING_PRESENTED = "zowe.cliLoggerSetting.presented";
export const SETTINGS_DS_DEFAULT_BINARY = "zowe.ds.default.binary";
export const SETTINGS_DS_DEFAULT_C = "zowe.ds.default.c";
export const SETTINGS_DS_DEFAULT_CLASSIC = "zowe.ds.default.classic";
export const SETTINGS_DS_DEFAULT_PDS = "zowe.ds.default.pds";
export const SETTINGS_DS_DEFAULT_PS = "zowe.ds.default.ps";
export const SETTINGS_COMMANDS_HISTORY = "zowe.commands.history";
export const SETTINGS_COMMANDS_ALWAYS_EDIT = "zowe.commands.alwaysEdit";
export const SETTINGS_AUTOMATIC_PROFILE_VALIDATION = "zowe.automaticProfileValidation";
export const SETTINGS_DS_HISTORY = "zowe.ds.history";
export const SETTINGS_USS_HISTORY = "zowe.uss.history";
export const SETTINGS_JOBS_HISTORY = "zowe.jobs.history";
export const SETTINGS_SECURE_CREDENTIALS_ENABLED = "zowe.security.secureCredentialsEnabled";
export const SETTINGS_CHECK_FOR_CUSTOM_CREDENTIAL_MANAGERS = "zowe.security.checkForCustomCredentialManagers";
export const LOGGER_SETTINGS = "zowe.logger";
export const EXTENDER_CONFIG: imperative.ICommandProfileTypeConfiguration[] = [];
export const ZOWE_CLI_SCM = "@zowe/cli";
export const MAX_DATASET_LENGTH = 44;
export const MAX_MEMBER_LENGTH = 8;
export const DS_NAME_REGEX_CHECK = /^[a-zA-Z#@$][a-zA-Z0-9#@$-]{0,7}(\.[a-zA-Z#@$][a-zA-Z0-9#@$-]{0,7})*$/;
export const MEMBER_NAME_REGEX_CHECK = /^[a-zA-Z#@$][a-zA-Z0-9#@$]{0,7}$/;
export let ACTIVATED = false;
export let PROFILE_SECURITY: string | boolean = ZOWE_CLI_SCM;
export let SAVED_PROFILE_CONTENTS = new Uint8Array();
export const JOBS_MAX_PREFIX = 8;
export let FILE_SELECTED_TO_COMPARE: boolean;
export let filesToCompare: IZoweTreeNode[];

// Dictionary describing translation from old configuration names to new standardized names
export const configurationDictionary: { [k: string]: string } = {
    "Zowe-Default-Datasets-Binary": SETTINGS_DS_DEFAULT_BINARY,
    "Zowe-Default-Datasets-C": SETTINGS_DS_DEFAULT_C,
    "Zowe-Default-Datasets-Classic": SETTINGS_DS_DEFAULT_CLASSIC,
    "Zowe-Default-Datasets-PDS": SETTINGS_DS_DEFAULT_PDS,
    "Zowe-Default-Datasets-PS": SETTINGS_DS_DEFAULT_PS,
    "Zowe-Temp-Folder-Location": SETTINGS_TEMP_FOLDER_PATH,
    "Zowe Commands: History": SETTINGS_COMMANDS_HISTORY,
    "Zowe Commands: Always edit": SETTINGS_COMMANDS_ALWAYS_EDIT,
    "Zowe-Automatic-Validation": SETTINGS_AUTOMATIC_PROFILE_VALIDATION,
    "Zowe-DS-Persistent": SETTINGS_DS_HISTORY,
    "Zowe-USS-Persistent": SETTINGS_USS_HISTORY,
    "Zowe-Jobs-Persistent": SETTINGS_JOBS_HISTORY,
};

export enum CreateDataSetTypeWithKeysEnum {
    DATA_SET_BINARY,
    DATA_SET_C,
    DATA_SET_CLASSIC,
    DATA_SET_PARTITIONED,
    DATA_SET_SEQUENTIAL,
}
export const DATA_SET_PROPERTIES = [
    {
        key: `alcunit`,
        label: `Allocation Unit`,
        value: null,
        placeHolder: localize("createFile.attribute.alcunit", `Enter an allocation unit`),
    },
    {
        key: `avgblk`,
        label: `Average Block Length`,
        value: null,
        placeHolder: localize("createFile.attribute.avgblk", `Enter the average block length (if allocation unit = BLK)`),
    },
    {
        key: `blksize`,
        label: `Block Size`,
        value: null,
        placeHolder: localize("createFile.attribute.blksize", `Enter a block size`),
    },
    {
        key: `dataclass`,
        label: `Data Class`,
        value: null,
        placeHolder: localize("createFile.attribute.dataclass", `Enter an SMS data class`),
    },
    {
        key: `unit`,
        label: `Device Type`,
        value: null,
        placeHolder: localize("createFile.attribute.unit", `Enter a device type (unit)`),
    },
    {
        key: `dirblk`,
        label: `Directory Blocks`,
        value: null,
        placeHolder: localize("createFile.attribute.dirblk", `Enter the number of directory blocks`),
    },
    {
        key: `dsntype`,
        label: `Data Set Type (DSNTYPE)`,
        value: null,
        placeHolder: localize("createFile.attribute.dsntype", `Specify the data set type (DSNTYPE)`),
    },
    {
        key: `mgntclass`,
        label: `Management Class`,
        value: null,
        placeHolder: localize("createFile.attribute.mgntclass", `Enter the SMS management class`),
    },
    {
        key: `dsName`,
        label: `Data Set Name`,
        value: null,
        placeHolder: localize("createFile.attribute.dsName", `Enter a data set name`),
    },
    {
        key: `dsorg`,
        label: `Data Set Organization (DSORG)`,
        value: null,
        placeHolder: localize("createFile.attribute.dsorg", `Select a data set organization (DSORG)`),
    },
    {
        key: `primary`,
        label: `Primary Space`,
        value: null,
        placeHolder: localize("createFile.attribute.primary", `Enter the primary space allocation`),
    },
    {
        key: `recfm`,
        label: `Record Format`,
        value: null,
        placeHolder: localize("createFile.attribute.recfm", `Enter the data set's record format`),
    },
    {
        key: `lrecl`,
        label: `Record Length`,
        value: null,
        placeHolder: localize("createFile.attribute.lrecl", `Enter the logical record length`),
    },
    {
        key: `secondary`,
        label: `Secondary Space`,
        value: null,
        placeHolder: localize("createFile.attribute.secondary", `Enter the secondary space allocation`),
    },
    {
        key: `size`,
        label: `Size`,
        value: null,
        placeHolder: localize("createFile.attribute.size", `Enter the size of the data set`),
    },
    {
        key: `storclass`,
        label: `Storage Class`,
        value: null,
        placeHolder: localize("createFile.attribute.storclass", `Enter the SMS storage class`),
    },
    {
        key: `volser`,
        label: `Volume Serial`,
        value: null,
        placeHolder: localize("createFile.attribute.volser", `Enter the volume serial on which the data set should be placed`),
    },
];

export const JOB_STATUS = [
    {
        key: `All`,
        label: `*`,
        value: null,
        picked: true,
    },
    {
        key: `Active`,
        label: `Active`,
        value: `Active`,
        picked: false,
    },
    {
        key: `Input`,
        label: `Input`,
        value: null,
        picked: false,
    },
    {
        key: `Output`,
        label: `Output`,
        value: null,
        picked: false,
    },
];

export const JOB_STATUS_UNSUPPORTED = [
    {
        key: `All`,
        label: `*`,
        value: null,
        picked: true,
    },
];

export enum JobPickerTypes {
    QuerySearch = "QuerySearch",
    IdSearch = "IdSearch",
    History = "History",
}

export const SEPARATORS = {
    BLANK: { kind: vscode.QuickPickItemKind.Separator, label: "" },
    RECENT_FILTERS: { kind: vscode.QuickPickItemKind.Separator, label: localize("zowe.separator.recentFilters", "Recent Filters") },
    OPTIONS: { kind: vscode.QuickPickItemKind.Separator, label: localize("zowe.separator.options", "Options") },
};

/**
 * Defines all global variables
 * @param tempPath File path for temporary folder defined in preferences
 */
export function defineGlobals(tempPath: string | undefined): void {
    // check if Theia environment
    const appName = vscode.env.appName;
    const uriScheme = vscode.env.uriScheme;
    if (
        ((appName && appName.toLowerCase().includes("theia")) || (uriScheme && uriScheme.toLowerCase().includes("theia"))) &&
        vscode.env.uiKind === vscode.UIKind.Web
    ) {
        ISTHEIA = true;
        ZoweLogger.info(localize("globals.defineGlobals.isTheia", "Zowe Explorer is running in Theia environment."));
    }

    SETTINGS_TEMP_FOLDER_LOCATION = tempPath;
    // Set temp path & folder paths
    ZOWETEMPFOLDER = tempPath ? path.join(tempPath, "temp") : path.join(__dirname, "..", "..", "resources", "temp");
    ZoweLogger.info(localize("globals.defineGlobals.tempFolder", "Zowe Explorer's temp folder is located at {0}", ZOWETEMPFOLDER));
    ZOWE_TMP_FOLDER = path.join(ZOWETEMPFOLDER, "tmp");
    USS_DIR = path.join(ZOWETEMPFOLDER, "_U_");
    DS_DIR = path.join(ZOWETEMPFOLDER, "_D_");
}

export function setConfigPath(configPath: string | undefined): void {
    if (configPath) {
        CONFIG_PATH = configPath;
    } else {
        CONFIG_PATH = getZoweDir();
    }
}

export function setActivated(value: boolean): void {
    if (value) {
        ZoweLogger.info(localize("globals.setActivated.success", "Zowe Explorer has activated successfully."));
    }
    ACTIVATED = value;
}

export function setSavedProfileContents(value: Uint8Array): void {
    SAVED_PROFILE_CONTENTS = value;
}

export async function setGlobalSecurityValue(credentialManager?: string): Promise<void> {
    const settingEnabled: boolean = SettingsConfig.getDirectValue(this.SETTINGS_SECURE_CREDENTIALS_ENABLED);
    if (settingEnabled && credentialManager) {
        PROFILE_SECURITY = credentialManager;
        return;
    }
    if (ISTHEIA && !SettingsConfig.isConfigSettingSetByUser(this.SETTINGS_SECURE_CREDENTIALS_ENABLED)) {
        PROFILE_SECURITY = false;
        await SettingsConfig.setDirectValue(SETTINGS_SECURE_CREDENTIALS_ENABLED, false, vscode.ConfigurationTarget.Global);
        return;
    }
    if (!settingEnabled) {
        PROFILE_SECURITY = false;
        ZoweLogger.info(localize("globals.setGlobalSecurityValue.unsecured", "Zowe explorer profiles are being set as unsecured."));
    } else {
        PROFILE_SECURITY = ZOWE_CLI_SCM;
        ZoweLogger.info(localize("globals.setGlobalSecurityValue.secured", "Zowe explorer profiles are being set as secured."));
    }
}

export function setCompareSelection(val: boolean): void {
    FILE_SELECTED_TO_COMPARE = val;
    vscode.commands.executeCommand("setContext", "zowe.compareFileStarted", val);
}

export function resetCompareChoices(): void {
    setCompareSelection(false);
    filesToCompare = [];
}<|MERGE_RESOLUTION|>--- conflicted
+++ resolved
@@ -35,11 +35,7 @@
 export let CONFIG_PATH; // set during activate
 export let ISTHEIA = false; // set during activate
 export let LOG: imperative.Logger;
-<<<<<<< HEAD
-export const COMMAND_COUNT = 115;
-=======
-export const COMMAND_COUNT = 119;
->>>>>>> 9ad5a7f5
+export const COMMAND_COUNT = 120;
 export const MAX_SEARCH_HISTORY = 5;
 export const MAX_FILE_HISTORY = 10;
 export const MS_PER_SEC = 1000;
