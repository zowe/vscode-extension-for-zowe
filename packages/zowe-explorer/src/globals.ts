/*
 * This program and the accompanying materials are made available under the terms of the *
 * Eclipse Public License v2.0 which accompanies this distribution, and is available at *
 * https://www.eclipse.org/legal/epl-v20.html                                      *
 *                                                                                 *
 * SPDX-License-Identifier: EPL-2.0                                                *
 *                                                                                 *
 * Copyright Contributors to the Zowe Project.                                     *
 *                                                                                 *
 */

import * as path from "path";
import { imperative } from "@zowe/cli";
import * as vscode from "vscode";
import * as loggerConfig from "../log4jsconfig.json";

// Set up localization
import * as nls from "vscode-nls";
import { getZoweDir, ProfilesCache } from "@zowe/zowe-explorer-api";

nls.config({
    messageFormat: nls.MessageFormat.bundle,
    bundleFormat: nls.BundleFormat.standalone,
})();
const localize: nls.LocalizeFunc = nls.loadMessageBundle();

// Globals
export let ZOWETEMPFOLDER;
export let ZOWE_TMP_FOLDER;
export let USS_DIR;
export let DS_DIR;
export let CONFIG_PATH; // set during activate
export let ISTHEIA: boolean = false; // set during activate
export let LOG: imperative.Logger;
export const COMMAND_COUNT = 99;
export const MAX_SEARCH_HISTORY = 5;
export const MAX_FILE_HISTORY = 10;
export const STATUS_BAR_TIMEOUT_MS = 5000;
export const CONTEXT_PREFIX = "_";
export const FAV_SUFFIX = CONTEXT_PREFIX + "fav";
export const HOME_SUFFIX = CONTEXT_PREFIX + "home";
export const FAV_PROFILE_CONTEXT = "profile_fav";
export const RC_SUFFIX = CONTEXT_PREFIX + "rc=";
export const VALIDATE_SUFFIX = CONTEXT_PREFIX + "validate=";
export const INFORMATION_CONTEXT = "information";
export const FAVORITE_CONTEXT = "favorite";
export const DS_FAV_CONTEXT = "ds_fav";
export const PDS_FAV_CONTEXT = "pds_fav";
export const DS_SESSION_FAV_CONTEXT = "session_fav";
export const DS_SESSION_CONTEXT = "session";
export const DS_PDS_CONTEXT = "pds";
export const DS_DS_CONTEXT = "ds";
export const DS_MEMBER_CONTEXT = "member";
export const DS_TEXT_FILE_CONTEXT = "textFile";
export const DS_FAV_TEXT_FILE_CONTEXT = "textFile_fav";
export const DS_BINARY_FILE_CONTEXT = "binaryFile";
export const DS_MIGRATED_FILE_CONTEXT = "migr";
export const USS_SESSION_CONTEXT = "ussSession";
export const USS_DIR_CONTEXT = "directory";
export const USS_FAV_DIR_CONTEXT = "directory_fav";
export const JOBS_SESSION_CONTEXT = "server";
export const JOBS_JOB_CONTEXT = "job";
export const JOBS_SPOOL_CONTEXT = "spool";
export const VSAM_CONTEXT = "vsam";
export const INACTIVE_CONTEXT = CONTEXT_PREFIX + "Inactive";
export const ACTIVE_CONTEXT = CONTEXT_PREFIX + "Active";
export const UNVERIFIED_CONTEXT = CONTEXT_PREFIX + "Unverified";
export const ICON_STATE_OPEN = "open";
export const ICON_STATE_CLOSED = "closed";
export const FILTER_SEARCH = "isFilterSearch";
export const VSCODE_APPNAME: string[] = ["Visual Studio Code", "VSCodium"];
export const ROOTPATH = path.join(__dirname, "..", "..");
export const SETTINGS_VERSION = "zowe.settings.version";
export const SETTINGS_TEMP_FOLDER_PATH = "zowe.files.temporaryDownloadsFolder.path";
export const SETTINGS_TEMP_FOLDER_CLEANUP = "zowe.files.temporaryDownloadsFolder.cleanup";
export const SETTINGS_TEMP_FOLDER_HIDE = "zowe.files.temporaryDownloadsFolder.hide";
export const SETTINGS_DS_DEFAULT_BINARY = "zowe.ds.default.binary";
export const SETTINGS_DS_DEFAULT_C = "zowe.ds.default.c";
export const SETTINGS_DS_DEFAULT_CLASSIC = "zowe.ds.default.classic";
export const SETTINGS_DS_DEFAULT_PDS = "zowe.ds.default.pds";
export const SETTINGS_DS_DEFAULT_PS = "zowe.ds.default.ps";
export const SETTINGS_COMMANDS_HISTORY = "zowe.commands.history";
export const SETTINGS_COMMANDS_ALWAYS_EDIT = "zowe.commands.alwaysEdit";
export const SETTINGS_AUTOMATIC_PROFILE_VALIDATION = "zowe.automaticProfileValidation";
export const SETTINGS_DS_HISTORY = "zowe.ds.history";
export const SETTINGS_USS_HISTORY = "zowe.uss.history";
export const SETTINGS_JOBS_HISTORY = "zowe.jobs.history";
export const EXTENDER_CONFIG: imperative.ICommandProfileTypeConfiguration[] = [];
<<<<<<< HEAD
export let PROFILESCACHE; // set during activate new ProfilesCache(Logger.getAppLogger());
export let ACTIVATED = false;
=======
>>>>>>> 72f0b465

export enum CreateDataSetTypeWithKeysEnum {
    DATA_SET_BINARY = 0,
    DATA_SET_C = 1,
    DATA_SET_CLASSIC = 2,
    DATA_SET_PARTITIONED = 3,
    DATA_SET_SEQUENTIAL = 4,
}
export const DATA_SET_PROPERTIES = [
    {
        key: `alcunit`,
        label: `Allocation Unit`,
        value: null,
        placeHolder: localize("createFile.attribute.alcunit", `Enter an allocation unit`),
    },
    {
        key: `avgblk`,
        label: `Average Block Length`,
        value: null,
        placeHolder: localize(
            "createFile.attribute.avgblk",
            `Enter the average block length (if allocation unit = BLK)`
        ),
    },
    {
        key: `blksize`,
        label: `Block Size`,
        value: null,
        placeHolder: localize("createFile.attribute.blksize", `Enter a block size`),
    },
    {
        key: `dataclass`,
        label: `Data Class`,
        value: null,
        placeHolder: localize("createFile.attribute.dataclass", `Enter an SMS data class`),
    },
    {
        key: `unit`,
        label: `Device Type`,
        value: null,
        placeHolder: localize("createFile.attribute.unit", `Enter a device type (unit)`),
    },
    {
        key: `dirblk`,
        label: `Directory Blocks`,
        value: null,
        placeHolder: localize("createFile.attribute.dirblk", `Enter the number of directory blocks`),
    },
    {
        key: `dsntype`,
        label: `Data Set Type (DSNTYPE)`,
        value: null,
        placeHolder: localize("createFile.attribute.dsntype", `Specify the data set type (DSNTYPE)`),
    },
    {
        key: `mgntclass`,
        label: `Management Class`,
        value: null,
        placeHolder: localize("createFile.attribute.mgntclass", `Enter the SMS management class`),
    },
    {
        key: `dsName`,
        label: `Data Set Name`,
        value: null,
        placeHolder: localize("createFile.attribute.dsName", `Enter a data set name`),
    },
    {
        key: `dsorg`,
        label: `Data Set Organization (DSORG)`,
        value: null,
        placeHolder: localize("createFile.attribute.dsorg", `Select a data set organization (DSORG)`),
    },
    {
        key: `primary`,
        label: `Primary Space`,
        value: null,
        placeHolder: localize("createFile.attribute.primary", `Enter the primary space allocation`),
    },
    {
        key: `recfm`,
        label: `Record Format`,
        value: null,
        placeHolder: localize("createFile.attribute.recfm", `Enter the data set's record format`),
    },
    {
        key: `lrecl`,
        label: `Record Length`,
        value: null,
        placeHolder: localize("createFile.attribute.lrecl", `Enter the logical record length`),
    },
    {
        key: `secondary`,
        label: `Secondary Space`,
        value: null,
        placeHolder: localize("createFile.attribute.secondary", `Enter the secondary space allocation`),
    },
    {
        key: `size`,
        label: `Size`,
        value: null,
        placeHolder: localize("createFile.attribute.size", `Enter the size of the data set`),
    },
    {
        key: `storclass`,
        label: `Storage Class`,
        value: null,
        placeHolder: localize("createFile.attribute.storclass", `Enter the SMS storage class`),
    },
    {
        key: `volser`,
        label: `Volume Serial`,
        value: null,
        placeHolder: localize(
            "createFile.attribute.volser",
            `Enter the volume serial on which the data set should be placed`
        ),
    },
];

/**
 * Defines all global variables
 * @param tempPath File path for temporary folder defined in preferences
 */
export function defineGlobals(tempPath: string | undefined) {
    // Set app name
    const appName = vscode.env.appName;
    if (appName && !this.VSCODE_APPNAME.includes(appName) && vscode.env.uiKind === vscode.UIKind.Web) {
        this.ISTHEIA = true;
    }

    // Set temp path & folder paths
    ZOWETEMPFOLDER = tempPath ? path.join(tempPath, "temp") : path.join(__dirname, "..", "..", "resources", "temp");

    ZOWE_TMP_FOLDER = path.join(ZOWETEMPFOLDER, "tmp");
    USS_DIR = path.join(ZOWETEMPFOLDER, "_U_");
    DS_DIR = path.join(ZOWETEMPFOLDER, "_D_");
}

export function setConfigPath(configPath: string | undefined): void {
    if (configPath) {
        CONFIG_PATH = configPath;
    } else {
        CONFIG_PATH = getZoweDir();
    }
}

/**
 * Initializes Imperative Logger
 * @param context The extension context
 */
export function initLogger(context: vscode.ExtensionContext) {
    for (const appenderName of Object.keys(loggerConfig.log4jsConfig.appenders)) {
        loggerConfig.log4jsConfig.appenders[appenderName].filename = path.join(
            context.extensionPath,
            loggerConfig.log4jsConfig.appenders[appenderName].filename
        );
    }
    imperative.Logger.initLogger(loggerConfig);
    this.LOG = imperative.Logger.getAppLogger();
}

export function setActivated(value: boolean) {
    ACTIVATED = value;
}<|MERGE_RESOLUTION|>--- conflicted
+++ resolved
@@ -86,11 +86,8 @@
 export const SETTINGS_USS_HISTORY = "zowe.uss.history";
 export const SETTINGS_JOBS_HISTORY = "zowe.jobs.history";
 export const EXTENDER_CONFIG: imperative.ICommandProfileTypeConfiguration[] = [];
-<<<<<<< HEAD
 export let PROFILESCACHE; // set during activate new ProfilesCache(Logger.getAppLogger());
 export let ACTIVATED = false;
-=======
->>>>>>> 72f0b465
 
 export enum CreateDataSetTypeWithKeysEnum {
     DATA_SET_BINARY = 0,
