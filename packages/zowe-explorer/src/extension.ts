/*
 * This program and the accompanying materials are made available under the terms of the *
 * Eclipse Public License v2.0 which accompanies this distribution, and is available at *
 * https://www.eclipse.org/legal/epl-v20.html                                      *
 *                                                                                 *
 * SPDX-License-Identifier: EPL-2.0                                                *
 *                                                                                 *
 * Copyright Contributors to the Zowe Project.                                     *
 *                                                                                 *
 */

import * as fs from "fs";
import * as path from "path";
import * as globals from "./globals";
import * as vscode from "vscode";
import * as ussActions from "./uss/actions";
import * as dsActions from "./dataset/actions";
import * as jobActions from "./job/actions";
import * as refreshActions from "./shared/refresh";
import * as sharedActions from "./shared/actions";
import {
    IZoweDatasetTreeNode,
    IZoweJobTreeNode,
    IZoweUSSTreeNode,
    IZoweTreeNode,
    IZoweTree,
    getZoweDir,
} from "@zowe/zowe-explorer-api";
import { ZoweExplorerApiRegister } from "./ZoweExplorerApiRegister";
import { ZoweExplorerExtender } from "./ZoweExplorerExtender";
import { Profiles } from "./Profiles";
import { promptCredentials, readConfigFromDisk } from "./utils/ProfilesUtils";
import { getImperativeConfig, imperative } from "@zowe/cli";
import { createDatasetTree } from "./dataset/DatasetTree";
import { createJobsTree } from "./job/ZosJobsProvider";
import { createUSSTree } from "./uss/USSTree";
import { MvsCommandHandler } from "./command/MvsCommandHandler";
import SpoolProvider from "./SpoolProvider";
import * as nls from "vscode-nls";
import { TsoCommandHandler } from "./command/TsoCommandHandler";
import { cleanTempDir, moveTempFolder, hideTempFolder } from "./utils/TempFolder";
import { SettingsConfig } from "./utils/SettingsConfig";
import { handleSaving } from "./utils/workspace";

// Set up localization
nls.config({
    messageFormat: nls.MessageFormat.bundle,
    bundleFormat: nls.BundleFormat.standalone,
})();
const localize: nls.LocalizeFunc = nls.loadMessageBundle();
let savedProfileContents = new Uint8Array();

/**
 * The function that runs when the extension is loaded
 *
 * @export
 * @param {vscode.ExtensionContext} context - Context of vscode at the time that the function is called
 * @returns {Promise<ZoweExplorerApiRegister>}
 */
export async function activate(context: vscode.ExtensionContext): Promise<ZoweExplorerApiRegister> {
    // Get temp folder location from settings
    let preferencesTempPath: string = vscode.workspace
        .getConfiguration()
        /* tslint:disable:no-string-literal */
        .get(globals.SETTINGS_TEMP_FOLDER_PATH);

    // Determine the runtime framework to support special behavior for Theia
    globals.defineGlobals(preferencesTempPath);

    hideTempFolder(getZoweDir());

    let datasetProvider: IZoweTree<IZoweDatasetTreeNode>;
    let ussFileProvider: IZoweTree<IZoweUSSTreeNode>;
    let jobsProvider: IZoweTree<IZoweJobTreeNode>;

    try {
        globals.initLogger(context);
        globals.LOG.debug(localize("initialize.log.debug", "Initialized logger from VSCode extension"));
    } catch (err) {
        const errorMessage = localize(
            "initialize.log.error",
            "Error encountered while activating and initializing logger! "
        );
        vscode.window.showErrorMessage(`${errorMessage}: ${err.message}`);
    }

    try {
        // Ensure that ~/.zowe folder exists
        if (!imperative.ImperativeConfig.instance.config?.exists) {
            const zoweDir = getZoweDir();
            // Should we replace the instance.config above with (await getProfileInfo(globals.ISTHEIA)).exists
            await imperative.CliProfileManager.initialize({
                configuration: getImperativeConfig().profiles,
                profileRootDirectory: path.join(zoweDir, "profiles"),
            });

            // TODO(zFernand0): Will address the commented code below once this imperative issue is resolved.
            // https://github.com/zowe/imperative/issues/840

            // const settingsPath = path.join(zoweDir, "settings");
            // if (!fs.existsSync(settingsPath)) {
            //     fs.mkdirSync(settingsPath);
            // }
            // const imperativeSettings = path.join(settingsPath, "imperative.json");
            // if (!fs.existsSync(imperativeSettings)) {
            //     fs.writeFileSync(imperativeSettings, JSON.stringify({
            //         overrides: {
            //             CredentialManager: "@zowe/cli"
            //         }
            //     }));
            // }
        }

        await readConfigFromDisk();
    } catch (err) {
        const errorMessage = localize("initialize.profiles.error", "Error reading or initializing Zowe CLI profiles.");
        vscode.window.showErrorMessage(`${errorMessage}: ${err.message}`);
<<<<<<< HEAD
    }

    // Initialize profile manager
    await Profiles.createInstance(globals.LOG);

    if (!fs.existsSync(globals.ZOWETEMPFOLDER)) {
        fs.mkdirSync(globals.ZOWETEMPFOLDER);
        fs.mkdirSync(globals.ZOWE_TMP_FOLDER);
        fs.mkdirSync(globals.USS_DIR);
        fs.mkdirSync(globals.DS_DIR);
    }

=======
    }

    // Initialize profile manager
    await Profiles.createInstance(globals.LOG);

    if (!fs.existsSync(globals.ZOWETEMPFOLDER)) {
        fs.mkdirSync(globals.ZOWETEMPFOLDER);
        fs.mkdirSync(globals.ZOWE_TMP_FOLDER);
        fs.mkdirSync(globals.USS_DIR);
        fs.mkdirSync(globals.DS_DIR);
    }

>>>>>>> d3742552
    // Initialize dataset provider
    datasetProvider = await createDatasetTree(globals.LOG);
    // Initialize uss provider
    ussFileProvider = await createUSSTree(globals.LOG);
    // Initialize Jobs provider with the created session and the selected pattern
    jobsProvider = await createJobsTree(globals.LOG);

    // set a command to silently reload extension
    context.subscriptions.push(
        vscode.commands.registerCommand("zowe.extRefresh", async () => {
            await deactivate();
            for (const sub of context.subscriptions) {
                try {
                    await sub.dispose();
                } catch (e) {
                    globals.LOG.error(e);
                }
            }
            await activate(context);
        })
    );

    context.subscriptions.push(
        vscode.commands.registerCommand("zowe.promptCredentials", async (node: IZoweTreeNode) => {
            await promptCredentials(node);
<<<<<<< HEAD
            await refreshActions.refreshAll(datasetProvider);
            await refreshActions.refreshAll(ussFileProvider);
            await refreshActions.refreshAll(jobsProvider);
=======
>>>>>>> d3742552
        })
    );

    const spoolProvider = new SpoolProvider();
    const providerRegistration = vscode.Disposable.from(
        vscode.workspace.registerTextDocumentContentProvider(SpoolProvider.scheme, spoolProvider)
    );
    context.subscriptions.push(spoolProvider, providerRegistration);

    // Register functions & event listeners
    vscode.workspace.onDidChangeConfiguration(async (e) => {
        // If the temp folder location has been changed, update current temp folder preference
        if (e.affectsConfiguration(globals.SETTINGS_TEMP_FOLDER_PATH)) {
            const updatedPreferencesTempPath: string = vscode.workspace
                .getConfiguration()
                /* tslint:disable:no-string-literal */
                .get(globals.SETTINGS_TEMP_FOLDER_PATH);
            moveTempFolder(preferencesTempPath, updatedPreferencesTempPath);
            preferencesTempPath = updatedPreferencesTempPath;
        }
        if (e.affectsConfiguration(globals.SETTINGS_AUTOMATIC_PROFILE_VALIDATION)) {
            await Profiles.getInstance().refresh(ZoweExplorerApiRegister.getInstance());
            await refreshActions.refreshAll(datasetProvider);
            await refreshActions.refreshAll(ussFileProvider);
            await refreshActions.refreshAll(jobsProvider);
        }
        if (e.affectsConfiguration(globals.SETTINGS_TEMP_FOLDER_HIDE)) {
            hideTempFolder(getZoweDir());
        }
    });

    if (datasetProvider) {
        initDatasetProvider(context, datasetProvider);
    }
    if (ussFileProvider) {
        initUSSProvider(context, ussFileProvider);
    }
    if (jobsProvider) {
        initJobsProvider(context, jobsProvider);
    }
    if (datasetProvider || ussFileProvider) {
        context.subscriptions.push(
            vscode.commands.registerCommand("zowe.openRecentMember", () =>
                sharedActions.openRecentMemberPrompt(datasetProvider, ussFileProvider)
            )
        );
        context.subscriptions.push(
            vscode.commands.registerCommand("zowe.searchInAllLoadedItems", async () =>
                sharedActions.searchInAllLoadedItems(datasetProvider, ussFileProvider)
            )
        );
        context.subscriptions.push(
            vscode.workspace.onWillSaveTextDocument(async (savedFile) => {
                globals.LOG.debug(
                    localize(
                        "onDidSaveTextDocument1",
                        "File was saved -- determining whether the file is a USS file or Data set.\n Comparing (case insensitive) "
                    ) +
                        savedFile.document.fileName +
                        localize("onDidSaveTextDocument2", " against directory ") +
                        globals.DS_DIR +
                        localize("onDidSaveTextDocument3", "and") +
                        globals.USS_DIR
                );
                if (!savedFile.document.isDirty) {
                    globals.LOG.debug(
                        localize("activate.didSaveText.file", "File ") +
                            savedFile.document.fileName +
                            localize("activate.didSaveText.notDirty", " is not a dirty file ")
                    );
                } else if (savedFile.document.fileName.toUpperCase().indexOf(globals.DS_DIR.toUpperCase()) >= 0) {
                    globals.LOG.debug(localize("activate.didSaveText.isDataSet", "File is a data set-- saving "));
                    handleSaving(dsActions.saveFile, savedFile.document, datasetProvider);
                } else if (savedFile.document.fileName.toUpperCase().indexOf(globals.USS_DIR.toUpperCase()) >= 0) {
                    globals.LOG.debug(localize("activate.didSaveText.isUSSFile", "File is a USS file -- saving"));
                    handleSaving(ussActions.saveUSSFile, savedFile.document, ussFileProvider);
                } else {
                    globals.LOG.debug(
                        localize("activate.didSaveText.file", "File ") +
                            savedFile.document.fileName +
                            localize("activate.didSaveText.notDataSet", " is not a data set or USS file ")
                    );
                }
            })
        );
    }
    if (datasetProvider || ussFileProvider || jobsProvider) {
        context.subscriptions.push(
            vscode.commands.registerCommand("zowe.ds.deleteProfile", async (node) =>
                Profiles.getInstance().deleteProfile(datasetProvider, ussFileProvider, jobsProvider, node)
            )
        );
        context.subscriptions.push(
            vscode.commands.registerCommand("zowe.cmd.deleteProfile", async () =>
                Profiles.getInstance().deleteProfile(datasetProvider, ussFileProvider, jobsProvider)
            )
        );
        context.subscriptions.push(
            vscode.commands.registerCommand("zowe.uss.deleteProfile", async (node) =>
                Profiles.getInstance().deleteProfile(datasetProvider, ussFileProvider, jobsProvider, node)
            )
        );
        context.subscriptions.push(
            vscode.commands.registerCommand("zowe.jobs.deleteProfile", async (node) =>
                Profiles.getInstance().deleteProfile(datasetProvider, ussFileProvider, jobsProvider, node)
            )
        );
        context.subscriptions.push(
            vscode.commands.registerCommand("zowe.issueTsoCmd", async (node?, command?) => {
                if (node) {
                    TsoCommandHandler.getInstance().issueTsoCommand(node.session, command, node);
                } else {
                    TsoCommandHandler.getInstance().issueTsoCommand();
                }
            })
        );
        context.subscriptions.push(
            vscode.commands.registerCommand("zowe.issueMvsCmd", async (node?, command?) => {
                if (node) {
                    MvsCommandHandler.getInstance().issueMvsCommand(node.session, command, node);
                } else {
                    MvsCommandHandler.getInstance().issueMvsCommand();
                }
            })
        );
    }

    ZoweExplorerExtender.createInstance(datasetProvider, ussFileProvider, jobsProvider);
    await SettingsConfig.standardizeSettings();
    await watchConfigProfile(context);
    return ZoweExplorerApiRegister.getInstance();
}

async function watchConfigProfile(context: vscode.ExtensionContext) {
    if (globals.ISTHEIA) {
        return undefined;
    }
    const zoweFilesInfo = imperative.ImperativeConfig.instance;
    const globalProfileWatcher = vscode.workspace.createFileSystemWatcher(
        new vscode.RelativePattern(zoweFilesInfo.cliHome, "zowe.config.json")
    );

    const workspaceProfileWatcher =
        vscode.workspace.workspaceFolders &&
        vscode.workspace.createFileSystemWatcher(
            new vscode.RelativePattern(vscode.workspace.workspaceFolders[0].uri.fsPath, "zowe.config.user.json")
        );

    context.subscriptions.push(workspaceProfileWatcher);
    workspaceProfileWatcher && context.subscriptions.push(globalProfileWatcher);

    const onChangeProfileAction = async (uri: vscode.Uri) => {
        const newProfileContents = await vscode.workspace.fs.readFile(uri);
        if (newProfileContents.toString() === savedProfileContents.toString()) {
            return;
        }
        savedProfileContents = newProfileContents;
        await vscode.commands.executeCommand("zowe.extRefresh");
    };

    globalProfileWatcher.onDidCreate(async () => {
        await vscode.commands.executeCommand("zowe.extRefresh");
    });

    globalProfileWatcher.onDidChange(async (uri: vscode.Uri) => {
        await onChangeProfileAction(uri);
    });

    globalProfileWatcher.onDidDelete(async () => {
        await vscode.commands.executeCommand("zowe.extRefresh");
    });

    workspaceProfileWatcher &&
        workspaceProfileWatcher.onDidCreate(async () => {
            await vscode.commands.executeCommand("zowe.extRefresh");
        });

    workspaceProfileWatcher &&
        workspaceProfileWatcher.onDidChange(async (uri: vscode.Uri) => {
            await onChangeProfileAction(uri);
        });

    workspaceProfileWatcher &&
        workspaceProfileWatcher.onDidDelete(async () => {
            await vscode.commands.executeCommand("zowe.extRefresh");
        });
}

function initDatasetProvider(context: vscode.ExtensionContext, datasetProvider: IZoweTree<IZoweDatasetTreeNode>) {
    context.subscriptions.push(
        vscode.commands.registerCommand("zowe.all.config.init", async () => {
            datasetProvider.createZoweSchema(datasetProvider);
        })
    );
    context.subscriptions.push(
        vscode.commands.registerCommand("zowe.ds.addSession", async () =>
            datasetProvider.createZoweSession(datasetProvider)
        )
    );
    context.subscriptions.push(
        vscode.commands.registerCommand("zowe.ds.addFavorite", async (node) => datasetProvider.addFavorite(node))
    );
    context.subscriptions.push(
        vscode.commands.registerCommand("zowe.ds.refreshAll", async () => {
            await Profiles.getInstance().refresh(ZoweExplorerApiRegister.getInstance());
            await refreshActions.refreshAll(datasetProvider);
        })
    );
    context.subscriptions.push(
        vscode.commands.registerCommand("zowe.ds.refreshNode", (node) => dsActions.refreshPS(node))
    );
    context.subscriptions.push(
        vscode.commands.registerCommand("zowe.ds.refreshDataset", (node) =>
            dsActions.refreshDataset(node, datasetProvider)
        )
    );
    context.subscriptions.push(
        vscode.commands.registerCommand("zowe.ds.pattern", (node) => datasetProvider.filterPrompt(node))
    );
    context.subscriptions.push(
        vscode.commands.registerCommand("zowe.ds.editSession", async (node) =>
            datasetProvider.editSession(node, datasetProvider)
        )
    );
    context.subscriptions.push(
        vscode.commands.registerCommand("zowe.ds.ZoweNode.openPS", (node) =>
            dsActions.openPS(node, true, datasetProvider)
        )
    );
    context.subscriptions.push(
        vscode.commands.registerCommand("zowe.ds.createDataset", (node) => dsActions.createFile(node, datasetProvider))
    );
    context.subscriptions.push(
        vscode.commands.registerCommand("zowe.ds.createMember", (node) => dsActions.createMember(node, datasetProvider))
    );
    context.subscriptions.push(
        vscode.commands.registerCommand("zowe.ds.deleteDataset", (node?) =>
            dsActions.deleteDatasetPrompt(datasetProvider, node)
        )
    );
    context.subscriptions.push(
        vscode.commands.registerCommand("zowe.ds.allocateLike", (node) => dsActions.allocateLike(datasetProvider, node))
    );
    context.subscriptions.push(
        vscode.commands.registerCommand("zowe.ds.uploadDialog", (node) => dsActions.uploadDialog(node, datasetProvider))
    );
    context.subscriptions.push(
        vscode.commands.registerCommand("zowe.ds.deleteMember", (node?) =>
            dsActions.deleteDatasetPrompt(datasetProvider, node)
        )
    );
    context.subscriptions.push(
        vscode.commands.registerCommand("zowe.ds.editDataSet", (node) => dsActions.openPS(node, false, datasetProvider))
    );
    context.subscriptions.push(
        vscode.commands.registerCommand("zowe.ds.editMember", (node) => dsActions.openPS(node, false, datasetProvider))
    );
    context.subscriptions.push(
        vscode.commands.registerCommand("zowe.ds.removeSession", async (node) => datasetProvider.deleteSession(node))
    );
    context.subscriptions.push(
        vscode.commands.registerCommand("zowe.ds.removeFavorite", async (node) => datasetProvider.removeFavorite(node))
    );
    context.subscriptions.push(
        vscode.commands.registerCommand("zowe.ds.saveSearch", async (node) => datasetProvider.addFavorite(node))
    );
    context.subscriptions.push(
        vscode.commands.registerCommand("zowe.ds.removeSavedSearch", async (node) =>
            datasetProvider.removeFavorite(node)
        )
    );
    context.subscriptions.push(
        vscode.commands.registerCommand("zowe.ds.removeFavProfile", async (node) =>
            datasetProvider.removeFavProfile(node.label, true)
        )
    );
    context.subscriptions.push(
        vscode.commands.registerCommand("zowe.ds.submitJcl", async () => dsActions.submitJcl(datasetProvider))
    );
    context.subscriptions.push(
        vscode.commands.registerCommand("zowe.ds.submitMember", async (node) => dsActions.submitMember(node))
    );
    context.subscriptions.push(
        vscode.commands.registerCommand("zowe.ds.showDSAttributes", (node) =>
            dsActions.showDSAttributes(node, datasetProvider)
        )
    );
    context.subscriptions.push(
        vscode.commands.registerCommand("zowe.ds.renameDataSet", (node) => datasetProvider.rename(node))
    );
    context.subscriptions.push(
        vscode.commands.registerCommand("zowe.ds.copyMember", (node) => dsActions.copyDataSet(node))
    );
    context.subscriptions.push(
        vscode.commands.registerCommand("zowe.ds.copyDataSet", (node) => dsActions.copyDataSet(node))
    );
    context.subscriptions.push(
        vscode.commands.registerCommand("zowe.ds.pasteMember", (node) => dsActions.pasteMember(node, datasetProvider))
    );
    context.subscriptions.push(
        vscode.commands.registerCommand("zowe.ds.renameDataSetMember", (node) => datasetProvider.rename(node))
    );
    context.subscriptions.push(
        vscode.commands.registerCommand("zowe.ds.hMigrateDataSet", (node) => dsActions.hMigrateDataSet(node))
    );
    context.subscriptions.push(
        vscode.commands.registerCommand("zowe.ds.hRecallDataSet", (node) => dsActions.hRecallDataSet(node))
    );
    context.subscriptions.push(
        vscode.commands.registerCommand("zowe.ds.disableValidation", async (node) =>
            Profiles.getInstance().disableValidation(node)
        )
    );
    context.subscriptions.push(
        vscode.commands.registerCommand("zowe.ds.enableValidation", async (node) =>
            Profiles.getInstance().enableValidation(node)
        )
    );
    context.subscriptions.push(
        vscode.commands.registerCommand("zowe.ds.ssoLogin", async (node: IZoweTreeNode) =>
            datasetProvider.ssoLogin(node)
        )
    );
    context.subscriptions.push(
        vscode.commands.registerCommand("zowe.ds.ssoLogout", async (node: IZoweTreeNode) =>
            datasetProvider.ssoLogout(node)
        )
    );
    context.subscriptions.push(
        vscode.workspace.onDidChangeConfiguration((e) => {
            datasetProvider.onDidChangeConfiguration(e);
        })
    );

    initSubscribers(context, datasetProvider);
}

function initUSSProvider(context: vscode.ExtensionContext, ussFileProvider: IZoweTree<IZoweUSSTreeNode>) {
    context.subscriptions.push(
        vscode.commands.registerCommand("zowe.uss.addFavorite", async (node: IZoweUSSTreeNode) =>
            ussFileProvider.addFavorite(node)
        )
    );
    context.subscriptions.push(
        vscode.commands.registerCommand("zowe.uss.removeFavorite", async (node: IZoweUSSTreeNode) =>
            ussFileProvider.removeFavorite(node)
        )
    );
    context.subscriptions.push(
        vscode.commands.registerCommand("zowe.uss.addSession", async () =>
            ussFileProvider.createZoweSession(ussFileProvider)
        )
    );
    context.subscriptions.push(
        vscode.commands.registerCommand("zowe.uss.refreshAll", async () => {
            await Profiles.getInstance().refresh(ZoweExplorerApiRegister.getInstance());
            await refreshActions.refreshAll(ussFileProvider);
        })
    );
    context.subscriptions.push(
        vscode.commands.registerCommand("zowe.uss.refreshUSS", (node: IZoweUSSTreeNode) => node.refreshUSS())
    );
    context.subscriptions.push(
        vscode.commands.registerCommand("zowe.uss.refreshUSSInTree", (node: IZoweUSSTreeNode) =>
            ussActions.refreshUSSInTree(node, ussFileProvider)
        )
    );
    context.subscriptions.push(
        vscode.commands.registerCommand("zowe.uss.refreshDirectory", (node: IZoweUSSTreeNode) => {
            ussActions.refreshDirectory(node, ussFileProvider);
        })
    );
    context.subscriptions.push(
        vscode.commands.registerCommand("zowe.uss.fullPath", (node: IZoweUSSTreeNode) =>
            ussFileProvider.filterPrompt(node)
        )
    );
    context.subscriptions.push(
        vscode.commands.registerCommand("zowe.uss.editSession", async (node) =>
            ussFileProvider.editSession(node, ussFileProvider)
        )
    );
    context.subscriptions.push(
        vscode.commands.registerCommand("zowe.uss.ZoweUSSNode.open", (node: IZoweUSSTreeNode) =>
            node.openUSS(false, true, ussFileProvider)
        )
    );
    context.subscriptions.push(
        vscode.commands.registerCommand("zowe.uss.removeSession", async (node: IZoweUSSTreeNode) =>
            ussFileProvider.deleteSession(node)
        )
    );
    context.subscriptions.push(
        vscode.commands.registerCommand("zowe.uss.createFile", async (node: IZoweUSSTreeNode) =>
            ussActions.createUSSNode(node, ussFileProvider, "file")
        )
    );
    context.subscriptions.push(
        vscode.commands.registerCommand("zowe.uss.createFolder", async (node: IZoweUSSTreeNode) =>
            ussActions.createUSSNode(node, ussFileProvider, "directory")
        )
    );
    context.subscriptions.push(
        vscode.commands.registerCommand("zowe.uss.deleteNode", (node: IZoweUSSTreeNode) => {
            const tempNode = ussFileProvider.getTreeView().selection[0] as IZoweUSSTreeNode;
            tempNode.deleteUSSNode(ussFileProvider, tempNode.getUSSDocumentFilePath());
        })
    );
    context.subscriptions.push(
        vscode.commands.registerCommand("zowe.uss.binary", async (node: IZoweUSSTreeNode) =>
            ussActions.changeFileType(node, true, ussFileProvider)
        )
    );
    context.subscriptions.push(
        vscode.commands.registerCommand("zowe.uss.text", async (node: IZoweUSSTreeNode) =>
            ussActions.changeFileType(node, false, ussFileProvider)
        )
    );
    context.subscriptions.push(
        vscode.commands.registerCommand("zowe.uss.renameNode", async (node: IZoweUSSTreeNode) =>
            ussFileProvider.rename(node)
        )
    );
    context.subscriptions.push(
        vscode.commands.registerCommand("zowe.uss.uploadDialog", async (node: IZoweUSSTreeNode) =>
            ussActions.uploadDialog(node, ussFileProvider)
        )
    );
    context.subscriptions.push(
        vscode.commands.registerCommand("zowe.uss.copyPath", async (node: IZoweUSSTreeNode) =>
            ussActions.copyPath(node)
        )
    );
    context.subscriptions.push(
        vscode.commands.registerCommand("zowe.uss.editFile", (node: IZoweUSSTreeNode) =>
            node.openUSS(false, false, ussFileProvider)
        )
    );
    context.subscriptions.push(
        vscode.commands.registerCommand("zowe.uss.saveSearch", async (node: IZoweUSSTreeNode) =>
            ussFileProvider.saveSearch(node)
        )
    );
    context.subscriptions.push(
        vscode.commands.registerCommand("zowe.uss.removeSavedSearch", async (node: IZoweUSSTreeNode) =>
            ussFileProvider.removeFavorite(node)
        )
    );
    context.subscriptions.push(
        vscode.commands.registerCommand("zowe.uss.removeFavProfile", async (node) =>
            ussFileProvider.removeFavProfile(node.label, true)
        )
    );
    context.subscriptions.push(
        vscode.commands.registerCommand("zowe.uss.disableValidation", async (node) =>
            Profiles.getInstance().disableValidation(node)
        )
    );
    context.subscriptions.push(
        vscode.commands.registerCommand("zowe.uss.enableValidation", async (node) =>
            Profiles.getInstance().enableValidation(node)
        )
    );
    context.subscriptions.push(
        vscode.commands.registerCommand("zowe.uss.ssoLogin", async (node: IZoweTreeNode) =>
            ussFileProvider.ssoLogin(node)
        )
    );
    context.subscriptions.push(
        vscode.commands.registerCommand("zowe.uss.ssoLogout", async (node: IZoweTreeNode) =>
            ussFileProvider.ssoLogout(node)
        )
    );
    context.subscriptions.push(
        vscode.workspace.onDidChangeConfiguration((e) => {
            ussFileProvider.onDidChangeConfiguration(e);
        })
    );

    initSubscribers(context, ussFileProvider);
}

function initJobsProvider(context: vscode.ExtensionContext, jobsProvider: IZoweTree<IZoweJobTreeNode>) {
    context.subscriptions.push(
        vscode.commands.registerCommand("zowe.jobs.zosJobsOpenspool", (session, spool, refreshTimestamp) =>
            jobActions.getSpoolContent(session, spool, refreshTimestamp)
        )
    );
    context.subscriptions.push(
        vscode.commands.registerCommand("zowe.jobs.deleteJob", async (job, jobs) =>
            jobActions.deleteCommand(jobsProvider, job, jobs)
        )
    );
    context.subscriptions.push(
        vscode.commands.registerCommand("zowe.jobs.runModifyCommand", (job) => jobActions.modifyCommand(job))
    );
    context.subscriptions.push(
        vscode.commands.registerCommand("zowe.jobs.runStopCommand", (job) => jobActions.stopCommand(job))
    );
    context.subscriptions.push(
        vscode.commands.registerCommand("zowe.jobs.refreshJobsServer", async (job) =>
            jobActions.refreshJobsServer(job, jobsProvider)
        )
    );
    context.subscriptions.push(
        vscode.commands.registerCommand("zowe.jobs.refreshAllJobs", async () => {
            await Profiles.getInstance().refresh(ZoweExplorerApiRegister.getInstance());
            await refreshActions.refreshAll(jobsProvider);
        })
    );
    context.subscriptions.push(
        vscode.commands.registerCommand("zowe.jobs.refreshJob", async (job) => jobActions.refreshJob(job, jobsProvider))
    );
    context.subscriptions.push(
        vscode.commands.registerCommand("zowe.jobs.refreshSpool", (node) =>
            jobActions.getSpoolContentFromMainframe(node)
        )
    );
    context.subscriptions.push(
        vscode.commands.registerCommand("zowe.jobs.addJobsSession", () => jobsProvider.createZoweSession(jobsProvider))
    );
    context.subscriptions.push(
        vscode.commands.registerCommand("zowe.jobs.setOwner", (job) => jobActions.setOwner(job, jobsProvider))
    );
    context.subscriptions.push(
        vscode.commands.registerCommand("zowe.jobs.setPrefix", (job) => jobActions.setPrefix(job, jobsProvider))
    );
    context.subscriptions.push(
        vscode.commands.registerCommand("zowe.jobs.removeJobsSession", (job) => jobsProvider.deleteSession(job))
    );
    context.subscriptions.push(
        vscode.commands.registerCommand("zowe.jobs.downloadSpool", (job) => jobActions.downloadSpool(job))
    );
    context.subscriptions.push(
        vscode.commands.registerCommand("zowe.jobs.getJobJcl", (job) => jobActions.downloadJcl(job))
    );
    context.subscriptions.push(
        vscode.commands.registerCommand("zowe.jobs.setJobSpool", async (session, jobId) =>
            jobActions.focusOnJob(jobsProvider, session, jobId)
        )
    );
    context.subscriptions.push(
        vscode.commands.registerCommand("zowe.jobs.search", (node) => jobsProvider.filterPrompt(node))
    );
    context.subscriptions.push(
        vscode.commands.registerCommand("zowe.jobs.editSession", async (node) =>
            jobsProvider.editSession(node, jobsProvider)
        )
    );
    context.subscriptions.push(
        vscode.commands.registerCommand("zowe.jobs.addFavorite", async (node) => jobsProvider.addFavorite(node))
    );
    context.subscriptions.push(
        vscode.commands.registerCommand("zowe.jobs.removeFavorite", async (node) => jobsProvider.removeFavorite(node))
    );
    context.subscriptions.push(
        vscode.commands.registerCommand("zowe.jobs.saveSearch", async (node) => jobsProvider.saveSearch(node))
    );
    context.subscriptions.push(
        vscode.commands.registerCommand("zowe.jobs.removeSearchFavorite", async (node) =>
            jobsProvider.removeFavorite(node)
        )
    );
    context.subscriptions.push(
        vscode.commands.registerCommand("zowe.jobs.removeFavProfile", async (node) =>
            jobsProvider.removeFavProfile(node.label, true)
        )
    );
    context.subscriptions.push(
        vscode.commands.registerCommand("zowe.jobs.disableValidation", async (node) =>
            Profiles.getInstance().disableValidation(node)
        )
    );
    context.subscriptions.push(
        vscode.commands.registerCommand("zowe.jobs.enableValidation", async (node) =>
            Profiles.getInstance().enableValidation(node)
        )
    );
    context.subscriptions.push(
        vscode.commands.registerCommand("zowe.jobs.ssoLogin", async (node: IZoweTreeNode) =>
            jobsProvider.ssoLogin(node)
        )
    );
    context.subscriptions.push(
        vscode.commands.registerCommand("zowe.jobs.ssoLogout", async (node: IZoweTreeNode) =>
            jobsProvider.ssoLogout(node)
        )
    );
    context.subscriptions.push(
        vscode.workspace.onDidChangeConfiguration((e) => {
            jobsProvider.onDidChangeConfiguration(e);
        })
    );

    initSubscribers(context, jobsProvider);
}

function initSubscribers(context: vscode.ExtensionContext, theProvider: IZoweTree<IZoweTreeNode>) {
    const theTreeView = theProvider.getTreeView();
    context.subscriptions.push(theTreeView);
    if (!globals.ISTHEIA) {
        theTreeView.onDidCollapseElement(async (e) => {
            await theProvider.flipState(e.element, false);
        });
        theTreeView.onDidExpandElement(async (e) => {
            await theProvider.flipState(e.element, true);
        });
    }
}

/**
 * Called by VSCode on shutdown
 *
 * @export
 */
export async function deactivate() {
    await cleanTempDir();
}<|MERGE_RESOLUTION|>--- conflicted
+++ resolved
@@ -115,7 +115,6 @@
     } catch (err) {
         const errorMessage = localize("initialize.profiles.error", "Error reading or initializing Zowe CLI profiles.");
         vscode.window.showErrorMessage(`${errorMessage}: ${err.message}`);
-<<<<<<< HEAD
     }
 
     // Initialize profile manager
@@ -128,20 +127,6 @@
         fs.mkdirSync(globals.DS_DIR);
     }
 
-=======
-    }
-
-    // Initialize profile manager
-    await Profiles.createInstance(globals.LOG);
-
-    if (!fs.existsSync(globals.ZOWETEMPFOLDER)) {
-        fs.mkdirSync(globals.ZOWETEMPFOLDER);
-        fs.mkdirSync(globals.ZOWE_TMP_FOLDER);
-        fs.mkdirSync(globals.USS_DIR);
-        fs.mkdirSync(globals.DS_DIR);
-    }
-
->>>>>>> d3742552
     // Initialize dataset provider
     datasetProvider = await createDatasetTree(globals.LOG);
     // Initialize uss provider
@@ -167,12 +152,6 @@
     context.subscriptions.push(
         vscode.commands.registerCommand("zowe.promptCredentials", async (node: IZoweTreeNode) => {
             await promptCredentials(node);
-<<<<<<< HEAD
-            await refreshActions.refreshAll(datasetProvider);
-            await refreshActions.refreshAll(ussFileProvider);
-            await refreshActions.refreshAll(jobsProvider);
-=======
->>>>>>> d3742552
         })
     );
 
