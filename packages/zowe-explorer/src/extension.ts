/**
 * This program and the accompanying materials are made available under the terms of the
 * Eclipse Public License v2.0 which accompanies this distribution, and is available at
 * https://www.eclipse.org/legal/epl-v20.html
 *
 * SPDX-License-Identifier: EPL-2.0
 *
 * Copyright Contributors to the Zowe Project.
 *
 */

import * as globals from "./globals";
import * as vscode from "vscode";
import { getZoweDir } from "@zowe/zowe-explorer-api";
import { ZoweExplorerApiRegister } from "./ZoweExplorerApiRegister";
import { ZoweExplorerExtender } from "./ZoweExplorerExtender";
import { Profiles } from "./Profiles";
import { ProfilesUtils } from "./utils/ProfilesUtils";
import { initializeSpoolProvider } from "./SpoolProvider";
import { cleanTempDir, hideTempFolder } from "./utils/TempFolder";
import { SettingsConfig } from "./utils/SettingsConfig";
import { initDatasetProvider } from "./dataset/init";
import { initUSSProvider } from "./uss/init";
import { initJobsProvider } from "./job/init";
import { IZoweProviders, registerCommonCommands, registerRefreshCommand, watchConfigProfile } from "./shared/init";
import { ZoweLogger } from "./utils/LoggerUtils";
import { ZoweSaveQueue } from "./abstract/ZoweSaveQueue";
import { PollDecorator } from "./utils/DecorationProviders";
import { ZoweLocalStorage } from "./utils/ZoweLocalStorage";

/**
 * The function that runs when the extension is loaded
 *
 * @export
 * @param {vscode.ExtensionContext} context - Context of vscode at the time that the function is called
 * @returns {Promise<ZoweExplorerApiRegister>}
 */
export async function activate(context: vscode.ExtensionContext): Promise<ZoweExplorerApiRegister> {
    // Initialize LocalStorage for persistent Zowe Settings
    ZoweLocalStorage.initializeZoweLocalStorage(context.globalState);
    await ZoweLogger.initializeZoweLogger(context);
    // Get temp folder location from settings
    const tempPath: string = SettingsConfig.getDirectValue(globals.SETTINGS_TEMP_FOLDER_PATH);
    // Determine the runtime framework to support special behavior for Theia
    globals.defineGlobals(tempPath);

<<<<<<< HEAD
    hideTempFolder(getZoweDir());
    await ProfilesUtils.initializeZoweProfiles((msg) => ZoweExplorerExtender.showZoweConfigError(msg));
=======
    await hideTempFolder(getZoweDir());
    await ProfilesUtils.initializeZoweProfiles();
>>>>>>> 8b152bb8
    ProfilesUtils.initializeZoweTempFolder();

    // Initialize profile manager
    await Profiles.createInstance(ZoweLogger.imperativeLogger);
    registerRefreshCommand(context, activate, deactivate);
    initializeSpoolProvider(context);

    PollDecorator.register();

    const providers: IZoweProviders = {
        ds: await initDatasetProvider(context),
        uss: await initUSSProvider(context),
        job: await initJobsProvider(context),
    };

    registerCommonCommands(context, providers);
    ZoweExplorerExtender.createInstance(providers.ds, providers.uss, providers.job);
    await SettingsConfig.standardizeSettings();
    watchConfigProfile(context, providers);
    globals.setActivated(true);
    return ZoweExplorerApiRegister.getInstance();
}
/**
 * Called by VSCode on shutdown
 *
 * @export
 */
export async function deactivate(): Promise<void> {
    await ZoweSaveQueue.all();
    await cleanTempDir();
    globals.setActivated(false);
    ZoweLogger.disposeZoweLogger();
}<|MERGE_RESOLUTION|>--- conflicted
+++ resolved
@@ -44,13 +44,8 @@
     // Determine the runtime framework to support special behavior for Theia
     globals.defineGlobals(tempPath);
 
-<<<<<<< HEAD
-    hideTempFolder(getZoweDir());
+    await hideTempFolder(getZoweDir());
     await ProfilesUtils.initializeZoweProfiles((msg) => ZoweExplorerExtender.showZoweConfigError(msg));
-=======
-    await hideTempFolder(getZoweDir());
-    await ProfilesUtils.initializeZoweProfiles();
->>>>>>> 8b152bb8
     ProfilesUtils.initializeZoweTempFolder();
 
     // Initialize profile manager
