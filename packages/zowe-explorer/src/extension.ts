/**
 * This program and the accompanying materials are made available under the terms of the
 * Eclipse Public License v2.0 which accompanies this distribution, and is available at
 * https://www.eclipse.org/legal/epl-v20.html
 *
 * SPDX-License-Identifier: EPL-2.0
 *
 * Copyright Contributors to the Zowe Project.
 *
 */

import * as globals from "./globals";
import * as vscode from "vscode";
import { getZoweDir } from "@zowe/zowe-explorer-api";
import { ZoweExplorerApiRegister } from "./ZoweExplorerApiRegister";
import { ZoweExplorerExtender } from "./ZoweExplorerExtender";
import { Profiles } from "./Profiles";
import { ProfilesUtils } from "./utils/ProfilesUtils";
import { initializeSpoolProvider } from "./SpoolProvider";
import { cleanTempDir, hideTempFolder } from "./utils/TempFolder";
import { SettingsConfig } from "./utils/SettingsConfig";
import { registerCommonCommands, registerCredentialManager, registerRefreshCommand, watchConfigProfile } from "./shared/init";
import { ZoweLogger } from "./utils/LoggerUtils";
import { ZoweSaveQueue } from "./abstract/ZoweSaveQueue";
import { PollDecorator } from "./utils/DecorationProviders";
<<<<<<< HEAD
import { ZoweLocalStorage } from "./utils/ZoweLocalStorage";
=======
>>>>>>> c2fc8c90
import { TreeProviders } from "./shared/TreeProviders";
import { initDatasetProvider } from "./dataset/init";
import { initUSSProvider } from "./uss/init";
import { initJobsProvider } from "./job/init";

/**
 * The function that runs when the extension is loaded
 *
 * @export
 * @param {vscode.ExtensionContext} context - Context of vscode at the time that the function is called
 * @returns {Promise<ZoweExplorerApiRegister>}
 */
export async function activate(context: vscode.ExtensionContext): Promise<ZoweExplorerApiRegister> {
    // Initialize LocalStorage for persistent Zowe Settings
    ZoweLocalStorage.initializeZoweLocalStorage(context.globalState);
    await ZoweLogger.initializeZoweLogger(context);
    // Get temp folder location from settings
    const tempPath: string = SettingsConfig.getDirectValue(globals.SETTINGS_TEMP_FOLDER_PATH);
    // Determine the runtime framework to support special behavior for Theia
    globals.defineGlobals(tempPath);

    await hideTempFolder(getZoweDir());
<<<<<<< HEAD
    await ProfilesUtils.initializeZoweProfiles((msg) => ZoweExplorerExtender.showZoweConfigError(msg));
    registerCredentialManager(context);
=======
    registerCredentialManager(context);
    await ProfilesUtils.initializeZoweProfiles();
>>>>>>> c2fc8c90
    ProfilesUtils.initializeZoweTempFolder();

    // Initialize profile manager
    await Profiles.createInstance(ZoweLogger.imperativeLogger);
    registerRefreshCommand(context, activate, deactivate);
    initializeSpoolProvider(context);

    PollDecorator.register();

    const providers = await TreeProviders.initializeProviders(context, { ds: initDatasetProvider, uss: initUSSProvider, job: initJobsProvider });

    registerCommonCommands(context, providers);
    ZoweExplorerExtender.createInstance(providers.ds, providers.uss, providers.job);
    await SettingsConfig.standardizeSettings();
    await watchConfigProfile(context, providers);
    globals.setActivated(true);
    return ZoweExplorerApiRegister.getInstance();
}
/**
 * Called by VSCode on shutdown
 *
 * @export
 */
export async function deactivate(): Promise<void> {
    await ZoweSaveQueue.all();
    await cleanTempDir();
    globals.setActivated(false);
    ZoweLogger.disposeZoweLogger();
}<|MERGE_RESOLUTION|>--- conflicted
+++ resolved
@@ -23,10 +23,7 @@
 import { ZoweLogger } from "./utils/LoggerUtils";
 import { ZoweSaveQueue } from "./abstract/ZoweSaveQueue";
 import { PollDecorator } from "./utils/DecorationProviders";
-<<<<<<< HEAD
 import { ZoweLocalStorage } from "./utils/ZoweLocalStorage";
-=======
->>>>>>> c2fc8c90
 import { TreeProviders } from "./shared/TreeProviders";
 import { initDatasetProvider } from "./dataset/init";
 import { initUSSProvider } from "./uss/init";
@@ -49,13 +46,8 @@
     globals.defineGlobals(tempPath);
 
     await hideTempFolder(getZoweDir());
-<<<<<<< HEAD
+    registerCredentialManager(context);
     await ProfilesUtils.initializeZoweProfiles((msg) => ZoweExplorerExtender.showZoweConfigError(msg));
-    registerCredentialManager(context);
-=======
-    registerCredentialManager(context);
-    await ProfilesUtils.initializeZoweProfiles();
->>>>>>> c2fc8c90
     ProfilesUtils.initializeZoweTempFolder();
 
     // Initialize profile manager
