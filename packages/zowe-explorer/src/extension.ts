--- conflicted
+++ resolved
@@ -42,7 +42,6 @@
 import { ZoweDatasetNode } from "./dataset/ZoweDatasetNode";
 import * as contextuals from "../src/shared/context";
 import { Job } from "./job/ZoweJobNode";
-import { getSelectedNodeList } from "./shared/utils";
 
 // Set up localization
 nls.config({
@@ -906,7 +905,6 @@
     }
 }
 
-<<<<<<< HEAD
 export function getSelectedNodeList(node: IZoweTreeNode, nodeList: IZoweTreeNode[]): IZoweTreeNode[] {
     let resultNodeList: IZoweTreeNode[] = [];
     if (!nodeList) {
@@ -917,8 +915,6 @@
     return resultNodeList;
 }
 
-=======
->>>>>>> 20b99db4
 /**
  * Called by VSCode on shutdown
  *
