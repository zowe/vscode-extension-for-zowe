--- conflicted
+++ resolved
@@ -27,16 +27,10 @@
         globals.initLogger(logsPath);
         globals.LOG.debug(localize("initialize.log.debug", "Initialized logger from VSCode extension"));
     } catch (err) {
-<<<<<<< HEAD
         // Don't log error if logger failed to initialize
-        const errorMessage = localize("initialize.log.error", "Error encountered while activating and initializing logger");
-        await Gui.errorMessage(`${errorMessage}: ${err.message}`);
-=======
-        globals.LOG.error(err);
-        const errorMessage = localize("initialize.log.error", "Error encountered while activating and initializing logger! ");
         if (err instanceof Error) {
+            const errorMessage = localize("initialize.log.error", "Error encountered while activating and initializing logger");
             await Gui.errorMessage(`${errorMessage}: ${err.message}`);
         }
->>>>>>> f001941a
     }
 }