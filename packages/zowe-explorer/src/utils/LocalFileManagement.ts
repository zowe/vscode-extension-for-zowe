/**
 * This program and the accompanying materials are made available under the terms of the
 * Eclipse Public License v2.0 which accompanies this distribution, and is available at
 * https://www.eclipse.org/legal/epl-v20.html
 *
 * SPDX-License-Identifier: EPL-2.0
 *
 * Copyright Contributors to the Zowe Project.
 *
 */

import * as vscode from "vscode";
import * as os from "os";
<<<<<<< HEAD
import { IZoweTreeNode } from "@zowe/zowe-explorer-api";
import { ZoweLogger } from "./LoggerUtils";
=======
import { IZoweDatasetTreeNode, IZoweTreeNode, IZoweUSSTreeNode, imperative } from "@zowe/zowe-explorer-api";
import { markDocumentUnsaved } from "./workspace";
import { isTypeUssTreeNode } from "../shared/context";
import { ZoweExplorerApiRegister } from "../ZoweExplorerApiRegister";
import { ZoweLogger } from "./ZoweLogger";
import { LocalFileInfo, isZoweDatasetTreeNode, isZoweUSSTreeNode } from "../shared/utils";
import { ZoweDatasetNode } from "../dataset/ZoweDatasetNode";
import { ZoweUSSNode } from "../uss/ZoweUSSNode";
>>>>>>> c87f9588

export class LocalFileManagement {
    public static filesToCompare: IZoweTreeNode[] = [];
    public static fileSelectedToCompare: boolean = false;

    public static getDefaultUri(): vscode.Uri {
        return vscode.workspace.workspaceFolders?.[0]?.uri ?? vscode.Uri.file(os.homedir());
    }

    public static setCompareSelection(val: boolean): void {
        LocalFileManagement.fileSelectedToCompare = val;
        vscode.commands.executeCommand("setContext", "zowe.compareFileStarted", val);
    }

    public static reset(): void {
        LocalFileManagement.filesToCompare = [];
        LocalFileManagement.setCompareSelection(false);
    }

    public static selectFileForCompare(node: IZoweTreeNode): void {
        if (LocalFileManagement.filesToCompare.length > 0) {
            LocalFileManagement.reset();
        }
        LocalFileManagement.filesToCompare.push(node);
        LocalFileManagement.setCompareSelection(true);
        ZoweLogger.trace(`${String(LocalFileManagement.filesToCompare[0].label)} selected for compare.`);
    }

    /**
     * Function that triggers compare of the 2 files selected for compare in the active editor
     * @returns {Promise<void>}
     */
    public static async compareChosenFileContent(node: IZoweTreeNode, readOnly = false): Promise<void> {
        LocalFileManagement.filesToCompare.push(node);
        const docUriArray: vscode.Uri[] = LocalFileManagement.filesToCompare.map((n) => n.resourceUri);
        LocalFileManagement.reset();
        if (docUriArray.length === 2) {
            await vscode.commands.executeCommand("vscode.diff", docUriArray[0], docUriArray[1]);
            if (readOnly) {
                this.readOnlyFile();
            }
        }
    }

<<<<<<< HEAD
=======
    private static async getCompareFilePaths(node: IZoweTreeNode): Promise<LocalFileInfo> {
        ZoweLogger.info(`Getting files ${String(globals.filesToCompare[0].label)} and ${String(globals.filesToCompare[1].label)} for comparison.`);
        let fileInfo = {} as LocalFileInfo;
        switch (true) {
            case isZoweDatasetTreeNode(node): {
                fileInfo = await (node as ZoweDatasetNode).downloadDs(true);
                break;
            }
            case isZoweUSSTreeNode(node): {
                fileInfo = await (node as ZoweUSSNode).downloadUSS(true);
                break;
            }
            default: {
                ZoweLogger.warn(vscode.l10n.t("Something went wrong with compare of files."));
            }
        }
        return fileInfo;
    }

>>>>>>> c87f9588
    private static readOnlyFile(): void {
        vscode.commands.executeCommand("workbench.action.files.setActiveEditorReadonlyInSession");
    }
}<|MERGE_RESOLUTION|>--- conflicted
+++ resolved
@@ -11,19 +11,8 @@
 
 import * as vscode from "vscode";
 import * as os from "os";
-<<<<<<< HEAD
 import { IZoweTreeNode } from "@zowe/zowe-explorer-api";
-import { ZoweLogger } from "./LoggerUtils";
-=======
-import { IZoweDatasetTreeNode, IZoweTreeNode, IZoweUSSTreeNode, imperative } from "@zowe/zowe-explorer-api";
-import { markDocumentUnsaved } from "./workspace";
-import { isTypeUssTreeNode } from "../shared/context";
-import { ZoweExplorerApiRegister } from "../ZoweExplorerApiRegister";
 import { ZoweLogger } from "./ZoweLogger";
-import { LocalFileInfo, isZoweDatasetTreeNode, isZoweUSSTreeNode } from "../shared/utils";
-import { ZoweDatasetNode } from "../dataset/ZoweDatasetNode";
-import { ZoweUSSNode } from "../uss/ZoweUSSNode";
->>>>>>> c87f9588
 
 export class LocalFileManagement {
     public static filesToCompare: IZoweTreeNode[] = [];
@@ -68,28 +57,6 @@
         }
     }
 
-<<<<<<< HEAD
-=======
-    private static async getCompareFilePaths(node: IZoweTreeNode): Promise<LocalFileInfo> {
-        ZoweLogger.info(`Getting files ${String(globals.filesToCompare[0].label)} and ${String(globals.filesToCompare[1].label)} for comparison.`);
-        let fileInfo = {} as LocalFileInfo;
-        switch (true) {
-            case isZoweDatasetTreeNode(node): {
-                fileInfo = await (node as ZoweDatasetNode).downloadDs(true);
-                break;
-            }
-            case isZoweUSSTreeNode(node): {
-                fileInfo = await (node as ZoweUSSNode).downloadUSS(true);
-                break;
-            }
-            default: {
-                ZoweLogger.warn(vscode.l10n.t("Something went wrong with compare of files."));
-            }
-        }
-        return fileInfo;
-    }
-
->>>>>>> c87f9588
     private static readOnlyFile(): void {
         vscode.commands.executeCommand("workbench.action.files.setActiveEditorReadonlyInSession");
     }
