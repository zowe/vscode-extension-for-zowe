--- conflicted
+++ resolved
@@ -100,11 +100,7 @@
  */
 export async function cleanTempDir() {
     // Get temp folder cleanup preference from settings
-<<<<<<< HEAD
-    const preferencesTempCleanupEnabled = PersistentFilters.getDirectValue(globals.SETTINGS_TEMP_FOLDER_CLEANUP) as boolean;
-=======
     const preferencesTempCleanupEnabled: boolean = SettingsConfig.getDirectValue(globals.SETTINGS_TEMP_FOLDER_CLEANUP);
->>>>>>> 22f8ff99
     // logger hasn't necessarily been initialized yet, don't use the `log` in this function
     if (!fs.existsSync(globals.ZOWETEMPFOLDER) || !preferencesTempCleanupEnabled) {
         return;
