/**
 * This program and the accompanying materials are made available under the terms of the
 * Eclipse Public License v2.0 which accompanies this distribution, and is available at
 * https://www.eclipse.org/legal/epl-v20.html
 *
 * SPDX-License-Identifier: EPL-2.0
 *
 * Copyright Contributors to the Zowe Project.
 *
 */

// Generic utility functions (not node type related). See ./src/shared/utils.ts

import * as vscode from "vscode";
import * as globals from "../globals";
import * as path from "path";
import * as fs from "fs";
import * as util from "util";
import { FileManagement, Gui, imperative, IZoweTreeNode, MainframeInteraction, ProfilesCache, ZoweTreeNode } from "@zowe/zowe-explorer-api";
import { Profiles } from "../Profiles";
<<<<<<< HEAD
import { imperative } from "@zowe/cli";
import * as contextually from "../shared/context";
=======
>>>>>>> ceaba7c1
import { ZoweLogger } from "./LoggerUtils";
import { SettingsConfig } from "./SettingsConfig";
import { TreeProviders } from "../shared/TreeProviders";

/*************************************************************************************************************
 * Error Handling
 * @param {errorDetails} - string or error object
 * @param {label} - additional information such as profile name, credentials, messageID etc
 * @param {moreInfo} - additional/customized error messages
 *************************************************************************************************************/
export async function errorHandling(errorDetails: Error | string, label?: string, moreInfo?: string): Promise<void> {
    // Use util.inspect instead of JSON.stringify to handle circular references
    // eslint-disable-next-line @typescript-eslint/restrict-template-expressions
    ZoweLogger.error(`${errorDetails.toString()}\n` + util.inspect({ errorDetails, label, moreInfo }, { depth: null }));
    if (typeof errorDetails !== "string" && (errorDetails as imperative.ImperativeError)?.mDetails !== undefined) {
        const imperativeError: imperative.ImperativeError = errorDetails as imperative.ImperativeError;
        const httpErrorCode = Number(imperativeError.mDetails.errorCode);
        // open config file for missing hostname error
        if (imperativeError.toString().includes("hostname")) {
            const mProfileInfo = await Profiles.getInstance().getProfileInfo();
            Gui.errorMessage(vscode.l10n.t("Required parameter 'host' must not be blank."));
            const profAllAttrs = mProfileInfo.getAllProfiles();
            for (const prof of profAllAttrs) {
                if (prof.profName === label.trim()) {
                    const filePath = prof.profLoc.osLoc[0];
                    await Profiles.getInstance().openConfigFile(filePath);
                    return;
                }
            }
        } else if (httpErrorCode === imperative.RestConstants.HTTP_STATUS_401) {
            const errMsg = vscode.l10n.t({
                message: "Invalid Credentials for profile '{0}'. Please ensure the username and password are valid or this may lead to a lock-out.",
                args: [label],
                comment: ["Label"],
            });
            const errToken = vscode.l10n.t({
                message:
                    "Your connection is no longer active for profile '{0}'. Please log in to an authentication service to restore the connection.",
                args: [label],
                comment: ["Label"],
            });
            if (label.includes("[")) {
                label = label.substring(0, label.indexOf(" [")).trim();
            }

            if (imperativeError.mDetails.additionalDetails) {
                const tokenError: string = imperativeError.mDetails.additionalDetails;
                const isTokenAuth = await ProfilesUtils.isUsingTokenAuth(label);

                if (tokenError.includes("Token is not valid or expired.") || isTokenAuth) {
                    const message = vscode.l10n.t("Log in to Authentication Service");
                    Gui.showMessage(errToken, { items: [message] }).then(async (selection) => {
                        if (selection) {
                            await Profiles.getInstance().ssoLogin(null, label);
                        }
                    });
                    return;
                }
            }
            const checkCredsButton = vscode.l10n.t("Update Credentials");
            await Gui.errorMessage(errMsg, {
                items: [checkCredsButton],
                vsCodeOpts: { modal: true },
            }).then(async (selection) => {
                if (selection !== checkCredsButton) {
                    Gui.showMessage(vscode.l10n.t("Operation Cancelled"));
                    return;
                }
                await Profiles.getInstance().promptCredentials(label.trim(), true);
            });
            return;
        }
    }
    if (errorDetails.toString().includes("Could not find profile")) {
        return;
    }
    if (moreInfo === undefined) {
        moreInfo = errorDetails.toString().includes("Error") ? "" : "Error: ";
    } else {
        moreInfo += " ";
    }
    // Try to keep message readable since VS Code doesn't support newlines in error messages
    Gui.errorMessage(moreInfo + errorDetails.toString().replace(/\n/g, " | "));
}

export function getSessionLabel(node: IZoweTreeNode): string {
    return (contextually.isSession(node) ? node : node.getSessionNode()).label as string;
}

/**
 * Function to update session and profile information in provided node
 * @param profiles is data source to find profiles
 * @param getSessionForProfile is a function to build a valid specific session based on provided profile
 * @param sessionNode is a tree node, containing session information
 */
export const syncSessionNode = (
    getCommonApi: (profile: imperative.IProfileLoaded) => MainframeInteraction.ICommon,
    sessionNode: IZoweTreeNode
): void => {
    ZoweLogger.trace("ProfilesUtils.syncSessionNode called.");

    const profileType = sessionNode.getProfile()?.type;
    const profileName = sessionNode.getProfileName();

    let profile: imperative.IProfileLoaded;
    try {
        profile = Profiles.getInstance().loadNamedProfile(profileName, profileType);
    } catch (e) {
        ZoweLogger.warn(e);
        return;
    }
    sessionNode.setProfileToChoice(profile);
    const session = getCommonApi(profile).getSession();
    sessionNode.setSessionToChoice(session);
};

export interface IFilterItem {
    text: string;
    description?: string;
    show?: boolean;
    icon?: string;
    menuType?: globals.JobPickerTypes;
}

export class FilterItem implements vscode.QuickPickItem {
    public constructor(public filterItem: IFilterItem) {}
    public get label(): string {
        const icon = this.filterItem.icon ? this.filterItem.icon + " " : null;
        return (icon ?? "") + this.filterItem.text;
    }
    public get description(): string {
        if (this.filterItem.description) {
            return this.filterItem.description;
        } else {
            return "";
        }
    }
    public get alwaysShow(): boolean {
        return this.filterItem.show;
    }
}

export class FilterDescriptor implements vscode.QuickPickItem {
    public constructor(private text: string) {}
    public get label(): string {
        return this.text;
    }
    public get description(): string {
        return "";
    }
    public get alwaysShow(): boolean {
        return true;
    }
}

export class ProfilesUtils {
    /**
     * Check if the credential manager's vsix is installed for use
     * @param credentialManager the display name of the credential manager
     * @returns boolean whether the VS Code extension for the custom credential manager is installed
     */
    public static isVSCodeCredentialPluginInstalled(credentialManager: string): boolean {
        ZoweLogger.trace("ProfilesUtils.isVSCodeCredentialPluginInstalled called.");
        try {
            const plugin = imperative.CredentialManagerOverride.getCredMgrInfoByDisplayName(credentialManager);
            return vscode.extensions.getExtension(plugin?.credMgrZEName) !== undefined;
        } catch (err) {
            return false;
        }
    }

    /**
     * Get the current credential manager specified in imperative.json
     * @returns string the credential manager override
     */
    public static getCredentialManagerOverride(): string {
        ZoweLogger.trace("ProfilesUtils.getCredentialManagerOverride called.");
        try {
            const settingsFilePath = path.join(FileManagement.getZoweDir(), "settings", "imperative.json");
            const settingsFile = fs.readFileSync(settingsFilePath);
            const imperativeConfig = JSON.parse(settingsFile.toString());
            const credentialManagerOverride = imperativeConfig?.overrides[imperative.CredentialManagerOverride.CRED_MGR_SETTING_NAME];
            if (typeof credentialManagerOverride === "string") {
                return credentialManagerOverride;
            }
            return imperative.CredentialManagerOverride.DEFAULT_CRED_MGR_NAME;
        } catch (err) {
            ZoweLogger.info("imperative.json does not exist, returning the default override of @zowe/cli");
            return imperative.CredentialManagerOverride.DEFAULT_CRED_MGR_NAME;
        }
    }

    /**
     * Get the map of names associated with the custom credential manager
     * @param string credentialManager the credential manager display name
     * @returns imperative.ICredentialManagerNameMap the map with all names related to the credential manager
     */
    public static getCredentialManagerMap(credentialManager: string): imperative.ICredentialManagerNameMap | undefined {
        ZoweLogger.trace("ProfilesUtils.getCredentialManagerNameMap called.");
        return imperative.CredentialManagerOverride.getCredMgrInfoByDisplayName(credentialManager);
    }

    /**
     * Update the current credential manager override
     * @param setting the credential manager to use in imperative.json
     */
    public static updateCredentialManagerSetting(setting: string): void {
        ZoweLogger.trace("ProfilesUtils.updateCredentialManagerSetting called.");
        const settingEnabled: boolean = SettingsConfig.getDirectValue(globals.SETTINGS_SECURE_CREDENTIALS_ENABLED);
        if (settingEnabled) {
            globals.setGlobalSecurityValue(setting);
            imperative.CredentialManagerOverride.recordCredMgrInConfig(setting);
        }
    }

    /**
     * Activate a vscode extension of a custom credential manager
     * @param credentialManagerExtension The credential manager VS Code extension name to activate
     * @returns Promise<imperative.ICredentialManagerConstructor> the constructor of the activated credential manager
     */
    public static async activateCredentialManagerOverride(
        credentialManagerExtension: vscode.Extension<any>
    ): Promise<imperative.ICredentialManagerConstructor | undefined> {
        try {
            ZoweLogger.trace("ProfilesUtils.activateCredentialManagerOverride called.");
            const exports = await credentialManagerExtension.activate();
            if (credentialManagerExtension.isActive && exports) {
                return credentialManagerExtension.exports as imperative.ICredentialManagerConstructor;
            }
            return undefined;
        } catch (err) {
            throw new Error(vscode.l10n.t("Custom credential manager failed to activate"));
        }
    }

    /**
     * Use the custom credential manager in Zowe Explorer and setup before use
     * @param credentialManagerMap The map with associated names of the custom credential manager
     * @returns Promise<imperative.ProfileInfo> the object of profileInfo using the custom credential manager
     */
    public static async setupCustomCredentialManager(credentialManagerMap: imperative.ICredentialManagerNameMap): Promise<imperative.ProfileInfo> {
        ZoweLogger.trace("ProfilesUtils.setupCustomCredentialManager called.");
        ZoweLogger.info(
            vscode.l10n.t({
                message: "Custom credential manager {0} found, attempting to activate.",
                args: [credentialManagerMap.credMgrDisplayName],
                comment: ["Credential manager display name"],
            })
        );
        const customCredentialManagerExtension =
            credentialManagerMap.credMgrZEName && vscode.extensions.getExtension(credentialManagerMap.credMgrZEName);
        const credentialManager = await ProfilesUtils.activateCredentialManagerOverride(customCredentialManagerExtension);
        if (credentialManager) {
            Object.setPrototypeOf(credentialManager.prototype, imperative.AbstractCredentialManager.prototype);
            ProfilesUtils.updateCredentialManagerSetting(credentialManagerMap.credMgrDisplayName);
            return new imperative.ProfileInfo("zowe", {
                credMgrOverride: {
                    Manager: credentialManager,
                    service: credentialManagerMap.credMgrDisplayName,
                },
            });
        }
    }

    /**
     * Use the default credential manager in Zowe Explorer and setup before use
     * @returns Promise<imperative.ProfileInfo> the object of profileInfo using the default credential manager
     */
    public static setupDefaultCredentialManager(): imperative.ProfileInfo {
        ZoweLogger.trace("ProfilesUtils.setupDefaultCredentialManager called.");
        ZoweLogger.info(vscode.l10n.t("No custom credential managers found, using the default instead."));
        ProfilesUtils.updateCredentialManagerSetting(globals.ZOWE_CLI_SCM);
        return new imperative.ProfileInfo("zowe", {
            // eslint-disable-next-line @typescript-eslint/no-unsafe-return
            credMgrOverride: imperative.ProfileCredentials.defaultCredMgrWithKeytar(ProfilesCache.requireKeyring),
        });
    }

    /**
     * Fetches the first available registered custom credential manager from installed VS Code extensions.
     * This function will suggest changing the imperative.json file override property if the override is different
     * from the available custom credential manager.
     *
     * @returns Promise<void>
     */
    public static async fetchRegisteredPlugins(): Promise<void> {
        ZoweLogger.trace("ProfilesUtils.fetchRegisteredPlugins called.");
        const knownCredentialManagers = imperative.CredentialManagerOverride.getKnownCredMgrs();
        const credentialManager = knownCredentialManagers.find((knownCredentialManager) => {
            try {
                return vscode.extensions.getExtension(knownCredentialManager.credMgrZEName);
            } catch (err) {
                return false;
            }
        });
        if (credentialManager) {
            const header = vscode.l10n.t({
                message: `Custom credential manager {0} found`,
                args: [credentialManager.credMgrDisplayName],
                comment: ["Credential manager display name"],
            });

            const message = vscode.l10n.t("Do you wish to use this credential manager instead?");
            const optionYes = vscode.l10n.t("Yes");
            const optionDontAskAgain = vscode.l10n.t("Don't ask again");

            await Gui.infoMessage(header, { items: [optionYes, optionDontAskAgain], vsCodeOpts: { modal: true, detail: message } }).then(
                (selection) => {
                    if (selection === optionYes) {
                        this.updateCredentialManagerSetting(credentialManager.credMgrDisplayName);
                        SettingsConfig.setDirectValue(
                            globals.SETTINGS_CHECK_FOR_CUSTOM_CREDENTIAL_MANAGERS,
                            false,
                            vscode.ConfigurationTarget.Global
                        );
                    }
                    if (selection === optionDontAskAgain) {
                        SettingsConfig.setDirectValue(
                            globals.SETTINGS_CHECK_FOR_CUSTOM_CREDENTIAL_MANAGERS,
                            false,
                            vscode.ConfigurationTarget.Global
                        );
                    }
                }
            );
        }
    }

    /**
     * Prompts to install the missing VS Code extension associated with the credential manager override in imperative.json
     *
     * @param credentialManager the credential manager to handle its missing VS Code extension
     * @returns Promise<void>
     */
    public static async promptAndHandleMissingCredentialManager(credentialManager: imperative.ICredentialManagerNameMap): Promise<void> {
        ZoweLogger.trace("ProfilesUtils.promptAndHandleMissingCredentialManager called.");
        const header = vscode.l10n.t({
            message: "Plugin of name '{0}' was defined for custom credential management on imperative.json file.",
            args: [credentialManager.credMgrDisplayName],
            comment: ["Credential manager display name"],
        });
        const installMessage = vscode.l10n.t("Please install associated VS Code extension for custom credential manager or revert to default.");
        const revertToDefaultButton = vscode.l10n.t("Use Default");
        const installButton = vscode.l10n.t("Install");
        await Gui.infoMessage(header, { items: [installButton, revertToDefaultButton], vsCodeOpts: { modal: true, detail: installMessage } }).then(
            async (selection) => {
                if (selection === installButton) {
                    const credentialManagerInstallURL = vscode.Uri.parse(
                        `https://marketplace.visualstudio.com/items?itemName=${credentialManager.credMgrZEName}`
                    );
                    if (await vscode.env.openExternal(credentialManagerInstallURL)) {
                        const refreshMessage = vscode.l10n.t(
                            "After installing the extension, please make sure to reload your VS Code window in order to start using the installed credential manager"
                        );
                        const reloadButton = vscode.l10n.t("Reload");
                        if ((await Gui.showMessage(refreshMessage, { items: [reloadButton] })) === reloadButton) {
                            await vscode.commands.executeCommand("workbench.action.reloadWindow");
                        }
                    }
                }
            }
        );
    }

    public static async getProfileInfo(): Promise<imperative.ProfileInfo> {
        ZoweLogger.trace("ProfilesUtils.getProfileInfo called.");
        const hasSecureCredentialManagerEnabled: boolean = SettingsConfig.getDirectValue(globals.SETTINGS_SECURE_CREDENTIALS_ENABLED);

        if (hasSecureCredentialManagerEnabled) {
            const shouldCheckForCustomCredentialManagers = SettingsConfig.getDirectValue(globals.SETTINGS_CHECK_FOR_CUSTOM_CREDENTIAL_MANAGERS);
            if (shouldCheckForCustomCredentialManagers) {
                await this.fetchRegisteredPlugins();
            }

            const credentialManagerOverride = this.getCredentialManagerOverride();
            const isVSCodeCredentialPluginInstalled = this.isVSCodeCredentialPluginInstalled(credentialManagerOverride);
            const isCustomCredentialPluginDefined = credentialManagerOverride !== imperative.CredentialManagerOverride.DEFAULT_CRED_MGR_NAME;
            const credentialManagerMap = ProfilesUtils.getCredentialManagerMap(credentialManagerOverride);

            if (isCustomCredentialPluginDefined && !isVSCodeCredentialPluginInstalled && credentialManagerMap) {
                await this.promptAndHandleMissingCredentialManager(credentialManagerMap);
            }
            if (credentialManagerMap && isVSCodeCredentialPluginInstalled) {
                return this.setupCustomCredentialManager(credentialManagerMap);
            }
        }

        return this.setupDefaultCredentialManager();
    }

    public static async readConfigFromDisk(warnForMissingSchema?: boolean): Promise<void> {
        ZoweLogger.trace("ProfilesUtils.readConfigFromDisk called.");
        let rootPath: string;
        const mProfileInfo = await ProfilesUtils.getProfileInfo();
        if (vscode.workspace.workspaceFolders && vscode.workspace.workspaceFolders[0]) {
            rootPath = vscode.workspace.workspaceFolders[0].uri.fsPath;
            await mProfileInfo.readProfilesFromDisk({ homeDir: FileManagement.getZoweDir(), projectDir: FileManagement.getFullPath(rootPath) });
        } else {
            await mProfileInfo.readProfilesFromDisk({ homeDir: FileManagement.getZoweDir(), projectDir: undefined });
        }
        if (mProfileInfo.usingTeamConfig) {
            if (warnForMissingSchema && !mProfileInfo.hasValidSchema) {
                const schemaWarning = vscode.l10n.t(
                    "No valid schema was found for the active team configuration. This may introduce issues with profiles in Zowe Explorer."
                );
                Gui.warningMessage(schemaWarning);
                ZoweLogger.warn(schemaWarning);
            }
            globals.setConfigPath(rootPath);
            ZoweLogger.info(`Zowe Explorer is using the team configuration file "${mProfileInfo.getTeamConfig().configName}"`);
            const layers = mProfileInfo.getTeamConfig().layers || [];
            const layerSummary = layers.map(
                (config: imperative.IConfigLayer) =>
                    `Path: ${config.path}: ${
                        config.exists
                            ? "Found, with the following defaults:" + JSON.stringify(config.properties?.defaults || "Undefined default")
                            : "Not available"
                    } `
            );
            ZoweLogger.debug(`Summary of team configuration files considered for Zowe Explorer: ${JSON.stringify(layerSummary)}`);
        } else {
            if (mProfileInfo.getAllProfiles()?.length > 0) {
                this.v1ProfileOptions();
            }
        }
    }

    /**
     * Function that checks whether a profile is using basic authentication
     * @param profile
     * @returns {Promise<boolean>} a boolean representing whether basic auth is being used or not
     */
    public static isProfileUsingBasicAuth(profile: imperative.IProfileLoaded): boolean {
        const prof = profile.profile;
        // See https://github.com/zowe/vscode-extension-for-zowe/issues/2664
        return prof.user != null && prof.password != null;
    }

    /**
     * Function that checks whether a profile is using token based authentication
     * @param profileName the name of the profile to check
     * @returns {Promise<boolean>} a boolean representing whether token based auth is being used or not
     */
    public static async isUsingTokenAuth(profileName: string): Promise<boolean> {
        const secureProfileProps = await Profiles.getInstance().getSecurePropsForProfile(profileName);
        const profileUsesBasicAuth = secureProfileProps.includes("user") && secureProfileProps.includes("password");
        if (secureProfileProps.includes("tokenValue")) {
            return secureProfileProps.includes("tokenValue") && !profileUsesBasicAuth;
        }
        const baseProfile = Profiles.getInstance().getDefaultProfile("base");
        const secureBaseProfileProps = await Profiles.getInstance().getSecurePropsForProfile(baseProfile?.name);
        return secureBaseProfileProps.includes("tokenValue") && !profileUsesBasicAuth;
    }

    public static async promptCredentials(node: IZoweTreeNode): Promise<void> {
        ZoweLogger.trace("ProfilesUtils.promptCredentials called.");
        const mProfileInfo = await Profiles.getInstance().getProfileInfo();
        if (mProfileInfo.usingTeamConfig && !mProfileInfo.getTeamConfig().properties.autoStore) {
            const msg = vscode.l10n.t('"Update Credentials" operation not supported when "autoStore" is false');
            ZoweLogger.warn(msg);
            Gui.showMessage(msg);
            return;
        }
        let profile: string | imperative.IProfileLoaded = node?.getProfile();
        if (profile == null) {
            // prompt for profile
            profile = (
                await Gui.showInputBox({
                    placeHolder: vscode.l10n.t("Connection Name"),
                    prompt: vscode.l10n.t("Enter a name for the connection."),
                    ignoreFocusOut: true,
                })
            ).trim();

            if (!profile) {
                Gui.showMessage(vscode.l10n.t("Operation Cancelled"));
                return;
            }
        }

        const creds = await Profiles.getInstance().promptCredentials(profile, true);

        if (creds != null) {
            const successMsg = vscode.l10n.t({
                message: "Credentials for {0} were successfully updated",
                args: [typeof profile === "string" ? profile : profile.name],
                comment: ["Profile name"],
            });
            ZoweLogger.info(successMsg);
            Gui.showMessage(successMsg);
            // config file watcher isn't noticing changes for secure fields
            await vscode.commands.executeCommand("zowe.extRefresh");
        }
    }

    public static initializeZoweFolder(): void {
        ZoweLogger.trace("ProfilesUtils.initializeZoweFolder called.");
        // ensure the Secure Credentials Enabled value is read
        // set globals.PROFILE_SECURITY value accordingly
        const credentialManagerMap = ProfilesUtils.getCredentialManagerOverride();
        globals.setGlobalSecurityValue(credentialManagerMap ?? globals.ZOWE_CLI_SCM);
        // Ensure that ~/.zowe folder exists
        // Ensure that the ~/.zowe/settings/imperative.json exists
        // TODO: update code below once this imperative issue is resolved.
        // https://github.com/zowe/imperative/issues/840
        const zoweDir = FileManagement.getZoweDir();
        if (!fs.existsSync(zoweDir)) {
            fs.mkdirSync(zoweDir);
        }
        const settingsPath = path.join(zoweDir, "settings");
        if (!fs.existsSync(settingsPath)) {
            fs.mkdirSync(settingsPath);
        }
        ProfilesUtils.writeOverridesFile();
        // set global variable of security value to existing override
        // this will later get reverted to default in getProfilesInfo.ts if user chooses to
        ProfilesUtils.updateCredentialManagerSetting(ProfilesUtils.getCredentialManagerOverride());
        ZoweLogger.info(
            vscode.l10n.t({
                message: "Zowe home directory is located at {0}",
                args: [zoweDir],
                comment: ["Zowe directory path"],
            })
        );
    }

    public static writeOverridesFile(): void {
        ZoweLogger.trace("ProfilesUtils.writeOverridesFile called.");
        const defaultImperativeJson = { overrides: { CredentialManager: globals.ZOWE_CLI_SCM } };
        const settingsFile = path.join(FileManagement.getZoweDir(), "settings", "imperative.json");
        let fileContent: string;
        try {
            fileContent = fs.readFileSync(settingsFile, { encoding: "utf-8" });
        } catch (error) {
            ZoweLogger.debug(vscode.l10n.t("Reading imperative.json failed. Will try to create file."));
        }
        let settings: any;
        if (fileContent) {
            try {
                settings = JSON.parse(fileContent);
                ZoweLogger.debug(
                    vscode.l10n.t({
                        message: "Reading imperative.json Credential Manager.\n {0}",
                        args: [fileContent],
                        comment: ["File content"],
                    })
                );
            } catch (err) {
                if (err instanceof Error) {
                    const errorMsg = vscode.l10n.t({
                        message: "Failed to parse JSON file {0}. Will try to re-create the file.",
                        args: [settingsFile],
                        comment: ["Settings file"],
                    });
                    ZoweLogger.error(errorMsg);
                    ZoweLogger.debug(fileContent.toString());
                    settings = { ...defaultImperativeJson };
                    return fs.writeFileSync(settingsFile, JSON.stringify(settings, null, 2), {
                        encoding: "utf-8",
                        flag: "w",
                    });
                }
            }
            if (settings?.overrides?.CredentialManager === globals.PROFILE_SECURITY) {
                return;
            }
            if (!settings?.overrides?.CredentialManager) {
                settings = { ...defaultImperativeJson, ...settings };
            }
        } else {
            settings = { ...defaultImperativeJson };
        }
        const newData = JSON.stringify(settings, null, 2);
        ZoweLogger.debug(
            vscode.l10n.t({
                message: "Updating imperative.json Credential Manager to {0}.\n{1}",
                args: [globals.PROFILE_SECURITY, newData],
                comment: ["Default credential override setting", "New credential override setting"],
            })
        );
        return fs.writeFileSync(settingsFile, newData, {
            encoding: "utf-8",
            flag: "w",
        });
    }

    public static async initializeZoweProfiles(errorCallback: (msg: string) => unknown): Promise<void> {
        ZoweLogger.trace("ProfilesUtils.initializeZoweProfiles called.");
        try {
            ProfilesUtils.initializeZoweFolder();
        } catch (err) {
            ZoweLogger.error(err);
            Gui.errorMessage(
                vscode.l10n.t({
                    message: "Failed to initialize Zowe folder: {0}",
                    args: [err.message],
                    comment: ["Error message"],
                })
            );
        }

        try {
            await ProfilesUtils.readConfigFromDisk(true);
            ZoweLogger.info(vscode.l10n.t("Zowe Profiles initialized successfully."));
        } catch (err) {
            if (err instanceof imperative.ImperativeError) {
                await errorHandling(err, undefined, err.mDetails.causeErrors);
            } else {
                ZoweLogger.error(err);
                errorCallback(err.message);
            }
        }
    }

    public static initializeZoweTempFolder(): void {
        ZoweLogger.trace("ProfilesUtils.initializeZoweTempFolder called.");
        try {
            if (!fs.existsSync(globals.ZOWETEMPFOLDER)) {
                fs.mkdirSync(globals.ZOWETEMPFOLDER, { recursive: true });
                fs.mkdirSync(globals.ZOWE_TMP_FOLDER);
                fs.mkdirSync(globals.USS_DIR);
                fs.mkdirSync(globals.DS_DIR);
                ZoweLogger.info(vscode.l10n.t("Zowe Temp folder initialized successfully."));
            }
        } catch (err) {
            ZoweLogger.error(err);
            Gui.errorMessage(err.message);
        }
    }

    private static v1ProfileOptions(): void {
        const v1ProfileErrorMsg = vscode.l10n.t(
            // eslint-disable-next-line max-len
            "Zowe v1 profiles in use.\nZowe Explorer no longer supports v1 profiles, choose to convert existing profiles to a team configuration or create new."
        );
        ZoweLogger.warn(v1ProfileErrorMsg);
        const createButton = vscode.l10n.t("Create New");
        const convertButton = vscode.l10n.t("Convert Existing Profiles");
        Gui.infoMessage(v1ProfileErrorMsg, { items: [createButton, convertButton], vsCodeOpts: { modal: true } }).then(async (selection) => {
            switch (selection) {
                case createButton: {
                    ZoweLogger.info("Create new team configuration chosen.");
                    vscode.commands.executeCommand("zowe.ds.addSession", TreeProviders.ds);
                    break;
                }
                case convertButton: {
                    ZoweLogger.info("Convert v1 profiles to team configuration chosen.");
                    const convertResults = await Profiles.getInstance().convertV1ProfToConfig();
                    let responseMsg = "";
                    if (convertResults.success) {
                        responseMsg += `Success: ${convertResults.success}\n`;
                    }
                    if (convertResults.warnings) {
                        responseMsg += `Warning: ${convertResults.warnings}\n`;
                    }
                    ZoweLogger.info(responseMsg);
                    Gui.infoMessage(vscode.l10n.t(responseMsg), { vsCodeOpts: { modal: true } });
                    break;
                }
                default: {
                    Gui.infoMessage(vscode.l10n.t("Operation cancelled"));
                    break;
                }
            }
        });
    }
}

/**
 * Function to update the node profile information
 */
export function setProfile(node: IZoweTreeNode, profile: imperative.IProfile): void {
    ZoweLogger.trace("ProfilesUtils.setProfile called.");
    node.getProfile().profile = profile;
}

/**
 * Function to update the node session information
 */
export function setSession(node: IZoweTreeNode, combinedSessionProfile: imperative.IProfile): void {
    ZoweLogger.trace("ProfilesUtils.setSession called.");
    const sessionNode = node.getSession();
    for (const prop of Object.keys(combinedSessionProfile)) {
        if (prop === "host") {
            sessionNode.ISession.hostname = combinedSessionProfile[prop];
        } else {
            sessionNode.ISession[prop] = combinedSessionProfile[prop];
        }
    }
}

export function getProfile(node: vscode.TreeItem | ZoweTreeNode): imperative.IProfileLoaded {
    ZoweLogger.trace("ProfilesUtils.getProfile called.");
    if (node instanceof ZoweTreeNode) {
        return node.getProfile();
    }
    throw new Error(vscode.l10n.t("Tree Item is not a Zowe Explorer item."));
}<|MERGE_RESOLUTION|>--- conflicted
+++ resolved
@@ -18,11 +18,7 @@
 import * as util from "util";
 import { FileManagement, Gui, imperative, IZoweTreeNode, MainframeInteraction, ProfilesCache, ZoweTreeNode } from "@zowe/zowe-explorer-api";
 import { Profiles } from "../Profiles";
-<<<<<<< HEAD
-import { imperative } from "@zowe/cli";
 import * as contextually from "../shared/context";
-=======
->>>>>>> ceaba7c1
 import { ZoweLogger } from "./LoggerUtils";
 import { SettingsConfig } from "./SettingsConfig";
 import { TreeProviders } from "../shared/TreeProviders";
