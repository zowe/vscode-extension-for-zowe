--- conflicted
+++ resolved
@@ -334,7 +334,6 @@
     }
 }
 
-<<<<<<< HEAD
 export async function removeSession(treeProvider: IZoweTree<IZoweTreeNode>, profileName: string): Promise<void> {
     const treeType = treeProvider.getTreeType();
     let schema;
@@ -385,7 +384,8 @@
     setting.sessions = sess;
     setting.favorites = fave;
     await vscode.workspace.getConfiguration().update(schema, setting, vscode.ConfigurationTarget.Global);
-=======
+}
+
 export async function initializeZoweFolder(): Promise<void> {
     // ensure the Secure Credentials Enabled value is read
     // set globals.PROFILE_SECURITY value accordingly
@@ -434,5 +434,4 @@
         fileContent = JSON.stringify({ overrides: { CredentialManager: globals.PROFILE_SECURITY } }, null, 2);
         fs.writeFileSync(settingsFile, fileContent, "utf8");
     }
->>>>>>> 720e8e06
 }