/**
 * This program and the accompanying materials are made available under the terms of the
 * Eclipse Public License v2.0 which accompanies this distribution, and is available at
 * https://www.eclipse.org/legal/epl-v20.html
 *
 * SPDX-License-Identifier: EPL-2.0
 *
 * Copyright Contributors to the Zowe Project.
 *
 */

// Generic utility functions (not node type related). See ./src/shared/utils.ts

import * as vscode from "vscode";
import * as globals from "../globals";
import * as path from "path";
import * as fs from "fs";
import * as util from "util";
<<<<<<< HEAD
import { FileManagement, Gui, imperative, IZoweTreeNode, MainframeInteraction, ProfilesCache, ZoweTreeNode } from "@zowe/zowe-explorer-api";
import { Profiles } from "../Profiles";
import * as contextually from "../shared/context";
import { ZoweLogger } from "./LoggerUtils";
=======
import { IZoweTreeNode, ZoweTreeNode, FileManagement, Gui, ProfilesCache, MainframeInteraction, imperative } from "@zowe/zowe-explorer-api";
import { ZoweLogger } from "./ZoweLogger";
>>>>>>> c87f9588
import { SettingsConfig } from "./SettingsConfig";
import { TreeProviders } from "../shared/TreeProviders";

/*************************************************************************************************************
 * Error Handling
 * @param {errorDetails} - string or error object
 * @param {label} - additional information such as profile name, credentials, messageID etc
 * @param {moreInfo} - additional/customized error messages
 *************************************************************************************************************/
export async function errorHandling(errorDetails: Error | string, label?: string, moreInfo?: string): Promise<void> {
    // Use util.inspect instead of JSON.stringify to handle circular references
    // eslint-disable-next-line @typescript-eslint/restrict-template-expressions
    ZoweLogger.error(`${errorDetails.toString()}\n` + util.inspect({ errorDetails, label, moreInfo }, { depth: null }));
    if (typeof errorDetails !== "string" && (errorDetails as imperative.ImperativeError)?.mDetails !== undefined) {
        const imperativeError: imperative.ImperativeError = errorDetails as imperative.ImperativeError;
        const httpErrorCode = Number(imperativeError.mDetails.errorCode);
        // open config file for missing hostname error
        if (imperativeError.toString().includes("hostname")) {
            const mProfileInfo = await globals.PROFILES_CACHE.getProfileInfo();
            Gui.errorMessage(vscode.l10n.t("Required parameter 'host' must not be blank."));
            const profAllAttrs = mProfileInfo.getAllProfiles();
            for (const prof of profAllAttrs) {
                if (prof.profName === label.trim()) {
                    const filePath = prof.profLoc.osLoc[0];
                    await globals.PROFILES_CACHE.openConfigFile(filePath);
                    return;
                }
            }
        } else if (httpErrorCode === imperative.RestConstants.HTTP_STATUS_401) {
            const errMsg = vscode.l10n.t({
                message: "Invalid Credentials for profile '{0}'. Please ensure the username and password are valid or this may lead to a lock-out.",
                args: [label],
                comment: ["Label"],
            });
            const errToken = vscode.l10n.t({
                message:
                    "Your connection is no longer active for profile '{0}'. Please log in to an authentication service to restore the connection.",
                args: [label],
                comment: ["Label"],
            });
            if (label.includes("[")) {
                label = label.substring(0, label.indexOf(" [")).trim();
            }

            if (imperativeError.mDetails.additionalDetails) {
                const tokenError: string = imperativeError.mDetails.additionalDetails;
                const isTokenAuth = await ProfilesUtils.isUsingTokenAuth(label);

                if (tokenError.includes("Token is not valid or expired.") || isTokenAuth) {
                    const message = vscode.l10n.t("Log in to Authentication Service");
                    Gui.showMessage(errToken, { items: [message] }).then(async (selection) => {
                        if (selection) {
                            await globals.PROFILES_CACHE.ssoLogin(null, label);
                        }
                    });
                    return;
                }
            }
            const checkCredsButton = vscode.l10n.t("Update Credentials");
            await Gui.errorMessage(errMsg, {
                items: [checkCredsButton],
                vsCodeOpts: { modal: true },
            }).then(async (selection) => {
                if (selection !== checkCredsButton) {
                    Gui.showMessage(vscode.l10n.t("Operation Cancelled"));
                    return;
                }
                await globals.PROFILES_CACHE.promptCredentials(label.trim(), true);
            });
            return;
        }
    }
    if (errorDetails.toString().includes("Could not find profile")) {
        return;
    }
    if (moreInfo === undefined) {
        moreInfo = errorDetails.toString().includes("Error") ? "" : "Error: ";
    } else {
        moreInfo += " ";
    }
    // Try to keep message readable since VS Code doesn't support newlines in error messages
    Gui.errorMessage(moreInfo + errorDetails.toString().replace(/\n/g, " | "));
}

export function getSessionLabel(node: IZoweTreeNode): string {
    return (contextually.isSession(node) ? node : node.getSessionNode()).label as string;
}

/**
 * Function to update session and profile information in provided node
 * @param profiles is data source to find profiles
 * @param getSessionForProfile is a function to build a valid specific session based on provided profile
 * @param sessionNode is a tree node, containing session information
 */
export const syncSessionNode = (
    getCommonApi: (profile: imperative.IProfileLoaded) => MainframeInteraction.ICommon,
    sessionNode: IZoweTreeNode
): void => {
    ZoweLogger.trace("ProfilesUtils.syncSessionNode called.");

    const profileType = sessionNode.getProfile()?.type;
    const profileName = sessionNode.getProfileName();

    let profile: imperative.IProfileLoaded;
    try {
        profile = globals.PROFILES_CACHE.loadNamedProfile(profileName, profileType);
    } catch (e) {
        ZoweLogger.warn(e);
        return;
    }
    sessionNode.setProfileToChoice(profile);
    const session = getCommonApi(profile).getSession();
    sessionNode.setSessionToChoice(session);
};

export interface IFilterItem {
    text: string;
    description?: string;
    show?: boolean;
    icon?: string;
    menuType?: globals.JobPickerTypes;
}

export class FilterItem implements vscode.QuickPickItem {
    public constructor(public filterItem: IFilterItem) {}
    public get label(): string {
        const icon = this.filterItem.icon ? this.filterItem.icon + " " : null;
        return (icon ?? "") + this.filterItem.text;
    }
    public get description(): string {
        if (this.filterItem.description) {
            return this.filterItem.description;
        } else {
            return "";
        }
    }
    public get alwaysShow(): boolean {
        return this.filterItem.show;
    }
}

export class FilterDescriptor implements vscode.QuickPickItem {
    public constructor(private text: string) {}
    public get label(): string {
        return this.text;
    }
    public get description(): string {
        return "";
    }
    public get alwaysShow(): boolean {
        return true;
    }
}

export class ProfilesUtils {
    public static PROFILE_SECURITY: string | boolean = globals.ZOWE_CLI_SCM;

    /**
     * Check if the credential manager's vsix is installed for use
     * @param credentialManager the display name of the credential manager
     * @returns boolean whether the VS Code extension for the custom credential manager is installed
     */
    public static isVSCodeCredentialPluginInstalled(credentialManager: string): boolean {
        ZoweLogger.trace("ProfilesUtils.isVSCodeCredentialPluginInstalled called.");
        try {
            const plugin = imperative.CredentialManagerOverride.getCredMgrInfoByDisplayName(credentialManager);
            return vscode.extensions.getExtension(plugin?.credMgrZEName) !== undefined;
        } catch (err) {
            return false;
        }
    }

    /**
     * Get the current credential manager specified in imperative.json
     * @returns string the credential manager override
     */
    public static getCredentialManagerOverride(): string {
        ZoweLogger.trace("ProfilesUtils.getCredentialManagerOverride called.");
        try {
            const settingsFilePath = path.join(FileManagement.getZoweDir(), "settings", "imperative.json");
            const settingsFile = fs.readFileSync(settingsFilePath);
            const imperativeConfig = JSON.parse(settingsFile.toString());
            const credentialManagerOverride = imperativeConfig?.overrides[imperative.CredentialManagerOverride.CRED_MGR_SETTING_NAME];
            if (typeof credentialManagerOverride === "string") {
                return credentialManagerOverride;
            }
            return imperative.CredentialManagerOverride.DEFAULT_CRED_MGR_NAME;
        } catch (err) {
            ZoweLogger.info("imperative.json does not exist, returning the default override of @zowe/cli");
            return imperative.CredentialManagerOverride.DEFAULT_CRED_MGR_NAME;
        }
    }

    /**
     * Get the map of names associated with the custom credential manager
     * @param string credentialManager the credential manager display name
     * @returns imperative.ICredentialManagerNameMap the map with all names related to the credential manager
     */
    public static getCredentialManagerMap(credentialManager: string): imperative.ICredentialManagerNameMap | undefined {
        ZoweLogger.trace("ProfilesUtils.getCredentialManagerNameMap called.");
        return imperative.CredentialManagerOverride.getCredMgrInfoByDisplayName(credentialManager);
    }

    /**
     * Update the current credential manager override
     * @param setting the credential manager to use in imperative.json
     */
<<<<<<< HEAD
    public static updateCredentialManagerSetting(setting: string): void {
        ZoweLogger.trace("ProfilesUtils.updateCredentialManagerSetting called.");
        const settingEnabled: boolean = SettingsConfig.getDirectValue(globals.SETTINGS_SECURE_CREDENTIALS_ENABLED);
        if (settingEnabled) {
            globals.setGlobalSecurityValue(setting);
            imperative.CredentialManagerOverride.recordCredMgrInConfig(setting);
=======
    public static updateCredentialManagerSetting(credentialManager?: string): void {
        ZoweLogger.trace("ProfilesUtils.updateCredentialManagerSetting called.");
        const settingEnabled: boolean = SettingsConfig.getDirectValue(globals.SETTINGS_SECURE_CREDENTIALS_ENABLED);
        if (settingEnabled) {
            if (settingEnabled && credentialManager) {
                this.PROFILE_SECURITY = credentialManager;
                return;
            } else if (!settingEnabled) {
                this.PROFILE_SECURITY = false;
                ZoweLogger.info(vscode.l10n.t(`Zowe explorer profiles are being set as unsecured.`));
            } else {
                this.PROFILE_SECURITY = globals.ZOWE_CLI_SCM;
                ZoweLogger.info(vscode.l10n.t(`Zowe explorer profiles are being set as secured.`));
            }
            if (this.PROFILE_SECURITY) {
                imperative.CredentialManagerOverride.recordCredMgrInConfig(this.PROFILE_SECURITY);
            }
>>>>>>> c87f9588
        }
    }

    /**
     * Activate a vscode extension of a custom credential manager
     * @param credentialManagerExtension The credential manager VS Code extension name to activate
     * @returns Promise<imperative.ICredentialManagerConstructor> the constructor of the activated credential manager
     */
    public static async activateCredentialManagerOverride(
        credentialManagerExtension: vscode.Extension<any>
    ): Promise<imperative.ICredentialManagerConstructor | undefined> {
        try {
            ZoweLogger.trace("ProfilesUtils.activateCredentialManagerOverride called.");
            const exports = await credentialManagerExtension.activate();
            if (credentialManagerExtension.isActive && exports) {
                return credentialManagerExtension.exports as imperative.ICredentialManagerConstructor;
            }
            return undefined;
        } catch (err) {
            throw new Error(vscode.l10n.t("Custom credential manager failed to activate"));
        }
    }

    /**
     * Use the custom credential manager in Zowe Explorer and setup before use
     * @param credentialManagerMap The map with associated names of the custom credential manager
     * @returns Promise<imperative.ProfileInfo> the object of profileInfo using the custom credential manager
     */
    public static async setupCustomCredentialManager(credentialManagerMap: imperative.ICredentialManagerNameMap): Promise<imperative.ProfileInfo> {
        ZoweLogger.trace("ProfilesUtils.setupCustomCredentialManager called.");
        ZoweLogger.info(
            vscode.l10n.t({
                message: "Custom credential manager {0} found, attempting to activate.",
                args: [credentialManagerMap.credMgrDisplayName],
                comment: ["Credential manager display name"],
            })
        );
        const customCredentialManagerExtension =
            credentialManagerMap.credMgrZEName && vscode.extensions.getExtension(credentialManagerMap.credMgrZEName);
        const credentialManager = await ProfilesUtils.activateCredentialManagerOverride(customCredentialManagerExtension);
        if (credentialManager) {
            Object.setPrototypeOf(credentialManager.prototype, imperative.AbstractCredentialManager.prototype);
            ProfilesUtils.updateCredentialManagerSetting(credentialManagerMap.credMgrDisplayName);
            return new imperative.ProfileInfo("zowe", {
                credMgrOverride: {
                    Manager: credentialManager,
                    service: credentialManagerMap.credMgrDisplayName,
                },
            });
        }
    }

    /**
     * Use the default credential manager in Zowe Explorer and setup before use
     * @returns Promise<imperative.ProfileInfo> the object of profileInfo using the default credential manager
     */
    public static setupDefaultCredentialManager(): imperative.ProfileInfo {
        ZoweLogger.trace("ProfilesUtils.setupDefaultCredentialManager called.");
        ZoweLogger.info(vscode.l10n.t("No custom credential managers found, using the default instead."));
        ProfilesUtils.updateCredentialManagerSetting(globals.ZOWE_CLI_SCM);
        return new imperative.ProfileInfo("zowe", {
            // eslint-disable-next-line @typescript-eslint/no-unsafe-return
            credMgrOverride: imperative.ProfileCredentials.defaultCredMgrWithKeytar(ProfilesCache.requireKeyring),
        });
    }

    /**
     * Fetches the first available registered custom credential manager from installed VS Code extensions.
     * This function will suggest changing the imperative.json file override property if the override is different
     * from the available custom credential manager.
     *
     * @returns Promise<void>
     */
    public static async fetchRegisteredPlugins(): Promise<void> {
        ZoweLogger.trace("ProfilesUtils.fetchRegisteredPlugins called.");
        const knownCredentialManagers = imperative.CredentialManagerOverride.getKnownCredMgrs();
        const credentialManager = knownCredentialManagers.find((knownCredentialManager) => {
            try {
                return vscode.extensions.getExtension(knownCredentialManager.credMgrZEName);
            } catch (err) {
                return false;
            }
        });
        if (credentialManager) {
            const header = vscode.l10n.t({
                message: `Custom credential manager {0} found`,
                args: [credentialManager.credMgrDisplayName],
                comment: ["Credential manager display name"],
            });

            const message = vscode.l10n.t("Do you wish to use this credential manager instead?");
            const optionYes = vscode.l10n.t("Yes");
            const optionDontAskAgain = vscode.l10n.t("Don't ask again");

            await Gui.infoMessage(header, { items: [optionYes, optionDontAskAgain], vsCodeOpts: { modal: true, detail: message } }).then(
                (selection) => {
                    if (selection === optionYes) {
<<<<<<< HEAD
                        this.updateCredentialManagerSetting(credentialManager.credMgrDisplayName);
=======
                        ProfilesUtils.updateCredentialManagerSetting(credentialManager.credMgrDisplayName);
>>>>>>> c87f9588
                        SettingsConfig.setDirectValue(
                            globals.SETTINGS_CHECK_FOR_CUSTOM_CREDENTIAL_MANAGERS,
                            false,
                            vscode.ConfigurationTarget.Global
                        );
                    }
                    if (selection === optionDontAskAgain) {
                        SettingsConfig.setDirectValue(
                            globals.SETTINGS_CHECK_FOR_CUSTOM_CREDENTIAL_MANAGERS,
                            false,
                            vscode.ConfigurationTarget.Global
                        );
                    }
                }
            );
        }
    }

    /**
     * Prompts to install the missing VS Code extension associated with the credential manager override in imperative.json
     *
     * @param credentialManager the credential manager to handle its missing VS Code extension
     * @returns Promise<void>
     */
    public static async promptAndHandleMissingCredentialManager(credentialManager: imperative.ICredentialManagerNameMap): Promise<void> {
        ZoweLogger.trace("ProfilesUtils.promptAndHandleMissingCredentialManager called.");
        const header = vscode.l10n.t({
            message: "Plugin of name '{0}' was defined for custom credential management on imperative.json file.",
            args: [credentialManager.credMgrDisplayName],
            comment: ["Credential manager display name"],
        });
        const installMessage = vscode.l10n.t("Please install associated VS Code extension for custom credential manager or revert to default.");
        const revertToDefaultButton = vscode.l10n.t("Use Default");
        const installButton = vscode.l10n.t("Install");
        await Gui.infoMessage(header, { items: [installButton, revertToDefaultButton], vsCodeOpts: { modal: true, detail: installMessage } }).then(
            async (selection) => {
                if (selection === installButton) {
                    const credentialManagerInstallURL = vscode.Uri.parse(
                        `https://marketplace.visualstudio.com/items?itemName=${credentialManager.credMgrZEName}`
                    );
                    if (await vscode.env.openExternal(credentialManagerInstallURL)) {
                        const refreshMessage = vscode.l10n.t(
                            "After installing the extension, please make sure to reload your VS Code window in order to start using the installed credential manager"
                        );
                        const reloadButton = vscode.l10n.t("Reload");
                        if ((await Gui.showMessage(refreshMessage, { items: [reloadButton] })) === reloadButton) {
                            await vscode.commands.executeCommand("workbench.action.reloadWindow");
                        }
                    }
                }
            }
        );
    }

    public static async getProfileInfo(): Promise<imperative.ProfileInfo> {
        ZoweLogger.trace("ProfilesUtils.getProfileInfo called.");
        const hasSecureCredentialManagerEnabled: boolean = SettingsConfig.getDirectValue(globals.SETTINGS_SECURE_CREDENTIALS_ENABLED);

        if (hasSecureCredentialManagerEnabled) {
            const shouldCheckForCustomCredentialManagers = SettingsConfig.getDirectValue(globals.SETTINGS_CHECK_FOR_CUSTOM_CREDENTIAL_MANAGERS);
            if (shouldCheckForCustomCredentialManagers) {
                await this.fetchRegisteredPlugins();
            }

            const credentialManagerOverride = this.getCredentialManagerOverride();
            const isVSCodeCredentialPluginInstalled = this.isVSCodeCredentialPluginInstalled(credentialManagerOverride);
            const isCustomCredentialPluginDefined = credentialManagerOverride !== imperative.CredentialManagerOverride.DEFAULT_CRED_MGR_NAME;
            const credentialManagerMap = ProfilesUtils.getCredentialManagerMap(credentialManagerOverride);

            if (isCustomCredentialPluginDefined && !isVSCodeCredentialPluginInstalled && credentialManagerMap) {
                await this.promptAndHandleMissingCredentialManager(credentialManagerMap);
            }
            if (credentialManagerMap && isVSCodeCredentialPluginInstalled) {
                return this.setupCustomCredentialManager(credentialManagerMap);
            }
        }

        return this.setupDefaultCredentialManager();
    }

    public static async readConfigFromDisk(warnForMissingSchema?: boolean): Promise<void> {
        ZoweLogger.trace("ProfilesUtils.readConfigFromDisk called.");
        let rootPath: string;
        const mProfileInfo = await ProfilesUtils.getProfileInfo();
        if (vscode.workspace.workspaceFolders && vscode.workspace.workspaceFolders[0]) {
            rootPath = vscode.workspace.workspaceFolders[0].uri.fsPath;
            await mProfileInfo.readProfilesFromDisk({ homeDir: FileManagement.getZoweDir(), projectDir: FileManagement.getFullPath(rootPath) });
        } else {
            await mProfileInfo.readProfilesFromDisk({ homeDir: FileManagement.getZoweDir(), projectDir: undefined });
        }
        if (mProfileInfo.usingTeamConfig) {
            if (warnForMissingSchema && !mProfileInfo.hasValidSchema) {
                const schemaWarning = vscode.l10n.t(
                    "No valid schema was found for the active team configuration. This may introduce issues with profiles in Zowe Explorer."
                );
                Gui.warningMessage(schemaWarning);
                ZoweLogger.warn(schemaWarning);
            }
            globals.setConfigPath(rootPath);
            ZoweLogger.info(`Zowe Explorer is using the team configuration file "${mProfileInfo.getTeamConfig().configName}"`);
            const layers = mProfileInfo.getTeamConfig().layers || [];
            const layerSummary = layers.map(
                (config: imperative.IConfigLayer) =>
                    `Path: ${config.path}: ${
                        config.exists
                            ? "Found, with the following defaults:" + JSON.stringify(config.properties?.defaults || "Undefined default")
                            : "Not available"
                    } `
            );
            ZoweLogger.debug(`Summary of team configuration files considered for Zowe Explorer: ${JSON.stringify(layerSummary)}`);
        } else {
            if (mProfileInfo.getAllProfiles()?.length > 0) {
                this.v1ProfileOptions();
            }
        }
    }

    /**
     * Function that checks whether a profile is using basic authentication
     * @param profile
     * @returns {Promise<boolean>} a boolean representing whether basic auth is being used or not
     */
    public static isProfileUsingBasicAuth(profile: imperative.IProfileLoaded): boolean {
        const prof = profile.profile;
        // See https://github.com/zowe/vscode-extension-for-zowe/issues/2664
        return prof.user != null && prof.password != null;
    }

    /**
     * Function that checks whether a profile is using token based authentication
     * @param profileName the name of the profile to check
     * @returns {Promise<boolean>} a boolean representing whether token based auth is being used or not
     */
    public static async isUsingTokenAuth(profileName: string): Promise<boolean> {
        const secureProfileProps = await globals.PROFILES_CACHE.getSecurePropsForProfile(profileName);
        const profileUsesBasicAuth = secureProfileProps.includes("user") && secureProfileProps.includes("password");
        if (secureProfileProps.includes("tokenValue")) {
            return secureProfileProps.includes("tokenValue") && !profileUsesBasicAuth;
        }
        const baseProfile = globals.PROFILES_CACHE.getDefaultProfile("base");
        const secureBaseProfileProps = await globals.PROFILES_CACHE.getSecurePropsForProfile(baseProfile?.name);
        return secureBaseProfileProps.includes("tokenValue") && !profileUsesBasicAuth;
    }

    public static async promptCredentials(node: IZoweTreeNode): Promise<void> {
        ZoweLogger.trace("ProfilesUtils.promptCredentials called.");
        const mProfileInfo = await globals.PROFILES_CACHE.getProfileInfo();
        if (mProfileInfo.usingTeamConfig && !mProfileInfo.getTeamConfig().properties.autoStore) {
            const msg = vscode.l10n.t('"Update Credentials" operation not supported when "autoStore" is false');
            ZoweLogger.warn(msg);
            Gui.showMessage(msg);
            return;
        }
        let profile: string | imperative.IProfileLoaded = node?.getProfile();
        if (profile == null) {
            // prompt for profile
            profile = (
                await Gui.showInputBox({
                    placeHolder: vscode.l10n.t("Connection Name"),
                    prompt: vscode.l10n.t("Enter a name for the connection."),
                    ignoreFocusOut: true,
                })
            ).trim();

            if (!profile) {
                Gui.showMessage(vscode.l10n.t("Operation Cancelled"));
                return;
            }
        }

        const creds = await globals.PROFILES_CACHE.promptCredentials(profile, true);

        if (creds != null) {
            const successMsg = vscode.l10n.t({
                message: "Credentials for {0} were successfully updated",
                args: [typeof profile === "string" ? profile : profile.name],
                comment: ["Profile name"],
            });
            ZoweLogger.info(successMsg);
            Gui.showMessage(successMsg);
            // config file watcher isn't noticing changes for secure fields
            await vscode.commands.executeCommand("zowe.extRefresh");
        }
    }

    public static initializeZoweFolder(): void {
        ZoweLogger.trace("ProfilesUtils.initializeZoweFolder called.");
<<<<<<< HEAD
        // ensure the Secure Credentials Enabled value is read
        // set globals.PROFILE_SECURITY value accordingly
        const credentialManagerMap = ProfilesUtils.getCredentialManagerOverride();
        globals.setGlobalSecurityValue(credentialManagerMap ?? globals.ZOWE_CLI_SCM);
=======
>>>>>>> c87f9588
        // Ensure that ~/.zowe folder exists
        const zoweDir = FileManagement.getZoweDir();
        if (!fs.existsSync(zoweDir)) {
            fs.mkdirSync(zoweDir);
        }
        const settingsPath = path.join(zoweDir, "settings");
        if (!fs.existsSync(settingsPath)) {
            fs.mkdirSync(settingsPath);
        }
        ProfilesUtils.writeOverridesFile();
        // set global variable of security value to existing override
        // this will later get reverted to default in getProfilesInfo.ts if user chooses to
        ProfilesUtils.updateCredentialManagerSetting(ProfilesUtils.getCredentialManagerOverride());
        ZoweLogger.info(
            vscode.l10n.t({
                message: "Zowe home directory is located at {0}",
                args: [zoweDir],
                comment: ["Zowe directory path"],
            })
        );
    }

    public static writeOverridesFile(): void {
        ZoweLogger.trace("ProfilesUtils.writeOverridesFile called.");
        const defaultImperativeJson = { overrides: { CredentialManager: globals.ZOWE_CLI_SCM } };
        const settingsFile = path.join(FileManagement.getZoweDir(), "settings", "imperative.json");
        let fileContent: string;
        try {
            fileContent = fs.readFileSync(settingsFile, { encoding: "utf-8" });
        } catch (error) {
            ZoweLogger.debug(vscode.l10n.t("Reading imperative.json failed. Will try to create file."));
        }
        let settings: any;
        if (fileContent) {
            try {
                settings = JSON.parse(fileContent);
                ZoweLogger.debug(
                    vscode.l10n.t({
                        message: "Reading imperative.json Credential Manager.\n {0}",
                        args: [fileContent],
                        comment: ["File content"],
                    })
                );
            } catch (err) {
                if (err instanceof Error) {
                    const errorMsg = vscode.l10n.t({
                        message: "Failed to parse JSON file {0}. Will try to re-create the file.",
                        args: [settingsFile],
                        comment: ["Settings file"],
                    });
                    ZoweLogger.error(errorMsg);
                    ZoweLogger.debug(fileContent.toString());
                    settings = { ...defaultImperativeJson };
                    return fs.writeFileSync(settingsFile, JSON.stringify(settings, null, 2), {
                        encoding: "utf-8",
                        flag: "w",
                    });
                }
            }
            if (settings?.overrides?.CredentialManager === this.PROFILE_SECURITY) {
                return;
            }
            if (!settings?.overrides?.CredentialManager) {
                settings = { ...defaultImperativeJson, ...settings };
            }
        } else {
            settings = { ...defaultImperativeJson };
        }
        const newData = JSON.stringify(settings, null, 2);
        ZoweLogger.debug(
            vscode.l10n.t({
                message: "Updating imperative.json Credential Manager to {0}.\n{1}",
                args: [this.PROFILE_SECURITY, newData],
                comment: ["Default credential override setting", "New credential override setting"],
            })
        );
        return fs.writeFileSync(settingsFile, newData, {
            encoding: "utf-8",
            flag: "w",
        });
    }

    public static async initializeZoweProfiles(errorCallback: (msg: string) => unknown): Promise<void> {
        ZoweLogger.trace("ProfilesUtils.initializeZoweProfiles called.");
        try {
            ProfilesUtils.initializeZoweFolder();
        } catch (err) {
            ZoweLogger.error(err);
            Gui.errorMessage(
                vscode.l10n.t({
                    message: "Failed to initialize Zowe folder: {0}",
                    args: [err.message],
                    comment: ["Error message"],
                })
            );
        }

        try {
            await ProfilesUtils.readConfigFromDisk(true);
            ZoweLogger.info(vscode.l10n.t("Zowe Profiles initialized successfully."));
        } catch (err) {
            if (err instanceof imperative.ImperativeError) {
                await errorHandling(err, undefined, err.mDetails.causeErrors);
            } else {
                ZoweLogger.error(err);
                errorCallback(err.message);
            }
        }
    }

    public static initializeZoweTempFolder(): void {
        ZoweLogger.trace("ProfilesUtils.initializeZoweTempFolder called.");
        try {
            if (!fs.existsSync(globals.ZOWETEMPFOLDER)) {
                fs.mkdirSync(globals.ZOWETEMPFOLDER, { recursive: true });
                fs.mkdirSync(globals.ZOWE_TMP_FOLDER);
                fs.mkdirSync(globals.USS_DIR);
                fs.mkdirSync(globals.DS_DIR);
                ZoweLogger.info(vscode.l10n.t("Zowe Temp folder initialized successfully."));
            }
        } catch (err) {
            ZoweLogger.error(err);
            Gui.errorMessage(err.message);
        }
    }

    private static v1ProfileOptions(): void {
        const v1ProfileErrorMsg = vscode.l10n.t(
            // eslint-disable-next-line max-len
            "Zowe v1 profiles in use.\nZowe Explorer no longer supports v1 profiles, choose to convert existing profiles to a team configuration or create new."
        );
        ZoweLogger.warn(v1ProfileErrorMsg);
        const createButton = vscode.l10n.t("Create New");
        const convertButton = vscode.l10n.t("Convert Existing Profiles");
        Gui.infoMessage(v1ProfileErrorMsg, { items: [createButton, convertButton], vsCodeOpts: { modal: true } }).then(async (selection) => {
            switch (selection) {
                case createButton: {
                    ZoweLogger.info("Create new team configuration chosen.");
                    vscode.commands.executeCommand("zowe.ds.addSession", TreeProviders.ds);
                    break;
                }
                case convertButton: {
                    ZoweLogger.info("Convert v1 profiles to team configuration chosen.");
                    const convertResults = await globals.PROFILES_CACHE.convertV1ProfToConfig();
                    let responseMsg = "";
                    if (convertResults.success) {
                        responseMsg += `Success: ${convertResults.success}\n`;
                    }
                    if (convertResults.warnings) {
                        responseMsg += `Warning: ${convertResults.warnings}\n`;
                    }
                    ZoweLogger.info(responseMsg);
                    Gui.infoMessage(vscode.l10n.t(responseMsg), { vsCodeOpts: { modal: true } });
                    break;
                }
                default: {
                    Gui.infoMessage(vscode.l10n.t("Operation cancelled"));
                    break;
                }
            }
        });
    }
}

/**
 * Function to update the node profile information
 */
export function setProfile(node: IZoweTreeNode, profile: imperative.IProfile): void {
    ZoweLogger.trace("ProfilesUtils.setProfile called.");
    node.getProfile().profile = profile;
}

/**
 * Function to update the node session information
 */
export function setSession(node: IZoweTreeNode, combinedSessionProfile: imperative.IProfile): void {
    ZoweLogger.trace("ProfilesUtils.setSession called.");
    const sessionNode = node.getSession();
    for (const prop of Object.keys(combinedSessionProfile)) {
        if (prop === "host") {
            sessionNode.ISession.hostname = combinedSessionProfile[prop];
        } else {
            sessionNode.ISession[prop] = combinedSessionProfile[prop];
        }
    }
}

export function getProfile(node: vscode.TreeItem | ZoweTreeNode): imperative.IProfileLoaded {
    ZoweLogger.trace("ProfilesUtils.getProfile called.");
    if (node instanceof ZoweTreeNode) {
        return node.getProfile();
    }
    throw new Error(vscode.l10n.t("Tree Item is not a Zowe Explorer item."));
}<|MERGE_RESOLUTION|>--- conflicted
+++ resolved
@@ -16,15 +16,9 @@
 import * as path from "path";
 import * as fs from "fs";
 import * as util from "util";
-<<<<<<< HEAD
-import { FileManagement, Gui, imperative, IZoweTreeNode, MainframeInteraction, ProfilesCache, ZoweTreeNode } from "@zowe/zowe-explorer-api";
-import { Profiles } from "../Profiles";
+import { IZoweTreeNode, ZoweTreeNode, FileManagement, Gui, ProfilesCache, MainframeInteraction, imperative } from "@zowe/zowe-explorer-api";
 import * as contextually from "../shared/context";
-import { ZoweLogger } from "./LoggerUtils";
-=======
-import { IZoweTreeNode, ZoweTreeNode, FileManagement, Gui, ProfilesCache, MainframeInteraction, imperative } from "@zowe/zowe-explorer-api";
 import { ZoweLogger } from "./ZoweLogger";
->>>>>>> c87f9588
 import { SettingsConfig } from "./SettingsConfig";
 import { TreeProviders } from "../shared/TreeProviders";
 
@@ -232,14 +226,6 @@
      * Update the current credential manager override
      * @param setting the credential manager to use in imperative.json
      */
-<<<<<<< HEAD
-    public static updateCredentialManagerSetting(setting: string): void {
-        ZoweLogger.trace("ProfilesUtils.updateCredentialManagerSetting called.");
-        const settingEnabled: boolean = SettingsConfig.getDirectValue(globals.SETTINGS_SECURE_CREDENTIALS_ENABLED);
-        if (settingEnabled) {
-            globals.setGlobalSecurityValue(setting);
-            imperative.CredentialManagerOverride.recordCredMgrInConfig(setting);
-=======
     public static updateCredentialManagerSetting(credentialManager?: string): void {
         ZoweLogger.trace("ProfilesUtils.updateCredentialManagerSetting called.");
         const settingEnabled: boolean = SettingsConfig.getDirectValue(globals.SETTINGS_SECURE_CREDENTIALS_ENABLED);
@@ -257,7 +243,6 @@
             if (this.PROFILE_SECURITY) {
                 imperative.CredentialManagerOverride.recordCredMgrInConfig(this.PROFILE_SECURITY);
             }
->>>>>>> c87f9588
         }
     }
 
@@ -355,11 +340,7 @@
             await Gui.infoMessage(header, { items: [optionYes, optionDontAskAgain], vsCodeOpts: { modal: true, detail: message } }).then(
                 (selection) => {
                     if (selection === optionYes) {
-<<<<<<< HEAD
-                        this.updateCredentialManagerSetting(credentialManager.credMgrDisplayName);
-=======
                         ProfilesUtils.updateCredentialManagerSetting(credentialManager.credMgrDisplayName);
->>>>>>> c87f9588
                         SettingsConfig.setDirectValue(
                             globals.SETTINGS_CHECK_FOR_CUSTOM_CREDENTIAL_MANAGERS,
                             false,
@@ -547,13 +528,6 @@
 
     public static initializeZoweFolder(): void {
         ZoweLogger.trace("ProfilesUtils.initializeZoweFolder called.");
-<<<<<<< HEAD
-        // ensure the Secure Credentials Enabled value is read
-        // set globals.PROFILE_SECURITY value accordingly
-        const credentialManagerMap = ProfilesUtils.getCredentialManagerOverride();
-        globals.setGlobalSecurityValue(credentialManagerMap ?? globals.ZOWE_CLI_SCM);
-=======
->>>>>>> c87f9588
         // Ensure that ~/.zowe folder exists
         const zoweDir = FileManagement.getZoweDir();
         if (!fs.existsSync(zoweDir)) {
