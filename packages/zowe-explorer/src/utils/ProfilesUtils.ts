--- conflicted
+++ resolved
@@ -69,14 +69,6 @@
                 const isTokenAuth = await ProfilesUtils.isUsingTokenAuth(label);
 
                 if (tokenError.includes("Token is not valid or expired.") || isTokenAuth) {
-<<<<<<< HEAD
-=======
-                    if (globals.ISTHEIA) {
-                        Gui.errorMessage(errToken);
-                        await Profiles.getInstance().ssoLogin(null, label);
-                        return;
-                    }
->>>>>>> 95b63c1c
                     const message = vscode.l10n.t("Log in to Authentication Service");
                     Gui.showMessage(errToken, { items: [message] }).then(async (selection) => {
                         if (selection) {
@@ -86,14 +78,6 @@
                     return;
                 }
             }
-<<<<<<< HEAD
-=======
-
-            if (globals.ISTHEIA) {
-                Gui.errorMessage(errMsg);
-                return;
-            }
->>>>>>> 95b63c1c
             const checkCredsButton = vscode.l10n.t("Update Credentials");
             await Gui.errorMessage(errMsg, {
                 items: [checkCredsButton],
