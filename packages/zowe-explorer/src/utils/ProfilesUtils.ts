--- conflicted
+++ resolved
@@ -375,37 +375,6 @@
 
     public static writeOverridesFile(): void {
         ZoweLogger.trace("ProfilesUtils.writeOverridesFile called.");
-<<<<<<< HEAD
-        const settingsFile = path.join(getZoweDir(), "settings", "imperative.json");
-        const fd = fs.openSync(settingsFile, "w+");
-        try {
-            let fileContent = fs.readFileSync(fd, "utf-8");
-            let settings: any;
-            if (fileContent) {
-                try {
-                    settings = JSON.parse(fileContent);
-                } catch (err) {
-                    if (err instanceof Error) {
-                        throw new Error(
-                            localize("writeOverridesFile.jsonParseError", "Failed to parse JSON file {0}:", settingsFile) + " " + err.message
-                        );
-                    }
-                }
-                if (!settings || !settings?.overrides || settings?.overrides?.CredentialManager === globals.PROFILE_SECURITY) {
-                    return;
-                }
-                settings.overrides.CredentialManager = globals.PROFILE_SECURITY;
-            } else {
-                settings = { overrides: { CredentialManager: globals.PROFILE_SECURITY } };
-            }
-            fileContent = JSON.stringify(settings, null, 2);
-            fs.writeFileSync(fd, fileContent, {
-                encoding: "utf-8",
-                flag: "w",
-            });
-        } finally {
-            fs.closeSync(fd);
-=======
         const defaultImperativeJson = { overrides: { CredentialManager: globals.ZOWE_CLI_SCM } };
         const settingsFile = path.join(getZoweDir(), "settings", "imperative.json");
         let fileContent: string;
@@ -443,7 +412,6 @@
             }
         } else {
             settings = { ...defaultImperativeJson };
->>>>>>> d8b82a9e
         }
         settings.overrides.CredentialManager = globals.PROFILE_SECURITY;
         const newData = JSON.stringify(settings, null, 2);
