/**
 * This program and the accompanying materials are made available under the terms of the
 * Eclipse Public License v2.0 which accompanies this distribution, and is available at
 * https://www.eclipse.org/legal/epl-v20.html
 *
 * SPDX-License-Identifier: EPL-2.0
 *
 * Copyright Contributors to the Zowe Project.
 *
 */

// Generic utility functions (not node type related). See ./src/shared/utils.ts

import * as vscode from "vscode";
import * as globals from "../globals";
import * as path from "path";
import * as fs from "fs";
import { getSecurityModules, IZoweTreeNode, ZoweTreeNode, getZoweDir, getFullPath, Gui } from "@zowe/zowe-explorer-api";
import { Profiles } from "../Profiles";
import * as nls from "vscode-nls";
import { imperative, getImperativeConfig } from "@zowe/cli";
import { ZoweExplorerExtender } from "../ZoweExplorerExtender";
import { ZoweLogger } from "./LoggerUtils";

// Set up localization
nls.config({
    messageFormat: nls.MessageFormat.bundle,
    bundleFormat: nls.BundleFormat.standalone,
})();
const localize: nls.LocalizeFunc = nls.loadMessageBundle();

/*************************************************************************************************************
 * Error Handling
 * @param {errorDetails} - string or error object
 * @param {label} - additional information such as profile name, credentials, messageID etc
 * @param {moreInfo} - additional/customized error messages
 *************************************************************************************************************/
export async function errorHandling(errorDetails: Error | string, label?: string, moreInfo?: string): Promise<void> {
    // eslint-disable-next-line @typescript-eslint/restrict-template-expressions
    ZoweLogger.error(`${errorDetails.toString()}\n` + JSON.stringify({ errorDetails, label, moreInfo }));

    if (errorDetails instanceof imperative.ImperativeError && errorDetails.mDetails !== undefined) {
        const httpErrorCode = errorDetails.mDetails.errorCode as unknown as number;
        // open config file for missing hostname error
        if (errorDetails.toString().includes("hostname")) {
            const mProfileInfo = await Profiles.getInstance().getProfileInfo();
            if (mProfileInfo.usingTeamConfig) {
                Gui.errorMessage(localize("errorHandling.invalid.host", "Required parameter 'host' must not be blank."));
                const profAllAttrs = mProfileInfo.getAllProfiles();
                for (const prof of profAllAttrs) {
                    if (prof.profName === label.trim()) {
                        const filePath = prof.profLoc.osLoc[0];
                        await Profiles.getInstance().openConfigFile(filePath);
                        return;
                    }
                }
            }
        } else if (httpErrorCode === imperative.RestConstants.HTTP_STATUS_401) {
            const errMsg = localize(
                "errorHandling.invalid.credentials",
                "Invalid Credentials. Please ensure the username and password for {0} are valid or this may lead to a lock-out.",
                label
            );
            const errToken = localize(
                "errorHandling.invalid.token",
                "Your connection is no longer active. Please log in to an authentication service to restore the connection."
            );
            if (label.includes("[")) {
                label = label.substring(0, label.indexOf(" [")).trim();
            }

            if (errorDetails.mDetails.additionalDetails) {
                const tokenError: string = errorDetails.mDetails.additionalDetails;
                if (tokenError.includes("Token is not valid or expired.")) {
                    if (isTheia()) {
                        Gui.errorMessage(errToken).then(async () => {
                            await Profiles.getInstance().ssoLogin(null, label);
                        });
                    } else {
                        const message = localize("errorHandling.authentication.login", "Log in to Authentication Service");
                        Gui.showMessage(errToken, { items: [message] }).then(async (selection) => {
                            if (selection) {
                                await Profiles.getInstance().ssoLogin(null, label);
                            }
                        });
                    }
                    return;
                }
            }

            if (isTheia()) {
                Gui.errorMessage(errMsg);
            } else {
                const checkCredsButton = localize("errorHandling.checkCredentials.button", "Check Credentials");
                await Gui.errorMessage(errMsg, {
                    items: [checkCredsButton],
                    vsCodeOpts: { modal: true },
                }).then(async (selection) => {
                    if (selection === checkCredsButton) {
                        await Profiles.getInstance().promptCredentials(label.trim(), true);
                    } else {
                        Gui.showMessage(localize("errorHandling.checkCredentials.cancelled", "Operation Cancelled"));
                    }
                });
            }
            return;
        }
    }

    if (moreInfo === undefined) {
        moreInfo = errorDetails.toString().includes("Error") ? "" : "Error: ";
    } else {
        moreInfo += " ";
    }
    // Try to keep message readable since VS Code doesn't support newlines in error messages
    Gui.errorMessage(moreInfo + errorDetails.toString().replace(/\n/g, " | "));
}

// TODO: remove this second occurence
export function isTheia(): boolean {
    ZoweLogger.trace("ProfileUtils.isTheia called.");
    const VSCODE_APPNAME: string[] = ["Visual Studio Code", "VSCodium"];
    const appName = vscode.env.appName;
    if (appName && !VSCODE_APPNAME.includes(appName)) {
        return true;
    }
    return false;
}

/**
 * Function to update session and profile information in provided node
 * @param profiles is data source to find profiles
 * @param getSessionForProfile is a function to build a valid specific session based on provided profile
 * @param sessionNode is a tree node, containing session information
 */
type SessionForProfile = (_profile: imperative.IProfileLoaded) => imperative.Session;
export const syncSessionNode =
    (_profiles: Profiles) =>
    (getSessionForProfile: SessionForProfile) =>
    (sessionNode: IZoweTreeNode): void => {
        ZoweLogger.trace("ProfilesUtils.syncSessionNode called.");
        sessionNode.collapsibleState = vscode.TreeItemCollapsibleState.Collapsed;

        const profileType = sessionNode.getProfile().type;
        const profileName = sessionNode.getProfileName();

        let profile: imperative.IProfileLoaded;
        try {
            profile = Profiles.getInstance().loadNamedProfile(profileName, profileType);
        } catch (e) {
            ZoweLogger.warn(e);
            return;
        }
        sessionNode.setProfileToChoice(profile);
        const session = getSessionForProfile(profile);
        sessionNode.setSessionToChoice(session);
    };

/**
 * @deprecated Use `Gui.resolveQuickPick` instead
 * @param quickpick The quick pick object to resolve
 * @returns a Promise containing the result of the quick pick
 */
export async function resolveQuickPickHelper(quickpick: vscode.QuickPick<vscode.QuickPickItem>): Promise<vscode.QuickPickItem | undefined> {
    return new Promise<vscode.QuickPickItem | undefined>((c) => {
        quickpick.onDidAccept(() => c(quickpick.activeItems[0]));
        quickpick.onDidHide(() => c(undefined));
    });
}

export interface IFilterItem {
    text: string;
    description?: string;
    show?: boolean;
    icon?: string;
    menuType?: globals.JobPickerTypes;
}

export class FilterItem implements vscode.QuickPickItem {
    public constructor(public filterItem: IFilterItem) {}
    public get label(): string {
        const icon = this.filterItem.icon ? this.filterItem.icon + " " : null;
        return (icon ?? "") + this.filterItem.text;
    }
    public get description(): string {
        if (this.filterItem.description) {
            return this.filterItem.description;
        } else {
            return "";
        }
    }
    public get alwaysShow(): boolean {
        return this.filterItem.show;
    }
}

export class FilterDescriptor implements vscode.QuickPickItem {
    public constructor(private text: string) {}
    public get label(): string {
        return this.text;
    }
    public get description(): string {
        return "";
    }
    public get alwaysShow(): boolean {
        return true;
    }
}

export class ProfilesUtils {
    public static getProfileInfo(envTheia: boolean): imperative.ProfileInfo {
        ZoweLogger.trace("ProfilesUtils.getProfileInfo called.");
        const mProfileInfo = new imperative.ProfileInfo("zowe", {
            requireKeytar: () => getSecurityModules("keytar", envTheia),
        });
        return mProfileInfo;
    }

    public static async readConfigFromDisk(): Promise<void> {
        ZoweLogger.trace("ProfilesUtils.readConfigFromDisk called.");
        let rootPath: string;
        const mProfileInfo = ProfilesUtils.getProfileInfo(globals.ISTHEIA);
        if (vscode.workspace.workspaceFolders && vscode.workspace.workspaceFolders[0]) {
            rootPath = vscode.workspace.workspaceFolders[0].uri.fsPath;
            await mProfileInfo.readProfilesFromDisk({ homeDir: getZoweDir(), projectDir: getFullPath(rootPath) });
        } else {
            await mProfileInfo.readProfilesFromDisk({ homeDir: getZoweDir(), projectDir: undefined });
        }
        if (mProfileInfo.usingTeamConfig) {
            globals.setConfigPath(rootPath);
            ZoweLogger.info(`Zowe Explorer is using the team configuration file "${mProfileInfo.getTeamConfig().configName}"`);
            const layers = mProfileInfo.getTeamConfig().layers || [];
            const layerSummary = layers.map(
                (config: imperative.IConfigLayer) =>
                    `Path: ${config.path}: ${
                        config.exists
                            ? "Found, with the following defaults:" + JSON.stringify(config.properties?.defaults || "Undefined default")
                            : "Not available"
                    } `
            );
            ZoweLogger.debug(`Summary of team configuration files considered for Zowe Explorer: ${JSON.stringify(layerSummary)}`);
        }
    }

    public static async promptCredentials(node: IZoweTreeNode): Promise<void> {
        ZoweLogger.trace("ProfilesUtils.promptCredentials called.");
        const mProfileInfo = await Profiles.getInstance().getProfileInfo();
        if (mProfileInfo.usingTeamConfig && !mProfileInfo.getTeamConfig().properties.autoStore) {
            const msg = localize("zowe.promptCredentials.notSupported", '"Update Credentials" operation not supported when "autoStore" is false');
            ZoweLogger.warn(msg);
            Gui.showMessage(msg);
            return;
        }
        let profile: string | imperative.IProfileLoaded = node?.getProfile();
        if (profile == null) {
            // prompt for profile
            profile = (
                await Gui.showInputBox({
                    placeHolder: localize("createNewConnection.option.prompt.profileName.placeholder", "Connection Name"),
                    prompt: localize("createNewConnection.option.prompt.profileName", "Enter a name for the connection."),
                    ignoreFocusOut: true,
                })
            ).trim();

            if (!profile) {
                Gui.showMessage(localize("createNewConnection.undefined.passWord", "Operation Cancelled"));
                return;
            }
        }

        const creds = await Profiles.getInstance().promptCredentials(profile, true);

        if (creds != null) {
            const successMsg = localize(
                "promptCredentials.updatedCredentials",
                "Credentials for {0} were successfully updated",
                typeof profile === "string" ? profile : profile.name
            );
            ZoweLogger.info(successMsg);
            Gui.showMessage(successMsg);
        }
    }

    public static async initializeZoweFolder(): Promise<void> {
        ZoweLogger.trace("ProfilesUtils.initializeZoweFolder called.");
        // ensure the Secure Credentials Enabled value is read
        // set globals.PROFILE_SECURITY value accordingly
        await globals.setGlobalSecurityValue();
        // Ensure that ~/.zowe folder exists
        // Ensure that the ~/.zowe/settings/imperative.json exists
        // TODO: update code below once this imperative issue is resolved.
        // https://github.com/zowe/imperative/issues/840
        const zoweDir = getZoweDir();
        if (!fs.existsSync(zoweDir)) {
            fs.mkdirSync(zoweDir);
        }
        const settingsPath = path.join(zoweDir, "settings");
        if (!fs.existsSync(settingsPath)) {
            fs.mkdirSync(settingsPath);
        }
        if (!fs.existsSync(path.join(settingsPath, "imperative.json"))) {
            ProfilesUtils.writeOverridesFile();
        }
        // If not using team config, ensure that the ~/.zowe/profiles directory
        // exists with appropriate types within
        if (!imperative.ImperativeConfig.instance.config?.exists) {
            await imperative.CliProfileManager.initialize({
                configuration: getImperativeConfig().profiles,
                profileRootDirectory: path.join(zoweDir, "profiles"),
            });
        }
        ZoweLogger.info(localize("initializeZoweFolder.location", "Zowe home directory is located at {0}", zoweDir));
    }

    public static writeOverridesFile(): void {
        ZoweLogger.trace("ProfilesUtils.writeOverridesFile called.");
        let fd: number;
        let fileContent: string;
        const settingsFile = path.join(getZoweDir(), "settings", "imperative.json");
        try {
            fd = fs.openSync(settingsFile, "r+");
            fileContent = fs.readFileSync(fd, "utf-8");
        } catch {
            // If reading the file failed because it does not exist, then create it
            // This should never fail, unless file system is read-only or the file
            // was created by another process after first openSync call
            fd = fs.openSync(settingsFile, "wx");
        }
        try {
            let settings: any;
            if (fileContent) {
                try {
                    settings = JSON.parse(fileContent);
                } catch (err) {
                    if (err instanceof Error) {
                        throw new Error(
                            localize("writeOverridesFile.jsonParseError", "Failed to parse JSON file {0}:", settingsFile) + " " + err.message
                        );
                    }
                }
                if (settings && settings?.overrides && settings?.overrides?.CredentialManager !== globals.PROFILE_SECURITY) {
                    settings.overrides.CredentialManager = globals.PROFILE_SECURITY;
                } else {
                    return;
                }
            } else {
                settings = { overrides: { CredentialManager: globals.PROFILE_SECURITY } };
            }
            fileContent = JSON.stringify(settings, null, 2);
            fs.writeFileSync(fd, fileContent, "utf-8");
        } finally {
            fs.closeSync(fd);
        }
    }

    public static async initializeZoweProfiles(): Promise<void> {
        ZoweLogger.trace("ProfilesUtils.initializeZoweProfiles called.");
        try {
            await ProfilesUtils.initializeZoweFolder();
        } catch (err) {
            ZoweLogger.error(err);
            Gui.errorMessage(localize("initializeZoweFolder.error", "Failed to initialize Zowe folder: {0}", err.message));
        }

        try {
            await ProfilesUtils.readConfigFromDisk();
            ZoweLogger.info(localize("initializeZoweProfiles.success", "Zowe Profiles initialized successfully."));
        } catch (err) {
            if (err instanceof imperative.ImperativeError) {
                errorHandling(err, undefined, err.mDetails.causeErrors);
            } else {
                ZoweLogger.error(err);
                ZoweExplorerExtender.showZoweConfigError(err.message);
            }
        }
    }

    public static initializeZoweTempFolder(): void {
        ZoweLogger.trace("ProfilesUtils.initializeZoweTempFolder called.");
        try {
            if (!fs.existsSync(globals.ZOWETEMPFOLDER)) {
                fs.mkdirSync(globals.ZOWETEMPFOLDER);
                fs.mkdirSync(globals.ZOWE_TMP_FOLDER);
                fs.mkdirSync(globals.USS_DIR);
                fs.mkdirSync(globals.DS_DIR);
                ZoweLogger.info(localize("initializeZoweTempFolder.success", "Zowe Temp folder initialized successfully."));
            }
        } catch (err) {
            ZoweLogger.error(err);
            ZoweExplorerExtender.showZoweConfigError(err.message);
        }
    }
}

/**
 * Function to update the node profile information
 */
export function setProfile(node: IZoweTreeNode, profile: imperative.IProfile): void {
    ZoweLogger.trace("ProfilesUtils.setProfile called.");
    node.getProfile().profile = profile;
}

/**
 * Function to update the node session information
 */
export function setSession(node: IZoweTreeNode, combinedSessionProfile: imperative.IProfile): void {
    ZoweLogger.trace("ProfilesUtils.setSession called.");
    const sessionNode = node.getSession();
    for (const prop of Object.keys(combinedSessionProfile)) {
        if (prop === "host") {
            sessionNode.ISession.hostname = combinedSessionProfile[prop];
        } else {
            sessionNode.ISession[prop] = combinedSessionProfile[prop];
        }
    }
}

export function getProfile(node: vscode.TreeItem | ZoweTreeNode): imperative.IProfileLoaded {
    ZoweLogger.trace("ProfilesUtils.getProfile called.");
    if (node instanceof ZoweTreeNode) {
        return node.getProfile();
    }
    throw new Error(localize("getProfile.notTreeItem", "Tree Item is not a Zowe Explorer item."));
<<<<<<< HEAD
=======
}

export async function readConfigFromDisk(): Promise<void> {
    ZoweLogger.trace("ProfilesUtils.readConfigFromDisk called.");
    let rootPath: string;
    const mProfileInfo = await getProfileInfo(globals.ISTHEIA);
    if (vscode.workspace.workspaceFolders && vscode.workspace.workspaceFolders[0]) {
        rootPath = vscode.workspace.workspaceFolders[0].uri.fsPath;
        await mProfileInfo.readProfilesFromDisk({ homeDir: getZoweDir(), projectDir: getFullPath(rootPath) });
    } else {
        await mProfileInfo.readProfilesFromDisk({ homeDir: getZoweDir(), projectDir: undefined });
    }
    if (mProfileInfo.usingTeamConfig) {
        globals.setConfigPath(rootPath);
        ZoweLogger.info(`Zowe Explorer is using the team configuration file "${mProfileInfo.getTeamConfig().configName}"`);
        const layers = mProfileInfo.getTeamConfig().layers || [];
        const layerSummary = layers.map(
            (config: imperative.IConfigLayer) =>
                `Path: ${config.path}: ${
                    config.exists
                        ? "Found, with the following defaults:" + JSON.stringify(config.properties?.defaults || "Undefined default")
                        : "Not available"
                } `
        );
        ZoweLogger.debug(`Summary of team configuration files considered for Zowe Explorer: ${JSON.stringify(layerSummary)}`);
    }
}

export async function promptCredentials(node: IZoweTreeNode): Promise<void> {
    ZoweLogger.trace("ProfilesUtils.promptCredentials called.");
    const mProfileInfo = await Profiles.getInstance().getProfileInfo();
    if (mProfileInfo.usingTeamConfig && !mProfileInfo.getTeamConfig().properties.autoStore) {
        const msg = localize("zowe.promptCredentials.notSupported", '"Update Credentials" operation not supported when "autoStore" is false');
        ZoweLogger.warn(msg);
        Gui.showMessage(msg);
        return;
    }
    let profile: string | imperative.IProfileLoaded = node?.getProfile();
    if (profile == null) {
        // prompt for profile
        profile = (
            await Gui.showInputBox({
                placeHolder: localize("createNewConnection.option.prompt.profileName.placeholder", "Connection Name"),
                prompt: localize("createNewConnection.option.prompt.profileName", "Enter a name for the connection."),
                ignoreFocusOut: true,
            })
        ).trim();

        if (!profile) {
            Gui.showMessage(localize("createNewConnection.undefined.passWord", "Operation Cancelled"));
            return;
        }
    }

    const creds = await Profiles.getInstance().promptCredentials(profile, true);

    if (creds != null) {
        const successMsg = localize(
            "promptCredentials.updatedCredentials",
            "Credentials for {0} were successfully updated",
            typeof profile === "string" ? profile : profile.name
        );
        ZoweLogger.info(successMsg);
        Gui.showMessage(successMsg);
    }
}

export async function initializeZoweFolder(): Promise<void> {
    ZoweLogger.trace("ProfilesUtils.initializeZoweFolder called.");
    // ensure the Secure Credentials Enabled value is read
    // set globals.PROFILE_SECURITY value accordingly
    await globals.setGlobalSecurityValue();
    // Ensure that ~/.zowe folder exists
    // Ensure that the ~/.zowe/settings/imperative.json exists
    // TODO: update code below once this imperative issue is resolved.
    // https://github.com/zowe/imperative/issues/840
    const zoweDir = getZoweDir();
    if (!fs.existsSync(zoweDir)) {
        fs.mkdirSync(zoweDir);
    }
    const settingsPath = path.join(zoweDir, "settings");
    if (!fs.existsSync(settingsPath)) {
        fs.mkdirSync(settingsPath);
    }
    if (!fs.existsSync(path.join(settingsPath, "imperative.json"))) {
        writeOverridesFile();
    }
    // If not using team config, ensure that the ~/.zowe/profiles directory
    // exists with appropriate types within
    if (!imperative.ImperativeConfig.instance.config?.exists) {
        await imperative.CliProfileManager.initialize({
            configuration: getImperativeConfig().profiles,
            profileRootDirectory: path.join(zoweDir, "profiles"),
        });
    }
    ZoweLogger.info(localize("initializeZoweFolder.location", "Zowe home directory is located at {0}", zoweDir));
}

export function writeOverridesFile(): void {
    ZoweLogger.trace("ProfilesUtils.writeOverridesFile called.");
    let fd: number;
    let fileContent: string;
    const settingsFile = path.join(getZoweDir(), "settings", "imperative.json");
    try {
        fd = fs.openSync(settingsFile, "r+");
        fileContent = fs.readFileSync(fd, "utf-8");
    } catch {
        // If reading the file failed because it does not exist, then create it
        // This should never fail, unless file system is read-only or the file
        // was created by another process after first openSync call
        fd = fs.openSync(settingsFile, "wx");
    }
    try {
        let settings: any;
        if (fileContent) {
            try {
                settings = JSON.parse(fileContent);
            } catch (err) {
                if (err instanceof Error) {
                    throw new Error(
                        localize("writeOverridesFile.jsonParseError", "Failed to parse JSON file {0}:", settingsFile) + " " + err.message
                    );
                }
            }
            if (settings && settings?.overrides && settings?.overrides?.CredentialManager !== globals.PROFILE_SECURITY) {
                settings.overrides.CredentialManager = globals.PROFILE_SECURITY;
            } else {
                return;
            }
        } else {
            settings = { overrides: { CredentialManager: globals.PROFILE_SECURITY } };
        }
        fileContent = JSON.stringify(settings, null, 2);
        fs.writeFileSync(fd, fileContent, "utf-8");
    } finally {
        fs.closeSync(fd);
    }
}

export async function initializeZoweProfiles(): Promise<void> {
    ZoweLogger.trace("ProfilesUtils.initializeZoweProfiles called.");
    try {
        await initializeZoweFolder();
        await readConfigFromDisk();
        ZoweLogger.info(localize("initializeZoweProfiles.success", "Zowe Profiles initialized successfully."));
    } catch (err) {
        ZoweLogger.error(err);
        ZoweExplorerExtender.showZoweConfigError(err.message);
    }
}

export function initializeZoweTempFolder(): void {
    ZoweLogger.trace("ProfilesUtils.initializeZoweTempFolder called.");
    try {
        if (!fs.existsSync(globals.ZOWETEMPFOLDER)) {
            fs.mkdirSync(globals.ZOWETEMPFOLDER, { recursive: true });
            fs.mkdirSync(globals.ZOWE_TMP_FOLDER);
            fs.mkdirSync(globals.USS_DIR);
            fs.mkdirSync(globals.DS_DIR);
            ZoweLogger.info(localize("initializeZoweTempFolder.success", "Zowe Temp folder initialized successfully."));
        }
    } catch (err) {
        ZoweLogger.error(err);
        Gui.errorMessage(err.message);
    }
>>>>>>> 5f8def3b
}<|MERGE_RESOLUTION|>--- conflicted
+++ resolved
@@ -379,7 +379,7 @@
         ZoweLogger.trace("ProfilesUtils.initializeZoweTempFolder called.");
         try {
             if (!fs.existsSync(globals.ZOWETEMPFOLDER)) {
-                fs.mkdirSync(globals.ZOWETEMPFOLDER);
+                fs.mkdirSync(globals.ZOWETEMPFOLDER, { recursive: true });
                 fs.mkdirSync(globals.ZOWE_TMP_FOLDER);
                 fs.mkdirSync(globals.USS_DIR);
                 fs.mkdirSync(globals.DS_DIR);
@@ -387,7 +387,7 @@
             }
         } catch (err) {
             ZoweLogger.error(err);
-            ZoweExplorerExtender.showZoweConfigError(err.message);
+            Gui.errorMessage(err.message);
         }
     }
 }
@@ -421,172 +421,4 @@
         return node.getProfile();
     }
     throw new Error(localize("getProfile.notTreeItem", "Tree Item is not a Zowe Explorer item."));
-<<<<<<< HEAD
-=======
-}
-
-export async function readConfigFromDisk(): Promise<void> {
-    ZoweLogger.trace("ProfilesUtils.readConfigFromDisk called.");
-    let rootPath: string;
-    const mProfileInfo = await getProfileInfo(globals.ISTHEIA);
-    if (vscode.workspace.workspaceFolders && vscode.workspace.workspaceFolders[0]) {
-        rootPath = vscode.workspace.workspaceFolders[0].uri.fsPath;
-        await mProfileInfo.readProfilesFromDisk({ homeDir: getZoweDir(), projectDir: getFullPath(rootPath) });
-    } else {
-        await mProfileInfo.readProfilesFromDisk({ homeDir: getZoweDir(), projectDir: undefined });
-    }
-    if (mProfileInfo.usingTeamConfig) {
-        globals.setConfigPath(rootPath);
-        ZoweLogger.info(`Zowe Explorer is using the team configuration file "${mProfileInfo.getTeamConfig().configName}"`);
-        const layers = mProfileInfo.getTeamConfig().layers || [];
-        const layerSummary = layers.map(
-            (config: imperative.IConfigLayer) =>
-                `Path: ${config.path}: ${
-                    config.exists
-                        ? "Found, with the following defaults:" + JSON.stringify(config.properties?.defaults || "Undefined default")
-                        : "Not available"
-                } `
-        );
-        ZoweLogger.debug(`Summary of team configuration files considered for Zowe Explorer: ${JSON.stringify(layerSummary)}`);
-    }
-}
-
-export async function promptCredentials(node: IZoweTreeNode): Promise<void> {
-    ZoweLogger.trace("ProfilesUtils.promptCredentials called.");
-    const mProfileInfo = await Profiles.getInstance().getProfileInfo();
-    if (mProfileInfo.usingTeamConfig && !mProfileInfo.getTeamConfig().properties.autoStore) {
-        const msg = localize("zowe.promptCredentials.notSupported", '"Update Credentials" operation not supported when "autoStore" is false');
-        ZoweLogger.warn(msg);
-        Gui.showMessage(msg);
-        return;
-    }
-    let profile: string | imperative.IProfileLoaded = node?.getProfile();
-    if (profile == null) {
-        // prompt for profile
-        profile = (
-            await Gui.showInputBox({
-                placeHolder: localize("createNewConnection.option.prompt.profileName.placeholder", "Connection Name"),
-                prompt: localize("createNewConnection.option.prompt.profileName", "Enter a name for the connection."),
-                ignoreFocusOut: true,
-            })
-        ).trim();
-
-        if (!profile) {
-            Gui.showMessage(localize("createNewConnection.undefined.passWord", "Operation Cancelled"));
-            return;
-        }
-    }
-
-    const creds = await Profiles.getInstance().promptCredentials(profile, true);
-
-    if (creds != null) {
-        const successMsg = localize(
-            "promptCredentials.updatedCredentials",
-            "Credentials for {0} were successfully updated",
-            typeof profile === "string" ? profile : profile.name
-        );
-        ZoweLogger.info(successMsg);
-        Gui.showMessage(successMsg);
-    }
-}
-
-export async function initializeZoweFolder(): Promise<void> {
-    ZoweLogger.trace("ProfilesUtils.initializeZoweFolder called.");
-    // ensure the Secure Credentials Enabled value is read
-    // set globals.PROFILE_SECURITY value accordingly
-    await globals.setGlobalSecurityValue();
-    // Ensure that ~/.zowe folder exists
-    // Ensure that the ~/.zowe/settings/imperative.json exists
-    // TODO: update code below once this imperative issue is resolved.
-    // https://github.com/zowe/imperative/issues/840
-    const zoweDir = getZoweDir();
-    if (!fs.existsSync(zoweDir)) {
-        fs.mkdirSync(zoweDir);
-    }
-    const settingsPath = path.join(zoweDir, "settings");
-    if (!fs.existsSync(settingsPath)) {
-        fs.mkdirSync(settingsPath);
-    }
-    if (!fs.existsSync(path.join(settingsPath, "imperative.json"))) {
-        writeOverridesFile();
-    }
-    // If not using team config, ensure that the ~/.zowe/profiles directory
-    // exists with appropriate types within
-    if (!imperative.ImperativeConfig.instance.config?.exists) {
-        await imperative.CliProfileManager.initialize({
-            configuration: getImperativeConfig().profiles,
-            profileRootDirectory: path.join(zoweDir, "profiles"),
-        });
-    }
-    ZoweLogger.info(localize("initializeZoweFolder.location", "Zowe home directory is located at {0}", zoweDir));
-}
-
-export function writeOverridesFile(): void {
-    ZoweLogger.trace("ProfilesUtils.writeOverridesFile called.");
-    let fd: number;
-    let fileContent: string;
-    const settingsFile = path.join(getZoweDir(), "settings", "imperative.json");
-    try {
-        fd = fs.openSync(settingsFile, "r+");
-        fileContent = fs.readFileSync(fd, "utf-8");
-    } catch {
-        // If reading the file failed because it does not exist, then create it
-        // This should never fail, unless file system is read-only or the file
-        // was created by another process after first openSync call
-        fd = fs.openSync(settingsFile, "wx");
-    }
-    try {
-        let settings: any;
-        if (fileContent) {
-            try {
-                settings = JSON.parse(fileContent);
-            } catch (err) {
-                if (err instanceof Error) {
-                    throw new Error(
-                        localize("writeOverridesFile.jsonParseError", "Failed to parse JSON file {0}:", settingsFile) + " " + err.message
-                    );
-                }
-            }
-            if (settings && settings?.overrides && settings?.overrides?.CredentialManager !== globals.PROFILE_SECURITY) {
-                settings.overrides.CredentialManager = globals.PROFILE_SECURITY;
-            } else {
-                return;
-            }
-        } else {
-            settings = { overrides: { CredentialManager: globals.PROFILE_SECURITY } };
-        }
-        fileContent = JSON.stringify(settings, null, 2);
-        fs.writeFileSync(fd, fileContent, "utf-8");
-    } finally {
-        fs.closeSync(fd);
-    }
-}
-
-export async function initializeZoweProfiles(): Promise<void> {
-    ZoweLogger.trace("ProfilesUtils.initializeZoweProfiles called.");
-    try {
-        await initializeZoweFolder();
-        await readConfigFromDisk();
-        ZoweLogger.info(localize("initializeZoweProfiles.success", "Zowe Profiles initialized successfully."));
-    } catch (err) {
-        ZoweLogger.error(err);
-        ZoweExplorerExtender.showZoweConfigError(err.message);
-    }
-}
-
-export function initializeZoweTempFolder(): void {
-    ZoweLogger.trace("ProfilesUtils.initializeZoweTempFolder called.");
-    try {
-        if (!fs.existsSync(globals.ZOWETEMPFOLDER)) {
-            fs.mkdirSync(globals.ZOWETEMPFOLDER, { recursive: true });
-            fs.mkdirSync(globals.ZOWE_TMP_FOLDER);
-            fs.mkdirSync(globals.USS_DIR);
-            fs.mkdirSync(globals.DS_DIR);
-            ZoweLogger.info(localize("initializeZoweTempFolder.success", "Zowe Temp folder initialized successfully."));
-        }
-    } catch (err) {
-        ZoweLogger.error(err);
-        Gui.errorMessage(err.message);
-    }
->>>>>>> 5f8def3b
 }