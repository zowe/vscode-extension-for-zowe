--- conflicted
+++ resolved
@@ -16,11 +16,7 @@
 import * as path from "path";
 import * as fs from "fs";
 import * as util from "util";
-<<<<<<< HEAD
-import { getSecurityModules, IZoweTreeNode, ZoweTreeNode, getZoweDir, getFullPath, Gui, ICommon } from "@zowe/zowe-explorer-api";
-=======
-import { IZoweTreeNode, ZoweTreeNode, getZoweDir, getFullPath, Gui, ProfilesCache } from "@zowe/zowe-explorer-api";
->>>>>>> 48573796
+import { IZoweTreeNode, ZoweTreeNode, getZoweDir, getFullPath, Gui, ProfilesCache, ICommon } from "@zowe/zowe-explorer-api";
 import { Profiles } from "../Profiles";
 import * as nls from "vscode-nls";
 import { imperative, getImperativeConfig } from "@zowe/cli";
