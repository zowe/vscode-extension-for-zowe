--- conflicted
+++ resolved
@@ -113,24 +113,10 @@
     Gui.errorMessage(moreInfo + errorDetails.toString().replace(/\n/g, " | "));
 }
 
-<<<<<<< HEAD
-// TODO: remove this second occurence
-export function isTheia(): boolean {
-    ZoweLogger.trace("ProfileUtils.isTheia called.");
-    const VSCODE_APPNAME: string[] = ["Visual Studio Code", "VSCodium"];
-    const appName = vscode.env.appName;
-    if (appName && !VSCODE_APPNAME.includes(appName)) {
-        return true;
-    }
-    return false;
-}
-
 export function fallbackProfileName(node: IZoweTreeNode): string {
     return (contextually.isSession(node) ? node : node.getSessionNode()).label as string;
 }
 
-=======
->>>>>>> 95b63c1c
 /**
  * Function to update session and profile information in provided node
  * @param profiles is data source to find profiles
