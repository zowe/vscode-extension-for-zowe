--- conflicted
+++ resolved
@@ -14,13 +14,8 @@
 import * as vscode from "vscode";
 import * as os from "os";
 import * as path from "path";
-<<<<<<< HEAD
-import { Session, IProfile, ImperativeConfig, IProfileLoaded } from "@zowe/imperative";
-import { IZoweTreeNode } from "@zowe/zowe-explorer-api";
-=======
 import { Session, IProfile, ImperativeConfig, IProfileLoaded, ProfileInfo } from "@zowe/imperative";
 import { getSecurityModules, IZoweNodeType, IZoweTree, IZoweTreeNode, ProfilesCache } from "@zowe/zowe-explorer-api";
->>>>>>> f948303f
 import { Profiles } from "../Profiles";
 import * as nls from "vscode-nls";
 
