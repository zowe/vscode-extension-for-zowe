--- conflicted
+++ resolved
@@ -415,7 +415,6 @@
     }
 }
 
-<<<<<<< HEAD
 export function getCredentialManagerOverride(): imperative.ICredentialManagerNameMap | undefined {
     ZoweLogger.trace("ProfilesUtils.getCredentialManagerOverride called.");
     const knownCredentialManagers = imperative.CredentialManagerOverride.getKnownCredMgrs();
@@ -475,15 +474,12 @@
     });
 }
 
-=======
->>>>>>> b67117b0
 export function getProfile(node: vscode.TreeItem | ZoweTreeNode): imperative.IProfileLoaded {
     ZoweLogger.trace("ProfilesUtils.getProfile called.");
     if (node instanceof ZoweTreeNode) {
         return node.getProfile();
     }
     throw new Error(localize("getProfile.notTreeItem", "Tree Item is not a Zowe Explorer item."));
-<<<<<<< HEAD
 }
 
 export async function readConfigFromDisk(): Promise<void> {
@@ -650,6 +646,4 @@
         ZoweLogger.error(err);
         Gui.errorMessage(err.message);
     }
-=======
->>>>>>> b67117b0
 }