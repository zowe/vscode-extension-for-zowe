/**
 * This program and the accompanying materials are made available under the terms of the
 * Eclipse Public License v2.0 which accompanies this distribution, and is available at
 * https://www.eclipse.org/legal/epl-v20.html
 *
 * SPDX-License-Identifier: EPL-2.0
 *
 * Copyright Contributors to the Zowe Project.
 *
 */

// Generic utility functions (not node type related). See ./src/shared/utils.ts

import * as vscode from "vscode";
import * as globals from "../globals";
import * as path from "path";
import * as fs from "fs";
import * as util from "util";
<<<<<<< HEAD
import { IZoweTreeNode, ZoweTreeNode, FileManagement, Gui, ProfilesCache, MainframeInteraction } from "@zowe/zowe-explorer-api";
import { imperative, getImperativeConfig } from "@zowe/cli";
import { ZoweLogger } from "./ZoweLogger";
=======
import { FileManagement, Gui, imperative, IZoweTreeNode, MainframeInteraction, ProfilesCache, ZoweTreeNode } from "@zowe/zowe-explorer-api";
import { Profiles } from "../Profiles";
import { ZoweLogger } from "./LoggerUtils";
>>>>>>> ceaba7c1
import { SettingsConfig } from "./SettingsConfig";
import { TreeProviders } from "../shared/TreeProviders";

/*************************************************************************************************************
 * Error Handling
 * @param {errorDetails} - string or error object
 * @param {label} - additional information such as profile name, credentials, messageID etc
 * @param {moreInfo} - additional/customized error messages
 *************************************************************************************************************/
export async function errorHandling(errorDetails: Error | string, label?: string, moreInfo?: string): Promise<void> {
    // Use util.inspect instead of JSON.stringify to handle circular references
    // eslint-disable-next-line @typescript-eslint/restrict-template-expressions
    ZoweLogger.error(`${errorDetails.toString()}\n` + util.inspect({ errorDetails, label, moreInfo }, { depth: null }));
    if (typeof errorDetails !== "string" && (errorDetails as imperative.ImperativeError)?.mDetails !== undefined) {
        const imperativeError: imperative.ImperativeError = errorDetails as imperative.ImperativeError;
        const httpErrorCode = Number(imperativeError.mDetails.errorCode);
        // open config file for missing hostname error
        if (imperativeError.toString().includes("hostname")) {
            const mProfileInfo = await globals.PROFILES_CACHE.getProfileInfo();
            Gui.errorMessage(vscode.l10n.t("Required parameter 'host' must not be blank."));
            const profAllAttrs = mProfileInfo.getAllProfiles();
            for (const prof of profAllAttrs) {
                if (prof.profName === label.trim()) {
                    const filePath = prof.profLoc.osLoc[0];
                    await globals.PROFILES_CACHE.openConfigFile(filePath);
                    return;
                }
            }
        } else if (httpErrorCode === imperative.RestConstants.HTTP_STATUS_401) {
            const errMsg = vscode.l10n.t({
                message: "Invalid Credentials for profile '{0}'. Please ensure the username and password are valid or this may lead to a lock-out.",
                args: [label],
                comment: ["Label"],
            });
            const errToken = vscode.l10n.t({
                message:
                    "Your connection is no longer active for profile '{0}'. Please log in to an authentication service to restore the connection.",
                args: [label],
                comment: ["Label"],
            });
            if (label.includes("[")) {
                label = label.substring(0, label.indexOf(" [")).trim();
            }

            if (imperativeError.mDetails.additionalDetails) {
                const tokenError: string = imperativeError.mDetails.additionalDetails;
                const isTokenAuth = await ProfilesUtils.isUsingTokenAuth(label);

                if (tokenError.includes("Token is not valid or expired.") || isTokenAuth) {
                    const message = vscode.l10n.t("Log in to Authentication Service");
                    Gui.showMessage(errToken, { items: [message] }).then(async (selection) => {
                        if (selection) {
                            await globals.PROFILES_CACHE.ssoLogin(null, label);
                        }
                    });
                    return;
                }
            }
            const checkCredsButton = vscode.l10n.t("Update Credentials");
            await Gui.errorMessage(errMsg, {
                items: [checkCredsButton],
                vsCodeOpts: { modal: true },
            }).then(async (selection) => {
                if (selection !== checkCredsButton) {
                    Gui.showMessage(vscode.l10n.t("Operation Cancelled"));
                    return;
                }
                await globals.PROFILES_CACHE.promptCredentials(label.trim(), true);
            });
            return;
        }
    }
    if (errorDetails.toString().includes("Could not find profile")) {
        return;
    }
    if (moreInfo === undefined) {
        moreInfo = errorDetails.toString().includes("Error") ? "" : "Error: ";
    } else {
        moreInfo += " ";
    }
    // Try to keep message readable since VS Code doesn't support newlines in error messages
    Gui.errorMessage(moreInfo + errorDetails.toString().replace(/\n/g, " | "));
}

/**
 * Function to update session and profile information in provided node
 * @param profiles is data source to find profiles
 * @param getSessionForProfile is a function to build a valid specific session based on provided profile
 * @param sessionNode is a tree node, containing session information
 */
export const syncSessionNode = (
    getCommonApi: (profile: imperative.IProfileLoaded) => MainframeInteraction.ICommon,
    sessionNode: IZoweTreeNode
): void => {
    ZoweLogger.trace("ProfilesUtils.syncSessionNode called.");

    const profileType = sessionNode.getProfile()?.type;
    const profileName = sessionNode.getProfileName();

    let profile: imperative.IProfileLoaded;
    try {
        profile = globals.PROFILES_CACHE.loadNamedProfile(profileName, profileType);
    } catch (e) {
        ZoweLogger.warn(e);
        return;
    }
    sessionNode.setProfileToChoice(profile);
    const session = getCommonApi(profile).getSession();
    sessionNode.setSessionToChoice(session);
};

export interface IFilterItem {
    text: string;
    description?: string;
    show?: boolean;
    icon?: string;
    menuType?: globals.JobPickerTypes;
}

export class FilterItem implements vscode.QuickPickItem {
    public constructor(public filterItem: IFilterItem) {}
    public get label(): string {
        const icon = this.filterItem.icon ? this.filterItem.icon + " " : null;
        return (icon ?? "") + this.filterItem.text;
    }
    public get description(): string {
        if (this.filterItem.description) {
            return this.filterItem.description;
        } else {
            return "";
        }
    }
    public get alwaysShow(): boolean {
        return this.filterItem.show;
    }
}

export class FilterDescriptor implements vscode.QuickPickItem {
    public constructor(private text: string) {}
    public get label(): string {
        return this.text;
    }
    public get description(): string {
        return "";
    }
    public get alwaysShow(): boolean {
        return true;
    }
}

export class ProfilesUtils {
    public static PROFILE_SECURITY: string | boolean = globals.ZOWE_CLI_SCM;

    /**
     * Check if the credential manager's vsix is installed for use
     * @param credentialManager the display name of the credential manager
     * @returns boolean whether the VS Code extension for the custom credential manager is installed
     */
    public static isVSCodeCredentialPluginInstalled(credentialManager: string): boolean {
        ZoweLogger.trace("ProfilesUtils.isVSCodeCredentialPluginInstalled called.");
        try {
            const plugin = imperative.CredentialManagerOverride.getCredMgrInfoByDisplayName(credentialManager);
            return vscode.extensions.getExtension(plugin?.credMgrZEName) !== undefined;
        } catch (err) {
            return false;
        }
    }

    /**
     * Get the current credential manager specified in imperative.json
     * @returns string the credential manager override
     */
    public static getCredentialManagerOverride(): string {
        ZoweLogger.trace("ProfilesUtils.getCredentialManagerOverride called.");
        try {
            const settingsFilePath = path.join(FileManagement.getZoweDir(), "settings", "imperative.json");
            const settingsFile = fs.readFileSync(settingsFilePath);
            const imperativeConfig = JSON.parse(settingsFile.toString());
            const credentialManagerOverride = imperativeConfig?.overrides[imperative.CredentialManagerOverride.CRED_MGR_SETTING_NAME];
            if (typeof credentialManagerOverride === "string") {
                return credentialManagerOverride;
            }
            return imperative.CredentialManagerOverride.DEFAULT_CRED_MGR_NAME;
        } catch (err) {
            ZoweLogger.info("imperative.json does not exist, returning the default override of @zowe/cli");
            return imperative.CredentialManagerOverride.DEFAULT_CRED_MGR_NAME;
        }
    }

    /**
     * Get the map of names associated with the custom credential manager
     * @param string credentialManager the credential manager display name
     * @returns imperative.ICredentialManagerNameMap the map with all names related to the credential manager
     */
    public static getCredentialManagerMap(credentialManager: string): imperative.ICredentialManagerNameMap | undefined {
        ZoweLogger.trace("ProfilesUtils.getCredentialManagerNameMap called.");
        return imperative.CredentialManagerOverride.getCredMgrInfoByDisplayName(credentialManager);
    }

    /**
     * Update the current credential manager override
     * @param setting the credential manager to use in imperative.json
     */
    public static updateCredentialManagerSetting(credentialManager?: string): void {
        ZoweLogger.trace("ProfilesUtils.updateCredentialManagerSetting called.");
        const settingEnabled: boolean = SettingsConfig.getDirectValue(globals.SETTINGS_SECURE_CREDENTIALS_ENABLED);
        if (settingEnabled) {
            if (settingEnabled && credentialManager) {
                this.PROFILE_SECURITY = credentialManager;
                return;
            } else if (!settingEnabled) {
                this.PROFILE_SECURITY = false;
                ZoweLogger.info(vscode.l10n.t(`Zowe explorer profiles are being set as unsecured.`));
            } else {
                this.PROFILE_SECURITY = globals.ZOWE_CLI_SCM;
                ZoweLogger.info(vscode.l10n.t(`Zowe explorer profiles are being set as secured.`));
            }
            if (this.PROFILE_SECURITY) {
                imperative.CredentialManagerOverride.recordCredMgrInConfig(this.PROFILE_SECURITY);
            }
        }
    }

    /**
     * Activate a vscode extension of a custom credential manager
     * @param credentialManagerExtension The credential manager VS Code extension name to activate
     * @returns Promise<imperative.ICredentialManagerConstructor> the constructor of the activated credential manager
     */
    public static async activateCredentialManagerOverride(
        credentialManagerExtension: vscode.Extension<any>
    ): Promise<imperative.ICredentialManagerConstructor | undefined> {
        try {
            ZoweLogger.trace("ProfilesUtils.activateCredentialManagerOverride called.");
            const exports = await credentialManagerExtension.activate();
            if (credentialManagerExtension.isActive && exports) {
                return credentialManagerExtension.exports as imperative.ICredentialManagerConstructor;
            }
            return undefined;
        } catch (err) {
            throw new Error(vscode.l10n.t("Custom credential manager failed to activate"));
        }
    }

    /**
     * Use the custom credential manager in Zowe Explorer and setup before use
     * @param credentialManagerMap The map with associated names of the custom credential manager
     * @returns Promise<imperative.ProfileInfo> the object of profileInfo using the custom credential manager
     */
    public static async setupCustomCredentialManager(credentialManagerMap: imperative.ICredentialManagerNameMap): Promise<imperative.ProfileInfo> {
        ZoweLogger.trace("ProfilesUtils.setupCustomCredentialManager called.");
        ZoweLogger.info(
            vscode.l10n.t({
                message: "Custom credential manager {0} found, attempting to activate.",
                args: [credentialManagerMap.credMgrDisplayName],
                comment: ["Credential manager display name"],
            })
        );
        const customCredentialManagerExtension =
            credentialManagerMap.credMgrZEName && vscode.extensions.getExtension(credentialManagerMap.credMgrZEName);
        const credentialManager = await ProfilesUtils.activateCredentialManagerOverride(customCredentialManagerExtension);
        if (credentialManager) {
            Object.setPrototypeOf(credentialManager.prototype, imperative.AbstractCredentialManager.prototype);
            ProfilesUtils.updateCredentialManagerSetting(credentialManagerMap.credMgrDisplayName);
            return new imperative.ProfileInfo("zowe", {
                credMgrOverride: {
                    Manager: credentialManager,
                    service: credentialManagerMap.credMgrDisplayName,
                },
            });
        }
    }

    /**
     * Use the default credential manager in Zowe Explorer and setup before use
     * @returns Promise<imperative.ProfileInfo> the object of profileInfo using the default credential manager
     */
    public static setupDefaultCredentialManager(): imperative.ProfileInfo {
        ZoweLogger.trace("ProfilesUtils.setupDefaultCredentialManager called.");
        ZoweLogger.info(vscode.l10n.t("No custom credential managers found, using the default instead."));
        ProfilesUtils.updateCredentialManagerSetting(globals.ZOWE_CLI_SCM);
        return new imperative.ProfileInfo("zowe", {
            // eslint-disable-next-line @typescript-eslint/no-unsafe-return
            credMgrOverride: imperative.ProfileCredentials.defaultCredMgrWithKeytar(ProfilesCache.requireKeyring),
        });
    }

    /**
     * Fetches the first available registered custom credential manager from installed VS Code extensions.
     * This function will suggest changing the imperative.json file override property if the override is different
     * from the available custom credential manager.
     *
     * @returns Promise<void>
     */
    public static async fetchRegisteredPlugins(): Promise<void> {
        ZoweLogger.trace("ProfilesUtils.fetchRegisteredPlugins called.");
        const knownCredentialManagers = imperative.CredentialManagerOverride.getKnownCredMgrs();
        const credentialManager = knownCredentialManagers.find((knownCredentialManager) => {
            try {
                return vscode.extensions.getExtension(knownCredentialManager.credMgrZEName);
            } catch (err) {
                return false;
            }
        });
        if (credentialManager) {
            const header = vscode.l10n.t({
                message: `Custom credential manager {0} found`,
                args: [credentialManager.credMgrDisplayName],
                comment: ["Credential manager display name"],
            });

            const message = vscode.l10n.t("Do you wish to use this credential manager instead?");
            const optionYes = vscode.l10n.t("Yes");
            const optionDontAskAgain = vscode.l10n.t("Don't ask again");

            await Gui.infoMessage(header, { items: [optionYes, optionDontAskAgain], vsCodeOpts: { modal: true, detail: message } }).then(
                (selection) => {
                    if (selection === optionYes) {
                        ProfilesUtils.updateCredentialManagerSetting(credentialManager.credMgrDisplayName);
                        SettingsConfig.setDirectValue(
                            globals.SETTINGS_CHECK_FOR_CUSTOM_CREDENTIAL_MANAGERS,
                            false,
                            vscode.ConfigurationTarget.Global
                        );
                    }
                    if (selection === optionDontAskAgain) {
                        SettingsConfig.setDirectValue(
                            globals.SETTINGS_CHECK_FOR_CUSTOM_CREDENTIAL_MANAGERS,
                            false,
                            vscode.ConfigurationTarget.Global
                        );
                    }
                }
            );
        }
    }

    /**
     * Prompts to install the missing VS Code extension associated with the credential manager override in imperative.json
     *
     * @param credentialManager the credential manager to handle its missing VS Code extension
     * @returns Promise<void>
     */
    public static async promptAndHandleMissingCredentialManager(credentialManager: imperative.ICredentialManagerNameMap): Promise<void> {
        ZoweLogger.trace("ProfilesUtils.promptAndHandleMissingCredentialManager called.");
        const header = vscode.l10n.t({
            message: "Plugin of name '{0}' was defined for custom credential management on imperative.json file.",
            args: [credentialManager.credMgrDisplayName],
            comment: ["Credential manager display name"],
        });
        const installMessage = vscode.l10n.t("Please install associated VS Code extension for custom credential manager or revert to default.");
        const revertToDefaultButton = vscode.l10n.t("Use Default");
        const installButton = vscode.l10n.t("Install");
        await Gui.infoMessage(header, { items: [installButton, revertToDefaultButton], vsCodeOpts: { modal: true, detail: installMessage } }).then(
            async (selection) => {
                if (selection === installButton) {
                    const credentialManagerInstallURL = vscode.Uri.parse(
                        `https://marketplace.visualstudio.com/items?itemName=${credentialManager.credMgrZEName}`
                    );
                    if (await vscode.env.openExternal(credentialManagerInstallURL)) {
                        const refreshMessage = vscode.l10n.t(
                            "After installing the extension, please make sure to reload your VS Code window in order to start using the installed credential manager"
                        );
                        const reloadButton = vscode.l10n.t("Reload");
                        if ((await Gui.showMessage(refreshMessage, { items: [reloadButton] })) === reloadButton) {
                            await vscode.commands.executeCommand("workbench.action.reloadWindow");
                        }
                    }
                }
            }
        );
    }

    public static async getProfileInfo(): Promise<imperative.ProfileInfo> {
        ZoweLogger.trace("ProfilesUtils.getProfileInfo called.");
        const hasSecureCredentialManagerEnabled: boolean = SettingsConfig.getDirectValue(globals.SETTINGS_SECURE_CREDENTIALS_ENABLED);

        if (hasSecureCredentialManagerEnabled) {
            const shouldCheckForCustomCredentialManagers = SettingsConfig.getDirectValue(globals.SETTINGS_CHECK_FOR_CUSTOM_CREDENTIAL_MANAGERS);
            if (shouldCheckForCustomCredentialManagers) {
                await this.fetchRegisteredPlugins();
            }

            const credentialManagerOverride = this.getCredentialManagerOverride();
            const isVSCodeCredentialPluginInstalled = this.isVSCodeCredentialPluginInstalled(credentialManagerOverride);
            const isCustomCredentialPluginDefined = credentialManagerOverride !== imperative.CredentialManagerOverride.DEFAULT_CRED_MGR_NAME;
            const credentialManagerMap = ProfilesUtils.getCredentialManagerMap(credentialManagerOverride);

            if (isCustomCredentialPluginDefined && !isVSCodeCredentialPluginInstalled && credentialManagerMap) {
                await this.promptAndHandleMissingCredentialManager(credentialManagerMap);
            }
            if (credentialManagerMap && isVSCodeCredentialPluginInstalled) {
                return this.setupCustomCredentialManager(credentialManagerMap);
            }
        }

        return this.setupDefaultCredentialManager();
    }

    public static async readConfigFromDisk(warnForMissingSchema?: boolean): Promise<void> {
        ZoweLogger.trace("ProfilesUtils.readConfigFromDisk called.");
        let rootPath: string;
        const mProfileInfo = await ProfilesUtils.getProfileInfo();
        if (vscode.workspace.workspaceFolders && vscode.workspace.workspaceFolders[0]) {
            rootPath = vscode.workspace.workspaceFolders[0].uri.fsPath;
            await mProfileInfo.readProfilesFromDisk({ homeDir: FileManagement.getZoweDir(), projectDir: FileManagement.getFullPath(rootPath) });
        } else {
            await mProfileInfo.readProfilesFromDisk({ homeDir: FileManagement.getZoweDir(), projectDir: undefined });
        }
        if (mProfileInfo.usingTeamConfig) {
            if (warnForMissingSchema && !mProfileInfo.hasValidSchema) {
                const schemaWarning = vscode.l10n.t(
                    "No valid schema was found for the active team configuration. This may introduce issues with profiles in Zowe Explorer."
                );
                Gui.warningMessage(schemaWarning);
                ZoweLogger.warn(schemaWarning);
            }
            globals.setConfigPath(rootPath);
            ZoweLogger.info(`Zowe Explorer is using the team configuration file "${mProfileInfo.getTeamConfig().configName}"`);
            const layers = mProfileInfo.getTeamConfig().layers || [];
            const layerSummary = layers.map(
                (config: imperative.IConfigLayer) =>
                    `Path: ${config.path}: ${
                        config.exists
                            ? "Found, with the following defaults:" + JSON.stringify(config.properties?.defaults || "Undefined default")
                            : "Not available"
                    } `
            );
            ZoweLogger.debug(`Summary of team configuration files considered for Zowe Explorer: ${JSON.stringify(layerSummary)}`);
        } else {
            if (mProfileInfo.getAllProfiles()?.length > 0) {
                this.v1ProfileOptions();
            }
        }
    }

    /**
     * Function that checks whether a profile is using basic authentication
     * @param profile
     * @returns {Promise<boolean>} a boolean representing whether basic auth is being used or not
     */
    public static isProfileUsingBasicAuth(profile: imperative.IProfileLoaded): boolean {
        const prof = profile.profile;
        // See https://github.com/zowe/vscode-extension-for-zowe/issues/2664
        return prof.user != null && prof.password != null;
    }

    /**
     * Function that checks whether a profile is using token based authentication
     * @param profileName the name of the profile to check
     * @returns {Promise<boolean>} a boolean representing whether token based auth is being used or not
     */
    public static async isUsingTokenAuth(profileName: string): Promise<boolean> {
        const secureProfileProps = await globals.PROFILES_CACHE.getSecurePropsForProfile(profileName);
        const profileUsesBasicAuth = secureProfileProps.includes("user") && secureProfileProps.includes("password");
        if (secureProfileProps.includes("tokenValue")) {
            return secureProfileProps.includes("tokenValue") && !profileUsesBasicAuth;
        }
        const baseProfile = globals.PROFILES_CACHE.getDefaultProfile("base");
        const secureBaseProfileProps = await globals.PROFILES_CACHE.getSecurePropsForProfile(baseProfile?.name);
        return secureBaseProfileProps.includes("tokenValue") && !profileUsesBasicAuth;
    }

    public static async promptCredentials(node: IZoweTreeNode): Promise<void> {
        ZoweLogger.trace("ProfilesUtils.promptCredentials called.");
        const mProfileInfo = await globals.PROFILES_CACHE.getProfileInfo();
        if (mProfileInfo.usingTeamConfig && !mProfileInfo.getTeamConfig().properties.autoStore) {
            const msg = vscode.l10n.t('"Update Credentials" operation not supported when "autoStore" is false');
            ZoweLogger.warn(msg);
            Gui.showMessage(msg);
            return;
        }
        let profile: string | imperative.IProfileLoaded = node?.getProfile();
        if (profile == null) {
            // prompt for profile
            profile = (
                await Gui.showInputBox({
                    placeHolder: vscode.l10n.t("Connection Name"),
                    prompt: vscode.l10n.t("Enter a name for the connection."),
                    ignoreFocusOut: true,
                })
            ).trim();

            if (!profile) {
                Gui.showMessage(vscode.l10n.t("Operation Cancelled"));
                return;
            }
        }

        const creds = await globals.PROFILES_CACHE.promptCredentials(profile, true);

        if (creds != null) {
            const successMsg = vscode.l10n.t({
                message: "Credentials for {0} were successfully updated",
                args: [typeof profile === "string" ? profile : profile.name],
                comment: ["Profile name"],
            });
            ZoweLogger.info(successMsg);
            Gui.showMessage(successMsg);
            // config file watcher isn't noticing changes for secure fields
            await vscode.commands.executeCommand("zowe.extRefresh");
        }
    }

    public static initializeZoweFolder(): void {
        ZoweLogger.trace("ProfilesUtils.initializeZoweFolder called.");
        // Ensure that ~/.zowe folder exists
        const zoweDir = FileManagement.getZoweDir();
        if (!fs.existsSync(zoweDir)) {
            fs.mkdirSync(zoweDir);
        }
        const settingsPath = path.join(zoweDir, "settings");
        if (!fs.existsSync(settingsPath)) {
            fs.mkdirSync(settingsPath);
        }
        ProfilesUtils.writeOverridesFile();
        // set global variable of security value to existing override
        // this will later get reverted to default in getProfilesInfo.ts if user chooses to
        ProfilesUtils.updateCredentialManagerSetting(ProfilesUtils.getCredentialManagerOverride());
        ZoweLogger.info(
            vscode.l10n.t({
                message: "Zowe home directory is located at {0}",
                args: [zoweDir],
                comment: ["Zowe directory path"],
            })
        );
    }

    public static writeOverridesFile(): void {
        ZoweLogger.trace("ProfilesUtils.writeOverridesFile called.");
        const defaultImperativeJson = { overrides: { CredentialManager: globals.ZOWE_CLI_SCM } };
        const settingsFile = path.join(FileManagement.getZoweDir(), "settings", "imperative.json");
        let fileContent: string;
        try {
            fileContent = fs.readFileSync(settingsFile, { encoding: "utf-8" });
        } catch (error) {
            ZoweLogger.debug(vscode.l10n.t("Reading imperative.json failed. Will try to create file."));
        }
        let settings: any;
        if (fileContent) {
            try {
                settings = JSON.parse(fileContent);
                ZoweLogger.debug(
                    vscode.l10n.t({
                        message: "Reading imperative.json Credential Manager.\n {0}",
                        args: [fileContent],
                        comment: ["File content"],
                    })
                );
            } catch (err) {
                if (err instanceof Error) {
                    const errorMsg = vscode.l10n.t({
                        message: "Failed to parse JSON file {0}. Will try to re-create the file.",
                        args: [settingsFile],
                        comment: ["Settings file"],
                    });
                    ZoweLogger.error(errorMsg);
                    ZoweLogger.debug(fileContent.toString());
                    settings = { ...defaultImperativeJson };
                    return fs.writeFileSync(settingsFile, JSON.stringify(settings, null, 2), {
                        encoding: "utf-8",
                        flag: "w",
                    });
                }
            }
            if (settings?.overrides?.CredentialManager === this.PROFILE_SECURITY) {
                return;
            }
            if (!settings?.overrides?.CredentialManager) {
                settings = { ...defaultImperativeJson, ...settings };
            }
        } else {
            settings = { ...defaultImperativeJson };
        }
        const newData = JSON.stringify(settings, null, 2);
        ZoweLogger.debug(
            vscode.l10n.t({
                message: "Updating imperative.json Credential Manager to {0}.\n{1}",
                args: [this.PROFILE_SECURITY, newData],
                comment: ["Default credential override setting", "New credential override setting"],
            })
        );
        return fs.writeFileSync(settingsFile, newData, {
            encoding: "utf-8",
            flag: "w",
        });
    }

    public static async initializeZoweProfiles(errorCallback: (msg: string) => unknown): Promise<void> {
        ZoweLogger.trace("ProfilesUtils.initializeZoweProfiles called.");
        try {
            ProfilesUtils.initializeZoweFolder();
        } catch (err) {
            ZoweLogger.error(err);
            Gui.errorMessage(
                vscode.l10n.t({
                    message: "Failed to initialize Zowe folder: {0}",
                    args: [err.message],
                    comment: ["Error message"],
                })
            );
        }

        try {
            await ProfilesUtils.readConfigFromDisk(true);
            ZoweLogger.info(vscode.l10n.t("Zowe Profiles initialized successfully."));
        } catch (err) {
            if (err instanceof imperative.ImperativeError) {
                await errorHandling(err, undefined, err.mDetails.causeErrors);
            } else {
                ZoweLogger.error(err);
                errorCallback(err.message);
            }
        }
    }

    public static initializeZoweTempFolder(): void {
        ZoweLogger.trace("ProfilesUtils.initializeZoweTempFolder called.");
        try {
            if (!fs.existsSync(globals.ZOWETEMPFOLDER)) {
                fs.mkdirSync(globals.ZOWETEMPFOLDER, { recursive: true });
                fs.mkdirSync(globals.ZOWE_TMP_FOLDER);
                fs.mkdirSync(globals.USS_DIR);
                fs.mkdirSync(globals.DS_DIR);
                ZoweLogger.info(vscode.l10n.t("Zowe Temp folder initialized successfully."));
            }
        } catch (err) {
            ZoweLogger.error(err);
            Gui.errorMessage(err.message);
        }
    }

    private static v1ProfileOptions(): void {
        const v1ProfileErrorMsg = vscode.l10n.t(
            // eslint-disable-next-line max-len
            "Zowe v1 profiles in use.\nZowe Explorer no longer supports v1 profiles, choose to convert existing profiles to a team configuration or create new."
        );
        ZoweLogger.warn(v1ProfileErrorMsg);
        const createButton = vscode.l10n.t("Create New");
        const convertButton = vscode.l10n.t("Convert Existing Profiles");
        Gui.infoMessage(v1ProfileErrorMsg, { items: [createButton, convertButton], vsCodeOpts: { modal: true } }).then(async (selection) => {
            switch (selection) {
                case createButton: {
                    ZoweLogger.info("Create new team configuration chosen.");
                    vscode.commands.executeCommand("zowe.ds.addSession", TreeProviders.ds);
                    break;
                }
                case convertButton: {
                    ZoweLogger.info("Convert v1 profiles to team configuration chosen.");
                    const convertResults = await globals.PROFILES_CACHE.convertV1ProfToConfig();
                    let responseMsg = "";
                    if (convertResults.success) {
                        responseMsg += `Success: ${convertResults.success}\n`;
                    }
                    if (convertResults.warnings) {
                        responseMsg += `Warning: ${convertResults.warnings}\n`;
                    }
                    ZoweLogger.info(responseMsg);
                    Gui.infoMessage(vscode.l10n.t(responseMsg), { vsCodeOpts: { modal: true } });
                    break;
                }
                default: {
                    Gui.infoMessage(vscode.l10n.t("Operation cancelled"));
                    break;
                }
            }
        });
    }
}

/**
 * Function to update the node profile information
 */
export function setProfile(node: IZoweTreeNode, profile: imperative.IProfile): void {
    ZoweLogger.trace("ProfilesUtils.setProfile called.");
    node.getProfile().profile = profile;
}

/**
 * Function to update the node session information
 */
export function setSession(node: IZoweTreeNode, combinedSessionProfile: imperative.IProfile): void {
    ZoweLogger.trace("ProfilesUtils.setSession called.");
    const sessionNode = node.getSession();
    for (const prop of Object.keys(combinedSessionProfile)) {
        if (prop === "host") {
            sessionNode.ISession.hostname = combinedSessionProfile[prop];
        } else {
            sessionNode.ISession[prop] = combinedSessionProfile[prop];
        }
    }
}

export function getProfile(node: vscode.TreeItem | ZoweTreeNode): imperative.IProfileLoaded {
    ZoweLogger.trace("ProfilesUtils.getProfile called.");
    if (node instanceof ZoweTreeNode) {
        return node.getProfile();
    }
    throw new Error(vscode.l10n.t("Tree Item is not a Zowe Explorer item."));
}<|MERGE_RESOLUTION|>--- conflicted
+++ resolved
@@ -16,15 +16,8 @@
 import * as path from "path";
 import * as fs from "fs";
 import * as util from "util";
-<<<<<<< HEAD
-import { IZoweTreeNode, ZoweTreeNode, FileManagement, Gui, ProfilesCache, MainframeInteraction } from "@zowe/zowe-explorer-api";
-import { imperative, getImperativeConfig } from "@zowe/cli";
+import { IZoweTreeNode, ZoweTreeNode, FileManagement, Gui, ProfilesCache, MainframeInteraction, imperative } from "@zowe/zowe-explorer-api";
 import { ZoweLogger } from "./ZoweLogger";
-=======
-import { FileManagement, Gui, imperative, IZoweTreeNode, MainframeInteraction, ProfilesCache, ZoweTreeNode } from "@zowe/zowe-explorer-api";
-import { Profiles } from "../Profiles";
-import { ZoweLogger } from "./LoggerUtils";
->>>>>>> ceaba7c1
 import { SettingsConfig } from "./SettingsConfig";
 import { TreeProviders } from "../shared/TreeProviders";
 
