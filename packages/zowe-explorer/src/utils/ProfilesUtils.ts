--- conflicted
+++ resolved
@@ -214,15 +214,6 @@
      */
     public static getCredentialManagerOverride(): string {
         ZoweLogger.trace("ProfilesUtils.getCredentialManagerOverride called.");
-<<<<<<< HEAD
-        const settingsFile = path.join(getZoweDir(), "settings", "imperative.json");
-        const imperativeConfig = JSON.parse(fs.readFileSync(settingsFile).toString());
-        const credentialManagerOverride = imperativeConfig?.overrides[imperative.CredentialManagerOverride.CRED_MGR_SETTING_NAME];
-        if (typeof credentialManagerOverride === "string") {
-            return credentialManagerOverride;
-        }
-        return imperative.CredentialManagerOverride.DEFAULT_CRED_MGR_NAME;
-=======
         try {
             const settingsFilePath = path.join(getZoweDir(), "settings", "imperative.json");
             const settingsFile = fs.readFileSync(settingsFilePath);
@@ -236,7 +227,6 @@
             ZoweLogger.info("imperative.json does not exist, returning the default override of @zowe/cli");
             return imperative.CredentialManagerOverride.DEFAULT_CRED_MGR_NAME;
         }
->>>>>>> c2fc8c90
     }
 
     /**
@@ -505,32 +495,6 @@
         return secureBaseProfileProps.includes("tokenValue") && !profileUsesBasicAuth;
     }
 
-    /**
-     * Function that checks whether a profile is using basic authentication
-     * @param profile
-     * @returns {Promise<boolean>} a boolean representing whether basic auth is being used or not
-     */
-    public static isProfileUsingBasicAuth(profile: imperative.IProfileLoaded): boolean {
-        const prof = profile.profile;
-        return "user" in prof && "password" in prof;
-    }
-
-    /**
-     * Function that checks whether a profile is using token based authentication
-     * @param profileName the name of the profile to check
-     * @returns {Promise<boolean>} a boolean representing whether token based auth is being used or not
-     */
-    public static async isUsingTokenAuth(profileName: string): Promise<boolean> {
-        const secureProfileProps = await Profiles.getInstance().getSecurePropsForProfile(profileName);
-        const profileUsesBasicAuth = secureProfileProps.includes("user") && secureProfileProps.includes("password");
-        if (secureProfileProps.includes("tokenValue")) {
-            return secureProfileProps.includes("tokenValue") && !profileUsesBasicAuth;
-        }
-        const baseProfile = Profiles.getInstance().getDefaultProfile("base");
-        const secureBaseProfileProps = await Profiles.getInstance().getSecurePropsForProfile(baseProfile?.name);
-        return secureBaseProfileProps.includes("tokenValue") && !profileUsesBasicAuth;
-    }
-
     public static async promptCredentials(node: IZoweTreeNode): Promise<void> {
         ZoweLogger.trace("ProfilesUtils.promptCredentials called.");
         const mProfileInfo = await Profiles.getInstance().getProfileInfo();
@@ -574,13 +538,10 @@
 
     public static async initializeZoweFolder(): Promise<void> {
         ZoweLogger.trace("ProfilesUtils.initializeZoweFolder called.");
-<<<<<<< HEAD
-=======
         // ensure the Secure Credentials Enabled value is read
         // set globals.PROFILE_SECURITY value accordingly
         const credentialManagerMap = ProfilesUtils.getCredentialManagerOverride();
         await globals.setGlobalSecurityValue(credentialManagerMap ?? globals.ZOWE_CLI_SCM);
->>>>>>> c2fc8c90
         // Ensure that ~/.zowe folder exists
         // Ensure that the ~/.zowe/settings/imperative.json exists
         // TODO: update code below once this imperative issue is resolved.
