/**
 * This program and the accompanying materials are made available under the terms of the
 * Eclipse Public License v2.0 which accompanies this distribution, and is available at
 * https://www.eclipse.org/legal/epl-v20.html
 *
 * SPDX-License-Identifier: EPL-2.0
 *
 * Copyright Contributors to the Zowe Project.
 *
 */

import * as globals from "../globals";
import * as vscode from "vscode";
import * as nls from "vscode-nls";
import { Gui } from "@zowe/zowe-explorer-api";
import { ZoweLogger } from "./LoggerUtils";

nls.config({
    messageFormat: nls.MessageFormat.bundle,
    bundleFormat: nls.BundleFormat.standalone,
})();
const localize: nls.LocalizeFunc = nls.loadMessageBundle();

export class SettingsConfig {
    /**
     * Retrieves a generic setting either in user or workspace.
     * <pre>{@code
     *  SettingsConfig.getDirectValue<boolean>("zowe.commands.alwaysEdit");
     * }</pre>
     * @param {string} key - The config property that needs retrieving
     */
    public static getDirectValue<T>(key: string): T {
        ZoweLogger.trace("SettingsConfig.getDirectValue called.");
        const [first, ...rest] = key.split(".");
        return vscode.workspace.getConfiguration(first).get(rest.join("."));
    }

    /**
     * Updates a generic setting either in user or workspace.
     * <pre>{@code
     *  SettingsConfig.setDirectValue("zowe.commands.alwaysEdit", true);
     * }</pre>
     * @param {string} key - The config property that needs updating
     * @param {any} value - The value to assign for the config property
     * @param target - VS Code configuration target (global or workspace)
     */
    public static setDirectValue(key: string, value: any, target: vscode.ConfigurationTarget = vscode.ConfigurationTarget.Global): Thenable<void> {
        ZoweLogger.trace("SettingsConfig.setDirectValue called.");
        const [first, ...rest] = key.split(".");
        return vscode.workspace.getConfiguration(first).update(rest.join("."), value, target);
    }

    public static async standardizeSettings(): Promise<void> {
        ZoweLogger.trace("SettingsConfig.standardizeSettings called.");
        const globalIsNotMigrated =
            SettingsConfig.configurations.inspect(globals.SETTINGS_VERSION).globalValue !== SettingsConfig.currentVersionNumber;
        const workspaceIsNotMigrated =
            SettingsConfig.configurations.inspect(globals.SETTINGS_VERSION).workspaceValue !== SettingsConfig.currentVersionNumber;
        const workspaceIsOpen = vscode.workspace.workspaceFolders !== undefined;
        const zoweSettingsExist = SettingsConfig.zoweOldConfigurations.length > 0;

        if (!zoweSettingsExist) {
            return;
        }

        if (workspaceIsNotMigrated && workspaceIsOpen) {
            await SettingsConfig.standardizeWorkspaceSettings();
        }

        if (globalIsNotMigrated) {
            await SettingsConfig.standardizeGlobalSettings();
        }
    }

<<<<<<< HEAD
    private static get configurations() {
        ZoweLogger.trace("SettingsConfig.configurations called.");
        return vscode.workspace.getConfiguration();
    }

    private static get zoweOldConfigurations() {
        ZoweLogger.trace("SettingsConfig.zoweOldConfiguration called.");
        return Object.keys(SettingsConfig.configurations).filter((key) => key.match(new RegExp("Zowe-*|Zowe\\s*", "g")));
    }

    private static get currentVersionNumber() {
        ZoweLogger.trace("SettingsConfig.currentVersionNumber called.");
        return vscode.extensions.getExtension("zowe.vscode-extension-for-zowe").packageJSON.version;
=======
    private static get configurations(): vscode.WorkspaceConfiguration {
        return vscode.workspace.getConfiguration();
    }

    private static get zoweOldConfigurations(): string[] {
        return Object.keys(SettingsConfig.configurations).filter((key) => key.match(new RegExp("Zowe-*|Zowe\\s*", "g")));
    }

    private static get currentVersionNumber(): unknown {
        return vscode.extensions.getExtension("zowe.vscode-extension-for-zowe").packageJSON.version as unknown;
>>>>>>> f001941a
    }

    private static async promptReload(): Promise<void> {
        ZoweLogger.trace("SettingsConfig.promptReload called.");
        // Prompt user to reload VS Code window
        const reloadButton = localize("standardization.reload.button", "Reload Window");
        const infoMsg = localize(
            "standardization.reload.infoMessage",
            // eslint-disable-next-line max-len
            "Settings have been successfully migrated for Zowe Explorer version 2 and above. To apply these settings, please reload your VS Code window."
        );
        await Gui.showMessage(infoMsg, { items: [reloadButton] })?.then(async (selection) => {
            if (selection === reloadButton) {
                await vscode.commands.executeCommand("workbench.action.reloadWindow");
            }
        });
    }

    private static async standardizeGlobalSettings(): Promise<void> {
        ZoweLogger.trace("SettingsConfig.standardizeGlobalSettings called.");
        let globalIsMigrated = SettingsConfig.configurations.inspect(globals.SETTINGS_VERSION).globalValue !== SettingsConfig.currentVersionNumber;

        // Standardize global settings when old Zowe settings were found
        if (SettingsConfig.zoweOldConfigurations.length > 0) {
            for (const configuration of SettingsConfig.zoweOldConfigurations) {
                let globalValue: any = SettingsConfig.configurations.inspect(configuration).globalValue;

                // Adjust fetching of value due to schema change
                if (configuration === "Zowe-Temp-Folder-Location") {
                    globalValue = globalValue ? globalValue.folderPath : globalValue;
                }

                const newSetting = globals.configurationDictionary[configuration];

                if (globalValue !== undefined && newSetting !== undefined) {
                    await SettingsConfig.setDirectValue(newSetting, globalValue);
                    globalIsMigrated = true;
                }
            }
        }

        if (globalIsMigrated) {
            await SettingsConfig.setDirectValue(globals.SETTINGS_VERSION, SettingsConfig.currentVersionNumber);
            await SettingsConfig.promptReload();
        }
    }

    private static async standardizeWorkspaceSettings(): Promise<void> {
        ZoweLogger.trace("SettingsConfig.standardizeWorkspaceSettings called.");
        let workspaceIsMigrated = false;
        // Standardize workspace settings when old Zowe settings were found
        if (SettingsConfig.zoweOldConfigurations.length > 0) {
            // filter to only supported workspace configurations in scope
            const filteredConfigurations = SettingsConfig.zoweOldConfigurations.filter(
                (c) => !c.match(new RegExp("Zowe-[A-Za-z]+-Persistent|Zowe Commands: History", "g"))
            );

            for (const configuration of filteredConfigurations) {
                let workspaceValue: any = SettingsConfig.configurations.inspect(configuration).workspaceValue;

                if (configuration === "Zowe-Temp-Folder-Location") {
                    workspaceValue = workspaceValue ? workspaceValue.folderPath : workspaceValue;
                }

                const newSetting = globals.configurationDictionary[configuration];

                if (workspaceValue !== undefined && newSetting !== undefined) {
                    await SettingsConfig.setDirectValue(newSetting, workspaceValue, vscode.ConfigurationTarget.Workspace);
                    workspaceIsMigrated = true;
                }
            }
        }

        if (workspaceIsMigrated) {
            await SettingsConfig.setDirectValue(globals.SETTINGS_VERSION, SettingsConfig.currentVersionNumber, vscode.ConfigurationTarget.Workspace);
        }
    }
}<|MERGE_RESOLUTION|>--- conflicted
+++ resolved
@@ -72,32 +72,19 @@
         }
     }
 
-<<<<<<< HEAD
-    private static get configurations() {
+    private static get configurations(): vscode.WorkspaceConfiguration {
         ZoweLogger.trace("SettingsConfig.configurations called.");
         return vscode.workspace.getConfiguration();
     }
 
-    private static get zoweOldConfigurations() {
+    private static get zoweOldConfigurations(): string[] {
         ZoweLogger.trace("SettingsConfig.zoweOldConfiguration called.");
         return Object.keys(SettingsConfig.configurations).filter((key) => key.match(new RegExp("Zowe-*|Zowe\\s*", "g")));
     }
 
-    private static get currentVersionNumber() {
+    private static get currentVersionNumber(): unknown {
         ZoweLogger.trace("SettingsConfig.currentVersionNumber called.");
-        return vscode.extensions.getExtension("zowe.vscode-extension-for-zowe").packageJSON.version;
-=======
-    private static get configurations(): vscode.WorkspaceConfiguration {
-        return vscode.workspace.getConfiguration();
-    }
-
-    private static get zoweOldConfigurations(): string[] {
-        return Object.keys(SettingsConfig.configurations).filter((key) => key.match(new RegExp("Zowe-*|Zowe\\s*", "g")));
-    }
-
-    private static get currentVersionNumber(): unknown {
         return vscode.extensions.getExtension("zowe.vscode-extension-for-zowe").packageJSON.version as unknown;
->>>>>>> f001941a
     }
 
     private static async promptReload(): Promise<void> {
