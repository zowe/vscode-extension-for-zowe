--- conflicted
+++ resolved
@@ -94,7 +94,6 @@
 
     public static async standardizeSettings(): Promise<void> {
         ZoweLogger.trace("SettingsConfig.standardizeSettings called.");
-<<<<<<< HEAD
         const localStorageIsMigrated = ZoweLocalStorage.getValue<boolean>(globals.SETTINGS_LOCAL_STORAGE_MIGRATED);
         const globalIsMigrated = ZoweLocalStorage.getValue<boolean>(globals.SETTINGS_OLD_SETTINGS_MIGRATED);
         const workspaceIsMigrated = SettingsConfig.configurations.inspect(globals.SETTINGS_OLD_SETTINGS_MIGRATED).workspaceValue;
@@ -105,27 +104,6 @@
             await SettingsConfig.migrateToLocalStorage();
         }
 
-=======
-        // Need to coerce all possible version values to a string to correct previous values
-        const globalVersion = String(SettingsConfig.configurations.inspect(globals.SETTINGS_VERSION).globalValue);
-        const workspaceVersion = String(SettingsConfig.configurations.inspect(globals.SETTINGS_VERSION).workspaceValue);
-        const currentVersion = String(SettingsConfig.currentVersionNumber);
-
-        const globalIsNotMigrated = SettingsConfig.majorVersionMismatch(globalVersion, currentVersion);
-        const workspaceIsNotMigrated = SettingsConfig.majorVersionMismatch(workspaceVersion, currentVersion);
-        const workspaceIsOpen = vscode.workspace.workspaceFolders !== undefined;
-        const zoweSettingsExist = SettingsConfig.zoweOldConfigurations.length > 0;
-
-        // Update version value if there is a mismatch (coerces previous values into numeric ["2.6.1" -> 2])
-        if (globalVersion == null || globalVersion !== currentVersion) {
-            SettingsConfig.setDirectValue(globals.SETTINGS_VERSION, SettingsConfig.currentVersionNumber);
-        }
-        if (workspaceVersion != null && workspaceVersion !== currentVersion) {
-            SettingsConfig.setDirectValue(globals.SETTINGS_VERSION, SettingsConfig.currentVersionNumber, vscode.ConfigurationTarget.Workspace);
-        }
-
-        // Do not migrate unless there are old configurations
->>>>>>> 20ae8222
         if (!zoweSettingsExist) {
             ZoweLocalStorage.setValue<boolean>(globals.SETTINGS_OLD_SETTINGS_MIGRATED, true);
             return;
@@ -150,20 +128,6 @@
         return Object.keys(SettingsConfig.configurations).filter((key) => key.match(new RegExp("Zowe-*|Zowe\\s*", "g")));
     }
 
-<<<<<<< HEAD
-=======
-    private static get currentVersionNumber(): number {
-        ZoweLogger.trace("SettingsConfig.currentVersionNumber called.");
-        const version = vscode.extensions.getExtension("zowe.vscode-extension-for-zowe").packageJSON.version as string;
-        // Strip off minor and patch from version number
-        if (version.includes(".")) {
-            return parseInt(version.substring(0, version.indexOf(".")));
-        }
-
-        return parseInt(version);
-    }
-
->>>>>>> 20ae8222
     private static async promptReload(): Promise<void> {
         ZoweLogger.trace("SettingsConfig.promptReload called.");
         // Prompt user to reload VS Code window
