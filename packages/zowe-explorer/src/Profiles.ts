--- conflicted
+++ resolved
@@ -377,11 +377,7 @@
             const config = await this.getProfileInfo();
             if (config.usingTeamConfig) {
                 const profiles = config.getAllProfiles();
-<<<<<<< HEAD
-                const currentProfile = ProfilesCache.getProfileFromConfig(profiles[0].profName);
-=======
                 const currentProfile = await this.getProfileFromConfig(profiles[0].profName);
->>>>>>> f91ff4f0
                 const filePath = currentProfile.profLoc.osLoc[0];
                 await this.openConfigFile(filePath);
                 return;
@@ -443,13 +439,8 @@
     }
 
     public async editSession(profileLoaded: IProfileLoaded, profileName: string): Promise<any | undefined> {
-<<<<<<< HEAD
-        if (ProfilesCache.getConfigInstance().usingTeamConfig) {
-            const currentProfile = ProfilesCache.getProfileFromConfig(profileLoaded.name);
-=======
         if ((await this.getProfileInfo()).usingTeamConfig) {
             const currentProfile = await this.getProfileFromConfig(profileLoaded.name);
->>>>>>> f91ff4f0
             const filePath = currentProfile.profLoc.osLoc[0];
             await this.openConfigFile(filePath);
             return;
@@ -992,13 +983,8 @@
         }
         deleteLabel = deletedProfile.name;
 
-<<<<<<< HEAD
-        if (ProfilesCache.getConfigInstance().usingTeamConfig) {
-            const currentProfile = ProfilesCache.getProfileFromConfig(deleteLabel);
-=======
         if ((await this.getProfileInfo()).usingTeamConfig) {
             const currentProfile = await this.getProfileFromConfig(deleteLabel);
->>>>>>> f91ff4f0
             const filePath = currentProfile.profLoc.osLoc[0];
             await this.openConfigFile(filePath);
             return;
