--- conflicted
+++ resolved
@@ -401,60 +401,10 @@
                 ZoweLogger.error(error);
                 ZoweExplorerExtender.showZoweConfigError(error.message);
             }
-<<<<<<< HEAD
             const profiles = config.getAllProfiles();
             const currentProfile = await this.getProfileFromConfig(profiles[0].profName);
             const filePath = currentProfile.profLoc.osLoc[0];
             await this.openConfigFile(filePath);
-=======
-            if (config.usingTeamConfig) {
-                const profiles = config.getAllProfiles();
-                const currentProfile = await this.getProfileFromConfig(profiles[0].profName);
-                const filePath = currentProfile.profLoc.osLoc[0];
-                await this.openConfigFile(filePath);
-                return;
-            } else {
-                let newprofile: any;
-                let profileName: string;
-                if (quickpick.value) {
-                    profileName = quickpick.value;
-                }
-
-                const options = {
-                    placeHolder: localize("createZoweSession.connectionName.placeholder", "Connection Name"),
-                    prompt: localize("createZoweSession.connectionName.prompt", "Enter a name for the connection"),
-                    value: profileName,
-                };
-                profileName = await Gui.showInputBox(options);
-                if (!profileName) {
-                    ZoweLogger.debug(debugMsg);
-                    Gui.showMessage(debugMsg);
-                    return;
-                }
-                chosenProfile = profileName.trim();
-                try {
-                    newprofile = await Profiles.getInstance().createNewConnection(chosenProfile);
-                } catch (error) {
-                    await errorHandling(error, chosenProfile);
-                }
-                if (newprofile) {
-                    try {
-                        await Profiles.getInstance().refresh(ZoweExplorerApiRegister.getInstance());
-                    } catch (error) {
-                        await errorHandling(error, newprofile);
-                    }
-                    ZoweLogger.info(localize("createZoweSession.createNewProfile", "New profile created, {0}.", chosenProfile));
-
-                    if (await ProfileManagement.handleChangeForAllTrees(newprofile, true)) {
-                        await zoweFileProvider.addSession(newprofile);
-                    } else {
-                        await zoweFileProvider.addSession(newprofile, undefined, zoweFileProvider);
-                    }
-
-                    zoweFileProvider.refresh();
-                }
-            }
->>>>>>> b2c62f4b
         } else if (chosenProfile) {
             ZoweLogger.info(localize("createZoweSession.addProfile", "The profile {0} has been added to the {1} tree.", chosenProfile, treeType));
             if (await ProfileManagement.handleChangeForAllTrees(chosenProfile, true)) {
