/**
 * This program and the accompanying materials are made available under the terms of the
 * Eclipse Public License v2.0 which accompanies this distribution, and is available at
 * https://www.eclipse.org/legal/epl-v20.html
 *
 * SPDX-License-Identifier: EPL-2.0
 *
 * Copyright Contributors to the Zowe Project.
 *
 */

import * as vscode from "vscode";
import * as zowe from "@zowe/cli";
import * as path from "path";
import {
    Gui,
    IZoweTree,
    IZoweNodeType,
    IZoweUSSTreeNode,
    IZoweDatasetTreeNode,
    IZoweJobTreeNode,
    IZoweTreeNode,
    PersistenceSchemaEnum,
    IProfileValidation,
    IValidationSetting,
    ValidProfileEnum,
    ProfilesCache,
    IUrlValidator,
    ZoweVsCodeExtension,
    getFullPath,
    getZoweDir,
} from "@zowe/zowe-explorer-api";
import { errorHandling, FilterDescriptor, FilterItem, readConfigFromDisk } from "./utils/ProfilesUtils";
import { ZoweExplorerApiRegister } from "./ZoweExplorerApiRegister";
import { ZoweExplorerExtender } from "./ZoweExplorerExtender";
import * as globals from "./globals";
import * as nls from "vscode-nls";
import { SettingsConfig } from "./utils/SettingsConfig";

// Set up localization
nls.config({
    messageFormat: nls.MessageFormat.bundle,
    bundleFormat: nls.BundleFormat.standalone,
})();
const localize: nls.LocalizeFunc = nls.loadMessageBundle();
let InputBoxOptions: vscode.InputBoxOptions;

export class Profiles extends ProfilesCache {
    // Processing stops if there are no profiles detected
    public static async createInstance(log: zowe.imperative.Logger): Promise<Profiles> {
        Profiles.loader = new Profiles(log, vscode.workspace.workspaceFolders?.[0]?.uri.fsPath);
        await Profiles.loader.refresh(ZoweExplorerApiRegister.getInstance());
        return Profiles.loader;
    }

    public static getInstance(): Profiles {
        return Profiles.loader;
    }

    protected static loader: Profiles;

    public loadedProfile: zowe.imperative.IProfileLoaded;
    public validProfile: ValidProfileEnum = ValidProfileEnum.INVALID;
    private dsSchema: string = globals.SETTINGS_DS_HISTORY;
    private ussSchema: string = globals.SETTINGS_USS_HISTORY;
    private jobsSchema: string = globals.SETTINGS_JOBS_HISTORY;
    private mProfileInfo: zowe.imperative.ProfileInfo;
    public constructor(log: zowe.imperative.Logger, cwd?: string) {
        super(log, cwd);
    }

    /**
     * Initializes the Imperative ProfileInfo API and reads profiles from disk.
     * During extension activation the ProfileInfo object is cached, so this
     * method can be called multiple times without impacting performance. After
     * the extension has activated, the cache expires so that the latest profile
     * contents will be loaded.
     */
    public async getProfileInfo(): Promise<zowe.imperative.ProfileInfo> {
        this.mProfileInfo = await super.getProfileInfo();
        return this.mProfileInfo;
    }

    public async checkCurrentProfile(theProfile: zowe.imperative.IProfileLoaded): Promise<IProfileValidation> {
        let profileStatus: IProfileValidation;
        if (!theProfile.profile.tokenType && (!theProfile.profile.user || !theProfile.profile.password)) {
            // The profile will need to be reactivated, so remove it from profilesForValidation
            this.profilesForValidation = this.profilesForValidation.filter(
                (profile) => profile.status === "unverified" && profile.name !== theProfile.name
            );
            let values: string[];
            try {
                values = await Profiles.getInstance().promptCredentials(theProfile);
            } catch (error) {
                errorHandling(
                    error,
                    theProfile.name,
                    localize("checkCurrentProfile.error", "Error encountered in ") + `checkCurrentProfile.optionalProfiles!`
                );
                return profileStatus;
            }
            if (values) {
                theProfile.profile.user = values[0];
                theProfile.profile.password = values[1];
                theProfile.profile.base64EncodedAuth = values[2];

                // Validate profile
                profileStatus = await this.getProfileSetting(theProfile);
            } else {
                profileStatus = { name: theProfile.name, status: "unverified" };
            }
        } else {
            // Profile should have enough information to allow validation
            profileStatus = await this.getProfileSetting(theProfile);
        }
        switch (profileStatus.status) {
            case "unverified":
                this.validProfile = ValidProfileEnum.UNVERIFIED;
                break;
            case "inactive":
                this.validProfile = ValidProfileEnum.INVALID;
                break;
            case "active":
                this.validProfile = ValidProfileEnum.VALID;
                break;
        }
        return profileStatus;
    }

    public async getProfileSetting(theProfile: zowe.imperative.IProfileLoaded): Promise<IProfileValidation> {
        let profileStatus: IProfileValidation;
        let found: boolean = false;
<<<<<<< HEAD
        this.profilesValidationSetting.filter((instance) => {
=======
        this.profilesValidationSetting.forEach((instance) => {
>>>>>>> f001941a
            if (instance.name === theProfile.name && instance.setting === false) {
                profileStatus = {
                    status: "unverified",
                    name: instance.name,
                };
                if (this.profilesForValidation.length > 0) {
                    this.profilesForValidation.forEach((profile) => {
                        if (profile.name === theProfile.name && profile.status === "unverified") {
                            found = true;
                        }
                        if (profile.name === theProfile.name && profile.status !== "unverified") {
                            found = true;
                            const index = this.profilesForValidation.lastIndexOf(profile);
                            this.profilesForValidation.splice(index, 1, profileStatus);
                        }
                    });
                }
                if (!found) {
                    this.profilesForValidation.push(profileStatus);
                }
            }
        });
        if (profileStatus === undefined) {
            profileStatus = await this.validateProfiles(theProfile);
        }
        return profileStatus;
    }

    public disableValidation(node: IZoweNodeType): IZoweNodeType {
        this.disableValidationContext(node);
        return node;
    }

    public disableValidationContext(node: IZoweNodeType): IZoweNodeType {
        const theProfile: zowe.imperative.IProfileLoaded = node.getProfile();
        this.validationArraySetup(theProfile, false);
        if (node.contextValue.includes(`${globals.VALIDATE_SUFFIX}true`)) {
            node.contextValue = node.contextValue
                .replace(/(_validate=true)/g, "")
                .replace(/(_Active)/g, "")
                .replace(/(_Inactive)/g, "");
            node.contextValue = node.contextValue + `${globals.VALIDATE_SUFFIX}false`;
        } else if (node.contextValue.includes(`${globals.VALIDATE_SUFFIX}false`)) {
            return node;
        } else {
            node.contextValue = node.contextValue + `${globals.VALIDATE_SUFFIX}false`;
        }
        return node;
    }

    public enableValidation(node: IZoweNodeType): IZoweNodeType {
        this.enableValidationContext(node);
        return node;
    }

    public enableValidationContext(node: IZoweNodeType): IZoweNodeType {
        const theProfile: zowe.imperative.IProfileLoaded = node.getProfile();
        this.validationArraySetup(theProfile, true);
        if (node.contextValue.includes(`${globals.VALIDATE_SUFFIX}false`)) {
            node.contextValue = node.contextValue.replace(/(_validate=false)/g, "").replace(/(_Unverified)/g, "");
            node.contextValue = node.contextValue + `${globals.VALIDATE_SUFFIX}true`;
        } else if (node.contextValue.includes(`${globals.VALIDATE_SUFFIX}true`)) {
            return node;
        } else {
            node.contextValue = node.contextValue + `${globals.VALIDATE_SUFFIX}true`;
        }

        return node;
    }

    public validationArraySetup(theProfile: zowe.imperative.IProfileLoaded, validationSetting: boolean): IValidationSetting {
        let found: boolean = false;
        let profileSetting: IValidationSetting;
        if (this.profilesValidationSetting.length > 0) {
            this.profilesValidationSetting.forEach((instance) => {
                if (instance.name === theProfile.name && instance.setting === validationSetting) {
                    found = true;
                    profileSetting = {
                        name: instance.name,
                        setting: instance.setting,
                    };
                }
                if (instance.name === theProfile.name && instance.setting !== validationSetting) {
                    found = true;
                    profileSetting = {
                        name: instance.name,
                        setting: validationSetting,
                    };
                    const index = this.profilesValidationSetting.lastIndexOf(instance);
                    this.profilesValidationSetting.splice(index, 1, profileSetting);
                }
            });
            if (!found) {
                profileSetting = {
                    name: theProfile.name,
                    setting: validationSetting,
                };
                this.profilesValidationSetting.push(profileSetting);
            }
        } else {
            profileSetting = {
                name: theProfile.name,
                setting: validationSetting,
            };
            this.profilesValidationSetting.push(profileSetting);
        }
        return profileSetting;
    }

    /**
     * Adds a new Profile to the provided treeview by clicking the 'Plus' button and
     * selecting which profile you would like to add from the drop-down that appears.
     * The profiles that are in the tree view already will not appear in the
     * drop-down.
     *
     * @export
     * @param {USSTree} zoweFileProvider - either the USS, MVS, JES tree
     */
    public async createZoweSession(zoweFileProvider: IZoweTree<IZoweTreeNode>): Promise<void> {
        let profileNamesList: string[] = [];
        try {
            const allProfiles = Profiles.getInstance().allProfiles;
            if (allProfiles) {
                // Get all profiles and filter to list of the APIs available for current tree explorer
                profileNamesList = allProfiles
                    .map((profile) => profile.name)
                    .filter((profileName) => {
                        const profile = Profiles.getInstance().loadNamedProfile(profileName);
                        const notInSessionNodes = !zoweFileProvider.mSessionNodes?.find(
                            (sessionNode) => sessionNode.getProfileName() === profileName
                        );
                        if (profile) {
                            if (zoweFileProvider.getTreeType() === PersistenceSchemaEnum.USS) {
                                const ussProfileTypes = ZoweExplorerApiRegister.getInstance().registeredUssApiTypes();
                                return ussProfileTypes.includes(profile.type) && notInSessionNodes;
                            }
                            if (zoweFileProvider.getTreeType() === PersistenceSchemaEnum.Dataset) {
                                const mvsProfileTypes = ZoweExplorerApiRegister.getInstance().registeredMvsApiTypes();
                                return mvsProfileTypes.includes(profile.type) && notInSessionNodes;
                            }
                            if (zoweFileProvider.getTreeType() === PersistenceSchemaEnum.Job) {
                                const jesProfileTypes = ZoweExplorerApiRegister.getInstance().registeredJesApiTypes();
                                return jesProfileTypes.includes(profile.type) && notInSessionNodes;
                            }
                        }

                        return false;
                    });
            }
        } catch (err) {
            this.log.warn(err);
        }
        // Set Options according to profile management in use

        const createNewProfile = "Create a New Connection to z/OS";
        const createNewConfig = "Create a New Team Configuration File";
        const editConfig = "Edit Team Configuration File";

        const createPick = new FilterDescriptor("\uFF0B " + createNewProfile);
        const configPick = new FilterDescriptor("\uFF0B " + createNewConfig);
        const configEdit = new FilterDescriptor("\u270F " + editConfig);
        const items: vscode.QuickPickItem[] = [];
        let mProfileInfo: zowe.imperative.ProfileInfo;
        try {
            mProfileInfo = await this.getProfileInfo();
            const profAllAttrs = mProfileInfo.getAllProfiles();
            for (const pName of profileNamesList) {
                const osLocInfo = mProfileInfo.getOsLocInfo(profAllAttrs.find((p) => p.profName === pName));
                items.push(new FilterItem({ text: pName, icon: this.getProfileIcon(osLocInfo)[0] }));
            }
        } catch (err) {
            this.log.warn(err);
        }

        const quickpick = Gui.createQuickPick();
        let addProfilePlaceholder = "";
        switch (zoweFileProvider.getTreeType()) {
            case PersistenceSchemaEnum.Dataset:
                addProfilePlaceholder = localize(
                    "ds.addSession.quickPickOption",
                    'Choose "Create new..." to define or select a profile to add to the DATA SETS Explorer'
                );
                break;
            case PersistenceSchemaEnum.Job:
                addProfilePlaceholder = localize(
                    "jobs.addSession.quickPickOption",
                    'Choose "Create new..." to define or select a profile to add to the JOBS Explorer'
                );
                break;
            default:
                // Use USS View as default for placeholder text
                addProfilePlaceholder = localize(
                    "uss.addSession.quickPickOption",
                    'Choose "Create new..." to define or select a profile to add to the USS Explorer'
                );
        }
        if (mProfileInfo && mProfileInfo.usingTeamConfig) {
            quickpick.items = [configPick, configEdit, ...items];
        } else {
            quickpick.items = [createPick, configPick, ...items];
        }
        quickpick.placeholder = addProfilePlaceholder;
        quickpick.ignoreFocusOut = true;
        quickpick.show();
        const choice = await Gui.resolveQuickPick(quickpick);
        quickpick.hide();
        if (!choice) {
            Gui.showMessage(localize("enterPattern.pattern", "No selection made. Operation cancelled."));
            return;
        }
        if (choice === configPick) {
            await this.createZoweSchema(zoweFileProvider);
            return;
        }
        if (choice === configEdit) {
            await this.editZoweConfigFile();
            return;
        }
        let chosenProfile: string = "";
        if (choice instanceof FilterDescriptor) {
            chosenProfile = "";
        } else {
            // remove any icons from the label
            chosenProfile = choice.label.replace(/\$\(.*\)\s/g, "");
        }
        if (chosenProfile === "") {
            let config: zowe.imperative.ProfileInfo;
            try {
                config = await this.getProfileInfo();
            } catch (error) {
                this.log.error(error);
                ZoweExplorerExtender.showZoweConfigError(error.message);
            }
            if (config.usingTeamConfig) {
                const profiles = config.getAllProfiles();
                const currentProfile = await this.getProfileFromConfig(profiles[0].profName);
                const filePath = currentProfile.profLoc.osLoc[0];
                await this.openConfigFile(filePath);
                return;
            } else {
                let newprofile: any;
                let profileName: string;
                if (quickpick.value) {
                    profileName = quickpick.value;
                }

                const options = {
                    placeHolder: localize("createNewConnection.option.prompt.profileName.placeholder", "Connection Name"),
                    prompt: localize("createNewConnection.option.prompt.profileName", "Enter a name for the connection"),
                    value: profileName,
                };
                profileName = await Gui.showInputBox(options);
                if (!profileName) {
                    Gui.showMessage(localize("createNewConnection.enterprofileName", "Profile Name was not supplied. Operation Cancelled"));
                    return;
                }
                chosenProfile = profileName.trim();
                this.log.debug(localize("addSession.log.debug.createNewProfile", "User created a new profile"));
                try {
                    newprofile = await Profiles.getInstance().createNewConnection(chosenProfile);
                } catch (error) {
                    await errorHandling(error, chosenProfile);
                }
                if (newprofile) {
                    try {
                        await Profiles.getInstance().refresh(ZoweExplorerApiRegister.getInstance());
                    } catch (error) {
                        await errorHandling(error, newprofile);
                    }
                    await zoweFileProvider.addSession(newprofile);
                    await zoweFileProvider.refresh();
                }
            }
        } else if (chosenProfile) {
            this.log.debug(localize("createZoweSession.log.debug.selectProfile", "User selected profile ") + chosenProfile);
            await zoweFileProvider.addSession(chosenProfile);
        } else {
            this.log.debug(localize("createZoweSession.log.debug.cancelledSelection", "User cancelled profile selection"));
        }
    }

    public async editSession(profileLoaded: zowe.imperative.IProfileLoaded, profileName: string): Promise<any | undefined> {
        if ((await this.getProfileInfo()).usingTeamConfig) {
            const currentProfile = await this.getProfileFromConfig(profileLoaded.name);
            const filePath = currentProfile.profLoc.osLoc[0];
            await this.openConfigFile(filePath);
            return;
        }
        const editSession = this.loadNamedProfile(profileLoaded.name, profileLoaded.type).profile;
        const editURL = `${editSession.host as string}:${editSession.port as string}`;
        const editUser = editSession.user;
        const editPass = editSession.password;
        const editrej = editSession.rejectUnauthorized;
        let updUser: string;
        let updPass: string;
        let updRU: boolean;
        let updUrl: IUrlValidator | undefined;
        let updPort: any;

        const schema: {} = this.getSchema(profileLoaded.type);
        const schemaArray = Object.keys(schema);

        const updSchemaValues: {
            [k: string]: any;
        } = {};
        updSchemaValues.name = profileName;

        // Go through array of schema for input values
        for (const value of schemaArray) {
            switch (value) {
                case "host":
                    updUrl = await this.urlInfo(editURL);
                    if (updUrl === undefined) {
                        Gui.showMessage(localize("editConnection.zosmfURL", "No valid value for z/OS URL. Operation Cancelled"));
                        return undefined;
                    }
                    updSchemaValues[value] = updUrl.host;
                    if (updUrl.port) {
                        updSchemaValues.port = updUrl.port;
                    }
                    break;
                case "port":
                    if (updSchemaValues[value] === undefined) {
                        updPort = await this.portInfo(value, schema);
                        if (Number.isNaN(Number(updPort))) {
                            Gui.showMessage(localize("editConnection.undefined.port", "Invalid Port number provided or operation was cancelled"));
                            return undefined;
                        }
                        updSchemaValues[value] = updPort;
                        break;
                    }
                    break;
                case "user":
                    updUser = await this.userInfo(editUser);
                    if (updUser === undefined) {
                        Gui.showMessage(localize("editConnection.undefined.username", "Operation Cancelled"));
                        return undefined;
                    }
                    updSchemaValues[value] = updUser;
                    break;
                case "password":
                    updPass = await this.passwordInfo(editPass);
                    if (updPass === undefined) {
                        Gui.showMessage(localize("editConnection.undefined.username", "Operation Cancelled"));
                        return undefined;
                    }
                    updSchemaValues[value] = updPass;
                    break;
                case "rejectUnauthorized":
                    updRU = await this.ruInfo(editrej);
                    if (updRU === undefined) {
                        Gui.showMessage(localize("editConnection.rejectUnauthorize", "Operation Cancelled"));
                        return undefined;
                    }
                    updSchemaValues[value] = updRU;
                    break;
                // for extenders that have their own token authentication methods with values in schema
                // tokenType & tokenValue does not need to be presented to user as this is collected via login
                case "tokenType":
                    break;
                case "tokenValue":
                    break;
                default: {
                    const response = this.checkType(schema[value].type);
                    switch (response) {
                        case "number": {
                            const updValue = await Gui.showInputBox(this.optionsValue(value, schema, editSession[value]));
                            if (!Number.isNaN(Number(updValue))) {
                                updSchemaValues[value] = Number(updValue);
                            } else {
                                switch (true) {
                                    case updValue === undefined:
                                        Gui.showMessage(localize("editConnection.number", "Operation Cancelled"));
                                        return undefined;
                                    case "defaultValue" in schema[value].optionDefinition:
                                        updSchemaValues[value] = schema[value].optionDefinition.defaultValue;
                                        break;
                                    default:
                                        updSchemaValues[value] = undefined;
                                        break;
                                }
                            }
                            break;
                        }
                        case "boolean": {
                            const updIsTrue = await this.boolInfo(value, schema);
                            if (updIsTrue === undefined) {
                                Gui.showMessage(localize("editConnection.booleanValue", "Operation Cancelled"));
                                return undefined;
                            }
                            updSchemaValues[value] = updIsTrue;
                            break;
                        }
                        default: {
                            const updDefValue = await Gui.showInputBox(this.optionsValue(value, schema, editSession[value]));
                            if (updDefValue === undefined) {
                                Gui.showMessage(localize("editConnection.default", "Operation Cancelled"));
                                return undefined;
                            }
                            if (updDefValue === "") {
                                break;
                            }
                            updSchemaValues[value] = updDefValue;
                            break;
                        }
                    }
                }
            }
        }

        try {
            const updSession = await zowe.ZosmfSession.createSessCfgFromArgs(updSchemaValues as zowe.imperative.ICommandArguments);
            updSchemaValues.base64EncodedAuth = updSession.base64EncodedAuth;
            await this.updateProfile({
                profile: updSchemaValues,
                name: profileName,
                type: profileLoaded.type,
            });
            Gui.showMessage(localize("editConnection.success", "Profile was successfully updated"));

            return updSchemaValues;
        } catch (error) {
            await errorHandling(error, profileName);
        }
    }

    public async getProfileType(): Promise<string> {
        let profileType: string;
        const profTypes = ZoweExplorerApiRegister.getInstance().registeredApiTypes();
        const typeOptions = Array.from(profTypes);
        if (typeOptions.length === 1 && typeOptions[0] === "zosmf") {
            profileType = typeOptions[0];
        } else {
            const quickPickTypeOptions: vscode.QuickPickOptions = {
                placeHolder: localize("createNewConnection.option.prompt.type.placeholder", "Profile Type"),
                ignoreFocusOut: true,
                canPickMany: false,
            };
            profileType = await Gui.showQuickPick(typeOptions, quickPickTypeOptions);
        }
        return profileType;
    }

    public async createZoweSchema(_zoweFileProvider: IZoweTree<IZoweTreeNode>): Promise<string> {
        try {
            let user = false;
            let global = true;
            let rootPath = getZoweDir();
            if (vscode.workspace.workspaceFolders && vscode.workspace.workspaceFolders[0]) {
                const choice = await this.getConfigLocationPrompt("create");
                if (choice === undefined) {
                    Gui.showMessage(localize("createZoweSchema.undefined.location", "Operation Cancelled"));
                    return;
                }
                if (choice === "project") {
                    rootPath = vscode.workspace.workspaceFolders[0].uri.fsPath;
                    user = true;
                    global = false;
                }
            }
            // call check for existing and prompt here
            const existingFile = await this.checkExistingConfig(rootPath);
            if (!existingFile) {
                return;
            }
            if (existingFile.includes("zowe")) {
                if (existingFile.includes("user")) {
                    user = true;
                    global = false;
                } else {
                    user = false;
                    global = true;
                }
            }
            const config = await zowe.imperative.Config.load("zowe", {
                homeDir: getZoweDir(),
                projectDir: getFullPath(rootPath),
            });
            if (vscode.workspace.workspaceFolders && vscode.workspace.workspaceFolders[0]) {
                config.api.layers.activate(user, global, rootPath);
            }

            const impConfig: zowe.imperative.IImperativeConfig = zowe.getImperativeConfig();
            const knownCliConfig: zowe.imperative.ICommandProfileTypeConfiguration[] = impConfig.profiles;
            // add extenders config info from global variable
            globals.EXTENDER_CONFIG.forEach((item) => {
                knownCliConfig.push(item);
            });
            knownCliConfig.push(impConfig.baseProfile);
            config.setSchema(zowe.imperative.ConfigSchema.buildSchema(knownCliConfig));

            // Note: IConfigBuilderOpts not exported
            // const opts: IConfigBuilderOpts = {
            const opts: any = {
                // getSecureValue: this.promptForProp.bind(this),
                populateProperties: true,
            };

            // Build new config and merge with existing layer
            const newConfig: zowe.imperative.IConfig = await zowe.imperative.ConfigBuilder.build(impConfig, opts);

            // Create non secure profile if VS Code setting is false
            this.createNonSecureProfile(newConfig);

            config.api.layers.merge(newConfig);
            await config.save(false);
            let configName;
            if (user) {
                configName = config.userConfigName;
            } else {
                configName = config.configName;
            }
            await this.openConfigFile(path.join(rootPath, configName));
            await this.promptToRefreshForProfiles(rootPath);
            return path.join(rootPath, configName);
        } catch (err) {
            this.log.error(err);
            ZoweExplorerExtender.showZoweConfigError(err.message);
        }
    }

    public async editZoweConfigFile(): Promise<void> {
        const existingLayers = await this.getConfigLayers();
        if (existingLayers.length === 1) {
            await this.openConfigFile(existingLayers[0].path);
        }
        if (existingLayers && existingLayers.length > 1) {
            const choice = await this.getConfigLocationPrompt("edit");
            switch (choice) {
                case "project":
                    for (const file of existingLayers) {
                        if (file.user) {
                            await this.openConfigFile(file.path);
                        }
                    }
                    break;
                case "global":
                    for (const file of existingLayers) {
                        if (file.global) {
                            await this.openConfigFile(file.path);
                        }
                    }
                    break;
                default:
                    Gui.showMessage(localize("createZoweSchema.undefined.location", "Operation Cancelled"));
                    return;
            }
            return;
        }
    }

    public async createNewConnection(profileName: string, requestedProfileType?: string): Promise<string | undefined> {
        let newUser: string;
        let newPass: string;
        let newRU: boolean;
        let newUrl: IUrlValidator | undefined;
        let newPort: any;

        const newProfileName = profileName.trim();

        if (newProfileName === undefined || newProfileName === "") {
            Gui.showMessage(localize("createNewConnection.profileName", "Profile name was not supplied. Operation Cancelled"));
            return undefined;
        }

        const profileType = requestedProfileType ? requestedProfileType : await this.getProfileType();
        if (profileType === undefined) {
            Gui.showMessage(localize("createNewConnection.profileType", "No profile type was chosen. Operation Cancelled"));
            return undefined;
        }

        const schema: {} = this.getSchema(profileType);
        const schemaArray = Object.keys(schema);

        const schemaValues: any = {};
        schemaValues.name = newProfileName;

        // Go through array of schema for input values
        for (const value of schemaArray) {
            switch (value) {
                case "host":
                    newUrl = await this.urlInfo();
                    if (newUrl === undefined) {
                        Gui.showMessage(localize("createNewConnection.zosmfURL", "No valid value for z/OS URL. Operation Cancelled"));
                        return undefined;
                    }
                    schemaValues[value] = newUrl.host;
                    if (newUrl.port) {
                        schemaValues.port = newUrl.port;
                    }
                    break;
                case "port":
                    if (schemaValues[value] === undefined) {
                        newPort = await this.portInfo(value, schema);
                        if (Number.isNaN(Number(newPort))) {
                            Gui.showMessage(
                                localize("createNewConnection.undefined.port", "Invalid Port number provided or operation was cancelled")
                            );
                            return undefined;
                        }
                        schemaValues[value] = newPort;
                        break;
                    }
                    break;
                case "user":
                    newUser = await this.userInfo();
                    if (newUser === undefined) {
                        Gui.showMessage(localize("createNewConnection.undefined.username", "Operation Cancelled"));
                        return undefined;
                    } else if (newUser === "") {
                        delete schemaValues[value];
                    } else {
                        schemaValues[value] = newUser;
                    }
                    break;
                case "password":
                    newPass = await this.passwordInfo();
                    if (newPass === undefined) {
                        Gui.showMessage(localize("createNewConnection.undefined.username", "Operation Cancelled"));
                        return undefined;
                    } else if (newPass === "") {
                        delete schemaValues[value];
                    } else {
                        schemaValues[value] = newPass;
                    }
                    break;
                case "rejectUnauthorized":
                    newRU = await this.ruInfo();
                    if (newRU === undefined) {
                        Gui.showMessage(localize("createNewConnection.rejectUnauthorize", "Operation Cancelled"));
                        return undefined;
                    }
                    schemaValues[value] = newRU;
                    break;
                // for extenders that have their own token authentication methods with values in schema
                // tokenType & tokenValue does not need to be presented to user as this is collected via login
                case "tokenType":
                    break;
                case "tokenValue":
                    break;
                default: {
                    let options: vscode.InputBoxOptions;
                    const response = this.checkType(schema[value].type);
                    switch (response) {
                        case "number": {
                            options = this.optionsValue(value, schema);
                            const enteredValue = Number(await Gui.showInputBox(options));
                            if (!Number.isNaN(Number(enteredValue))) {
                                if ((value === "encoding" || value === "responseTimeout") && enteredValue === 0) {
                                    delete schemaValues[value];
                                } else {
                                    schemaValues[value] = Number(enteredValue);
                                }
                            } else {
                                if ("defaultValue" in schema[value].optionDefinition) {
                                    schemaValues[value] = schema[value].optionDefinition.defaultValue;
                                } else {
                                    delete schemaValues[value];
                                }
                            }
                            break;
                        }
                        case "boolean": {
                            const isTrue = await this.boolInfo(value, schema);
                            if (isTrue === undefined) {
                                Gui.showMessage(localize("createNewConnection.booleanValue", "Operation Cancelled"));
                                return undefined;
                            }
                            schemaValues[value] = isTrue;
                            break;
                        }
                        default: {
                            options = this.optionsValue(value, schema);
                            const defValue = await Gui.showInputBox(options);
                            if (defValue === undefined) {
                                Gui.showMessage(localize("createNewConnection.default", "Operation Cancelled"));
                                return undefined;
                            }
                            if (defValue === "") {
                                delete schemaValues[value];
                            } else {
                                schemaValues[value] = defValue;
                            }
                            break;
                        }
                    }
                }
            }
        }

        try {
            for (const profile of this.allProfiles) {
                if (profile.name.toLowerCase() === profileName.toLowerCase()) {
                    Gui.errorMessage(
                        localize(
                            "createNewConnection.duplicateProfileName",
                            "Profile name already exists. Please create a profile using a different name"
                        )
                    );
                    return undefined;
                }
            }
            await this.saveProfile(schemaValues, schemaValues.name, profileType);
            Gui.showMessage(localize("createProfile.success.info", "Profile {0} was created.", newProfileName));
            // Trigger a ProfilesCache.createConfigInstance with a fresh Config.load
            // This shall capture any profiles created (v1 or v2)
            await readConfigFromDisk();
            return newProfileName;
        } catch (error) {
            await errorHandling(error, profileName);
            ZoweExplorerExtender.showZoweConfigError(error.message);
        }
    }

    public async promptCredentials(profile: string | zowe.imperative.IProfileLoaded, rePrompt?: boolean): Promise<string[]> {
        const userInputBoxOptions: vscode.InputBoxOptions = {
            placeHolder: localize("createNewConnection.option.prompt.username.placeholder", "User Name"),
            prompt: localize("createNewConnection.option.prompt.username", "Enter the user name for the connection. Leave blank to not store."),
        };
        const passwordInputBoxOptions: vscode.InputBoxOptions = {
            placeHolder: localize("createNewConnection.option.prompt.password.placeholder", "Password"),
            prompt: localize("createNewConnection.option.prompt.password", "Enter the password for the connection. Leave blank to not store."),
        };

        const promptInfo = await ZoweVsCodeExtension.updateCredentials(
            {
                sessionName: typeof profile !== "string" ? profile.name : profile,
                sessionType: typeof profile !== "string" ? profile.type : undefined,
                rePrompt,
                secure: (await this.getProfileInfo()).isSecured(),
                userInputBoxOptions,
                passwordInputBoxOptions,
            },
            ZoweExplorerApiRegister.getInstance()
        );
        if (!promptInfo) {
            Gui.showMessage(localize("promptCredentials.undefined.value", "Operation Cancelled"));
            return; // See https://github.com/zowe/vscode-extension-for-zowe/issues/1827
        }

        const updSession = promptInfo.profile as zowe.imperative.ISession;
        const returnValue = [updSession.user, updSession.password, updSession.base64EncodedAuth];
        this.updateProfilesArrays(promptInfo);
        return returnValue;
    }

    public async getDeleteProfile(): Promise<zowe.imperative.IProfileLoaded> {
        const allProfiles: zowe.imperative.IProfileLoaded[] = this.allProfiles;
        const profileNamesList = allProfiles.map((temprofile) => {
            return temprofile.name;
        });

        if (!profileNamesList.length) {
            Gui.showMessage(localize("deleteProfile.noProfilesLoaded", "No profiles available"));
            return;
        }

        const quickPickList: vscode.QuickPickOptions = {
            placeHolder: localize("deleteProfile.quickPickOption", "Select the profile you want to delete"),
            ignoreFocusOut: true,
            canPickMany: false,
        };
        const sesName = await Gui.showQuickPick(profileNamesList, quickPickList);

        if (sesName === undefined) {
            Gui.showMessage(localize("deleteProfile.undefined.profilename", "Operation Cancelled"));
            return;
        }

        return allProfiles.find((temprofile) => temprofile.name === sesName);
    }

    public async deleteProfile(
        datasetTree: IZoweTree<IZoweDatasetTreeNode>,
        ussTree: IZoweTree<IZoweUSSTreeNode>,
        jobsProvider: IZoweTree<IZoweJobTreeNode>,
        node?: IZoweNodeType
    ): Promise<void> {
        let deletedProfile: zowe.imperative.IProfileLoaded;
        if (!node) {
            deletedProfile = await this.getDeleteProfile();
        } else {
            deletedProfile = node.getProfile();
        }
        if (!deletedProfile) {
            return;
        }

        const deleteLabel = deletedProfile.name;

        if ((await this.getProfileInfo()).usingTeamConfig) {
            const currentProfile = await this.getProfileFromConfig(deleteLabel);
            const filePath = currentProfile.profLoc.osLoc[0];
            await this.openConfigFile(filePath);
            return;
        }

        const deleteSuccess = await this.deletePrompt(deletedProfile);
        if (!deleteSuccess) {
            Gui.showMessage(localize("deleteProfile.noSelected", "Operation Cancelled"));
            return;
        }

        // Delete from data det file history
        const fileHistory: string[] = datasetTree.getFileHistory();
        fileHistory
            .slice()
            .reverse()
            .filter((ds) => ds.substring(1, ds.indexOf("]")).trim() === deleteLabel.toUpperCase())
            .forEach((ds) => {
                datasetTree.removeFileHistory(ds);
            });

        // Delete from Data Set Favorites
        datasetTree.removeFavProfile(deleteLabel, false);

        // Delete from Data Set Tree
        datasetTree.mSessionNodes.forEach((sessNode) => {
            if (sessNode.getProfileName() === deleteLabel) {
                datasetTree.deleteSession(sessNode);
                sessNode.dirty = true;
                datasetTree.refresh();
            }
        });

        // Delete from USS file history
        const fileHistoryUSS: string[] = ussTree.getFileHistory();
        fileHistoryUSS
            .slice()
            .reverse()
            .filter((uss) => uss.substring(1, uss.indexOf("]")).trim() === deleteLabel.toUpperCase())
            .forEach((uss) => {
                ussTree.removeFileHistory(uss);
            });

        // Delete from USS Favorites
        ussTree.removeFavProfile(deleteLabel, false);

        // Delete from USS Tree
        ussTree.mSessionNodes.forEach((sessNode) => {
            if (sessNode.getProfileName() === deleteLabel) {
                ussTree.deleteSession(sessNode);
                sessNode.dirty = true;
                ussTree.refresh();
            }
        });

        // Delete from Jobs Favorites
        jobsProvider.removeFavProfile(deleteLabel, false);

        // Delete from Jobs Tree
        jobsProvider.mSessionNodes.forEach((jobNode) => {
            if (jobNode.getProfileName() === deleteLabel) {
                jobsProvider.deleteSession(jobNode);
                jobNode.dirty = true;
                jobsProvider.refresh();
            }
        });

        // Delete from Data Set Sessions list
        const dsSetting: any = {
            ...SettingsConfig.getDirectValue(this.dsSchema),
        };
        let sessDS: string[] = dsSetting.sessions;
        let faveDS: string[] = dsSetting.favorites;
        sessDS = sessDS.filter((element) => {
            return element.trim() !== deleteLabel;
        });
        faveDS = faveDS.filter((element) => {
            return element.substring(1, element.indexOf("]")).trim() !== deleteLabel;
        });
        dsSetting.sessions = sessDS;
        dsSetting.favorites = faveDS;
        await SettingsConfig.setDirectValue(this.dsSchema, dsSetting);

        // Delete from USS Sessions list
        const ussSetting: any = {
            ...SettingsConfig.getDirectValue(this.ussSchema),
        };
        let sessUSS: string[] = ussSetting.sessions;
        let faveUSS: string[] = ussSetting.favorites;
        sessUSS = sessUSS.filter((element) => {
            return element.trim() !== deleteLabel;
        });
        faveUSS = faveUSS.filter((element) => {
            return element.substring(1, element.indexOf("]")).trim() !== deleteLabel;
        });
        ussSetting.sessions = sessUSS;
        ussSetting.favorites = faveUSS;
        await SettingsConfig.setDirectValue(this.ussSchema, ussSetting);

        // Delete from Jobs Sessions list
        const jobsSetting: any = {
            ...SettingsConfig.getDirectValue(this.jobsSchema),
        };
        let sessJobs: string[] = jobsSetting.sessions;
        let faveJobs: string[] = jobsSetting.favorites;
        sessJobs = sessJobs.filter((element) => {
            return element.trim() !== deleteLabel;
        });
        faveJobs = faveJobs.filter((element) => {
            return element.substring(1, element.indexOf("]")).trim() !== deleteLabel;
        });
        jobsSetting.sessions = sessJobs;
        jobsSetting.favorites = faveJobs;
        await SettingsConfig.setDirectValue(this.jobsSchema, jobsSetting);

        // Remove from list of all profiles
        const index = this.allProfiles.findIndex((deleteItem) => {
            return deleteItem.name === deletedProfile.name;
        });
        if (index >= 0) {
            this.allProfiles.splice(index, 1);
        }
    }

    public async validateProfiles(theProfile: zowe.imperative.IProfileLoaded): Promise<IProfileValidation> {
        let filteredProfile: IProfileValidation;
        let profileStatus;
        const getSessStatus = await ZoweExplorerApiRegister.getInstance().getCommonApi(theProfile);

        // Check if the profile is already validated as active
        const desiredProfile = this.profilesForValidation.find((profile) => profile.name === theProfile.name && profile.status === "active");
        if (desiredProfile) {
            filteredProfile = {
                status: desiredProfile.status,
                name: desiredProfile.name,
            };
        }

        // If not yet validated or inactive, call getStatus and validate the profile
        // status will be stored in profilesForValidation
        if (filteredProfile === undefined) {
            try {
                if (getSessStatus.getStatus) {
                    profileStatus = await Gui.withProgress(
                        {
                            location: vscode.ProgressLocation.Notification,
                            title: localize("Profiles.validateProfiles.validationProgress", "Validating {0} Profile.", theProfile.name),
                            cancellable: true,
                        },
                        async (progress, token) => {
                            token.onCancellationRequested(() => {
                                // will be returned as undefined
                                Gui.showMessage(
                                    localize("Profiles.validateProfiles.validationCancelled", "Validating {0} was cancelled.", theProfile.name)
                                );
                            });
                            return getSessStatus.getStatus(theProfile, theProfile.type);
                        }
                    );
                } else {
                    profileStatus = "unverified";
                }

                switch (profileStatus) {
                    case "active":
                        filteredProfile = {
                            status: "active",
                            name: theProfile.name,
                        };
                        this.profilesForValidation.push(filteredProfile);
                        break;
                    case "inactive":
                        filteredProfile = {
                            status: "inactive",
                            name: theProfile.name,
                        };
                        this.profilesForValidation.push(filteredProfile);
                        break;
                    // default will cover "unverified" and undefined
                    default:
                        filteredProfile = {
                            status: "unverified",
                            name: theProfile.name,
                        };
                        this.profilesForValidation.push(filteredProfile);
                        break;
                }
            } catch (error) {
                await errorHandling(error, theProfile.name);
                if (error instanceof Error) {
                    this.log.debug("Validate Error - Invalid Profile: " + error.message);
                }
                filteredProfile = {
                    status: "inactive",
                    name: theProfile.name,
                };
                this.profilesForValidation.push(filteredProfile);
            }
        }

        return filteredProfile;
    }

    public async ssoLogin(node?: IZoweNodeType, label?: string): Promise<void> {
        let loginToken: string;
        let loginTokenType: string;
        let creds: string[];
        let serviceProfile: zowe.imperative.IProfileLoaded;
        let session: zowe.imperative.Session;
        if (node) {
            serviceProfile = node.getProfile();
        } else {
            serviceProfile = this.loadNamedProfile(label.trim());
        }
        // This check will handle service profiles that have username and password
        if (serviceProfile.profile.user && serviceProfile.profile.password) {
            Gui.showMessage(localize("ssoAuth.noBase", "This profile does not support token authentication."));
            return;
        }

        try {
            loginTokenType = await ZoweExplorerApiRegister.getInstance().getCommonApi(serviceProfile).getTokenTypeName();
        } catch (error) {
            this.log.info(error);
            Gui.showMessage(localize("ssoAuth.noBase", "This profile does not support token authentication."));
            return;
        }
        if (loginTokenType && loginTokenType !== zowe.imperative.SessConstants.TOKEN_TYPE_APIML) {
            // this will handle extenders
            if (node) {
                session = node.getSession();
            } else {
                session = await ZoweExplorerApiRegister.getInstance().getCommonApi(serviceProfile).getSession();
            }
            creds = await this.loginCredentialPrompt();
            if (!creds) {
                return;
            }
            session.ISession.user = creds[0];
            session.ISession.password = creds[1];
            try {
                loginToken = await ZoweExplorerApiRegister.getInstance().getCommonApi(serviceProfile).login(session);
                const profIndex = this.allProfiles.findIndex((profile) => profile.name === serviceProfile.name);
                this.allProfiles[profIndex] = { ...serviceProfile, profile: { ...serviceProfile, ...session } };
                node.setProfileToChoice({
                    ...node.getProfile(),
                    profile: { ...node.getProfile().profile, ...session },
                });
            } catch (error) {
                this.log.error(error);
                if (error instanceof Error) {
                    Gui.errorMessage(localize("ssoLogin.unableToLogin", "Unable to log in. ") + error.message);
                }
                return;
            }
        } else {
            const baseProfile = await this.fetchBaseProfile();
            if (baseProfile) {
                creds = await this.loginCredentialPrompt();
                if (!creds) {
                    return;
                }
                try {
                    const updSession = new zowe.imperative.Session({
                        hostname: serviceProfile.profile.host,
                        port: serviceProfile.profile.port,
                        user: creds[0],
                        password: creds[1],
                        rejectUnauthorized: serviceProfile.profile.rejectUnauthorized,
                        tokenType: loginTokenType,
                        type: zowe.imperative.SessConstants.AUTH_TYPE_TOKEN,
                    });
                    loginToken = await ZoweExplorerApiRegister.getInstance().getCommonApi(serviceProfile).login(updSession);
                    const updBaseProfile: zowe.imperative.IProfile = {
                        tokenType: loginTokenType,
                        tokenValue: loginToken,
                    };
                    await this.updateBaseProfileFileLogin(baseProfile, updBaseProfile);
                    const baseIndex = this.allProfiles.findIndex((profile) => profile.name === baseProfile.name);
                    this.allProfiles[baseIndex] = { ...baseProfile, profile: { ...baseProfile, ...updBaseProfile } };
                    node.setProfileToChoice({
                        ...node.getProfile(),
                        profile: { ...node.getProfile().profile, ...updBaseProfile },
                    });
                } catch (error) {
                    this.log.error(error);
                    if (error instanceof Error) {
                        Gui.errorMessage(localize("ssoLogin.unableToLogin", "Unable to log in. ") + error.message);
                    }
                    return;
                }
            }
        }
        Gui.showMessage(localize("ssoLogin.successful", "Login to authentication service was successful."));
    }

    public async ssoLogout(node: IZoweNodeType): Promise<void> {
        const serviceProfile = node.getProfile();
        // This check will handle service profiles that have username and password
        if (serviceProfile.profile?.user && serviceProfile.profile?.password) {
            Gui.showMessage(localize("ssoAuth.noBase", "This profile does not support token authentication."));
            return;
        }
        try {
            // this will handle extenders
            if (serviceProfile.type !== "zosmf" && serviceProfile.profile?.tokenType !== zowe.imperative.SessConstants.TOKEN_TYPE_APIML) {
                await ZoweExplorerApiRegister.getInstance()
                    .getCommonApi(serviceProfile)
                    .logout(await node.getSession());
            } else {
                // this will handle base profile apiml tokens
                const baseProfile = await this.fetchBaseProfile();
                const loginTokenType = ZoweExplorerApiRegister.getInstance().getCommonApi(serviceProfile).getTokenTypeName();
                const updSession = new zowe.imperative.Session({
                    hostname: serviceProfile.profile.host,
                    port: serviceProfile.profile.port,
                    rejectUnauthorized: serviceProfile.profile.rejectUnauthorized,
                    tokenType: loginTokenType,
                    tokenValue: serviceProfile.profile.tokenValue,
                    type: zowe.imperative.SessConstants.AUTH_TYPE_TOKEN,
                });
                await ZoweExplorerApiRegister.getInstance().getCommonApi(serviceProfile).logout(updSession);

                await this.updateBaseProfileFileLogout(baseProfile);
            }
            Gui.showMessage(localize("ssoLogout.successful", "Logout from authentication service was successful."));
        } catch (error) {
            this.log.error(error);
            if (error instanceof Error) {
                Gui.errorMessage(localize("ssoLogout.unableToLogout", "Unable to log out. ") + error.message);
            }
            return;
        }
    }

    public async openConfigFile(filePath: string): Promise<void> {
        const document = await vscode.workspace.openTextDocument(filePath);
        await Gui.showTextDocument(document);
    }

    private async getConfigLocationPrompt(action: string): Promise<string> {
        let placeHolderText: string;
        if (action === "create") {
            placeHolderText = localize("getConfigLocationPrompt.placeholder.create", "Select the location where the config file will be initialized");
        } else {
            placeHolderText = localize("getConfigLocationPrompt.placeholder.edit", "Select the location of the config file to edit");
        }
        const quickPickOptions: vscode.QuickPickOptions = {
            placeHolder: placeHolderText,
            ignoreFocusOut: true,
            canPickMany: false,
        };
        const globalText = localize("getConfigLocationPrompt.showQuickPick.global", "Global: in the Zowe home directory");
        const projectText = localize("getConfigLocationPrompt.showQuickPick.project", "Project: in the current working directory");
        const location = await Gui.showQuickPick([globalText, projectText], quickPickOptions);
        // call check for existing and prompt here
        switch (location) {
            case globalText:
                return "global";
            case projectText:
                return "project";
        }
        return;
    }

    private async checkExistingConfig(filePath: string): Promise<string> {
        let found = false;
        let location: string;
        const existingLayers = await this.getConfigLayers();
        for (const file of existingLayers) {
            if (file.path.includes(filePath)) {
                found = true;
                const createButton = localize("checkExistingConfig.createNew.button", "Create New");
                const message = localize(
                    "checkExistingConfig.createNew.message",
                    // eslint-disable-next-line max-len
                    `A Team Configuration File already exists in this location\n{0}\nContinuing may alter the existing file, would you like to proceed?`,
                    file.path
                );
                await Gui.infoMessage(message, { items: [createButton], vsCodeOpts: { modal: true } }).then(async (selection) => {
                    if (selection) {
                        location = path.basename(file.path);
                    } else {
                        await this.openConfigFile(file.path);
                        location = undefined;
                    }
                });
            }
        }
        if (found) {
            return location;
        }
        return "none";
    }

    private async getConfigLayers(): Promise<zowe.imperative.IConfigLayer[]> {
        const existingLayers: zowe.imperative.IConfigLayer[] = [];
        const config = await zowe.imperative.Config.load("zowe", {
            homeDir: getZoweDir(),
            projectDir: vscode.workspace.workspaceFolders?.[0]?.uri.fsPath,
        });
        const layers = config.layers;
        layers.forEach((layer) => {
            if (layer.exists) {
                existingLayers.push(layer);
            }
        });
        return existingLayers;
    }

    private async promptToRefreshForProfiles(rootPath: string): Promise<void> {
        if (globals.ISTHEIA) {
            const reloadButton = localize("createZoweSchema.reload.button", "Refresh Zowe Explorer");
            const infoMsg = localize(
                "createZoweSchema.reload.infoMessage",
                "Team Configuration file created. Location: {0}. \n Please update file and refresh Zowe Explorer via button or command palette.",
                rootPath
            );
            await Gui.showMessage(infoMsg, { items: [reloadButton] }).then(async (selection) => {
                if (selection === reloadButton) {
                    await vscode.commands.executeCommand("zowe.extRefresh");
                }
            });
        }
    }

    private getProfileIcon(osLocInfo: zowe.imperative.IProfLocOsLoc[]): string[] {
        const ret: string[] = [];
        for (const loc of osLocInfo ?? []) {
            if (loc.global) {
                ret.push("$(home)");
            } else {
                ret.push("$(folder)");
            }
        }
        return ret;
    }

    private async updateBaseProfileFileLogin(profile: zowe.imperative.IProfileLoaded, updProfile: zowe.imperative.IProfile): Promise<void> {
        const upd = { profileName: profile.name, profileType: profile.type };
        const mProfileInfo = await this.getProfileInfo();
        const setSecure = mProfileInfo.isSecured();
        await mProfileInfo.updateProperty({ ...upd, property: "tokenType", value: updProfile.tokenType });
        await mProfileInfo.updateProperty({ ...upd, property: "tokenValue", value: updProfile.tokenValue, setSecure });
    }

    private async updateBaseProfileFileLogout(profile: zowe.imperative.IProfileLoaded): Promise<void> {
        const mProfileInfo = await this.getProfileInfo();
        const setSecure = mProfileInfo.isSecured();
        const prof = mProfileInfo.getAllProfiles(profile.type).find((p) => p.profName === profile.name);
        const mergedArgs = mProfileInfo.mergeArgsForProfile(prof);
        await mProfileInfo.updateKnownProperty({ mergedArgs, property: "tokenValue", value: undefined, setSecure });
        await mProfileInfo.updateKnownProperty({ mergedArgs, property: "tokenType", value: undefined });
    }

    private async loginCredentialPrompt(): Promise<string[]> {
        let newPass: string;
        const newUser = await this.userInfo();
        if (!newUser) {
            Gui.showMessage(localize("ssoLogin.undefined.username", "Operation Cancelled"));
            return;
        } else {
            newPass = await this.passwordInfo();
            if (!newPass) {
                Gui.showMessage(localize("ssoLogin.undefined.username", "Operation Cancelled"));
                return;
            }
        }
        return [newUser, newPass];
    }

    private async deletePrompt(deletedProfile: zowe.imperative.IProfileLoaded): Promise<string> {
        const profileName = deletedProfile.name;
        this.log.debug(localize("deleteProfile.log.debug", "Deleting profile ") + profileName);
        const quickPickOptions: vscode.QuickPickOptions = {
            placeHolder: localize("deleteProfile.quickPickOption", "Delete {0}? This will permanently remove it from your system.", profileName),
            ignoreFocusOut: true,
            canPickMany: false,
        };
        // confirm that the user really wants to delete
        if (
            (await Gui.showQuickPick(
                [localize("deleteProfile.showQuickPick.delete", "Delete"), localize("deleteProfile.showQuickPick.cancel", "Cancel")],
                quickPickOptions
            )) !== localize("deleteProfile.showQuickPick.delete", "Delete")
        ) {
            this.log.debug(localize("deleteProfile.showQuickPick.log.debug", "User picked Cancel. Cancelling delete of profile"));
            return;
        }

        try {
            await this.deleteProfileOnDisk(deletedProfile);
        } catch (error) {
            this.log.error(localize("deleteProfile.delete.log.error", "Error encountered when deleting profile! ") + JSON.stringify(error));
            await errorHandling(error, profileName);
            throw error;
        }

        Gui.showMessage(localize("deleteProfile.success.info", "Profile {0} was deleted.", profileName));
        return profileName;
    }

    // ** Functions for handling Profile Information */

    private async urlInfo(input?): Promise<IUrlValidator | undefined> {
        let zosURL: string;
        if (input) {
            zosURL = input;
        }
        const options: vscode.InputBoxOptions = {
            prompt: localize("createNewConnection.option.prompt.url", "Enter a z/OS URL in the format 'https://url:port'."),
            value: zosURL,
            ignoreFocusOut: true,
            placeHolder: localize("createNewConnection.option.prompt.url.placeholder", "https://url:port"),
            validateInput: (text: string): string | undefined => {
                const host = this.getUrl(text);
                if (this.validateAndParseUrl(host).valid) {
                    return undefined;
                } else {
                    return localize("createNewConnection.invalidzosURL", "Please enter a valid host URL in the format 'company.com'.");
                }
            },
        };
        zosURL = await Gui.showInputBox(options);

        let hostName: string;
        if (!zosURL) {
            return undefined;
        } else {
            hostName = this.getUrl(zosURL);
        }

        return this.validateAndParseUrl(hostName);
    }

    private getUrl(host: string): string {
        let url: string;
        if (host.includes(":")) {
            if (host.includes("/")) {
                url = host;
            } else {
                url = `https://${host}`;
            }
        } else {
            url = `https://${host}`;
        }
        return url;
    }

    private async portInfo(input: string, schema: {}): Promise<number> {
        let options: vscode.InputBoxOptions;
        let port: number;
        if ("defaultValue" in schema[input].optionDefinition) {
            options = {
                prompt: schema[input].optionDefinition.description.toString(),
                value: schema[input].optionDefinition.defaultValue.toString(),
            };
        } else {
            options = {
                placeHolder: localize("createNewConnection.option.prompt.port.placeholder", "Port Number"),
                prompt: schema[input].optionDefinition.description.toString(),
            };
        }
        port = Number(await Gui.showInputBox(options));

        if (port === 0 && "defaultValue" in schema[input].optionDefinition) {
            port = Number(schema[input].optionDefinition.defaultValue.toString());
        } else {
            return port;
        }
        return port;
    }

    private async userInfo(input?: string): Promise<string> {
        let userName: string;

        if (input) {
            userName = input;
        }
        InputBoxOptions = {
            placeHolder: localize("createNewConnection.option.prompt.username.placeholder", "User Name"),
            prompt: localize("createNewConnection.option.prompt.username", "Enter the user name for the connection. Leave blank to not store."),
            ignoreFocusOut: true,
            value: userName,
        };
        userName = await Gui.showInputBox(InputBoxOptions);

        if (userName === undefined) {
            Gui.showMessage(localize("createNewConnection.undefined.passWord", "Operation Cancelled"));
            return undefined;
        }

        return userName.trim();
    }

    private async passwordInfo(input?: string): Promise<string> {
        let passWord: string;

        if (input) {
            passWord = input;
        }

        InputBoxOptions = {
            placeHolder: localize("createNewConnection.option.prompt.password.placeholder", "Password"),
            prompt: localize("createNewConnection.option.prompt.password", "Enter the password for the connection. Leave blank to not store."),
            password: true,
            ignoreFocusOut: true,
            value: passWord,
        };
        passWord = await Gui.showInputBox(InputBoxOptions);

        if (passWord === undefined) {
            Gui.showMessage(localize("createNewConnection.undefined.passWord", "Operation Cancelled"));
            return undefined;
        }

        return passWord.trim();
    }

    private async ruInfo(input?: boolean): Promise<boolean> {
        let rejectUnauthorize: boolean;
        let placeholder: string;
        let selectRU: string[];
        const falseString = localize("createNewConnection.ru.false", "False - Accept connections with self-signed certificates");
        const trueString = localize("createNewConnection.ru.true", "True - Reject connections with self-signed certificates");

        if (input !== undefined) {
            rejectUnauthorize = input;
            if (!input) {
                placeholder = falseString;
                selectRU = [falseString, trueString];
            } else {
                placeholder = trueString;
                selectRU = [trueString, falseString];
            }
        } else {
            placeholder = localize("createNewConnection.option.prompt.ru.placeholder", "Reject Unauthorized Connections");
            selectRU = [trueString, falseString];
        }

        const quickPickOptions: vscode.QuickPickOptions = {
            placeHolder: placeholder,
            ignoreFocusOut: true,
            canPickMany: false,
        };

        const ruOptions = Array.from(selectRU);

        const chosenRU = await Gui.showQuickPick(ruOptions, quickPickOptions);

        if (chosenRU && chosenRU.includes(trueString)) {
            rejectUnauthorize = true;
        } else if (chosenRU && chosenRU.includes(falseString)) {
            rejectUnauthorize = false;
        } else {
            Gui.showMessage(localize("createNewConnection.rejectUnauthorize", "Operation Cancelled"));
            return undefined;
        }

        return rejectUnauthorize;
    }

    private async boolInfo(input: string, schema: {}): Promise<boolean> {
        let isTrue: boolean;
        const description: string = schema[input].optionDefinition.description.toString();
        const quickPickBooleanOptions: vscode.QuickPickOptions = {
            placeHolder: description,
            ignoreFocusOut: true,
            canPickMany: false,
        };
        const selectBoolean = ["True", "False"];
        const chosenValue = await Gui.showQuickPick(selectBoolean, quickPickBooleanOptions);
        if (chosenValue === selectBoolean[0]) {
            isTrue = true;
        } else if (chosenValue === selectBoolean[1]) {
            isTrue = false;
        } else {
            return undefined;
        }
        return isTrue;
    }

    private optionsValue(value: string, schema: {}, input?: string): vscode.InputBoxOptions {
        let options: vscode.InputBoxOptions;
        const description: string = schema[value].optionDefinition.description.toString();
        let editValue: any;

        if (input !== undefined) {
            editValue = input;
            options = {
                prompt: description,
                value: editValue,
            };
        } else if ("defaultValue" in schema[value].optionDefinition) {
            options = {
                prompt: description,
                value: schema[value].optionDefinition.defaultValue,
            };
        } else {
            options = {
                placeHolder: description,
                prompt: description,
            };
        }
        return options;
    }

    private checkType(input?): string {
        const isTrue = Array.isArray(input);
        let test: string;
        let index: number;
        if (isTrue) {
            if (input.includes("boolean")) {
                index = input.indexOf("boolean");
                test = input[index];
                return test;
            }
            if (input.includes("number")) {
                index = input.indexOf("number");
                test = input[index];
                return test;
            }
            if (input.includes("string")) {
                index = input.indexOf("string");
                test = input[index];
                return test;
            }
        } else {
            test = input;
        }
        return test;
    }

    /**
     * Functions that Calls Get CLI Profile Manager, v1 profile specific.
     * @param updProfileInfo
     * @param rePrompt
     * @returns
     */

    private async updateProfile(updProfileInfo, rePrompt?: boolean): Promise<void> {
        if (zowe.imperative.ImperativeConfig.instance.config?.exists) {
            return;
        }
        if (updProfileInfo.type !== undefined) {
            const profileManager = this.getCliProfileManager(updProfileInfo.type);
            this.loadedProfile = await profileManager.load({
                name: updProfileInfo.name,
            });
        } else {
            for (const type of ZoweExplorerApiRegister.getInstance().registeredApiTypes()) {
                const profileManager = this.getCliProfileManager(type);
                this.loadedProfile = await profileManager.load({
                    name: updProfileInfo.name,
                });
            }
        }

        // use direct load since merging was done previously during initialization
        const OrigProfileInfo = (await this.directLoad(this.loadedProfile.type, this.loadedProfile.name)).profile;
        const NewProfileInfo = updProfileInfo.profile;

        // Update the currently-loaded profile with the new info
        const profileArray = Object.keys(this.loadedProfile.profile);
        for (const value of profileArray) {
            if ((value === "encoding" || value === "responseTimeout") && NewProfileInfo[value] === 0) {
                // If the updated profile had these fields set to 0, delete them...
                // this should get rid of a bad value that was stored
                // in these properties before this update
                delete OrigProfileInfo[value];
            } else if (NewProfileInfo[value] !== undefined && NewProfileInfo[value] !== "") {
                if (value === "user" || value === "password") {
                    if (!rePrompt) {
                        OrigProfileInfo.user = NewProfileInfo.user;
                        OrigProfileInfo.password = NewProfileInfo.password;
                    }
                } else {
                    OrigProfileInfo[value] = NewProfileInfo[value];
                }
            } else if (NewProfileInfo[value] === undefined || NewProfileInfo[value] === "") {
                // If the updated profile had an empty property, delete it...
                // this should get rid of any empty strings
                // that were stored in the profile before this update
                delete OrigProfileInfo[value];
            }
        }

        const updateParms: zowe.imperative.IUpdateProfile = {
            name: this.loadedProfile.name,
            merge: false,
            profile: OrigProfileInfo,
        };
        try {
            this.getCliProfileManager(this.loadedProfile.type).update(updateParms);
        } catch (error) {
            this.log.error(error);
            if (error instanceof Error) {
                Gui.errorMessage(error.message);
            }
        }
    }

    // Temporary solution for handling unsecure profiles until CLI team's work is made
    // Remove secure properties and set autoStore to false when vscode setting is true
    private createNonSecureProfile(newConfig: zowe.imperative.IConfig): void {
        const isSecureCredsEnabled: boolean = SettingsConfig.getDirectValue(globals.SETTINGS_SECURE_CREDENTIALS_ENABLED);
        if (!isSecureCredsEnabled) {
            for (const profile of Object.entries(newConfig.profiles)) {
                delete newConfig.profiles[profile[0]].secure;
            }
            newConfig.autoStore = false;
        }
    }
}<|MERGE_RESOLUTION|>--- conflicted
+++ resolved
@@ -130,11 +130,7 @@
     public async getProfileSetting(theProfile: zowe.imperative.IProfileLoaded): Promise<IProfileValidation> {
         let profileStatus: IProfileValidation;
         let found: boolean = false;
-<<<<<<< HEAD
-        this.profilesValidationSetting.filter((instance) => {
-=======
         this.profilesValidationSetting.forEach((instance) => {
->>>>>>> f001941a
             if (instance.name === theProfile.name && instance.setting === false) {
                 profileStatus = {
                     status: "unverified",
