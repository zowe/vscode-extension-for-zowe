/*
 * This program and the accompanying materials are made available under the terms of the *
 * Eclipse Public License v2.0 which accompanies this distribution, and is available at *
 * https://www.eclipse.org/legal/epl-v20.html                                      *
 *                                                                                 *
 * SPDX-License-Identifier: EPL-2.0                                                *
 *                                                                                 *
 * Copyright Contributors to the Zowe Project.                                     *
 *                                                                                 *
 */

import {
    IProfileLoaded,
    Logger,
    ISession,
    Session,
    SessConstants,
    IUpdateProfile,
    IProfile,
    ConfigSchema,
    ConfigBuilder,
    ImperativeConfig,
    IImperativeConfig,
    Config,
    IConfig,
    ICommandProfileTypeConfiguration,
} from "@zowe/imperative";
import * as vscode from "vscode";
import * as zowe from "@zowe/cli";
import * as path from "path";
import * as os from "os";
import * as fs from "fs";
import {
    IZoweTree,
    IZoweNodeType,
    IZoweUSSTreeNode,
    IZoweDatasetTreeNode,
    IZoweJobTreeNode,
    IZoweTreeNode,
    PersistenceSchemaEnum,
    IProfileValidation,
    IValidationSetting,
    ValidProfileEnum,
    ProfilesCache,
    IUrlValidator,
    ZoweVsCodeExtension,
} from "@zowe/zowe-explorer-api";
import {
    errorHandling,
    FilterDescriptor,
    FilterItem,
    resolveQuickPickHelper,
    isTheia,
    readConfigFromDisk,
} from "./utils/ProfilesUtils";
import { ZoweExplorerApiRegister } from "./ZoweExplorerApiRegister";
import * as globals from "./globals";
import * as nls from "vscode-nls";
import { UIViews } from "./shared/ui-views";

// TODO: find a home for constants
export const CONTEXT_PREFIX = "_";
const VALIDATE_SUFFIX = CONTEXT_PREFIX + "validate=";

// Set up localization
nls.config({
    messageFormat: nls.MessageFormat.bundle,
    bundleFormat: nls.BundleFormat.standalone,
})();
const localize: nls.LocalizeFunc = nls.loadMessageBundle();
let InputBoxOptions: vscode.InputBoxOptions;

export class Profiles extends ProfilesCache {
    // Processing stops if there are no profiles detected
    public static async createInstance(log: Logger): Promise<Profiles> {
        Profiles.loader = new Profiles(log, vscode.workspace.workspaceFolders?.[0].uri.fsPath);
        await Profiles.loader.refresh(ZoweExplorerApiRegister.getInstance());
        return Profiles.loader;
    }

    public static getInstance(): Profiles {
        return Profiles.loader;
    }

    protected static loader: Profiles;

    public loadedProfile: IProfileLoaded;
    public validProfile: ValidProfileEnum = ValidProfileEnum.INVALID;
    private dsSchema: string = globals.SETTINGS_DS_HISTORY;
    private ussSchema: string = globals.SETTINGS_USS_HISTORY;
    private jobsSchema: string = globals.SETTINGS_JOBS_HISTORY;
    public constructor(log: Logger, cwd?: string) {
        super(log, cwd);
    }

    public async checkCurrentProfile(theProfile: IProfileLoaded) {
        let profileStatus: IProfileValidation;
        if (!theProfile.profile.tokenType && (!theProfile.profile.user || !theProfile.profile.password)) {
            // The profile will need to be reactivated, so remove it from profilesForValidation
            this.profilesForValidation.filter((profile, index) => {
                if (profile.name === theProfile.name && profile.status !== "unverified") {
                    this.profilesForValidation.splice(index, 1);
                }
            });
            let values: string[];
            try {
                values = await Profiles.getInstance().promptCredentials(theProfile.name);
            } catch (error) {
                errorHandling(
                    error,
                    theProfile.name,
                    localize("checkCurrentProfile.error", "Error encountered in ") +
                        `checkCurrentProfile.optionalProfiles!`
                );
                return profileStatus;
            }
            if (values !== undefined) {
                theProfile.profile.user = values[0];
                theProfile.profile.password = values[1];
                theProfile.profile.base64EncodedAuth = values[2];
            }

            // Validate profile
            profileStatus = await this.getProfileSetting(theProfile);
        } else {
            // Profile should have enough information to allow validation
            profileStatus = await this.getProfileSetting(theProfile);
        }
        switch (profileStatus.status) {
            case "unverified":
                this.validProfile = ValidProfileEnum.UNVERIFIED;
                break;
            case "inactive":
                this.validProfile = ValidProfileEnum.INVALID;
                break;
            case "active":
                this.validProfile = ValidProfileEnum.VALID;
                break;
        }
        return profileStatus;
    }

    public async getProfileSetting(theProfile: IProfileLoaded): Promise<IProfileValidation> {
        let profileStatus: IProfileValidation;
        let found: boolean = false;
        this.profilesValidationSetting.filter(async (instance) => {
            if (instance.name === theProfile.name && instance.setting === false) {
                profileStatus = {
                    status: "unverified",
                    name: instance.name,
                };
                if (this.profilesForValidation.length > 0) {
                    this.profilesForValidation.filter((profile) => {
                        if (profile.name === theProfile.name && profile.status === "unverified") {
                            found = true;
                        }
                        if (profile.name === theProfile.name && profile.status !== "unverified") {
                            found = true;
                            const index = this.profilesForValidation.lastIndexOf(profile);
                            this.profilesForValidation.splice(index, 1, profileStatus);
                        }
                    });
                }
                if (!found) {
                    this.profilesForValidation.push(profileStatus);
                }
            }
        });
        if (profileStatus === undefined) {
            profileStatus = await this.validateProfiles(theProfile);
        }
        return profileStatus;
    }

    public async disableValidation(node: IZoweNodeType): Promise<IZoweNodeType> {
        this.disableValidationContext(node);
        return node;
    }

    public async disableValidationContext(node: IZoweNodeType) {
        const theProfile: IProfileLoaded = node.getProfile();
        this.validationArraySetup(theProfile, false);
        if (node.contextValue.includes(`${VALIDATE_SUFFIX}true`)) {
            node.contextValue = node.contextValue
                .replace(/(_validate=true)/g, "")
                .replace(/(_Active)/g, "")
                .replace(/(_Inactive)/g, "");
            node.contextValue = node.contextValue + `${VALIDATE_SUFFIX}false`;
        } else if (node.contextValue.includes(`${VALIDATE_SUFFIX}false`)) {
            return node;
        } else {
            node.contextValue = node.contextValue + `${VALIDATE_SUFFIX}false`;
        }
        return node;
    }

    public async enableValidation(node: IZoweNodeType): Promise<IZoweNodeType> {
        this.enableValidationContext(node);
        return node;
    }

    public async enableValidationContext(node: IZoweNodeType) {
        const theProfile: IProfileLoaded = node.getProfile();
        this.validationArraySetup(theProfile, true);
        if (node.contextValue.includes(`${VALIDATE_SUFFIX}false`)) {
            node.contextValue = node.contextValue.replace(/(_validate=false)/g, "").replace(/(_Unverified)/g, "");
            node.contextValue = node.contextValue + `${VALIDATE_SUFFIX}true`;
        } else if (node.contextValue.includes(`${VALIDATE_SUFFIX}true`)) {
            return node;
        } else {
            node.contextValue = node.contextValue + `${VALIDATE_SUFFIX}true`;
        }

        return node;
    }

    public async validationArraySetup(
        theProfile: IProfileLoaded,
        validationSetting: boolean
    ): Promise<IValidationSetting> {
        let found: boolean = false;
        let profileSetting: IValidationSetting;
        if (this.profilesValidationSetting.length > 0) {
            this.profilesValidationSetting.filter((instance) => {
                if (instance.name === theProfile.name && instance.setting === validationSetting) {
                    found = true;
                    profileSetting = {
                        name: instance.name,
                        setting: instance.setting,
                    };
                }
                if (instance.name === theProfile.name && instance.setting !== validationSetting) {
                    found = true;
                    profileSetting = {
                        name: instance.name,
                        setting: validationSetting,
                    };
                    const index = this.profilesValidationSetting.lastIndexOf(instance);
                    this.profilesValidationSetting.splice(index, 1, profileSetting);
                }
            });
            if (!found) {
                profileSetting = {
                    name: theProfile.name,
                    setting: validationSetting,
                };
                this.profilesValidationSetting.push(profileSetting);
            }
        } else {
            profileSetting = {
                name: theProfile.name,
                setting: validationSetting,
            };
            this.profilesValidationSetting.push(profileSetting);
        }
        return profileSetting;
    }

    /**
     * Adds a new Profile to the provided treeview by clicking the 'Plus' button and
     * selecting which profile you would like to add from the drop-down that appears.
     * The profiles that are in the tree view already will not appear in the
     * drop-down.
     *
     * @export
     * @param {USSTree} zoweFileProvider - either the USS, MVS, JES tree
     */
    public async createZoweSession(zoweFileProvider: IZoweTree<IZoweTreeNode>) {
        const allProfiles = Profiles.getInstance().allProfiles;
        const createNewProfile = "Create a New Connection to z/OS";
        const createNewConfig = "Create a New Team Configuration File";
        let addProfilePlaceholder = "";
        let chosenProfile: string = "";

        // Get all profiles
        let profileNamesList = allProfiles.map((profile) => {
            return profile.name;
        });
        // Filter to list of the APIs available for current tree explorer
        profileNamesList = profileNamesList.filter((profileName) => {
            const profile = Profiles.getInstance().loadNamedProfile(profileName);
            if (zoweFileProvider.getTreeType() === PersistenceSchemaEnum.USS) {
                const ussProfileTypes = ZoweExplorerApiRegister.getInstance().registeredUssApiTypes();
                return ussProfileTypes.includes(profile.type);
            }
            if (zoweFileProvider.getTreeType() === PersistenceSchemaEnum.Dataset) {
                const mvsProfileTypes = ZoweExplorerApiRegister.getInstance().registeredMvsApiTypes();
                return mvsProfileTypes.includes(profile.type);
            }
            if (zoweFileProvider.getTreeType() === PersistenceSchemaEnum.Job) {
                const jesProfileTypes = ZoweExplorerApiRegister.getInstance().registeredJesApiTypes();
                return jesProfileTypes.includes(profile.type);
            }
        });
        profileNamesList = profileNamesList.filter(
            (profileName) =>
                // Find all cases where a profile is not already displayed
                !zoweFileProvider.mSessionNodes.find((sessionNode) => sessionNode.getProfileName() === profileName)
        );

        // TODO(zFernand0): Include conflicting profiles

        const createPick = new FilterDescriptor("\uFF0B " + createNewProfile);
        const configPick = new FilterDescriptor("\uFF0B " + createNewConfig);
        const items: vscode.QuickPickItem[] = [];
        const mProfileInfo = await this.getProfileInfo();

        for (const pName of profileNamesList) {
            items.push(new FilterItem({ text: pName, icon: this.getProfileIcon(mProfileInfo, pName)[0] }));
        }
        const quickpick = vscode.window.createQuickPick();
        switch (zoweFileProvider.getTreeType()) {
            case PersistenceSchemaEnum.Dataset:
                addProfilePlaceholder = localize(
                    "ds.addSession.quickPickOption",
                    'Choose "Create new..." to define or select a profile to add to the DATA SETS Explorer'
                );
                break;
            case PersistenceSchemaEnum.Job:
                addProfilePlaceholder = localize(
                    "jobs.addSession.quickPickOption",
                    'Choose "Create new..." to define or select a profile to add to the JOBS Explorer'
                );
                break;
            default:
                // Use USS View as default for placeholder text
                addProfilePlaceholder = localize(
                    "uss.addSession.quickPickOption",
                    'Choose "Create new..." to define or select a profile to add to the USS Explorer'
                );
        }

        let configDir: string;
        if (isTheia()) {
            const options: vscode.QuickPickOptions = {
                placeHolder: addProfilePlaceholder,
            };
            // get user selection
            const choice = await vscode.window.showQuickPick([createPick, configPick, ...items], options);
            if (!choice) {
                vscode.window.showInformationMessage(
                    localize("enterPattern.pattern", "No selection made. Operation cancelled.")
                );
                return;
            }
            chosenProfile = choice === createPick ? "" : choice.label;
        } else {
            quickpick.items = [createPick, configPick, ...items];
            quickpick.placeholder = addProfilePlaceholder;
            quickpick.ignoreFocusOut = true;
            quickpick.show();
            const choice = await resolveQuickPickHelper(quickpick);
            quickpick.hide();
            if (!choice) {
                vscode.window.showInformationMessage(
                    localize("enterPattern.pattern", "No selection made. Operation cancelled.")
                );
                return;
            }
            if (choice === configPick) {
                configDir = await this.createZoweSchema(zoweFileProvider);
                return;
            }
            if (choice instanceof FilterDescriptor) {
                chosenProfile = "";
            } else {
                // remove any icons from the label
                chosenProfile = choice.label.replace(/\$\(.*\)\s/g, "");
            }
        }

        if (configDir) {
            await this.openConfigFile(configDir);
            return;
        }

        if (chosenProfile === "") {
            const config = await this.getProfileInfo();
            if (config.usingTeamConfig) {
                const profiles = config.getAllProfiles();
                const currentProfile = await this.getProfileFromConfig(profiles[0].profName);
                const filePath = currentProfile.profLoc.osLoc[0];
                await this.openConfigFile(filePath);
                return;
            } else {
                let newprofile: any;
                let profileName: string;
                if (quickpick.value) {
                    profileName = quickpick.value;
                }

                const options = {
                    placeHolder: localize(
                        "createNewConnection.option.prompt.profileName.placeholder",
                        "Connection Name"
                    ),
                    prompt: localize(
                        "createNewConnection.option.prompt.profileName",
                        "Enter a name for the connection"
                    ),
                    value: profileName,
                };
                profileName = await UIViews.inputBox(options);
                if (!profileName) {
                    vscode.window.showInformationMessage(
                        localize(
                            "createNewConnection.enterprofileName",
                            "Profile Name was not supplied. Operation Cancelled"
                        )
                    );
                    return;
                }
                chosenProfile = profileName.trim();
                this.log.debug(localize("addSession.log.debug.createNewProfile", "User created a new profile"));
                try {
                    newprofile = await Profiles.getInstance().createNewConnection(chosenProfile);
                } catch (error) {
                    await errorHandling(error, chosenProfile, error.message);
                }
                if (newprofile) {
                    try {
                        await Profiles.getInstance().refresh(ZoweExplorerApiRegister.getInstance());
                    } catch (error) {
                        await errorHandling(error, newprofile, error.message);
                    }
                    await zoweFileProvider.addSession(newprofile);
                    await zoweFileProvider.refresh();
                }
            }
        } else if (chosenProfile) {
            this.log.debug(
                localize("createZoweSession.log.debug.selectProfile", "User selected profile ") + chosenProfile
            );
            await zoweFileProvider.addSession(chosenProfile);
        } else {
            this.log.debug(
                localize("createZoweSession.log.debug.cancelledSelection", "User cancelled profile selection")
            );
        }
    }

    public async editSession(profileLoaded: IProfileLoaded, profileName: string): Promise<any | undefined> {
        if ((await this.getProfileInfo()).usingTeamConfig) {
            const currentProfile = await this.getProfileFromConfig(profileLoaded.name);
            const filePath = currentProfile.profLoc.osLoc[0];
            await this.openConfigFile(filePath);
            return;
        }
        // use direct load since merging was done previously during initialization
        const editSession = (await this.directLoad(profileLoaded.type, profileLoaded.name)).profile;
        const editURL = editSession.host + ":" + editSession.port;
        const editUser = editSession.user;
        const editPass = editSession.password;
        const editrej = editSession.rejectUnauthorized;
        let updUser: string;
        let updPass: string;
        let updRU: boolean;
        let updUrl: IUrlValidator | undefined;
        let updPort: any;

        const schema: {} = this.getSchema(profileLoaded.type);
        const schemaArray = Object.keys(schema);

        const updSchemaValues: any = {};
        updSchemaValues.name = profileName;

        // Go through array of schema for input values
        for (const value of schemaArray) {
            switch (value) {
                case "host":
                    updUrl = await this.urlInfo(editURL);
                    if (updUrl === undefined) {
                        vscode.window.showInformationMessage(
                            localize("editConnection.zosmfURL", "No valid value for z/OS URL. Operation Cancelled")
                        );
                        return undefined;
                    }
                    updSchemaValues[value] = updUrl.host;
                    if (updUrl.port) {
                        updSchemaValues.port = updUrl.port;
                    }
                    break;
                case "port":
                    if (updSchemaValues[value] === undefined) {
                        updPort = await this.portInfo(value, schema);
                        if (Number.isNaN(Number(updPort))) {
                            vscode.window.showInformationMessage(
                                localize(
                                    "editConnection.undefined.port",
                                    "Invalid Port number provided or operation was cancelled"
                                )
                            );
                            return undefined;
                        }
                        updSchemaValues[value] = updPort;
                        break;
                    }
                    break;
                case "user":
                    updUser = await this.userInfo(editUser);
                    if (updUser === undefined) {
                        vscode.window.showInformationMessage(
                            localize("editConnection.undefined.username", "Operation Cancelled")
                        );
                        return undefined;
                    }
                    updSchemaValues[value] = updUser;
                    break;
                case "password":
                    updPass = await this.passwordInfo(editPass);
                    if (updPass === undefined) {
                        vscode.window.showInformationMessage(
                            localize("editConnection.undefined.username", "Operation Cancelled")
                        );
                        return undefined;
                    }
                    updSchemaValues[value] = updPass;
                    break;
                case "rejectUnauthorized":
                    updRU = await this.ruInfo(editrej);
                    if (updRU === undefined) {
                        vscode.window.showInformationMessage(
                            localize("editConnection.rejectUnauthorize", "Operation Cancelled")
                        );
                        return undefined;
                    }
                    updSchemaValues[value] = updRU;
                    break;
                // for extenders that have their own token authentication methods with values in schema
                // tokenType & tokenValue does not need to be presented to user as this is collected via login
                case "tokenType":
                    break;
                case "tokenValue":
                    break;
                default:
                    let options: vscode.InputBoxOptions;
                    const response = await this.checkType(schema[value].type);
                    switch (response) {
                        case "number":
                            options = await this.optionsValue(value, schema, editSession[value]);
                            const updValue = await UIViews.inputBox(options);
                            if (!Number.isNaN(Number(updValue))) {
                                updSchemaValues[value] = Number(updValue);
                            } else {
                                switch (true) {
                                    case updValue === undefined:
                                        vscode.window.showInformationMessage(
                                            localize("editConnection.number", "Operation Cancelled")
                                        );
                                        return undefined;
                                    case schema[value].optionDefinition.hasOwnProperty("defaultValue"):
                                        updSchemaValues[value] = schema[value].optionDefinition.defaultValue;
                                        break;
                                    default:
                                        updSchemaValues[value] = undefined;
                                        break;
                                }
                            }
                            break;
                        case "boolean":
                            let updIsTrue: boolean;
                            updIsTrue = await this.boolInfo(value, schema);
                            if (updIsTrue === undefined) {
                                vscode.window.showInformationMessage(
                                    localize("editConnection.booleanValue", "Operation Cancelled")
                                );
                                return undefined;
                            }
                            updSchemaValues[value] = updIsTrue;
                            break;
                        default:
                            options = await this.optionsValue(value, schema, editSession[value]);
                            const updDefValue = await UIViews.inputBox(options);
                            if (updDefValue === undefined) {
                                vscode.window.showInformationMessage(
                                    localize("editConnection.default", "Operation Cancelled")
                                );
                                return undefined;
                            }
                            if (updDefValue === "") {
                                break;
                            }
                            updSchemaValues[value] = updDefValue;
                            break;
                    }
            }
        }

        try {
            const updSession = await zowe.ZosmfSession.createSessCfgFromArgs(updSchemaValues);
            updSchemaValues.base64EncodedAuth = updSession.base64EncodedAuth;
            await this.updateProfile({
                profile: updSchemaValues,
                name: profileName,
                type: profileLoaded.type,
            });
            vscode.window.showInformationMessage(
                localize("editConnection.success", "Profile was successfully updated")
            );

            return updSchemaValues;
        } catch (error) {
            await errorHandling(error.message);
        }
    }

    public async getProfileType(): Promise<string> {
        let profileType: string;
        const profTypes = ZoweExplorerApiRegister.getInstance().registeredApiTypes();
        const typeOptions = Array.from(profTypes);
        if (typeOptions.length === 1 && typeOptions[0] === "zosmf") {
            profileType = typeOptions[0];
        } else {
            const quickPickTypeOptions: vscode.QuickPickOptions = {
                placeHolder: localize("createNewConnection.option.prompt.type.placeholder", "Profile Type"),
                ignoreFocusOut: true,
                canPickMany: false,
            };
            profileType = await vscode.window.showQuickPick(typeOptions, quickPickTypeOptions);
        }
        return profileType;
    }

    public async createZoweSchema(zoweFileProvider: IZoweTree<IZoweTreeNode>): Promise<string> {
        try {
            let user = false;
            let global = true;
            ImperativeConfig.instance.loadedConfig = {
                defaultHome: path.join(os.homedir(), ".zowe"),
                envVariablePrefix: "ZOWE",
            };

            let rootPath = ImperativeConfig.instance.cliHome;
            if (vscode.workspace.workspaceFolders) {
                const quickPickOptions: vscode.QuickPickOptions = {
                    placeHolder: localize(
                        "createZoweSchema.quickPickOption",
                        "Select the location where the config file will be initialized"
                    ),
                    ignoreFocusOut: true,
                    canPickMany: false,
                };
                const globalText = localize(
                    "createZoweSchema.showQuickPick.global",
                    "Global: in the Zowe home directory "
                );
                const projectText = localize(
                    "createZoweSchema.showQuickPick.project",
                    "Project: in the current working directory"
                );
                const location = await vscode.window.showQuickPick([globalText, projectText], quickPickOptions);
                if (location === undefined) {
                    vscode.window.showInformationMessage(
                        localize("createZoweSchema.undefined.location", "Operation Cancelled")
                    );
                    return;
                }
                if (location === projectText) {
                    rootPath = vscode.workspace.workspaceFolders?.[0].uri.fsPath;
                    user = true;
                    global = false;
                }
            }
            const config = await Config.load("zowe", { projectDir: fs.realpathSync(rootPath) });
            if (vscode.workspace.workspaceFolders) {
                config.api.layers.activate(user, global, rootPath);
            }

            const impConfig: IImperativeConfig = zowe.getImperativeConfig();
            const knownCliConfig: ICommandProfileTypeConfiguration[] = impConfig.profiles;
            // add extenders config info from global variable
            globals.EXTENDER_CONFIG.forEach((item) => {
                knownCliConfig.push(item);
            });
            knownCliConfig.push(impConfig.baseProfile);
            config.setSchema(ConfigSchema.buildSchema(knownCliConfig));

            // Note: IConfigBuilderOpts not exported
            // const opts: IConfigBuilderOpts = {
            const opts: any = {
                // getSecureValue: this.promptForProp.bind(this),
                populateProperties: true,
            };

            // Build new config and merge with existing layer
            const newConfig: IConfig = await ConfigBuilder.build(impConfig, opts);
            config.api.layers.merge(newConfig);
            await config.save(false);
            let configName;
            if (user) {
                configName = (await this.getProfileInfo()).getTeamConfig().userConfigName;
            } else {
                configName = (await this.getProfileInfo()).getTeamConfig().configName;
            }
            await this.openConfigFile(path.join(rootPath, configName));
            const reloadButton = localize("createZoweSchema.reload.button", "Refresh Zowe Explorer");
            const infoMsg = localize(
                "createZoweSchema.reload.infoMessage",
                "Team Configuration file created. Location: {0}. \n Please update file and refresh Zowe Explorer via button or command palette.",
                rootPath
            );
            await vscode.window.showInformationMessage(infoMsg, ...[reloadButton]).then(async (selection) => {
                if (selection === reloadButton) {
                    await vscode.commands.executeCommand("zowe.extRefresh");
                }
            });
            return path.join(rootPath, configName);
        } catch (err) {
            vscode.window.showErrorMessage("Error in creating team configuration file: " + err.message);
        }
    }

    public async createNewConnection(profileName: string, requestedProfileType?: string): Promise<string | undefined> {
        let newUser: string;
        let newPass: string;
        let newRU: boolean;
        let newUrl: IUrlValidator | undefined;
        let newPort: any;

        const newProfileName = profileName.trim();

        if (newProfileName === undefined || newProfileName === "") {
            vscode.window.showInformationMessage(
                localize("createNewConnection.profileName", "Profile name was not supplied. Operation Cancelled")
            );
            return undefined;
        }

        const profileType = requestedProfileType ? requestedProfileType : await this.getProfileType();
        if (profileType === undefined) {
            vscode.window.showInformationMessage(
                localize("createNewConnection.profileType", "No profile type was chosen. Operation Cancelled")
            );
            return undefined;
        }

        const schema: {} = this.getSchema(profileType);
        const schemaArray = Object.keys(schema);

        const schemaValues: any = {};
        schemaValues.name = newProfileName;

        // Go through array of schema for input values
        for (const value of schemaArray) {
            switch (value) {
                case "host":
                    newUrl = await this.urlInfo();
                    if (newUrl === undefined) {
                        vscode.window.showInformationMessage(
                            localize("createNewConnection.zosmfURL", "No valid value for z/OS URL. Operation Cancelled")
                        );
                        return undefined;
                    }
                    schemaValues[value] = newUrl.host;
                    if (newUrl.port) {
                        schemaValues.port = newUrl.port;
                    }
                    break;
                case "port":
                    if (schemaValues[value] === undefined) {
                        newPort = await this.portInfo(value, schema);
                        if (Number.isNaN(Number(newPort))) {
                            vscode.window.showInformationMessage(
                                localize(
                                    "createNewConnection.undefined.port",
                                    "Invalid Port number provided or operation was cancelled"
                                )
                            );
                            return undefined;
                        }
                        schemaValues[value] = newPort;
                        break;
                    }
                    break;
                case "user":
                    newUser = await this.userInfo();
                    if (newUser === undefined) {
                        vscode.window.showInformationMessage(
                            localize("createNewConnection.undefined.username", "Operation Cancelled")
                        );
                        return undefined;
                    } else if (newUser === "") {
                        delete schemaValues[value];
                    } else {
                        schemaValues[value] = newUser;
                    }
                    break;
                case "password":
                    newPass = await this.passwordInfo();
                    if (newPass === undefined) {
                        vscode.window.showInformationMessage(
                            localize("createNewConnection.undefined.username", "Operation Cancelled")
                        );
                        return undefined;
                    } else if (newPass === "") {
                        delete schemaValues[value];
                    } else {
                        schemaValues[value] = newPass;
                    }
                    break;
                case "rejectUnauthorized":
                    newRU = await this.ruInfo();
                    if (newRU === undefined) {
                        vscode.window.showInformationMessage(
                            localize("createNewConnection.rejectUnauthorize", "Operation Cancelled")
                        );
                        return undefined;
                    }
                    schemaValues[value] = newRU;
                    break;
                // for extenders that have their own token authentication methods with values in schema
                // tokenType & tokenValue does not need to be presented to user as this is collected via login
                case "tokenType":
                    break;
                case "tokenValue":
                    break;
                default:
                    let options: vscode.InputBoxOptions;
                    const response = await this.checkType(schema[value].type);
                    switch (response) {
                        case "number":
                            options = await this.optionsValue(value, schema);
                            const enteredValue = Number(await UIViews.inputBox(options));
                            if (!Number.isNaN(Number(enteredValue))) {
                                if ((value === "encoding" || value === "responseTimeout") && enteredValue === 0) {
                                    delete schemaValues[value];
                                } else {
                                    schemaValues[value] = Number(enteredValue);
                                }
                            } else {
                                if (schema[value].optionDefinition.hasOwnProperty("defaultValue")) {
                                    schemaValues[value] = schema[value].optionDefinition.defaultValue;
                                } else {
                                    delete schemaValues[value];
                                }
                            }
                            break;
                        case "boolean":
                            let isTrue: boolean;
                            isTrue = await this.boolInfo(value, schema);
                            if (isTrue === undefined) {
                                vscode.window.showInformationMessage(
                                    localize("createNewConnection.booleanValue", "Operation Cancelled")
                                );
                                return undefined;
                            }
                            schemaValues[value] = isTrue;
                            break;
                        default:
                            options = await this.optionsValue(value, schema);
                            const defValue = await UIViews.inputBox(options);
                            if (defValue === undefined) {
                                vscode.window.showInformationMessage(
                                    localize("createNewConnection.default", "Operation Cancelled")
                                );
                                return undefined;
                            }
                            if (defValue === "") {
                                delete schemaValues[value];
                            } else {
                                schemaValues[value] = defValue;
                            }
                            break;
                    }
            }
        }

        try {
            for (const profile of this.allProfiles) {
                if (profile.name.toLowerCase() === profileName.toLowerCase()) {
                    vscode.window.showErrorMessage(
                        localize(
                            "createNewConnection.duplicateProfileName",
                            "Profile name already exists. Please create a profile using a different name"
                        )
                    );
                    return undefined;
                }
            }
            await this.saveProfile(schemaValues, schemaValues.name, profileType);
            vscode.window.showInformationMessage("Profile " + newProfileName + " was created.");
            // Trigger a ProfilesCache.createConfigInstance with a fresh Config.load
            // This shall capture any profiles created (v1 or v2)
            await readConfigFromDisk();
            return newProfileName;
        } catch (error) {
            await errorHandling(error.message);
        }
    }

    public async promptCredentials(sessionName: string, rePrompt?: boolean) {
        const userInputBoxOptions: vscode.InputBoxOptions = {
            placeHolder: localize("createNewConnection.option.prompt.username.placeholder", "User Name"),
            prompt: localize(
                "createNewConnection.option.prompt.username",
                "Enter the user name for the connection. Leave blank to not store."
            ),
        };
        const passwordInputBoxOptions: vscode.InputBoxOptions = {
            placeHolder: localize("createNewConnection.option.prompt.password.placeholder", "Password"),
            prompt: localize(
                "createNewConnection.option.prompt.password",
                "Enter the password for the connection. Leave blank to not store."
            ),
        };

        const promptInfo = await ZoweVsCodeExtension.promptCredentials({
            sessionName,
            rePrompt,
            userInputBoxOptions,
            passwordInputBoxOptions,
        });

        let returnValue;
        if (promptInfo) {
            const updSession = ZoweExplorerApiRegister.getMvsApi(promptInfo).getSession();
            returnValue = [
                updSession.ISession.user,
                updSession.ISession.password,
                updSession.ISession.base64EncodedAuth,
            ];
            if ((await this.getProfileInfo()).usingTeamConfig) {
                const profArray = [];
                for (const theprofile of this.allProfiles) {
                    if (theprofile.name !== promptInfo.profile.name) {
                        profArray.push(theprofile);
                    }
                }
                profArray.push(promptInfo.profile);
                this.allProfiles = profArray;
            }
        } else {
            vscode.window.showInformationMessage(localize("promptCredentials.undefined.value", "Operation Cancelled"));
        }

        await readConfigFromDisk();
        await this.refresh(ZoweExplorerApiRegister.getInstance());
        return returnValue;
    }

    public async getDeleteProfile() {
        const allProfiles: IProfileLoaded[] = this.allProfiles;
        const profileNamesList = allProfiles.map((temprofile) => {
            return temprofile.name;
        });

        if (!profileNamesList.length) {
            vscode.window.showInformationMessage(localize("deleteProfile.noProfilesLoaded", "No profiles available"));
            return;
        }

        const quickPickList: vscode.QuickPickOptions = {
            placeHolder: localize("deleteProfile.quickPickOption", "Select the profile you want to delete"),
            ignoreFocusOut: true,
            canPickMany: false,
        };
        const sesName = await vscode.window.showQuickPick(profileNamesList, quickPickList);

        if (sesName === undefined) {
            vscode.window.showInformationMessage(
                localize("deleteProfile.undefined.profilename", "Operation Cancelled")
            );
            return;
        }

        return allProfiles.find((temprofile) => temprofile.name === sesName);
    }

    public async deleteProfile(
        datasetTree: IZoweTree<IZoweDatasetTreeNode>,
        ussTree: IZoweTree<IZoweUSSTreeNode>,
        jobsProvider: IZoweTree<IZoweJobTreeNode>,
        node?: IZoweNodeType
    ) {
        let deleteLabel: string;
        let deletedProfile: IProfileLoaded;
        if (!node) {
            deletedProfile = await this.getDeleteProfile();
        } else {
            deletedProfile = node.getProfile();
        }
        if (!deletedProfile) {
            return;
        }
        deleteLabel = deletedProfile.name;

        if ((await this.getProfileInfo()).usingTeamConfig) {
            const currentProfile = await this.getProfileFromConfig(deleteLabel);
            const filePath = currentProfile.profLoc.osLoc[0];
            await this.openConfigFile(filePath);
            return;
        }

        const deleteSuccess = await this.deletePrompt(deletedProfile);
        if (!deleteSuccess) {
            vscode.window.showInformationMessage(localize("deleteProfile.noSelected", "Operation Cancelled"));
            return;
        }

        // Delete from data det file history
        const fileHistory: string[] = datasetTree.getFileHistory();
        fileHistory
            .slice()
            .reverse()
            .filter((ds) => ds.substring(1, ds.indexOf("]")).trim() === deleteLabel.toUpperCase())
            .forEach((ds) => {
                datasetTree.removeFileHistory(ds);
            });

        // Delete from Data Set Favorites
        datasetTree.removeFavProfile(deleteLabel, false);

        // Delete from Data Set Tree
        datasetTree.mSessionNodes.forEach((sessNode) => {
            if (sessNode.getProfileName() === deleteLabel) {
                datasetTree.deleteSession(sessNode);
                sessNode.dirty = true;
                datasetTree.refresh();
            }
        });

        // Delete from USS file history
        const fileHistoryUSS: string[] = ussTree.getFileHistory();
        fileHistoryUSS
            .slice()
            .reverse()
            .filter((uss) => uss.substring(1, uss.indexOf("]")).trim() === deleteLabel.toUpperCase())
            .forEach((uss) => {
                ussTree.removeFileHistory(uss);
            });

        // Delete from USS Favorites
        ussTree.removeFavProfile(deleteLabel, false);

        // Delete from USS Tree
        ussTree.mSessionNodes.forEach((sessNode) => {
            if (sessNode.getProfileName() === deleteLabel) {
                ussTree.deleteSession(sessNode);
                sessNode.dirty = true;
                ussTree.refresh();
            }
        });

        // Delete from Jobs Favorites
        jobsProvider.removeFavProfile(deleteLabel, false);

        // Delete from Jobs Tree
        jobsProvider.mSessionNodes.forEach((jobNode) => {
            if (jobNode.getProfileName() === deleteLabel) {
                jobsProvider.deleteSession(jobNode);
                jobNode.dirty = true;
                jobsProvider.refresh();
            }
        });

        // Delete from Data Set Sessions list
        const dsSetting: any = {
            ...vscode.workspace.getConfiguration().get(this.dsSchema),
        };
        let sessDS: string[] = dsSetting.sessions;
        let faveDS: string[] = dsSetting.favorites;
        sessDS = sessDS.filter((element) => {
            return element.trim() !== deleteLabel;
        });
        faveDS = faveDS.filter((element) => {
            return element.substring(1, element.indexOf("]")).trim() !== deleteLabel;
        });
        dsSetting.sessions = sessDS;
        dsSetting.favorites = faveDS;
        await vscode.workspace.getConfiguration().update(this.dsSchema, dsSetting, vscode.ConfigurationTarget.Global);

        // Delete from USS Sessions list
        const ussSetting: any = {
            ...vscode.workspace.getConfiguration().get(this.ussSchema),
        };
        let sessUSS: string[] = ussSetting.sessions;
        let faveUSS: string[] = ussSetting.favorites;
        sessUSS = sessUSS.filter((element) => {
            return element.trim() !== deleteLabel;
        });
        faveUSS = faveUSS.filter((element) => {
            return element.substring(1, element.indexOf("]")).trim() !== deleteLabel;
        });
        ussSetting.sessions = sessUSS;
        ussSetting.favorites = faveUSS;
        await vscode.workspace.getConfiguration().update(this.ussSchema, ussSetting, vscode.ConfigurationTarget.Global);

        // Delete from Jobs Sessions list
        const jobsSetting: any = {
            ...vscode.workspace.getConfiguration().get(this.jobsSchema),
        };
        let sessJobs: string[] = jobsSetting.sessions;
        let faveJobs: string[] = jobsSetting.favorites;
        sessJobs = sessJobs.filter((element) => {
            return element.trim() !== deleteLabel;
        });
        faveJobs = faveJobs.filter((element) => {
            return element.substring(1, element.indexOf("]")).trim() !== deleteLabel;
        });
        jobsSetting.sessions = sessJobs;
        jobsSetting.favorites = faveJobs;
        await vscode.workspace
            .getConfiguration()
            .update(this.jobsSchema, jobsSetting, vscode.ConfigurationTarget.Global);

        // Remove from list of all profiles
        const index = this.allProfiles.findIndex((deleteItem) => {
            return deleteItem.name === deletedProfile.name;
        });
        if (index >= 0) {
            this.allProfiles.splice(index, 1);
        }
    }

    public async validateProfiles(theProfile: IProfileLoaded) {
        let filteredProfile: IProfileValidation;
        let profileStatus;
        const getSessStatus = await ZoweExplorerApiRegister.getInstance().getCommonApi(theProfile);

        // Filter profilesForValidation to check if the profile is already validated as active
        this.profilesForValidation.filter((profile) => {
            if (profile.name === theProfile.name && profile.status === "active") {
                filteredProfile = {
                    status: profile.status,
                    name: profile.name,
                };
            }
        });

        // If not yet validated or inactive, call getStatus and validate the profile
        // status will be stored in profilesForValidation
        if (filteredProfile === undefined) {
            try {
                if (getSessStatus.getStatus) {
                    profileStatus = await vscode.window.withProgress(
                        {
                            location: vscode.ProgressLocation.Notification,
                            title: localize(
                                "Profiles.validateProfiles.validationProgress",
                                "Validating {0} Profile.",
                                theProfile.name
                            ),
                            cancellable: true,
                        },
                        async (progress, token) => {
                            token.onCancellationRequested(() => {
                                // will be returned as undefined
                                vscode.window.showInformationMessage(
                                    localize(
                                        "Profiles.validateProfiles.validationCancelled",
                                        "Validating {0} was cancelled.",
                                        theProfile.name
                                    )
                                );
                            });
                            return getSessStatus.getStatus(theProfile, theProfile.type);
                        }
                    );
                } else {
                    profileStatus = "unverified";
                }

                switch (profileStatus) {
                    case "active":
                        filteredProfile = {
                            status: "active",
                            name: theProfile.name,
                        };
                        this.profilesForValidation.push(filteredProfile);
                        break;
                    case "inactive":
                        filteredProfile = {
                            status: "inactive",
                            name: theProfile.name,
                        };
                        this.profilesForValidation.push(filteredProfile);
                        break;
                    // default will cover "unverified" and undefined
                    default:
                        filteredProfile = {
                            status: "unverified",
                            name: theProfile.name,
                        };
                        this.profilesForValidation.push(filteredProfile);
                        break;
                }
            } catch (error) {
                // tslint:disable-next-line: no-magic-numbers
                if (error.errorCode === 401) {
                    await errorHandling(error, theProfile.name);
                }

                await errorHandling(error, theProfile.name);
                this.log.debug("Validate Error - Invalid Profile: " + error);
                filteredProfile = {
                    status: "inactive",
                    name: theProfile.name,
                };
                this.profilesForValidation.push(filteredProfile);
            }
        }

        return filteredProfile;
    }

    public async ssoLogin(node?: IZoweNodeType, label?: string): Promise<void> {
        let loginToken: string;
        let loginTokenType: string;
        let creds: string[];
        let serviceProfile: IProfileLoaded;
        let session: Session;
        if (node) {
            serviceProfile = node.getProfile();
        } else {
            serviceProfile = this.loadNamedProfile(label.trim());
        }
        // This check will handle service profiles that have username and password
        if (serviceProfile.profile.user && serviceProfile.profile.password) {
            vscode.window.showInformationMessage(
                localize("ssoAuth.noBase", "This profile does not support token authentication.")
            );
            return;
        }

        try {
            loginTokenType = ZoweExplorerApiRegister.getInstance().getCommonApi(serviceProfile).getTokenTypeName();
        } catch (error) {
            vscode.window.showInformationMessage(
                localize("ssoAuth.noBase", "This profile does not support token authentication.")
            );
            return;
        }
        if (loginTokenType && loginTokenType !== SessConstants.TOKEN_TYPE_APIML) {
            // this will handle extenders
            if (node) {
                session = node.getSession();
            } else {
                session = ZoweExplorerApiRegister.getInstance().getCommonApi(serviceProfile).getSession();
            }
            creds = await this.loginCredentialPrompt();
            if (!creds) {
                return;
            }
            session.ISession.user = creds[0];
            session.ISession.password = creds[1];
            try {
                loginToken = await ZoweExplorerApiRegister.getInstance().getCommonApi(serviceProfile).login(session);
            } catch (error) {
                vscode.window.showErrorMessage(
                    localize("ssoLogin.unableToLogin", "Unable to log in. ") + error.message
                );
                return;
            }
        } else {
            const baseProfile = this.getBaseProfile();
            if (baseProfile) {
                creds = await this.loginCredentialPrompt();
                if (!creds) {
                    return;
                }
                try {
                    const updSession = new Session({
                        hostname: serviceProfile.profile.host,
                        port: serviceProfile.profile.port,
                        user: creds[0],
                        password: creds[1],
                        rejectUnauthorized: serviceProfile.profile.rejectUnauthorized,
                        tokenType: loginTokenType,
                        type: SessConstants.AUTH_TYPE_TOKEN,
                    });
                    loginToken = await ZoweExplorerApiRegister.getInstance()
                        .getCommonApi(serviceProfile)
                        .login(updSession);
                    const updBaseProfile: IProfile = {
                        tokenType: loginTokenType,
                        tokenValue: loginToken,
                    };
                    await this.updateBaseProfileFileLogin(baseProfile, updBaseProfile);
                    await readConfigFromDisk();
                    await this.refresh(ZoweExplorerApiRegister.getInstance());
                } catch (error) {
                    vscode.window.showErrorMessage(
                        localize("ssoLogin.unableToLogin", "Unable to log in. ") + error.message
                    );
                    return;
                }
            }
        }
        vscode.window.showInformationMessage(
            localize("ssoLogin.successful", "Login to authentication service was successful.")
        );
    }

    public async ssoLogout(node: IZoweNodeType): Promise<void> {
        const serviceProfile = node.getProfile();
        // This check will handle service profiles that have username and password
        if (serviceProfile.profile.user && serviceProfile.profile.password) {
            vscode.window.showInformationMessage(
                localize("ssoAuth.noBase", "This profile does not support token authentication.")
            );
            return;
        }
        try {
            // this will handle extenders
            if (
                serviceProfile.type !== "zosmf" &&
                serviceProfile.profile?.tokenType !== SessConstants.TOKEN_TYPE_APIML
            ) {
                await ZoweExplorerApiRegister.getInstance()
                    .getCommonApi(serviceProfile)
                    .logout(await node.getSession());
            } else {
                // this will handle base profile apiml tokens
                const baseProfile = this.getBaseProfile();
                const loginTokenType = ZoweExplorerApiRegister.getInstance()
                    .getCommonApi(serviceProfile)
                    .getTokenTypeName();
                const updSession = new Session({
                    hostname: serviceProfile.profile.host,
                    port: serviceProfile.profile.port,
                    rejectUnauthorized: serviceProfile.profile.rejectUnauthorized,
                    tokenType: loginTokenType,
                    tokenValue: serviceProfile.profile.tokenValue,
                    type: SessConstants.AUTH_TYPE_TOKEN,
                });
                await ZoweExplorerApiRegister.getInstance().getCommonApi(serviceProfile).logout(updSession);

                await this.updateBaseProfileFileLogout(baseProfile);
                await readConfigFromDisk();
                await this.refresh(ZoweExplorerApiRegister.getInstance());
            }
            vscode.window.showInformationMessage(
                localize("ssoLogout.successful", "Logout from authentication service was successful.")
            );
        } catch (error) {
            vscode.window.showErrorMessage(localize("ssoLogout.unableToLogout", "Unable to log out. ") + error.message);
            return;
        }
    }

    public async openConfigFile(filePath: string) {
        const document = await vscode.workspace.openTextDocument(filePath);
        await vscode.window.showTextDocument(document);
    }

    private getProfileIcon(profInfo: zowe.imperative.ProfileInfo, name: string): string[] {
        const prof = profInfo.getAllProfiles().find((p) => p.profName === name);
        const osLocInfo = profInfo.getOsLocInfo(prof);
        const ret: string[] = [];
        for (const loc of osLocInfo ?? []) {
            if (loc.global) {
                ret.push("$(home)");
            } else {
                ret.push("$(folder)");
            }
        }
        return ret;
    }

<<<<<<< HEAD
    private async updateBaseProfileFileLogin(profile: IProfileLoaded, updProfile: IProfile) {
        const upd = { profileName: profile.name, profileType: profile.type };
        await ProfilesCache.getConfigInstance().updateProperty({
            ...upd,
            property: "tokenType",
            value: updProfile.tokenType,
        });
        await ProfilesCache.getConfigInstance().updateProperty({
            ...upd,
            property: "tokenValue",
            value: updProfile.tokenValue,
            setSecure: true,
        });
    }

    private async updateBaseProfileFileLogout(profile: IProfileLoaded) {
        const upd = { profileName: profile.name, profileType: profile.type };
        await ProfilesCache.getConfigInstance().updateProperty({ ...upd, property: "tokenType", value: undefined });
        await ProfilesCache.getConfigInstance().updateProperty({ ...upd, property: "tokenValue", value: undefined });
=======
    private async updateBaseProfileFileLogin(baseProfile: IProfileLoaded, updBaseProfile: IProfile) {
        const mProfileInfo = await this.getProfileInfo();
        if (mProfileInfo.usingTeamConfig) {
            // write to config file to add tokenType & tokenValue fields
            const profileProps = Object.keys(mProfileInfo.getTeamConfig().api.profiles.get(baseProfile.name));
            const profileExists =
                mProfileInfo.getTeamConfig().api.profiles.exists(baseProfile.name) && profileProps.length > 0;
            if (profileExists) {
                const profilePath = mProfileInfo.getTeamConfig().api.profiles.expandPath(baseProfile.name);
                mProfileInfo.getTeamConfig().set(`${profilePath}.properties.tokenType`, updBaseProfile.tokenType);
                mProfileInfo
                    .getTeamConfig()
                    .set(`${profilePath}.properties.tokenValue`, updBaseProfile.tokenValue, { secure: true });
                await mProfileInfo.getTeamConfig().save(false);
            }
        } else {
            // write to yaml file to add tokenType & tokenValue fields
            const profileManager = Profiles.getInstance().getCliProfileManager(baseProfile.type);
            const updateParms: IUpdateProfile = {
                name: baseProfile.name,
                merge: true,
                profile: updBaseProfile,
            };
            await profileManager.update(updateParms);
        }
    }

    private async updateBaseProfileFileLogout(baseProfile: IProfileLoaded) {
        const mProfileInfo = await this.getProfileInfo();
        if (mProfileInfo.usingTeamConfig) {
            // remove tokenType and TokenValue from config file
            const profileProps = Object.keys(mProfileInfo.getTeamConfig().api.profiles.get(baseProfile.name));
            const profileExists =
                mProfileInfo.getTeamConfig().api.profiles.exists(baseProfile.name) && profileProps.length > 0;
            if (profileExists) {
                const profilePath = mProfileInfo.getTeamConfig().api.profiles.expandPath(baseProfile.name);
                mProfileInfo.getTeamConfig().delete(`${profilePath}.properties.tokenType`);
                mProfileInfo.getTeamConfig().delete(`${profilePath}.properties.tokenValue`);
                await mProfileInfo.getTeamConfig().save(false);
            }
        } else {
            // remove tokenType and TokenValue from old-style yaml profiles
            this.getCliProfileManager(baseProfile.type).save({
                name: baseProfile.name,
                type: baseProfile.type,
                overwrite: true,
                profile: {
                    ...baseProfile.profile,
                    tokenType: undefined,
                    tokenValue: undefined,
                },
            });
        }
>>>>>>> 50b9098a
    }

    private async loginCredentialPrompt(): Promise<string[]> {
        let newPass: string;
        const newUser = await this.userInfo();
        if (!newUser) {
            vscode.window.showInformationMessage(localize("ssoLogin.undefined.username", "Operation Cancelled"));
            return;
        } else {
            newPass = await this.passwordInfo();
            if (!newPass) {
                vscode.window.showInformationMessage(localize("ssoLogin.undefined.username", "Operation Cancelled"));
                return;
            }
        }
        return [newUser, newPass];
    }

<<<<<<< HEAD
=======
    private optionalCredChecks(serviceProfile?: IProfileLoaded, baseProfile?: IProfileLoaded): boolean {
        if (serviceProfile.profile.user && serviceProfile.profile.password) {
            return false;
        }
        // Skip if there is no base profile
        if (!baseProfile) {
            return false;
        }
        // This check is for optional credentials
        // if (
        //     baseProfile &&
        //     serviceProfile.profile.host &&
        //     serviceProfile.profile.port &&
        //     ((baseProfile.profile.host !== serviceProfile.profile.host &&
        //         baseProfile.profile.port !== serviceProfile.profile.port) ||
        //         (baseProfile.profile.host === serviceProfile.profile.host &&
        //             baseProfile.profile.port !== serviceProfile.profile.port))
        // ) {
        //     return false;
        // }
        return true;
    }

>>>>>>> 50b9098a
    private async deletePrompt(deletedProfile: IProfileLoaded) {
        const profileName = deletedProfile.name;
        this.log.debug(localize("deleteProfile.log.debug", "Deleting profile ") + profileName);
        const quickPickOptions: vscode.QuickPickOptions = {
            placeHolder: localize(
                "deleteProfile.quickPickOption",
                "Delete {0}? This will permanently remove it from your system.",
                profileName
            ),
            ignoreFocusOut: true,
            canPickMany: false,
        };
        // confirm that the user really wants to delete
        if (
            (await vscode.window.showQuickPick(
                [
                    localize("deleteProfile.showQuickPick.delete", "Delete"),
                    localize("deleteProfile.showQuickPick.cancel", "Cancel"),
                ],
                quickPickOptions
            )) !== localize("deleteProfile.showQuickPick.delete", "Delete")
        ) {
            this.log.debug(
                localize("deleteProfile.showQuickPick.log.debug", "User picked Cancel. Cancelling delete of profile")
            );
            return;
        }

        try {
            await this.deleteProfileOnDisk(deletedProfile);
        } catch (error) {
            this.log.error(
                localize("deleteProfile.delete.log.error", "Error encountered when deleting profile! ") +
                    JSON.stringify(error)
            );
            await errorHandling(error, profileName, error.message);
            throw error;
        }

        vscode.window.showInformationMessage(
            localize("deleteProfile.success.info", "Profile {0} was deleted.", profileName)
        );
        return profileName;
    }

    // ** Functions for handling Profile Information */

    private async urlInfo(input?): Promise<IUrlValidator | undefined> {
        let zosURL: string;
        if (input) {
            zosURL = input;
        }
        const options: vscode.InputBoxOptions = {
            prompt: localize(
                "createNewConnection.option.prompt.url",
                "Enter a z/OS URL in the format 'https://url:port'."
            ),
            value: zosURL,
            ignoreFocusOut: true,
            placeHolder: localize("createNewConnection.option.prompt.url.placeholder", "https://url:port"),
            validateInput: (text: string): string | undefined => {
                const host = this.getUrl(text);
                if (this.validateAndParseUrl(host).valid) {
                    return undefined;
                } else {
                    return localize(
                        "createNewConnection.invalidzosURL",
                        "Please enter a valid host URL in the format 'company.com'."
                    );
                }
            },
        };
        zosURL = await UIViews.inputBox(options);

        let hostName: string;
        if (!zosURL) {
            return undefined;
        } else {
            hostName = this.getUrl(zosURL);
        }

        return this.validateAndParseUrl(hostName);
    }

    private getUrl(host: string): string {
        let url: string;
        if (host.includes(":")) {
            if (host.includes("/")) {
                url = host;
            } else {
                url = `https://${host}`;
            }
        } else {
            url = `https://${host}`;
        }
        return url;
    }

    private async portInfo(input: string, schema: {}) {
        let options: vscode.InputBoxOptions;
        let port: number;
        if (schema[input].optionDefinition.hasOwnProperty("defaultValue")) {
            options = {
                prompt: schema[input].optionDefinition.description.toString(),
                value: schema[input].optionDefinition.defaultValue.toString(),
            };
        } else {
            options = {
                placeHolder: localize("createNewConnection.option.prompt.port.placeholder", "Port Number"),
                prompt: schema[input].optionDefinition.description.toString(),
            };
        }
        port = Number(await UIViews.inputBox(options));

        if (port === 0 && schema[input].optionDefinition.hasOwnProperty("defaultValue")) {
            port = Number(schema[input].optionDefinition.defaultValue.toString());
        } else {
            return port;
        }
        return port;
    }

    private async userInfo(input?) {
        let userName: string;

        if (input) {
            userName = input;
        }
        InputBoxOptions = {
            placeHolder: localize("createNewConnection.option.prompt.username.placeholder", "User Name"),
            prompt: localize(
                "createNewConnection.option.prompt.username",
                "Enter the user name for the connection. Leave blank to not store."
            ),
            ignoreFocusOut: true,
            value: userName,
        };
        userName = await UIViews.inputBox(InputBoxOptions);

        if (userName === undefined) {
            vscode.window.showInformationMessage(
                localize("createNewConnection.undefined.passWord", "Operation Cancelled")
            );
            return undefined;
        }

        return userName.trim();
    }

    private async passwordInfo(input?) {
        let passWord: string;

        if (input) {
            passWord = input;
        }

        InputBoxOptions = {
            placeHolder: localize("createNewConnection.option.prompt.password.placeholder", "Password"),
            prompt: localize(
                "createNewConnection.option.prompt.password",
                "Enter the password for the connection. Leave blank to not store."
            ),
            password: true,
            ignoreFocusOut: true,
            value: passWord,
        };
        passWord = await UIViews.inputBox(InputBoxOptions);

        if (passWord === undefined) {
            vscode.window.showInformationMessage(
                localize("createNewConnection.undefined.passWord", "Operation Cancelled")
            );
            return undefined;
        }

        return passWord.trim();
    }

    private async ruInfo(input?) {
        let rejectUnauthorize: boolean;
        let placeholder: string;
        let selectRU: string[];
        const falseString = localize(
            "createNewConnection.ru.false",
            "False - Accept connections with self-signed certificates"
        );
        const trueString = localize(
            "createNewConnection.ru.true",
            "True - Reject connections with self-signed certificates"
        );

        if (input !== undefined) {
            rejectUnauthorize = input;
            if (!input) {
                placeholder = falseString;
                selectRU = [falseString, trueString];
            } else {
                placeholder = trueString;
                selectRU = [trueString, falseString];
            }
        } else {
            placeholder = localize(
                "createNewConnection.option.prompt.ru.placeholder",
                "Reject Unauthorized Connections"
            );
            selectRU = [trueString, falseString];
        }

        const quickPickOptions: vscode.QuickPickOptions = {
            placeHolder: placeholder,
            ignoreFocusOut: true,
            canPickMany: false,
        };

        const ruOptions = Array.from(selectRU);

        const chosenRU = await vscode.window.showQuickPick(ruOptions, quickPickOptions);

        if (chosenRU && chosenRU.includes(trueString)) {
            rejectUnauthorize = true;
        } else if (chosenRU && chosenRU.includes(falseString)) {
            rejectUnauthorize = false;
        } else {
            vscode.window.showInformationMessage(
                localize("createNewConnection.rejectUnauthorize", "Operation Cancelled")
            );
            return undefined;
        }

        return rejectUnauthorize;
    }

    private async boolInfo(input: string, schema: {}) {
        let isTrue: boolean;
        const description: string = schema[input].optionDefinition.description.toString();
        const quickPickBooleanOptions: vscode.QuickPickOptions = {
            placeHolder: description,
            ignoreFocusOut: true,
            canPickMany: false,
        };
        const selectBoolean = ["True", "False"];
        const chosenValue = await vscode.window.showQuickPick(selectBoolean, quickPickBooleanOptions);
        if (chosenValue === selectBoolean[0]) {
            isTrue = true;
        } else if (chosenValue === selectBoolean[1]) {
            isTrue = false;
        } else {
            return undefined;
        }
        return isTrue;
    }

    private async optionsValue(value: string, schema: {}, input?: string): Promise<vscode.InputBoxOptions> {
        let options: vscode.InputBoxOptions;
        const description: string = schema[value].optionDefinition.description.toString();
        let editValue: any;

        if (input !== undefined) {
            editValue = input;
            options = {
                prompt: description,
                value: editValue,
            };
        } else if (schema[value].optionDefinition.hasOwnProperty("defaultValue")) {
            options = {
                prompt: description,
                value: schema[value].optionDefinition.defaultValue,
            };
        } else {
            options = {
                placeHolder: description,
                prompt: description,
            };
        }
        return options;
    }

    private async checkType(input?): Promise<string> {
        const isTrue = Array.isArray(input);
        let test: string;
        let index: number;
        if (isTrue) {
            if (input.includes("boolean")) {
                index = input.indexOf("boolean");
                test = input[index];
                return test;
            }
            if (input.includes("number")) {
                index = input.indexOf("number");
                test = input[index];
                return test;
            }
            if (input.includes("string")) {
                index = input.indexOf("string");
                test = input[index];
                return test;
            }
        } else {
            test = input;
        }
        return test;
    }

    // ** Functions that Calls Get CLI Profile Manager  */

    private async updateProfile(updProfileInfo, rePrompt?: boolean) {
        if (updProfileInfo.type !== undefined) {
            const profileManager = this.getCliProfileManager(updProfileInfo.type);
            this.loadedProfile = await profileManager.load({
                name: updProfileInfo.name,
            });
        } else {
            for (const type of ZoweExplorerApiRegister.getInstance().registeredApiTypes()) {
                const profileManager = this.getCliProfileManager(type);
                this.loadedProfile = await profileManager.load({
                    name: updProfileInfo.name,
                });
            }
        }

        // use direct load since merging was done previously during initialization
        const OrigProfileInfo = (await this.directLoad(this.loadedProfile.type, this.loadedProfile.name)).profile;
        const NewProfileInfo = updProfileInfo.profile;

        // Update the currently-loaded profile with the new info
        const profileArray = Object.keys(this.loadedProfile.profile);
        for (const value of profileArray) {
            if ((value === "encoding" || value === "responseTimeout") && NewProfileInfo[value] === 0) {
                // If the updated profile had these fields set to 0, delete them...
                // this should get rid of a bad value that was stored
                // in these properties before this update
                delete OrigProfileInfo[value];
            } else if (NewProfileInfo[value] !== undefined && NewProfileInfo[value] !== "") {
                if (value === "user" || value === "password") {
                    if (!rePrompt) {
                        OrigProfileInfo.user = NewProfileInfo.user;
                        OrigProfileInfo.password = NewProfileInfo.password;
                    }
                } else {
                    OrigProfileInfo[value] = NewProfileInfo[value];
                }
            } else if (NewProfileInfo[value] === undefined || NewProfileInfo[value] === "") {
                // If the updated profile had an empty property, delete it...
                // this should get rid of any empty strings
                // that were stored in the profile before this update
                delete OrigProfileInfo[value];
            }
        }

        const updateParms: IUpdateProfile = {
            name: this.loadedProfile.name,
            merge: false,
            profile: OrigProfileInfo as IProfile,
        };
        try {
            this.getCliProfileManager(this.loadedProfile.type).update(updateParms);
        } catch (error) {
            vscode.window.showErrorMessage(error.message);
        }
    }
}<|MERGE_RESOLUTION|>--- conflicted
+++ resolved
@@ -1357,7 +1357,6 @@
         return ret;
     }
 
-<<<<<<< HEAD
     private async updateBaseProfileFileLogin(profile: IProfileLoaded, updProfile: IProfile) {
         const upd = { profileName: profile.name, profileType: profile.type };
         await ProfilesCache.getConfigInstance().updateProperty({
@@ -1377,61 +1376,6 @@
         const upd = { profileName: profile.name, profileType: profile.type };
         await ProfilesCache.getConfigInstance().updateProperty({ ...upd, property: "tokenType", value: undefined });
         await ProfilesCache.getConfigInstance().updateProperty({ ...upd, property: "tokenValue", value: undefined });
-=======
-    private async updateBaseProfileFileLogin(baseProfile: IProfileLoaded, updBaseProfile: IProfile) {
-        const mProfileInfo = await this.getProfileInfo();
-        if (mProfileInfo.usingTeamConfig) {
-            // write to config file to add tokenType & tokenValue fields
-            const profileProps = Object.keys(mProfileInfo.getTeamConfig().api.profiles.get(baseProfile.name));
-            const profileExists =
-                mProfileInfo.getTeamConfig().api.profiles.exists(baseProfile.name) && profileProps.length > 0;
-            if (profileExists) {
-                const profilePath = mProfileInfo.getTeamConfig().api.profiles.expandPath(baseProfile.name);
-                mProfileInfo.getTeamConfig().set(`${profilePath}.properties.tokenType`, updBaseProfile.tokenType);
-                mProfileInfo
-                    .getTeamConfig()
-                    .set(`${profilePath}.properties.tokenValue`, updBaseProfile.tokenValue, { secure: true });
-                await mProfileInfo.getTeamConfig().save(false);
-            }
-        } else {
-            // write to yaml file to add tokenType & tokenValue fields
-            const profileManager = Profiles.getInstance().getCliProfileManager(baseProfile.type);
-            const updateParms: IUpdateProfile = {
-                name: baseProfile.name,
-                merge: true,
-                profile: updBaseProfile,
-            };
-            await profileManager.update(updateParms);
-        }
-    }
-
-    private async updateBaseProfileFileLogout(baseProfile: IProfileLoaded) {
-        const mProfileInfo = await this.getProfileInfo();
-        if (mProfileInfo.usingTeamConfig) {
-            // remove tokenType and TokenValue from config file
-            const profileProps = Object.keys(mProfileInfo.getTeamConfig().api.profiles.get(baseProfile.name));
-            const profileExists =
-                mProfileInfo.getTeamConfig().api.profiles.exists(baseProfile.name) && profileProps.length > 0;
-            if (profileExists) {
-                const profilePath = mProfileInfo.getTeamConfig().api.profiles.expandPath(baseProfile.name);
-                mProfileInfo.getTeamConfig().delete(`${profilePath}.properties.tokenType`);
-                mProfileInfo.getTeamConfig().delete(`${profilePath}.properties.tokenValue`);
-                await mProfileInfo.getTeamConfig().save(false);
-            }
-        } else {
-            // remove tokenType and TokenValue from old-style yaml profiles
-            this.getCliProfileManager(baseProfile.type).save({
-                name: baseProfile.name,
-                type: baseProfile.type,
-                overwrite: true,
-                profile: {
-                    ...baseProfile.profile,
-                    tokenType: undefined,
-                    tokenValue: undefined,
-                },
-            });
-        }
->>>>>>> 50b9098a
     }
 
     private async loginCredentialPrompt(): Promise<string[]> {
@@ -1450,32 +1394,6 @@
         return [newUser, newPass];
     }
 
-<<<<<<< HEAD
-=======
-    private optionalCredChecks(serviceProfile?: IProfileLoaded, baseProfile?: IProfileLoaded): boolean {
-        if (serviceProfile.profile.user && serviceProfile.profile.password) {
-            return false;
-        }
-        // Skip if there is no base profile
-        if (!baseProfile) {
-            return false;
-        }
-        // This check is for optional credentials
-        // if (
-        //     baseProfile &&
-        //     serviceProfile.profile.host &&
-        //     serviceProfile.profile.port &&
-        //     ((baseProfile.profile.host !== serviceProfile.profile.host &&
-        //         baseProfile.profile.port !== serviceProfile.profile.port) ||
-        //         (baseProfile.profile.host === serviceProfile.profile.host &&
-        //             baseProfile.profile.port !== serviceProfile.profile.port))
-        // ) {
-        //     return false;
-        // }
-        return true;
-    }
-
->>>>>>> 50b9098a
     private async deletePrompt(deletedProfile: IProfileLoaded) {
         const profileName = deletedProfile.name;
         this.log.debug(localize("deleteProfile.log.debug", "Deleting profile ") + profileName);
