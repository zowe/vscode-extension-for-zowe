/**
 * This program and the accompanying materials are made available under the terms of the
 * Eclipse Public License v2.0 which accompanies this distribution, and is available at
 * https://www.eclipse.org/legal/epl-v20.html
 *
 * SPDX-License-Identifier: EPL-2.0
 *
 * Copyright Contributors to the Zowe Project.
 *
 */

import * as vscode from "vscode";
import * as zowe from "@zowe/cli";
import * as path from "path";
import {
    Gui,
    IZoweTree,
    IZoweUSSTreeNode,
    IZoweDatasetTreeNode,
    IZoweJobTreeNode,
    IZoweTreeNode,
    PersistenceSchemaEnum,
    Validation,
    ProfilesCache,
    ZoweVsCodeExtension,
    FileManagement,
    IRegisterClient,
    Types,
} from "@zowe/zowe-explorer-api";
import { errorHandling, FilterDescriptor, FilterItem, ProfilesUtils } from "./utils/ProfilesUtils";
import { ZoweExplorerApiRegister } from "./ZoweExplorerApiRegister";
import { ZoweExplorerExtender } from "./ZoweExplorerExtender";
import * as globals from "./globals";
import { SettingsConfig } from "./utils/SettingsConfig";
import { ZoweLogger } from "./utils/LoggerUtils";
import { TreeProviders } from "./shared/TreeProviders";
import { ProfileManagement } from "./utils/ProfileManagement";

let InputBoxOptions: vscode.InputBoxOptions;

export class Profiles extends ProfilesCache {
    // Processing stops if there are no profiles detected
    public static async createInstance(log: zowe.imperative.Logger): Promise<Profiles> {
        Profiles.loader = new Profiles(log, vscode.workspace.workspaceFolders?.[0]?.uri.fsPath);
        await Profiles.loader.refresh(ZoweExplorerApiRegister.getInstance());
        return Profiles.loader;
    }

    public static getInstance(): Profiles {
        ZoweLogger.trace("Profiles.getInstance called.");
        return Profiles.loader;
    }

    protected static loader: Profiles;

    public loadedProfile: zowe.imperative.IProfileLoaded;
<<<<<<< HEAD
    public validProfile: ValidProfileEnum = ValidProfileEnum.INVALID;
=======
    public validProfile: Validation.ValidationType = Validation.ValidationType.INVALID;
    private dsSchema: string = globals.SETTINGS_DS_HISTORY;
    private ussSchema: string = globals.SETTINGS_USS_HISTORY;
    private jobsSchema: string = globals.SETTINGS_JOBS_HISTORY;
>>>>>>> 4ae81252
    private mProfileInfo: zowe.imperative.ProfileInfo;
    private profilesOpCancelled = vscode.l10n.t(`Operation Cancelled`);
    private manualEditMsg = vscode.l10n.t(
        `The Team configuration file has been opened in the editor. Editing or removal of profiles will need to be done manually.`
    );
    public constructor(log: zowe.imperative.Logger, cwd?: string) {
        super(log, cwd);
    }

    /**
     * Initializes the Imperative ProfileInfo API and reads profiles from disk.
     * During extension activation the ProfileInfo object is cached, so this
     * method can be called multiple times without impacting performance. After
     * the extension has activated, the cache expires so that the latest profile
     * contents will be loaded.
     */
    public async getProfileInfo(): Promise<zowe.imperative.ProfileInfo> {
        ZoweLogger.trace("Profiles.getProfileInfo called.");
        this.mProfileInfo = await super.getProfileInfo();
        return this.mProfileInfo;
    }

    public async checkCurrentProfile(theProfile: zowe.imperative.IProfileLoaded): Promise<Validation.IValidationProfile> {
        ZoweLogger.trace("Profiles.checkCurrentProfile called.");
        let profileStatus: Validation.IValidationProfile;
        const usingTokenAuth = await ProfilesUtils.isUsingTokenAuth(theProfile.name);

        if (usingTokenAuth && !theProfile.profile.tokenType) {
            const error = new zowe.imperative.ImperativeError({
                msg: vscode.l10n.t(`Token auth error`),
                additionalDetails: vscode.l10n.t(`Profile was found using token auth, please log in to continue.`),
                errorCode: `${zowe.imperative.RestConstants.HTTP_STATUS_401}`,
            });
            await errorHandling(error, theProfile.name, error.message);
            profileStatus = { name: theProfile.name, status: "unverified" };
            return profileStatus;
        }

        if (!usingTokenAuth && (!theProfile.profile.user || !theProfile.profile.password)) {
            // The profile will need to be reactivated, so remove it from profilesForValidation
            this.profilesForValidation = this.profilesForValidation.filter(
                (profile) => profile.status === "unverified" && profile.name !== theProfile.name
            );
            let values: string[];
            try {
                values = await Profiles.getInstance().promptCredentials(theProfile);
            } catch (error) {
                await errorHandling(error, theProfile.name, error.message);
                return profileStatus;
            }
            if (values) {
                theProfile.profile.user = values[0];
                theProfile.profile.password = values[1];
                theProfile.profile.base64EncodedAuth = values[2];

                // Validate profile
                profileStatus = await this.getProfileSetting(theProfile);
            } else {
                profileStatus = { name: theProfile.name, status: "unverified" };
            }
        } else {
            // Profile should have enough information to allow validation
            profileStatus = await this.getProfileSetting(theProfile);
        }
        switch (profileStatus.status) {
            case "unverified":
                this.validProfile = Validation.ValidationType.UNVERIFIED;
                break;
            case "inactive":
                this.validProfile = Validation.ValidationType.INVALID;
                break;
            case "active":
                this.validProfile = Validation.ValidationType.VALID;
                break;
        }
        return profileStatus;
    }

    public async getProfileSetting(theProfile: zowe.imperative.IProfileLoaded): Promise<Validation.IValidationProfile> {
        ZoweLogger.trace("Profiles.getProfileSetting called.");
        let profileStatus: Validation.IValidationProfile;
        let found: boolean = false;
        this.profilesValidationSetting.forEach((instance) => {
            if (instance.name === theProfile.name && instance.setting === false) {
                profileStatus = {
                    status: "unverified",
                    name: instance.name,
                };
                if (this.profilesForValidation.length > 0) {
                    this.profilesForValidation.forEach((profile) => {
                        if (profile.name === theProfile.name && profile.status === "unverified") {
                            found = true;
                        }
                        if (profile.name === theProfile.name && profile.status !== "unverified") {
                            found = true;
                            const index = this.profilesForValidation.lastIndexOf(profile);
                            this.profilesForValidation.splice(index, 1, profileStatus);
                        }
                    });
                }
                if (!found) {
                    this.profilesForValidation.push(profileStatus);
                }
            }
        });
        if (profileStatus === undefined) {
            profileStatus = await this.validateProfiles(theProfile);
        }
        return profileStatus;
    }

    public disableValidation(node: Types.IZoweNodeType): Types.IZoweNodeType {
        ZoweLogger.trace("Profiles.disableValidation called.");
        const treeNodes = TreeProviders.getSessionForAllTrees(node.getLabel().toString());
        treeNodes.forEach((treeNode) => {
            if (treeNode) {
                this.disableValidationContext(treeNode);
            }
        });
        return node;
    }

    public disableValidationContext(node: Types.IZoweNodeType): Types.IZoweNodeType {
        ZoweLogger.trace("Profiles.disableValidationContext called.");
        const theProfile: zowe.imperative.IProfileLoaded = node.getProfile();
        this.validationArraySetup(theProfile, false);
        if (node.contextValue.includes(globals.VALIDATE_SUFFIX)) {
            node.contextValue = node.contextValue.replace(globals.VALIDATE_SUFFIX, globals.NO_VALIDATE_SUFFIX);
        } else if (node.contextValue.includes(globals.NO_VALIDATE_SUFFIX)) {
            return node;
        } else {
            node.contextValue += globals.VALIDATE_SUFFIX;
        }
        return node;
    }

    public enableValidation(node: Types.IZoweNodeType): Types.IZoweNodeType {
        ZoweLogger.trace("Profiles.enableValidation called.");
        const treeNodes = TreeProviders.getSessionForAllTrees(node.getLabel().toString());
        treeNodes.forEach((treeNode) => {
            if (treeNode) {
                this.enableValidationContext(treeNode);
            }
        });
        return node;
    }

    public enableValidationContext(node: Types.IZoweNodeType): Types.IZoweNodeType {
        ZoweLogger.trace("Profiles.enableValidationContext called.");
        const theProfile: zowe.imperative.IProfileLoaded = node.getProfile();
        this.validationArraySetup(theProfile, true);
        if (node.contextValue.includes(globals.NO_VALIDATE_SUFFIX)) {
            node.contextValue = node.contextValue.replace(globals.NO_VALIDATE_SUFFIX, globals.VALIDATE_SUFFIX);
        } else if (node.contextValue.includes(globals.VALIDATE_SUFFIX)) {
            return node;
        } else {
            node.contextValue += globals.VALIDATE_SUFFIX;
        }

        return node;
    }

    public validationArraySetup(theProfile: zowe.imperative.IProfileLoaded, validationSetting: boolean): Validation.IValidationSetting {
        ZoweLogger.trace("Profiles.validationArraySetup called.");
        let found: boolean = false;
        let profileSetting: Validation.IValidationSetting;
        if (this.profilesValidationSetting.length > 0) {
            this.profilesValidationSetting.forEach((instance) => {
                if (instance.name === theProfile.name && instance.setting === validationSetting) {
                    found = true;
                    profileSetting = {
                        name: instance.name,
                        setting: instance.setting,
                    };
                }
                if (instance.name === theProfile.name && instance.setting !== validationSetting) {
                    found = true;
                    profileSetting = {
                        name: instance.name,
                        setting: validationSetting,
                    };
                    const index = this.profilesValidationSetting.lastIndexOf(instance);
                    this.profilesValidationSetting.splice(index, 1, profileSetting);
                }
            });
            if (!found) {
                profileSetting = {
                    name: theProfile.name,
                    setting: validationSetting,
                };
                this.profilesValidationSetting.push(profileSetting);
            }
        } else {
            profileSetting = {
                name: theProfile.name,
                setting: validationSetting,
            };
            this.profilesValidationSetting.push(profileSetting);
        }
        return profileSetting;
    }

    /**
     * Adds a new Profile to the provided treeview by clicking the 'Plus' button and
     * selecting which profile you would like to add from the drop-down that appears.
     * The profiles that are in the tree view already will not appear in the
     * drop-down.
     *
     * @export
     * @param {USSTree} zoweFileProvider - either the USS, MVS, JES tree
     */
    public async createZoweSession(zoweFileProvider: IZoweTree<IZoweTreeNode>): Promise<void> {
        ZoweLogger.trace("Profiles.createZoweSession called.");
        let profileNamesList: string[] = [];
        const treeType = zoweFileProvider.getTreeType();
        let allProfiles: zowe.imperative.IProfileLoaded[];
        try {
            allProfiles = Profiles.getInstance().allProfiles;
            if (allProfiles) {
                // Get all profiles and filter to list of the APIs available for current tree explorer
                profileNamesList = allProfiles
                    .map((profile) => profile.name)
                    .filter((profileName) => {
                        const profile = Profiles.getInstance().loadNamedProfile(profileName);
                        const notInSessionNodes = !zoweFileProvider.mSessionNodes?.find(
                            (sessionNode) => sessionNode.getProfileName() === profileName
                        );
                        if (profile) {
                            if (zoweFileProvider.getTreeType() === PersistenceSchemaEnum.USS) {
                                const ussProfileTypes = ZoweExplorerApiRegister.getInstance().registeredUssApiTypes();
                                return ussProfileTypes.includes(profile.type) && notInSessionNodes;
                            }
                            if (zoweFileProvider.getTreeType() === PersistenceSchemaEnum.Dataset) {
                                const mvsProfileTypes = ZoweExplorerApiRegister.getInstance().registeredMvsApiTypes();
                                return mvsProfileTypes.includes(profile.type) && notInSessionNodes;
                            }
                            if (zoweFileProvider.getTreeType() === PersistenceSchemaEnum.Job) {
                                const jesProfileTypes = ZoweExplorerApiRegister.getInstance().registeredJesApiTypes();
                                return jesProfileTypes.includes(profile.type) && notInSessionNodes;
                            }
                        }

                        return false;
                    });
            }
        } catch (err) {
            ZoweLogger.warn(err);
        }
        // Set Options according to profile management in use

        const createNewConfig = "Create a New Team Configuration File";
        const editConfig = "Edit Team Configuration File";

        const configPick = new FilterDescriptor("\uFF0B " + createNewConfig);
        const configEdit = new FilterDescriptor("\u270F " + editConfig);
        const items: vscode.QuickPickItem[] = [];
        let mProfileInfo: zowe.imperative.ProfileInfo;
        try {
            mProfileInfo = await this.getProfileInfo();
            const profAllAttrs = mProfileInfo.getAllProfiles();
            for (const pName of profileNamesList) {
                const osLocInfo = mProfileInfo.getOsLocInfo(profAllAttrs.find((p) => p.profName === pName));
                items.push(new FilterItem({ text: pName, icon: this.getProfileIcon(osLocInfo)[0] }));
            }
        } catch (err) {
            ZoweLogger.warn(err);
        }

        const quickpick = Gui.createQuickPick();
        let addProfilePlaceholder = "";
        switch (zoweFileProvider.getTreeType()) {
            case PersistenceSchemaEnum.Dataset:
                addProfilePlaceholder = vscode.l10n.t(`Choose "Create new..." to define or select a profile to add to the DATA SETS Explorer`);
                break;
            case PersistenceSchemaEnum.Job:
                addProfilePlaceholder = vscode.l10n.t(`Choose "Create new..." to define or select a profile to add to the JOBS Explorer`);
                break;
            default:
                // Use USS View as default for placeholder text
                addProfilePlaceholder = vscode.l10n.t(`Choose "Create new..." to define or select a profile to add to the USS Explorer`);
        }
        if (allProfiles.length > 0) {
            quickpick.items = [configPick, configEdit, ...items];
        } else {
            quickpick.items = [configPick, ...items];
        }
        quickpick.placeholder = addProfilePlaceholder;
        quickpick.ignoreFocusOut = true;
        quickpick.show();
        const choice = await Gui.resolveQuickPick(quickpick);
        quickpick.hide();
        const debugMsg = vscode.l10n.t(`Profile selection has been cancelled.`);
        if (!choice) {
            ZoweLogger.debug(debugMsg);
            Gui.showMessage(debugMsg);
            return;
        }
        if (choice === configPick) {
            await this.createZoweSchema(zoweFileProvider);
            return;
        }
        if (choice === configEdit) {
            await this.editZoweConfigFile();
            return;
        }
        let chosenProfile: string = "";
        if (choice instanceof FilterDescriptor) {
            chosenProfile = "";
        } else {
            // remove any icons from the label
            chosenProfile = choice.label.replace(/\$\(.*\)\s/g, "");
        }
        if (chosenProfile === "") {
            let config: zowe.imperative.ProfileInfo;
            try {
                config = await this.getProfileInfo();
            } catch (error) {
                ZoweLogger.error(error);
                ZoweExplorerExtender.showZoweConfigError(error.message);
            }
            const profiles = config.getAllProfiles();
            const currentProfile = await this.getProfileFromConfig(profiles[0].profName);
            const filePath = currentProfile.profLoc.osLoc[0];
            await this.openConfigFile(filePath);
        } else if (chosenProfile) {
            ZoweLogger.info(
                vscode.l10n.t({
                    message: `The profile {0} has been added to the {1} tree.`,
                    args: [chosenProfile, treeType],
                    comment: ["chosen profile", "tree type"],
                })
            );
            if (await ProfileManagement.handleChangeForAllTrees(chosenProfile, true)) {
                await zoweFileProvider.addSession(chosenProfile);
            } else {
                await zoweFileProvider.addSession(chosenProfile, undefined, zoweFileProvider);
            }
        } else {
            ZoweLogger.debug(debugMsg);
        }
    }

    public async editSession(profileLoaded: zowe.imperative.IProfileLoaded, profileName: string): Promise<any | undefined> {
        const currentProfile = await this.getProfileFromConfig(profileLoaded.name);
        const filePath = currentProfile.profLoc.osLoc[0];
        await this.openConfigFile(filePath);
    }

    public async getProfileType(): Promise<string> {
        ZoweLogger.trace("Profiles.getProfileType called.");
        let profileType: string;
        const profTypes = ZoweExplorerApiRegister.getInstance().registeredApiTypes();
        const typeOptions = Array.from(profTypes);
        if (typeOptions.length === 1 && typeOptions[0] === "zosmf") {
            profileType = typeOptions[0];
        } else {
            const quickPickTypeOptions: vscode.QuickPickOptions = {
                placeHolder: vscode.l10n.t(`Profile Type`),
                ignoreFocusOut: true,
                canPickMany: false,
            };
            profileType = await Gui.showQuickPick(typeOptions, quickPickTypeOptions);
        }
        return profileType;
    }

    public async createZoweSchema(_zoweFileProvider: IZoweTree<IZoweTreeNode>): Promise<string> {
        ZoweLogger.trace("Profiles.createZoweSchema called.");
        try {
            let user = false;
            let global = true;
            let rootPath = FileManagement.getZoweDir();
            if (vscode.workspace.workspaceFolders && vscode.workspace.workspaceFolders[0]) {
                const choice = await this.getConfigLocationPrompt("create");
                if (choice === undefined) {
                    Gui.showMessage(this.profilesOpCancelled);
                    return;
                }
                if (choice === "project") {
                    rootPath = vscode.workspace.workspaceFolders[0].uri.fsPath;
                    user = true;
                    global = false;
                }
            }
            // call check for existing and prompt here
            const existingFile = await this.checkExistingConfig(rootPath);
            if (!existingFile) {
                return;
            }
            if (existingFile.includes("zowe")) {
                if (existingFile.includes("user")) {
                    user = true;
                    global = false;
                } else {
                    user = false;
                    global = true;
                }
            }
            const config = await zowe.imperative.Config.load("zowe", {
                homeDir: FileManagement.getZoweDir(),
                projectDir: FileManagement.getFullPath(rootPath),
            });
            if (vscode.workspace.workspaceFolders && vscode.workspace.workspaceFolders[0]) {
                config.api.layers.activate(user, global, rootPath);
            }

            const impConfig: zowe.imperative.IImperativeConfig = zowe.getImperativeConfig();
            const knownCliConfig: zowe.imperative.ICommandProfileTypeConfiguration[] = impConfig.profiles;

            const extenderinfo = this.getConfigArray();
            extenderinfo.forEach((item) => {
                knownCliConfig.push(item);
            });

            knownCliConfig.push(impConfig.baseProfile);
            config.setSchema(zowe.imperative.ConfigSchema.buildSchema(knownCliConfig));

            // Note: IConfigBuilderOpts not exported
            // const opts: IConfigBuilderOpts = {
            const opts: any = {
                // getSecureValue: this.promptForProp.bind(this),
                populateProperties: true,
            };

            // Build new config and merge with existing layer
            const newConfig: zowe.imperative.IConfig = await zowe.imperative.ConfigBuilder.build(impConfig, opts);

            // Create non secure profile if VS Code setting is false
            this.createNonSecureProfile(newConfig);

            config.api.layers.merge(newConfig);
            await config.save(false);
            if (globals.ISTHEIA) {
                vscode.commands.executeCommand("zowe.extRefresh");
            }
            let configName;
            if (user) {
                configName = config.userConfigName;
            } else {
                configName = config.configName;
            }
            await this.openConfigFile(path.join(rootPath, configName));
            return path.join(rootPath, configName);
        } catch (err) {
            ZoweLogger.error(err);
            ZoweExplorerExtender.showZoweConfigError(err.message);
        }
    }

    public async editZoweConfigFile(): Promise<void> {
        ZoweLogger.trace("Profiles.editZoweConfigFile called.");
        const existingLayers = await this.getConfigLayers();
        if (existingLayers.length === 1) {
            await this.openConfigFile(existingLayers[0].path);
            Gui.showMessage(this.manualEditMsg);
        }
        if (existingLayers && existingLayers.length > 1) {
            const choice = await this.getConfigLocationPrompt("edit");
            switch (choice) {
                case "project":
                    for (const file of existingLayers) {
                        if (file.user) {
                            await this.openConfigFile(file.path);
                        }
                    }
                    Gui.showMessage(this.manualEditMsg);
                    break;
                case "global":
                    for (const file of existingLayers) {
                        if (file.global) {
                            await this.openConfigFile(file.path);
                        }
                    }
                    Gui.showMessage(this.manualEditMsg);
                    break;
                default:
                    Gui.showMessage(this.profilesOpCancelled);
                    break;
            }
        }
    }

    public async promptCredentials(profile: string | zowe.imperative.IProfileLoaded, rePrompt?: boolean): Promise<string[]> {
        ZoweLogger.trace("Profiles.promptCredentials called.");
        const userInputBoxOptions: vscode.InputBoxOptions = {
            placeHolder: vscode.l10n.t(`User Name`),
            prompt: vscode.l10n.t(`Enter the user name for the connection. Leave blank to not store.`),
        };
        const passwordInputBoxOptions: vscode.InputBoxOptions = {
            placeHolder: vscode.l10n.t(`Password`),
            prompt: vscode.l10n.t(`Enter the password for the connection. Leave blank to not store.`),
        };

        const promptInfo = await ZoweVsCodeExtension.updateCredentials(
            {
                profile: typeof profile === "string" ? undefined : profile,
                sessionName: typeof profile === "string" ? profile : undefined,
                rePrompt,
                secure: (await this.getProfileInfo()).isSecured(),
                userInputBoxOptions,
                passwordInputBoxOptions,
            },
            ZoweExplorerApiRegister.getInstance()
        );
        if (!promptInfo) {
            Gui.showMessage(this.profilesOpCancelled);
            return; // See https://github.com/zowe/vscode-extension-for-zowe/issues/1827
        }

        const returnValue: string[] = [promptInfo.profile.user, promptInfo.profile.password, promptInfo.profile.base64EncodedAuth];
        this.updateProfilesArrays(promptInfo);
        return returnValue;
    }

    public async getDeleteProfile(): Promise<zowe.imperative.IProfileLoaded> {
        ZoweLogger.trace("Profiles.getDeleteProfile called.");
        const allProfiles: zowe.imperative.IProfileLoaded[] = this.allProfiles;
        const profileNamesList = allProfiles.map((temprofile) => {
            return temprofile.name;
        });

        if (!profileNamesList.length) {
            Gui.showMessage(vscode.l10n.t(`No profiles available`));
            return;
        }

        const quickPickList: vscode.QuickPickOptions = {
            placeHolder: vscode.l10n.t(`Select the profile you want to delete`),
            ignoreFocusOut: true,
            canPickMany: false,
        };
        const sesName = await Gui.showQuickPick(profileNamesList, quickPickList);

        if (sesName === undefined) {
            Gui.showMessage(this.profilesOpCancelled);
            return;
        }

        return allProfiles.find((temprofile) => temprofile.name === sesName);
    }

    public async deleteProfile(
        datasetTree: IZoweTree<IZoweDatasetTreeNode>,
        ussTree: IZoweTree<IZoweUSSTreeNode>,
        jobsProvider: IZoweTree<IZoweJobTreeNode>,
        node?: Types.IZoweNodeType
    ): Promise<void> {
        ZoweLogger.trace("Profiles.deleteProfile called.");
        let deletedProfile: zowe.imperative.IProfileLoaded;
        if (!node) {
            deletedProfile = await this.getDeleteProfile();
        } else {
            deletedProfile = node.getProfile();
        }
        if (!deletedProfile) {
            return;
        }

        const deleteLabel = deletedProfile.name;

        const currentProfile = await this.getProfileFromConfig(deleteLabel);
        const filePath = currentProfile.profLoc.osLoc[0];
        await this.openConfigFile(filePath);
    }

    public async validateProfiles(theProfile: zowe.imperative.IProfileLoaded): Promise<Validation.IValidationProfile> {
        ZoweLogger.trace("Profiles.validateProfiles called.");
        let filteredProfile: Validation.IValidationProfile;
        let profileStatus;
        const getSessStatus = await ZoweExplorerApiRegister.getInstance().getCommonApi(theProfile);

        // Check if the profile is already validated as active
        const desiredProfile = this.profilesForValidation.find((profile) => profile.name === theProfile.name && profile.status === "active");
        if (desiredProfile) {
            filteredProfile = {
                status: desiredProfile.status,
                name: desiredProfile.name,
            };
        }

        // If not yet validated or inactive, call getStatus and validate the profile
        // status will be stored in profilesForValidation
        if (filteredProfile === undefined) {
            try {
                if (getSessStatus.getStatus) {
                    profileStatus = await Gui.withProgress(
                        {
                            location: vscode.ProgressLocation.Notification,
                            title: vscode.l10n.t({
                                message: `Validating {0} Profile.`,
                                args: [theProfile.name],
                                comment: [`The profile name`],
                            }),
                            cancellable: true,
                        },
                        async (progress, token) => {
                            token.onCancellationRequested(() => {
                                // will be returned as undefined
                                Gui.showMessage(
                                    vscode.l10n.t({
                                        message: `Validating {0} was cancelled.`,
                                        args: [theProfile.name],
                                        comment: [`The profile name`],
                                    })
                                );
                            });
                            return getSessStatus.getStatus(theProfile, theProfile.type);
                        }
                    );
                } else {
                    profileStatus = "unverified";
                }

                switch (profileStatus) {
                    case "active":
                        filteredProfile = {
                            status: "active",
                            name: theProfile.name,
                        };
                        this.profilesForValidation.push(filteredProfile);
                        break;
                    case "inactive":
                        filteredProfile = {
                            status: "inactive",
                            name: theProfile.name,
                        };
                        this.profilesForValidation.push(filteredProfile);
                        break;
                    // default will cover "unverified" and undefined
                    default:
                        filteredProfile = {
                            status: "unverified",
                            name: theProfile.name,
                        };
                        this.profilesForValidation.push(filteredProfile);
                        break;
                }
            } catch (error) {
                ZoweLogger.info(
                    vscode.l10n.t({
                        message: `Profile validation failed for {0}.`,
                        args: [theProfile.name],
                        comment: [`The profile name`],
                    })
                );
                await errorHandling(error, theProfile.name);
                filteredProfile = {
                    status: "inactive",
                    name: theProfile.name,
                };
                this.profilesForValidation.push(filteredProfile);
            }
        }

        return filteredProfile;
    }

    public async ssoLogin(node?: Types.IZoweNodeType, label?: string): Promise<void> {
        ZoweLogger.trace("Profiles.ssoLogin called.");
        let loginTokenType: string;
        let serviceProfile: zowe.imperative.IProfileLoaded;
        if (node) {
            serviceProfile = node.getProfile();
        } else {
            serviceProfile = this.loadNamedProfile(label.trim());
        }
        // This check will handle service profiles that have username and password
        if (ProfilesUtils.isProfileUsingBasicAuth(serviceProfile)) {
            Gui.showMessage(vscode.l10n.t(`This profile is using basic authentication and does not support token authentication.`));
            return;
        }

        try {
            loginTokenType = await ZoweExplorerApiRegister.getInstance().getCommonApi(serviceProfile).getTokenTypeName();
        } catch (error) {
            ZoweLogger.warn(error);
            Gui.showMessage(
                vscode.l10n.t({
                    message: `Error getting supported tokenType value for profile {0}`,
                    args: [serviceProfile.name],
                    comment: [`Service profile name`],
                })
            );
            return;
        }
        try {
            if (loginTokenType && loginTokenType !== zowe.imperative.SessConstants.TOKEN_TYPE_APIML) {
                await this.loginWithRegularProfile(serviceProfile, node);
            } else {
                await this.loginWithBaseProfile(serviceProfile, loginTokenType, node);
            }
        } catch (err) {
            const message = vscode.l10n.t({
                message: `Unable to log in with {0}. {1}`,
                args: [serviceProfile.name, err?.message],
                comment: [`Service profile name`, `Error message`],
            });
            ZoweLogger.error(message);
            Gui.errorMessage(message);
            return;
        }
    }

    public clearDSFilterFromTree(node: Types.IZoweNodeType): void {
        if (!TreeProviders.ds?.mSessionNodes || !TreeProviders.ds?.mSessionNodes.length) {
            return;
        }
        const dsNode: IZoweDatasetTreeNode = TreeProviders.ds.mSessionNodes.find(
            (sessionNode: IZoweDatasetTreeNode) => sessionNode.getProfile()?.name === node.getProfile()?.name
        );
        if (!dsNode) {
            return;
        }
        dsNode.tooltip &&= node.getProfile()?.name;
        dsNode.description &&= "";
        dsNode.pattern &&= "";
        TreeProviders.ds.flipState(dsNode, false);
        TreeProviders.ds.refreshElement(dsNode);
    }

    public clearUSSFilterFromTree(node: Types.IZoweNodeType): void {
        if (!TreeProviders.uss?.mSessionNodes || !TreeProviders.uss?.mSessionNodes.length) {
            return;
        }
        const ussNode: IZoweUSSTreeNode = TreeProviders.uss.mSessionNodes.find(
            (sessionNode: IZoweUSSTreeNode) => sessionNode.getProfile()?.name === node.getProfile()?.name
        );
        if (!ussNode) {
            return;
        }
        ussNode.tooltip &&= node.getProfile()?.name;
        ussNode.description &&= "";
        ussNode.fullPath &&= "";
        TreeProviders.uss.flipState(ussNode, false);
        TreeProviders.uss.refreshElement(ussNode);
    }

    public clearJobFilterFromTree(node: Types.IZoweNodeType): void {
        if (!TreeProviders.job?.mSessionNodes || !TreeProviders.job?.mSessionNodes.length) {
            return;
        }
        const jobNode: IZoweJobTreeNode = TreeProviders.job.mSessionNodes.find(
            (sessionNode: IZoweJobTreeNode) => sessionNode.getProfile()?.name === node.getProfile()?.name
        );
        if (!jobNode) {
            return;
        }
        jobNode.tooltip &&= node.getProfile()?.name;
        jobNode.description &&= "";
        jobNode.owner &&= "";
        jobNode.prefix &&= "";
        jobNode.status &&= "";
        jobNode.filtered &&= false;
        jobNode.children &&= [];
        TreeProviders.job.flipState(jobNode, false);
        TreeProviders.job.refreshElement(jobNode);
    }

    public clearFilterFromAllTrees(node: Types.IZoweNodeType): void {
        this.clearDSFilterFromTree(node);
        this.clearUSSFilterFromTree(node);
        this.clearJobFilterFromTree(node);
    }

    public async ssoLogout(node: Types.IZoweNodeType): Promise<void> {
        ZoweLogger.trace("Profiles.ssoLogout called.");
        const serviceProfile = node.getProfile();
        // This check will handle service profiles that have username and password
        if (ProfilesUtils.isProfileUsingBasicAuth(serviceProfile)) {
            Gui.showMessage(vscode.l10n.t(`This profile is using basic authentication and does not support token authentication.`));
            return;
        }

        try {
            this.clearFilterFromAllTrees(node);

            // this will handle extenders
            if (serviceProfile.type !== "zosmf" && serviceProfile.profile?.tokenType !== zowe.imperative.SessConstants.TOKEN_TYPE_APIML) {
                await ZoweExplorerApiRegister.getInstance()
                    .getCommonApi(serviceProfile)
                    .logout(await node.getSession());
            } else {
                // this will handle base profile apiml tokens
                const baseProfile = await this.fetchBaseProfile();
                const loginTokenType = ZoweExplorerApiRegister.getInstance().getCommonApi(serviceProfile).getTokenTypeName();
                const updSession = new zowe.imperative.Session({
                    hostname: serviceProfile.profile.host,
                    port: serviceProfile.profile.port,
                    rejectUnauthorized: serviceProfile.profile.rejectUnauthorized,
                    tokenType: loginTokenType,
                    tokenValue: serviceProfile.profile.tokenValue,
                    type: zowe.imperative.SessConstants.AUTH_TYPE_TOKEN,
                });
                await ZoweExplorerApiRegister.getInstance().getCommonApi(serviceProfile).logout(updSession);

                await this.updateBaseProfileFileLogout(baseProfile);
            }
            Gui.showMessage(
                vscode.l10n.t({
                    message: "Logout from authentication service was successful for {0}.",
                    args: [serviceProfile.name],
                    comment: ["Service profile name"],
                })
            );
            await Profiles.getInstance().refresh(ZoweExplorerApiRegister.getInstance());
        } catch (error) {
            const message = vscode.l10n.t({
                message: "Unable to log out with {0}. {1}",
                args: [serviceProfile.name, error?.message],
                comment: ["Service profile name", "Error message"],
            });
            ZoweLogger.error(message);
            Gui.errorMessage(message);
            return;
        }
    }

    public async openConfigFile(filePath: string): Promise<void> {
        ZoweLogger.trace("Profiles.openConfigFile called.");
        const document = await vscode.workspace.openTextDocument(filePath);
        await Gui.showTextDocument(document);
    }

    /**
     * gets secure properties for a profile
     * @param profileName the name of the profile
     * @returns {string[]} an array with the secure properties
     */
    public async getSecurePropsForProfile(profileName: string): Promise<string[]> {
        if (!profileName) {
            return [];
        }
        const usingSecureCreds = !SettingsConfig.getDirectValue(globals.SETTINGS_SECURE_CREDENTIALS_ENABLED);
        if ((await this.getProfileInfo()).usingTeamConfig && !usingSecureCreds) {
            const config = (await this.getProfileInfo()).getTeamConfig();
            return config.api.secure.securePropsForProfile(profileName);
        }
        const profAttrs = await this.getProfileFromConfig(profileName);
        const mergedArgs = (await this.getProfileInfo()).mergeArgsForProfile(profAttrs);
        return mergedArgs.knownArgs
            .filter((arg) => arg.secure || arg.argName === "tokenType" || arg.argName === "tokenValue")
            .map((arg) => arg.argName);
    }

    private async loginWithBaseProfile(
        serviceProfile: zowe.imperative.IProfileLoaded,
        loginTokenType: string,
        node?: Types.IZoweNodeType
    ): Promise<void> {
        const baseProfile = await this.fetchBaseProfile();
        if (baseProfile) {
            const creds = await this.loginCredentialPrompt();
            if (!creds) {
                return;
            }
            const updSession = new zowe.imperative.Session({
                hostname: serviceProfile.profile.host,
                port: serviceProfile.profile.port,
                user: creds[0],
                password: creds[1],
                rejectUnauthorized: serviceProfile.profile.rejectUnauthorized,
                tokenType: loginTokenType,
                type: zowe.imperative.SessConstants.AUTH_TYPE_TOKEN,
            });
            const loginToken = await ZoweExplorerApiRegister.getInstance().getCommonApi(serviceProfile).login(updSession);
            const updBaseProfile: zowe.imperative.IProfile = {
                tokenType: loginTokenType,
                tokenValue: loginToken,
            };
            await this.updateBaseProfileFileLogin(baseProfile, updBaseProfile);
            const baseIndex = this.allProfiles.findIndex((profile) => profile.name === baseProfile.name);
            this.allProfiles[baseIndex] = { ...baseProfile, profile: { ...baseProfile.profile, ...updBaseProfile } };
            if (node) {
                node.setProfileToChoice({
                    ...node.getProfile(),
                    profile: { ...node.getProfile().profile, ...updBaseProfile },
                });
            }
            Gui.showMessage(vscode.l10n.t("Login to authentication service was successful."));
        }
    }

    private async loginWithRegularProfile(serviceProfile: zowe.imperative.IProfileLoaded, node?: Types.IZoweNodeType): Promise<void> {
        let session: zowe.imperative.Session;
        if (node) {
            session = node.getSession();
        } else {
            session = await ZoweExplorerApiRegister.getInstance().getCommonApi(serviceProfile).getSession();
        }
        const creds = await this.loginCredentialPrompt();
        if (!creds) {
            return;
        }
        session.ISession.user = creds[0];
        session.ISession.password = creds[1];
        await ZoweExplorerApiRegister.getInstance().getCommonApi(serviceProfile).login(session);
        const profIndex = this.allProfiles.findIndex((profile) => profile.name === serviceProfile.name);
        this.allProfiles[profIndex] = { ...serviceProfile, profile: { ...serviceProfile, ...session } };
        if (node) {
            node.setProfileToChoice({
                ...node.getProfile(),
                profile: { ...node.getProfile().profile, ...session },
            });
        }
        Gui.showMessage(vscode.l10n.t("Login to authentication service was successful."));
    }

    private async getConfigLocationPrompt(action: string): Promise<string> {
        ZoweLogger.trace("Profiles.getConfigLocationPrompt called.");
        let placeHolderText: string;
        if (action === "create") {
            placeHolderText = vscode.l10n.t("Select the location where the config file will be initialized");
        } else {
            placeHolderText = vscode.l10n.t("Select the location of the config file to edit");
        }
        const quickPickOptions: vscode.QuickPickOptions = {
            placeHolder: placeHolderText,
            ignoreFocusOut: true,
            canPickMany: false,
        };
        const globalText = vscode.l10n.t("Global: in the Zowe home directory");
        const projectText = vscode.l10n.t("Project: in the current working directory");
        const location = await Gui.showQuickPick([globalText, projectText], quickPickOptions);
        // call check for existing and prompt here
        switch (location) {
            case globalText:
                return "global";
            case projectText:
                return "project";
        }
        return;
    }

    private async checkExistingConfig(filePath: string): Promise<string> {
        ZoweLogger.trace("Profiles.checkExistingConfig called.");
        let found = false;
        let location: string;
        const existingLayers = await this.getConfigLayers();
        for (const file of existingLayers) {
            if (file.path.includes(filePath)) {
                found = true;
                const createButton = vscode.l10n.t("Create New");
                const message = vscode.l10n.t({
                    message: `A Team Configuration File already exists in this location\n{0}\nContinuing may alter the existing file, would you like to proceed?`,
                    args: [file.path],
                    comment: ["File path"],
                });
                await Gui.infoMessage(message, { items: [createButton], vsCodeOpts: { modal: true } }).then(async (selection) => {
                    if (selection) {
                        location = path.basename(file.path);
                    } else {
                        await this.openConfigFile(file.path);
                        location = undefined;
                    }
                });
            }
        }
        if (found) {
            return location;
        }
        return "none";
    }

    private async getConfigLayers(): Promise<zowe.imperative.IConfigLayer[]> {
        ZoweLogger.trace("Profiles.getConfigLayers called.");
        const existingLayers: zowe.imperative.IConfigLayer[] = [];
        const config = await zowe.imperative.Config.load("zowe", {
            homeDir: FileManagement.getZoweDir(),
            projectDir: vscode.workspace.workspaceFolders?.[0]?.uri.fsPath,
        });
        const layers = config.layers;
        layers.forEach((layer) => {
            if (layer.exists) {
                existingLayers.push(layer);
            }
        });
        return existingLayers;
    }

    private getProfileIcon(osLocInfo: zowe.imperative.IProfLocOsLoc[]): string[] {
        ZoweLogger.trace("Profiles.getProfileIcon called.");
        const ret: string[] = [];
        for (const loc of osLocInfo ?? []) {
            if (loc.global) {
                ret.push("$(home)");
            } else {
                ret.push("$(folder)");
            }
        }
        return ret;
    }

    private async updateBaseProfileFileLogin(profile: zowe.imperative.IProfileLoaded, updProfile: zowe.imperative.IProfile): Promise<void> {
        ZoweLogger.trace("Profiles.updateBaseProfileFileLogin called.");
        const upd = { profileName: profile.name, profileType: profile.type };
        const mProfileInfo = await this.getProfileInfo();
        const setSecure = mProfileInfo.isSecured();
        await mProfileInfo.updateProperty({ ...upd, property: "tokenType", value: updProfile.tokenType });
        await mProfileInfo.updateProperty({ ...upd, property: "tokenValue", value: updProfile.tokenValue, setSecure });
    }

    private async updateBaseProfileFileLogout(profile: zowe.imperative.IProfileLoaded): Promise<void> {
        ZoweLogger.trace("Profiles.updateBaseProfileFileLogout called.");
        const mProfileInfo = await this.getProfileInfo();
        const setSecure = mProfileInfo.isSecured();
        const prof = mProfileInfo.getAllProfiles(profile.type).find((p) => p.profName === profile.name);
        const mergedArgs = mProfileInfo.mergeArgsForProfile(prof);
        await mProfileInfo.updateKnownProperty({ mergedArgs, property: "tokenValue", value: undefined, setSecure });
        await mProfileInfo.updateKnownProperty({ mergedArgs, property: "tokenType", value: undefined });
    }

    private async loginCredentialPrompt(): Promise<string[]> {
        ZoweLogger.trace("Profiles.loginCredentialPrompt called.");
        let newPass: string;
        const newUser = await this.userInfo();
        if (!newUser) {
            Gui.showMessage(this.profilesOpCancelled);
            return;
        } else {
            newPass = await this.passwordInfo();
            if (!newPass) {
                Gui.showMessage(this.profilesOpCancelled);
                return;
            }
        }
        return [newUser, newPass];
    }

    private async userInfo(input?: string): Promise<string> {
        ZoweLogger.trace("Profiles.userInfo called.");
        let userName: string;

        if (input) {
            userName = input;
        }
        InputBoxOptions = {
            placeHolder: vscode.l10n.t("User Name"),
            prompt: vscode.l10n.t("Enter the user name for the connection. Leave blank to not store."),
            ignoreFocusOut: true,
            value: userName,
        };
        userName = await Gui.showInputBox(InputBoxOptions);

        if (userName === undefined) {
            Gui.showMessage(this.profilesOpCancelled);
            return undefined;
        }

        return userName.trim();
    }

    private async passwordInfo(input?: string): Promise<string> {
        ZoweLogger.trace("Profiles.passwordInfo called.");
        let passWord: string;

        if (input) {
            passWord = input;
        }

        InputBoxOptions = {
            placeHolder: vscode.l10n.t("Password"),
            prompt: vscode.l10n.t("Enter the password for the connection. Leave blank to not store."),
            password: true,
            ignoreFocusOut: true,
            value: passWord,
        };
        passWord = await Gui.showInputBox(InputBoxOptions);

        if (passWord === undefined) {
            Gui.showMessage(this.profilesOpCancelled);
            return undefined;
        }

        return passWord.trim();
    }

    // Temporary solution for handling unsecure profiles until CLI team's work is made
    // Remove secure properties and set autoStore to false when vscode setting is true
    private createNonSecureProfile(newConfig: zowe.imperative.IConfig): void {
        ZoweLogger.trace("Profiles.createNonSecureProfile called.");
        const isSecureCredsEnabled: boolean = SettingsConfig.getDirectValue(globals.SETTINGS_SECURE_CREDENTIALS_ENABLED);
        if (!isSecureCredsEnabled) {
            for (const profile of Object.entries(newConfig?.profiles)) {
                delete newConfig.profiles[profile[0]].secure;
            }
            newConfig.autoStore = false;
        }
    }

    public async refresh(apiRegister?: IRegisterClient): Promise<void> {
        return super.refresh(apiRegister ?? ZoweExplorerApiRegister.getInstance());
    }
}<|MERGE_RESOLUTION|>--- conflicted
+++ resolved
@@ -54,14 +54,7 @@
     protected static loader: Profiles;
 
     public loadedProfile: zowe.imperative.IProfileLoaded;
-<<<<<<< HEAD
-    public validProfile: ValidProfileEnum = ValidProfileEnum.INVALID;
-=======
     public validProfile: Validation.ValidationType = Validation.ValidationType.INVALID;
-    private dsSchema: string = globals.SETTINGS_DS_HISTORY;
-    private ussSchema: string = globals.SETTINGS_USS_HISTORY;
-    private jobsSchema: string = globals.SETTINGS_JOBS_HISTORY;
->>>>>>> 4ae81252
     private mProfileInfo: zowe.imperative.ProfileInfo;
     private profilesOpCancelled = vscode.l10n.t(`Operation Cancelled`);
     private manualEditMsg = vscode.l10n.t(
