--- conflicted
+++ resolved
@@ -366,12 +366,7 @@
                 config = await this.getProfileInfo();
             } catch (error) {
                 this.log.error(error);
-<<<<<<< HEAD
                 ZoweExplorerExtender.showZoweConfigError(error.message);
-=======
-                await openConfigOnError(error);
-                Gui.errorMessage(localize("Profiles.getProfileInfo.error", "Error in creating team configuration file: {0}", error.message));
->>>>>>> 3b219434
             }
             if (config.usingTeamConfig) {
                 const profiles = config.getAllProfiles();
@@ -655,12 +650,7 @@
             return path.join(rootPath, configName);
         } catch (err) {
             this.log.error(err);
-<<<<<<< HEAD
             ZoweExplorerExtender.showZoweConfigError(err.message);
-=======
-            await openConfigOnError(err);
-            Gui.errorMessage(localize("Profiles.getProfileInfo.error", "Error in creating team configuration file: {0}", err.message));
->>>>>>> 3b219434
         }
     }
 
