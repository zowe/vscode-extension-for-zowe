/**
 * This program and the accompanying materials are made available under the terms of the
 * Eclipse Public License v2.0 which accompanies this distribution, and is available at
 * https://www.eclipse.org/legal/epl-v20.html
 *
 * SPDX-License-Identifier: EPL-2.0
 *
 * Copyright Contributors to the Zowe Project.
 *
 */

import * as vscode from "vscode";
import * as path from "path";
import {
    Gui,
    imperative,
    IZoweTree,
    IZoweUSSTreeNode,
    IZoweDatasetTreeNode,
    IZoweJobTreeNode,
    IZoweTreeNode,
    PersistenceSchemaEnum,
    Validation,
    ProfilesCache,
    ZoweVsCodeExtension,
    FileManagement,
    IRegisterClient,
    Types,
} from "@zowe/zowe-explorer-api";
import { errorHandling, FilterDescriptor, FilterItem, ProfilesUtils } from "./utils/ProfilesUtils";
import { ZoweExplorerApiRegister } from "./ZoweExplorerApiRegister";
import { ZoweExplorerExtender } from "./ZoweExplorerExtender";
import * as globals from "./globals";
import { SettingsConfig } from "./utils/SettingsConfig";
import { ZoweLogger } from "./utils/LoggerUtils";
import { TreeProviders } from "./shared/TreeProviders";
import { ProfileManagement } from "./utils/ProfileManagement";
import { ProfileConstants } from "@zowe/core-for-zowe-sdk";

let InputBoxOptions: vscode.InputBoxOptions;

export class Profiles extends ProfilesCache {
    // Processing stops if there are no profiles detected
    public static async createInstance(log: imperative.Logger): Promise<Profiles> {
        Profiles.loader = new Profiles(log, vscode.workspace.workspaceFolders?.[0]?.uri.fsPath);
        await Profiles.loader.refresh(ZoweExplorerApiRegister.getInstance());
        return Profiles.loader;
    }

    public static getInstance(): Profiles {
        ZoweLogger.trace("Profiles.getInstance called.");
        return Profiles.loader;
    }

    protected static loader: Profiles;

    public loadedProfile: imperative.IProfileLoaded;
    public validProfile: Validation.ValidationType = Validation.ValidationType.INVALID;
<<<<<<< HEAD
    private mProfileInfo: zowe.imperative.ProfileInfo;
=======
    private dsSchema: string = globals.SETTINGS_DS_HISTORY;
    private ussSchema: string = globals.SETTINGS_USS_HISTORY;
    private jobsSchema: string = globals.SETTINGS_JOBS_HISTORY;
    private mProfileInfo: imperative.ProfileInfo;
>>>>>>> ceaba7c1
    private profilesOpCancelled = vscode.l10n.t(`Operation Cancelled`);
    private manualEditMsg = vscode.l10n.t(
        `The Team configuration file has been opened in the editor. Editing or removal of profiles will need to be done manually.`
    );
    public constructor(log: imperative.Logger, cwd?: string) {
        super(log, cwd);
    }

    /**
     * Initializes the Imperative ProfileInfo API and reads profiles from disk.
     * During extension activation the ProfileInfo object is cached, so this
     * method can be called multiple times without impacting performance. After
     * the extension has activated, the cache expires so that the latest profile
     * contents will be loaded.
     */
    public async getProfileInfo(): Promise<imperative.ProfileInfo> {
        ZoweLogger.trace("Profiles.getProfileInfo called.");
        this.mProfileInfo = await super.getProfileInfo();
        return this.mProfileInfo;
    }

    public async checkCurrentProfile(theProfile: imperative.IProfileLoaded): Promise<Validation.IValidationProfile> {
        ZoweLogger.trace("Profiles.checkCurrentProfile called.");
        let profileStatus: Validation.IValidationProfile;
        const usingTokenAuth = await ProfilesUtils.isUsingTokenAuth(theProfile.name);

        if (usingTokenAuth && !theProfile.profile.tokenType) {
            const error = new imperative.ImperativeError({
                msg: vscode.l10n.t(`Token auth error`),
                additionalDetails: vscode.l10n.t(`Profile was found using token auth, please log in to continue.`),
                errorCode: `${imperative.RestConstants.HTTP_STATUS_401}`,
            });
            await errorHandling(error, theProfile.name, error.message);
            profileStatus = { name: theProfile.name, status: "unverified" };
            return profileStatus;
        }

        if (!usingTokenAuth && (!theProfile.profile.user || !theProfile.profile.password)) {
            // The profile will need to be reactivated, so remove it from profilesForValidation
            this.profilesForValidation = this.profilesForValidation.filter(
                (profile) => profile.status === "unverified" && profile.name !== theProfile.name
            );
            let values: string[];
            try {
                values = await Profiles.getInstance().promptCredentials(theProfile);
            } catch (error) {
                await errorHandling(error, theProfile.name, error.message);
                return profileStatus;
            }
            if (values) {
                theProfile.profile.user = values[0];
                theProfile.profile.password = values[1];
                theProfile.profile.base64EncodedAuth = values[2];

                // Validate profile
                profileStatus = await this.getProfileSetting(theProfile);
            } else {
                profileStatus = { name: theProfile.name, status: "unverified" };
            }
        } else {
            // Profile should have enough information to allow validation
            profileStatus = await this.getProfileSetting(theProfile);
        }
        switch (profileStatus.status) {
            case "unverified":
                this.validProfile = Validation.ValidationType.UNVERIFIED;
                break;
            case "inactive":
                this.validProfile = Validation.ValidationType.INVALID;
                break;
            case "active":
                this.validProfile = Validation.ValidationType.VALID;
                break;
        }
        return profileStatus;
    }

    public async getProfileSetting(theProfile: imperative.IProfileLoaded): Promise<Validation.IValidationProfile> {
        ZoweLogger.trace("Profiles.getProfileSetting called.");
        let profileStatus: Validation.IValidationProfile;
        let found: boolean = false;
        this.profilesValidationSetting.forEach((instance) => {
            if (instance.name === theProfile.name && instance.setting === false) {
                profileStatus = {
                    status: "unverified",
                    name: instance.name,
                };
                if (this.profilesForValidation.length > 0) {
                    this.profilesForValidation.forEach((profile) => {
                        if (profile.name === theProfile.name && profile.status === "unverified") {
                            found = true;
                        }
                        if (profile.name === theProfile.name && profile.status !== "unverified") {
                            found = true;
                            const index = this.profilesForValidation.lastIndexOf(profile);
                            this.profilesForValidation.splice(index, 1, profileStatus);
                        }
                    });
                }
                if (!found) {
                    this.profilesForValidation.push(profileStatus);
                }
            }
        });
        if (profileStatus === undefined) {
            profileStatus = await this.validateProfiles(theProfile);
        }
        return profileStatus;
    }

    public disableValidation(node: Types.IZoweNodeType): Types.IZoweNodeType {
        ZoweLogger.trace("Profiles.disableValidation called.");
        const treeNodes = TreeProviders.getSessionForAllTrees(node.getLabel().toString());
        treeNodes.forEach((treeNode) => {
            if (treeNode) {
                this.disableValidationContext(treeNode);
            }
        });
        return node;
    }

    public disableValidationContext(node: Types.IZoweNodeType): Types.IZoweNodeType {
        ZoweLogger.trace("Profiles.disableValidationContext called.");
        const theProfile: imperative.IProfileLoaded = node.getProfile();
        this.validationArraySetup(theProfile, false);
        if (node.contextValue.includes(globals.VALIDATE_SUFFIX)) {
            node.contextValue = node.contextValue.replace(globals.VALIDATE_SUFFIX, globals.NO_VALIDATE_SUFFIX);
        } else if (node.contextValue.includes(globals.NO_VALIDATE_SUFFIX)) {
            return node;
        } else {
            node.contextValue += globals.VALIDATE_SUFFIX;
        }
        return node;
    }

    public enableValidation(node: Types.IZoweNodeType): Types.IZoweNodeType {
        ZoweLogger.trace("Profiles.enableValidation called.");
        const treeNodes = TreeProviders.getSessionForAllTrees(node.getLabel().toString());
        treeNodes.forEach((treeNode) => {
            if (treeNode) {
                this.enableValidationContext(treeNode);
            }
        });
        return node;
    }

    public enableValidationContext(node: Types.IZoweNodeType): Types.IZoweNodeType {
        ZoweLogger.trace("Profiles.enableValidationContext called.");
        const theProfile: imperative.IProfileLoaded = node.getProfile();
        this.validationArraySetup(theProfile, true);
        if (node.contextValue.includes(globals.NO_VALIDATE_SUFFIX)) {
            node.contextValue = node.contextValue.replace(globals.NO_VALIDATE_SUFFIX, globals.VALIDATE_SUFFIX);
        } else if (node.contextValue.includes(globals.VALIDATE_SUFFIX)) {
            return node;
        } else {
            node.contextValue += globals.VALIDATE_SUFFIX;
        }

        return node;
    }

    public validationArraySetup(theProfile: imperative.IProfileLoaded, validationSetting: boolean): Validation.IValidationSetting {
        ZoweLogger.trace("Profiles.validationArraySetup called.");
        let found: boolean = false;
        let profileSetting: Validation.IValidationSetting;
        if (this.profilesValidationSetting.length > 0) {
            this.profilesValidationSetting.forEach((instance) => {
                if (instance.name === theProfile.name && instance.setting === validationSetting) {
                    found = true;
                    profileSetting = {
                        name: instance.name,
                        setting: instance.setting,
                    };
                }
                if (instance.name === theProfile.name && instance.setting !== validationSetting) {
                    found = true;
                    profileSetting = {
                        name: instance.name,
                        setting: validationSetting,
                    };
                    const index = this.profilesValidationSetting.lastIndexOf(instance);
                    this.profilesValidationSetting.splice(index, 1, profileSetting);
                }
            });
            if (!found) {
                profileSetting = {
                    name: theProfile.name,
                    setting: validationSetting,
                };
                this.profilesValidationSetting.push(profileSetting);
            }
        } else {
            profileSetting = {
                name: theProfile.name,
                setting: validationSetting,
            };
            this.profilesValidationSetting.push(profileSetting);
        }
        return profileSetting;
    }

    /**
     * Adds a new Profile to the provided treeview by clicking the 'Plus' button and
     * selecting which profile you would like to add from the drop-down that appears.
     * The profiles that are in the tree view already will not appear in the
     * drop-down.
     *
     * @export
     * @param {USSTree} zoweFileProvider - either the USS, MVS, JES tree
     */
    public async createZoweSession(zoweFileProvider: IZoweTree<IZoweTreeNode>): Promise<void> {
        ZoweLogger.trace("Profiles.createZoweSession called.");
        let profileNamesList: string[] = [];
        const treeType = zoweFileProvider.getTreeType();
        let allProfiles: imperative.IProfileLoaded[];
        try {
            allProfiles = Profiles.getInstance().allProfiles;
            if (allProfiles) {
                // Get all profiles and filter to list of the APIs available for current tree explorer
                profileNamesList = allProfiles
                    .map((profile) => profile.name)
                    .filter((profileName) => {
                        const profile = Profiles.getInstance().loadNamedProfile(profileName);
                        const notInSessionNodes = !zoweFileProvider.mSessionNodes?.find(
                            (sessionNode) => sessionNode.getProfileName() === profileName
                        );
                        if (profile) {
                            if (zoweFileProvider.getTreeType() === PersistenceSchemaEnum.USS) {
                                const ussProfileTypes = ZoweExplorerApiRegister.getInstance().registeredUssApiTypes();
                                return ussProfileTypes.includes(profile.type) && notInSessionNodes;
                            }
                            if (zoweFileProvider.getTreeType() === PersistenceSchemaEnum.Dataset) {
                                const mvsProfileTypes = ZoweExplorerApiRegister.getInstance().registeredMvsApiTypes();
                                return mvsProfileTypes.includes(profile.type) && notInSessionNodes;
                            }
                            if (zoweFileProvider.getTreeType() === PersistenceSchemaEnum.Job) {
                                const jesProfileTypes = ZoweExplorerApiRegister.getInstance().registeredJesApiTypes();
                                return jesProfileTypes.includes(profile.type) && notInSessionNodes;
                            }
                        }

                        return false;
                    });
            }
        } catch (err) {
            ZoweLogger.warn(err);
        }
        // Set Options according to profile management in use

        const createNewConfig = "Create a New Team Configuration File";
        const editConfig = "Edit Team Configuration File";

        const configPick = new FilterDescriptor("\uFF0B " + createNewConfig);
        const configEdit = new FilterDescriptor("\u270F " + editConfig);
        const items: vscode.QuickPickItem[] = [];
        let mProfileInfo: imperative.ProfileInfo;
        try {
            mProfileInfo = await this.getProfileInfo();
            const profAllAttrs = mProfileInfo.getAllProfiles();
            for (const pName of profileNamesList) {
                const osLocInfo = mProfileInfo.getOsLocInfo(profAllAttrs.find((p) => p.profName === pName));
                items.push(new FilterItem({ text: pName, icon: this.getProfileIcon(osLocInfo)[0] }));
            }
        } catch (err) {
            ZoweLogger.warn(err);
        }

        const quickpick = Gui.createQuickPick();
        let addProfilePlaceholder = "";
        switch (zoweFileProvider.getTreeType()) {
            case PersistenceSchemaEnum.Dataset:
                addProfilePlaceholder = vscode.l10n.t(`Choose "Create new..." to define or select a profile to add to the DATA SETS Explorer`);
                break;
            case PersistenceSchemaEnum.Job:
                addProfilePlaceholder = vscode.l10n.t(`Choose "Create new..." to define or select a profile to add to the JOBS Explorer`);
                break;
            default:
                // Use USS View as default for placeholder text
                addProfilePlaceholder = vscode.l10n.t(`Choose "Create new..." to define or select a profile to add to the USS Explorer`);
        }
        if (allProfiles.length > 0) {
            quickpick.items = [configPick, configEdit, ...items];
        } else {
            quickpick.items = [configPick, ...items];
        }
        quickpick.placeholder = addProfilePlaceholder;
        quickpick.ignoreFocusOut = true;
        quickpick.show();
        const choice = await Gui.resolveQuickPick(quickpick);
        quickpick.hide();
        const debugMsg = vscode.l10n.t(`Profile selection has been cancelled.`);
        if (!choice) {
            ZoweLogger.debug(debugMsg);
            Gui.showMessage(debugMsg);
            return;
        }
        if (choice === configPick) {
            await this.createZoweSchema(zoweFileProvider);
            return;
        }
        if (choice === configEdit) {
            await this.editZoweConfigFile();
            return;
        }
        let chosenProfile: string = "";
        if (choice instanceof FilterDescriptor) {
            chosenProfile = "";
        } else {
            // remove any icons from the label
            chosenProfile = choice.label.replace(/\$\(.*\)\s/g, "");
        }
        if (chosenProfile === "") {
            let config: imperative.ProfileInfo;
            try {
                config = await this.getProfileInfo();
            } catch (error) {
                ZoweLogger.error(error);
                ZoweExplorerExtender.showZoweConfigError(error.message);
            }
            const profiles = config.getAllProfiles();
            const currentProfile = await this.getProfileFromConfig(profiles[0].profName);
            const filePath = currentProfile.profLoc.osLoc[0];
            await this.openConfigFile(filePath);
        } else if (chosenProfile) {
            ZoweLogger.info(
                vscode.l10n.t({
                    message: `The profile {0} has been added to the {1} tree.`,
                    args: [chosenProfile, treeType],
                    comment: ["chosen profile", "tree type"],
                })
            );
            if (await ProfileManagement.handleChangeForAllTrees(chosenProfile, true)) {
                await zoweFileProvider.addSession(chosenProfile);
            } else {
                await zoweFileProvider.addSession(chosenProfile, undefined, zoweFileProvider);
            }
        } else {
            ZoweLogger.debug(debugMsg);
        }
    }

    public async editSession(profileLoaded: imperative.IProfileLoaded, profileName: string): Promise<any | undefined> {
        const currentProfile = await this.getProfileFromConfig(profileLoaded.name);
        const filePath = currentProfile.profLoc.osLoc[0];
        await this.openConfigFile(filePath);
    }

    public async getProfileType(): Promise<string> {
        ZoweLogger.trace("Profiles.getProfileType called.");
        let profileType: string;
        const profTypes = ZoweExplorerApiRegister.getInstance().registeredApiTypes();
        const typeOptions = Array.from(profTypes);
        if (typeOptions.length === 1 && typeOptions[0] === "zosmf") {
            profileType = typeOptions[0];
        } else {
            const quickPickTypeOptions: vscode.QuickPickOptions = {
                placeHolder: vscode.l10n.t(`Profile Type`),
                ignoreFocusOut: true,
                canPickMany: false,
            };
            profileType = await Gui.showQuickPick(typeOptions, quickPickTypeOptions);
        }
        return profileType;
    }

    public async createZoweSchema(_zoweFileProvider: IZoweTree<IZoweTreeNode>): Promise<string> {
        ZoweLogger.trace("Profiles.createZoweSchema called.");
        try {
            let user = false;
            let global = true;
            let rootPath = FileManagement.getZoweDir();
            if (vscode.workspace.workspaceFolders && vscode.workspace.workspaceFolders[0]) {
                const choice = await this.getConfigLocationPrompt("create");
                if (choice === undefined) {
                    Gui.showMessage(this.profilesOpCancelled);
                    return;
                }
                if (choice === "project") {
                    rootPath = vscode.workspace.workspaceFolders[0].uri.fsPath;
                    global = false;
                }
            }
            // call check for existing and prompt here
            const existingFile = await this.checkExistingConfig(rootPath);
            if (existingFile === false) {
                // handle prompt cancellation
                return;
            }
            if (existingFile != null) {
                user = existingFile.includes("user");
            }
            const config = await imperative.Config.load("zowe", {
                homeDir: FileManagement.getZoweDir(),
                projectDir: FileManagement.getFullPath(rootPath),
            });
            if (vscode.workspace.workspaceFolders && vscode.workspace.workspaceFolders[0]) {
                config.api.layers.activate(user, global, rootPath);
            }

            const knownCliConfig: imperative.ICommandProfileTypeConfiguration[] = this.getCoreProfileTypes();
            knownCliConfig.push(...this.getConfigArray());
            knownCliConfig.push(ProfileConstants.BaseProfile);
            config.setSchema(imperative.ConfigSchema.buildSchema(knownCliConfig));

            // Note: IConfigBuilderOpts not exported
            // const opts: IConfigBuilderOpts = {
            const opts: any = {
                // getSecureValue: this.promptForProp.bind(this),
                populateProperties: true,
            };

            // Build new config and merge with existing layer
            const impConfig: Partial<imperative.IImperativeConfig> = {
                profiles: this.getCoreProfileTypes(),
                baseProfile: ProfileConstants.BaseProfile,
            };
            const newConfig: imperative.IConfig = await imperative.ConfigBuilder.build(impConfig, opts);

            // Create non secure profile if VS Code setting is false
            this.createNonSecureProfile(newConfig);

            config.api.layers.merge(newConfig);
            await config.save(false);
            let configName;
            if (user) {
                configName = config.userConfigName;
            } else {
                configName = config.configName;
            }
            await this.openConfigFile(path.join(rootPath, configName));
            return path.join(rootPath, configName);
        } catch (err) {
            console.log(err);
            ZoweLogger.error(err);
            ZoweExplorerExtender.showZoweConfigError(err.message);
        }
    }

    public async editZoweConfigFile(): Promise<void> {
        ZoweLogger.trace("Profiles.editZoweConfigFile called.");
        const existingLayers = await this.getConfigLayers();
        if (existingLayers.length === 1) {
            await this.openConfigFile(existingLayers[0].path);
            Gui.showMessage(this.manualEditMsg);
        }
        if (existingLayers && existingLayers.length > 1) {
            const choice = await this.getConfigLocationPrompt("edit");
            switch (choice) {
                case "project":
                    for (const file of existingLayers) {
                        if (file.user) {
                            await this.openConfigFile(file.path);
                        }
                    }
                    Gui.showMessage(this.manualEditMsg);
                    break;
                case "global":
                    for (const file of existingLayers) {
                        if (file.global) {
                            await this.openConfigFile(file.path);
                        }
                    }
                    Gui.showMessage(this.manualEditMsg);
                    break;
                default:
                    Gui.showMessage(this.profilesOpCancelled);
                    break;
            }
        }
    }

    public async promptCredentials(profile: string | imperative.IProfileLoaded, rePrompt?: boolean): Promise<string[]> {
        ZoweLogger.trace("Profiles.promptCredentials called.");
        const userInputBoxOptions: vscode.InputBoxOptions = {
            placeHolder: vscode.l10n.t(`User Name`),
            prompt: vscode.l10n.t(`Enter the user name for the connection. Leave blank to not store.`),
        };
        const passwordInputBoxOptions: vscode.InputBoxOptions = {
            placeHolder: vscode.l10n.t(`Password`),
            prompt: vscode.l10n.t(`Enter the password for the connection. Leave blank to not store.`),
        };

        const promptInfo = await ZoweVsCodeExtension.updateCredentials(
            {
                profile: typeof profile === "string" ? undefined : profile,
                sessionName: typeof profile === "string" ? profile : undefined,
                rePrompt,
                secure: (await this.getProfileInfo()).isSecured(),
                userInputBoxOptions,
                passwordInputBoxOptions,
            },
            ZoweExplorerApiRegister.getInstance()
        );
        if (!promptInfo) {
            Gui.showMessage(this.profilesOpCancelled);
            return; // See https://github.com/zowe/vscode-extension-for-zowe/issues/1827
        }

        const returnValue: string[] = [promptInfo.profile.user, promptInfo.profile.password, promptInfo.profile.base64EncodedAuth];
        this.updateProfilesArrays(promptInfo);
        return returnValue;
    }

    public async getDeleteProfile(): Promise<imperative.IProfileLoaded> {
        ZoweLogger.trace("Profiles.getDeleteProfile called.");
        const allProfiles: imperative.IProfileLoaded[] = this.allProfiles;
        const profileNamesList = allProfiles.map((temprofile) => {
            return temprofile.name;
        });

        if (!profileNamesList.length) {
            Gui.showMessage(vscode.l10n.t(`No profiles available`));
            return;
        }

        const quickPickList: vscode.QuickPickOptions = {
            placeHolder: vscode.l10n.t(`Select the profile you want to delete`),
            ignoreFocusOut: true,
            canPickMany: false,
        };
        const sesName = await Gui.showQuickPick(profileNamesList, quickPickList);

        if (sesName === undefined) {
            Gui.showMessage(this.profilesOpCancelled);
            return;
        }

        return allProfiles.find((temprofile) => temprofile.name === sesName);
    }

    public async deleteProfile(
        datasetTree: Types.IZoweDatasetTreeType,
        ussTree: Types.IZoweUSSTreeType,
        jobsProvider: Types.IZoweJobTreeType,
        node?: Types.IZoweNodeType
    ): Promise<void> {
        ZoweLogger.trace("Profiles.deleteProfile called.");
        let deletedProfile: imperative.IProfileLoaded;
        if (!node) {
            deletedProfile = await this.getDeleteProfile();
        } else {
            deletedProfile = node.getProfile();
        }
        if (!deletedProfile) {
            return;
        }

        const deleteLabel = deletedProfile.name;

        const currentProfile = await this.getProfileFromConfig(deleteLabel);
        const filePath = currentProfile.profLoc.osLoc[0];
        await this.openConfigFile(filePath);
    }

    public async validateProfiles(theProfile: imperative.IProfileLoaded): Promise<Validation.IValidationProfile> {
        ZoweLogger.trace("Profiles.validateProfiles called.");
        let filteredProfile: Validation.IValidationProfile;
        let profileStatus;
        const getSessStatus = await ZoweExplorerApiRegister.getInstance().getCommonApi(theProfile);

        // Check if the profile is already validated as active
        const desiredProfile = this.profilesForValidation.find((profile) => profile.name === theProfile.name && profile.status === "active");
        if (desiredProfile) {
            filteredProfile = {
                status: desiredProfile.status,
                name: desiredProfile.name,
            };
        }

        // If not yet validated or inactive, call getStatus and validate the profile
        // status will be stored in profilesForValidation
        if (filteredProfile === undefined) {
            try {
                if (getSessStatus.getStatus) {
                    profileStatus = await Gui.withProgress(
                        {
                            location: vscode.ProgressLocation.Notification,
                            title: vscode.l10n.t({
                                message: `Validating {0} Profile.`,
                                args: [theProfile.name],
                                comment: [`The profile name`],
                            }),
                            cancellable: true,
                        },
                        async (progress, token) => {
                            token.onCancellationRequested(() => {
                                // will be returned as undefined
                                Gui.showMessage(
                                    vscode.l10n.t({
                                        message: `Validating {0} was cancelled.`,
                                        args: [theProfile.name],
                                        comment: [`The profile name`],
                                    })
                                );
                            });
                            return getSessStatus.getStatus(theProfile, theProfile.type);
                        }
                    );
                } else {
                    profileStatus = "unverified";
                }

                switch (profileStatus) {
                    case "active":
                        filteredProfile = {
                            status: "active",
                            name: theProfile.name,
                        };
                        this.profilesForValidation.push(filteredProfile);
                        break;
                    case "inactive":
                        filteredProfile = {
                            status: "inactive",
                            name: theProfile.name,
                        };
                        this.profilesForValidation.push(filteredProfile);
                        break;
                    // default will cover "unverified" and undefined
                    default:
                        filteredProfile = {
                            status: "unverified",
                            name: theProfile.name,
                        };
                        this.profilesForValidation.push(filteredProfile);
                        break;
                }
            } catch (error) {
                ZoweLogger.info(
                    vscode.l10n.t({
                        message: `Profile validation failed for {0}.`,
                        args: [theProfile.name],
                        comment: [`The profile name`],
                    })
                );
                await errorHandling(error, theProfile.name);
                filteredProfile = {
                    status: "inactive",
                    name: theProfile.name,
                };
                this.profilesForValidation.push(filteredProfile);
            }
        }

        return filteredProfile;
    }

    public async ssoLogin(node?: Types.IZoweNodeType, label?: string): Promise<void> {
        ZoweLogger.trace("Profiles.ssoLogin called.");
        let loginTokenType: string;
        let serviceProfile: imperative.IProfileLoaded;
        if (node) {
            serviceProfile = node.getProfile();
        } else {
            serviceProfile = this.loadNamedProfile(label.trim());
        }
        // This check will handle service profiles that have username and password
        if (ProfilesUtils.isProfileUsingBasicAuth(serviceProfile)) {
            Gui.showMessage(vscode.l10n.t(`This profile is using basic authentication and does not support token authentication.`));
            return;
        }

        const zeInstance = ZoweExplorerApiRegister.getInstance();
        try {
            loginTokenType = await zeInstance.getCommonApi(serviceProfile).getTokenTypeName();
        } catch (error) {
            ZoweLogger.warn(error);
            Gui.showMessage(
                vscode.l10n.t({
                    message: `Error getting supported tokenType value for profile {0}`,
                    args: [serviceProfile.name],
                    comment: [`Service profile name`],
                })
            );
            return;
        }
        try {
            let loginOk = false;
            if (loginTokenType && !loginTokenType.startsWith(imperative.SessConstants.TOKEN_TYPE_APIML)) {
                loginOk = await this.loginWithRegularProfile(serviceProfile, node);
            } else {
                loginOk = await ZoweVsCodeExtension.loginWithBaseProfile(serviceProfile, loginTokenType, node, zeInstance, this);
            }
            if (loginOk) {
                Gui.showMessage(vscode.l10n.t("Login to authentication service was successful."));
                await Profiles.getInstance().refresh(zeInstance);
            } else {
                Gui.showMessage(this.profilesOpCancelled);
            }
        } catch (err) {
            const message = vscode.l10n.t({
                message: `Unable to log in with {0}. {1}`,
                args: [serviceProfile.name, err?.message],
                comment: [`Service profile name`, `Error message`],
            });
            ZoweLogger.error(message);
            Gui.errorMessage(message);
            return;
        }
    }

    public clearDSFilterFromTree(node: Types.IZoweNodeType): void {
        if (!TreeProviders.ds?.mSessionNodes || !TreeProviders.ds?.mSessionNodes.length) {
            return;
        }
        const dsNode: IZoweDatasetTreeNode = TreeProviders.ds.mSessionNodes.find(
            (sessionNode: IZoweDatasetTreeNode) => sessionNode.getProfile()?.name === node.getProfile()?.name
        );
        if (!dsNode) {
            return;
        }
        dsNode.tooltip &&= node.getProfile()?.name;
        dsNode.description &&= "";
        dsNode.pattern &&= "";
        TreeProviders.ds.flipState(dsNode, false);
        TreeProviders.ds.refreshElement(dsNode);
    }

    public clearUSSFilterFromTree(node: Types.IZoweNodeType): void {
        if (!TreeProviders.uss?.mSessionNodes || !TreeProviders.uss?.mSessionNodes.length) {
            return;
        }
        const ussNode: IZoweUSSTreeNode = TreeProviders.uss.mSessionNodes.find(
            (sessionNode: IZoweUSSTreeNode) => sessionNode.getProfile()?.name === node.getProfile()?.name
        );
        if (!ussNode) {
            return;
        }
        ussNode.tooltip &&= node.getProfile()?.name;
        ussNode.description &&= "";
        ussNode.fullPath &&= "";
        TreeProviders.uss.flipState(ussNode, false);
        TreeProviders.uss.refreshElement(ussNode);
    }

    public clearJobFilterFromTree(node: Types.IZoweNodeType): void {
        if (!TreeProviders.job?.mSessionNodes || !TreeProviders.job?.mSessionNodes.length) {
            return;
        }
        const jobNode: IZoweJobTreeNode = TreeProviders.job.mSessionNodes.find(
            (sessionNode: IZoweJobTreeNode) => sessionNode.getProfile()?.name === node.getProfile()?.name
        );
        if (!jobNode) {
            return;
        }
        jobNode.tooltip &&= node.getProfile()?.name;
        jobNode.description &&= "";
        jobNode.owner &&= "";
        jobNode.prefix &&= "";
        jobNode.status &&= "";
        jobNode.filtered &&= false;
        jobNode.children &&= [];
        TreeProviders.job.flipState(jobNode, false);
        TreeProviders.job.refreshElement(jobNode);
    }

    public clearFilterFromAllTrees(node: Types.IZoweNodeType): void {
        this.clearDSFilterFromTree(node);
        this.clearUSSFilterFromTree(node);
        this.clearJobFilterFromTree(node);
    }

    public async ssoLogout(node: Types.IZoweNodeType): Promise<void> {
        ZoweLogger.trace("Profiles.ssoLogout called.");
        const serviceProfile = node.getProfile();
        // This check will handle service profiles that have username and password
        if (ProfilesUtils.isProfileUsingBasicAuth(serviceProfile)) {
            Gui.showMessage(vscode.l10n.t(`This profile is using basic authentication and does not support token authentication.`));
            return;
        }

        try {
            this.clearFilterFromAllTrees(node);

            // this will handle extenders
            if (
                serviceProfile.type !== "zosmf" &&
                serviceProfile.profile != null &&
                !serviceProfile.profile.tokenType?.startsWith(imperative.SessConstants.TOKEN_TYPE_APIML)
            ) {
                await ZoweExplorerApiRegister.getInstance()
                    .getCommonApi(serviceProfile)
                    .logout(await node.getSession());
            } else {
                await ZoweVsCodeExtension.logoutWithBaseProfile(serviceProfile, ZoweExplorerApiRegister.getInstance(), this);
            }
            Gui.showMessage(
                vscode.l10n.t({
                    message: "Logout from authentication service was successful for {0}.",
                    args: [serviceProfile.name],
                    comment: ["Service profile name"],
                })
            );
            await Profiles.getInstance().refresh(ZoweExplorerApiRegister.getInstance());
        } catch (error) {
            const message = vscode.l10n.t({
                message: "Unable to log out with {0}. {1}",
                args: [serviceProfile.name, error?.message],
                comment: ["Service profile name", "Error message"],
            });
            ZoweLogger.error(message);
            Gui.errorMessage(message);
            return;
        }
    }

    public async openConfigFile(filePath: string): Promise<void> {
        ZoweLogger.trace("Profiles.openConfigFile called.");
        const document = await vscode.workspace.openTextDocument(filePath);
        await Gui.showTextDocument(document);
    }

    /**
     * gets secure properties for a profile
     * @param profileName the name of the profile
     * @returns {string[]} an array with the secure properties
     */
    public async getSecurePropsForProfile(profileName: string): Promise<string[]> {
        if (!profileName) {
            return [];
        }
        const usingSecureCreds = SettingsConfig.getDirectValue(globals.SETTINGS_SECURE_CREDENTIALS_ENABLED);
        const profInfo = await this.getProfileInfo();
        if (profInfo.usingTeamConfig && usingSecureCreds) {
            return profInfo.getTeamConfig().api.secure.securePropsForProfile(profileName);
        }
        const profAttrs = await this.getProfileFromConfig(profileName);
        const mergedArgs = profInfo.mergeArgsForProfile(profAttrs);
        return mergedArgs.knownArgs
            .filter((arg) => arg.secure || arg.argName === "tokenType" || arg.argName === "tokenValue")
            .map((arg) => arg.argName);
    }

<<<<<<< HEAD
    private async loginWithRegularProfile(serviceProfile: zowe.imperative.IProfileLoaded, node?: Types.IZoweNodeType): Promise<boolean> {
        let session: zowe.imperative.Session;
=======
    private async loginWithBaseProfile(serviceProfile: imperative.IProfileLoaded, loginTokenType: string, node?: Types.IZoweNodeType): Promise<void> {
        const baseProfile = await this.fetchBaseProfile();
        if (baseProfile) {
            const creds = await this.loginCredentialPrompt();
            if (!creds) {
                return;
            }
            const updSession = new imperative.Session({
                hostname: serviceProfile.profile.host,
                port: serviceProfile.profile.port,
                user: creds[0],
                password: creds[1],
                rejectUnauthorized: serviceProfile.profile.rejectUnauthorized,
                tokenType: loginTokenType,
                type: imperative.SessConstants.AUTH_TYPE_TOKEN,
            });
            const loginToken = await ZoweExplorerApiRegister.getInstance().getCommonApi(serviceProfile).login(updSession);
            const updBaseProfile: imperative.IProfile = {
                tokenType: loginTokenType,
                tokenValue: loginToken,
            };
            await this.updateBaseProfileFileLogin(baseProfile, updBaseProfile);
            const baseIndex = this.allProfiles.findIndex((profile) => profile.name === baseProfile.name);
            this.allProfiles[baseIndex] = { ...baseProfile, profile: { ...baseProfile.profile, ...updBaseProfile } };
            if (node) {
                node.setProfileToChoice({
                    ...node.getProfile(),
                    profile: { ...node.getProfile().profile, ...updBaseProfile },
                });
            }
            Gui.showMessage(vscode.l10n.t("Login to authentication service was successful."));
        }
    }

    private async loginWithRegularProfile(serviceProfile: imperative.IProfileLoaded, node?: Types.IZoweNodeType): Promise<boolean> {
        let session: imperative.Session;
>>>>>>> ceaba7c1
        if (node) {
            session = node.getSession();
        }
        if (session == null) {
            session = await ZoweExplorerApiRegister.getInstance().getCommonApi(serviceProfile).getSession();
        }
        const creds = await this.loginCredentialPrompt();
        if (!creds) {
            return false;
        }
        session.ISession.user = creds[0];
        session.ISession.password = creds[1];
        await ZoweExplorerApiRegister.getInstance().getCommonApi(serviceProfile).login(session);
        const profIndex = this.allProfiles.findIndex((profile) => profile.name === serviceProfile.name);
        this.allProfiles[profIndex] = { ...serviceProfile, profile: { ...serviceProfile, ...session } };
        if (node) {
            node.setProfileToChoice({
                ...node.getProfile(),
                profile: { ...node.getProfile().profile, ...session },
            });
        }
        Gui.showMessage(vscode.l10n.t("Login to authentication service was successful."));
        return true;
    }

    private async getConfigLocationPrompt(action: string): Promise<string> {
        ZoweLogger.trace("Profiles.getConfigLocationPrompt called.");
        let placeHolderText: string;
        if (action === "create") {
            placeHolderText = vscode.l10n.t("Select the location where the config file will be initialized");
        } else {
            placeHolderText = vscode.l10n.t("Select the location of the config file to edit");
        }
        const quickPickOptions: vscode.QuickPickOptions = {
            placeHolder: placeHolderText,
            ignoreFocusOut: true,
            canPickMany: false,
        };
        const globalText = vscode.l10n.t("Global: in the Zowe home directory");
        const projectText = vscode.l10n.t("Project: in the current working directory");
        const location = await Gui.showQuickPick([globalText, projectText], quickPickOptions);
        // call check for existing and prompt here
        switch (location) {
            case globalText:
                return "global";
            case projectText:
                return "project";
        }
        return;
    }

    private async checkExistingConfig(filePath: string): Promise<string | false> {
        ZoweLogger.trace("Profiles.checkExistingConfig called.");
        const existingLayers = await this.getConfigLayers();
        const foundLayer = existingLayers.find((layer) => layer.path.includes(filePath));
        if (foundLayer == null) {
            return null;
        }
        const createButton = vscode.l10n.t("Create New");
        const message = vscode.l10n.t({
            message:
                `A Team Configuration File already exists in this location\n{0}\n` +
                `Continuing may alter the existing file, would you like to proceed?`,
            args: [foundLayer.path],
            comment: ["File path"],
        });
        const response = await Gui.infoMessage(message, { items: [createButton], vsCodeOpts: { modal: true } });
        if (response) {
            return path.basename(foundLayer.path);
        } else {
            await this.openConfigFile(foundLayer.path);
        }
        return false;
    }

    private async getConfigLayers(): Promise<imperative.IConfigLayer[]> {
        ZoweLogger.trace("Profiles.getConfigLayers called.");
        const existingLayers: imperative.IConfigLayer[] = [];
        const config = await imperative.Config.load("zowe", {
            homeDir: FileManagement.getZoweDir(),
            projectDir: vscode.workspace.workspaceFolders?.[0]?.uri.fsPath,
        });
        const layers = config.layers;
        layers.forEach((layer) => {
            if (layer.exists) {
                existingLayers.push(layer);
            }
        });
        return existingLayers;
    }

    private getProfileIcon(osLocInfo: imperative.IProfLocOsLoc[]): string[] {
        ZoweLogger.trace("Profiles.getProfileIcon called.");
        const ret: string[] = [];
        for (const loc of osLocInfo ?? []) {
            if (loc.global) {
                ret.push("$(home)");
            } else {
                ret.push("$(folder)");
            }
        }
        return ret;
    }

    private async loginCredentialPrompt(): Promise<string[]> {
        ZoweLogger.trace("Profiles.loginCredentialPrompt called.");
        let newPass: string;
        const newUser = await this.userInfo();
        if (!newUser) {
            Gui.showMessage(this.profilesOpCancelled);
            return;
        } else {
            newPass = await this.passwordInfo();
            if (!newPass) {
                Gui.showMessage(this.profilesOpCancelled);
                return;
            }
        }
        return [newUser, newPass];
    }

    private async userInfo(input?: string): Promise<string> {
        ZoweLogger.trace("Profiles.userInfo called.");
        let userName: string;

        if (input) {
            userName = input;
        }
        InputBoxOptions = {
            placeHolder: vscode.l10n.t("User Name"),
            prompt: vscode.l10n.t("Enter the user name for the connection. Leave blank to not store."),
            ignoreFocusOut: true,
            value: userName,
        };
        userName = await Gui.showInputBox(InputBoxOptions);

        if (userName === undefined) {
            Gui.showMessage(this.profilesOpCancelled);
            return undefined;
        }

        return userName.trim();
    }

    private async passwordInfo(input?: string): Promise<string> {
        ZoweLogger.trace("Profiles.passwordInfo called.");
        let passWord: string;

        if (input) {
            passWord = input;
        }

        InputBoxOptions = {
            placeHolder: vscode.l10n.t("Password"),
            prompt: vscode.l10n.t("Enter the password for the connection. Leave blank to not store."),
            password: true,
            ignoreFocusOut: true,
            value: passWord,
        };
        passWord = await Gui.showInputBox(InputBoxOptions);

        if (passWord === undefined) {
            Gui.showMessage(this.profilesOpCancelled);
            return undefined;
        }

        return passWord.trim();
    }

    // Temporary solution for handling unsecure profiles until CLI team's work is made
    // Remove secure properties and set autoStore to false when vscode setting is true
    private createNonSecureProfile(newConfig: imperative.IConfig): void {
        ZoweLogger.trace("Profiles.createNonSecureProfile called.");
        const isSecureCredsEnabled: boolean = SettingsConfig.getDirectValue(globals.SETTINGS_SECURE_CREDENTIALS_ENABLED);
        if (!isSecureCredsEnabled) {
            for (const profile of Object.entries(newConfig?.profiles)) {
                delete newConfig.profiles[profile[0]].secure;
            }
            newConfig.autoStore = false;
        }
    }

    public async refresh(apiRegister?: IRegisterClient): Promise<void> {
        return super.refresh(apiRegister ?? ZoweExplorerApiRegister.getInstance());
    }
}<|MERGE_RESOLUTION|>--- conflicted
+++ resolved
@@ -56,14 +56,10 @@
 
     public loadedProfile: imperative.IProfileLoaded;
     public validProfile: Validation.ValidationType = Validation.ValidationType.INVALID;
-<<<<<<< HEAD
-    private mProfileInfo: zowe.imperative.ProfileInfo;
-=======
     private dsSchema: string = globals.SETTINGS_DS_HISTORY;
     private ussSchema: string = globals.SETTINGS_USS_HISTORY;
     private jobsSchema: string = globals.SETTINGS_JOBS_HISTORY;
     private mProfileInfo: imperative.ProfileInfo;
->>>>>>> ceaba7c1
     private profilesOpCancelled = vscode.l10n.t(`Operation Cancelled`);
     private manualEditMsg = vscode.l10n.t(
         `The Team configuration file has been opened in the editor. Editing or removal of profiles will need to be done manually.`
@@ -896,10 +892,6 @@
             .map((arg) => arg.argName);
     }
 
-<<<<<<< HEAD
-    private async loginWithRegularProfile(serviceProfile: zowe.imperative.IProfileLoaded, node?: Types.IZoweNodeType): Promise<boolean> {
-        let session: zowe.imperative.Session;
-=======
     private async loginWithBaseProfile(serviceProfile: imperative.IProfileLoaded, loginTokenType: string, node?: Types.IZoweNodeType): Promise<void> {
         const baseProfile = await this.fetchBaseProfile();
         if (baseProfile) {
@@ -936,7 +928,6 @@
 
     private async loginWithRegularProfile(serviceProfile: imperative.IProfileLoaded, node?: Types.IZoweNodeType): Promise<boolean> {
         let session: imperative.Session;
->>>>>>> ceaba7c1
         if (node) {
             session = node.getSession();
         }
