/*
 * This program and the accompanying materials are made available under the terms of the *
 * Eclipse Public License v2.0 which accompanies this distribution, and is available at *
 * https://www.eclipse.org/legal/epl-v20.html                                      *
 *                                                                                 *
 * SPDX-License-Identifier: EPL-2.0                                                *
 *                                                                                 *
 * Copyright Contributors to the Zowe Project.                                     *
 *                                                                                 *
 */

import * as vscode from "vscode";
import * as zowe from "@zowe/cli";
import * as path from "path";
import * as fs from "fs";
import {
    IZoweTree,
    IZoweNodeType,
    IZoweUSSTreeNode,
    IZoweDatasetTreeNode,
    IZoweJobTreeNode,
    IZoweTreeNode,
    PersistenceSchemaEnum,
    IProfileValidation,
    IValidationSetting,
    ValidProfileEnum,
    ProfilesCache,
    IUrlValidator,
    ZoweVsCodeExtension,
    getFullPath,
    getZoweDir,
} from "@zowe/zowe-explorer-api";
import {
    errorHandling,
    FilterDescriptor,
    FilterItem,
    resolveQuickPickHelper,
    readConfigFromDisk,
    openConfigOnError,
} from "./utils/ProfilesUtils";
import { ZoweExplorerApiRegister } from "./ZoweExplorerApiRegister";
import * as globals from "./globals";
import * as nls from "vscode-nls";
import { UIViews } from "./shared/ui-views";

// Set up localization
nls.config({
    messageFormat: nls.MessageFormat.bundle,
    bundleFormat: nls.BundleFormat.standalone,
})();
const localize: nls.LocalizeFunc = nls.loadMessageBundle();
let InputBoxOptions: vscode.InputBoxOptions;

export class Profiles extends ProfilesCache {
    // Processing stops if there are no profiles detected
    public static async createInstance(log: zowe.imperative.Logger): Promise<Profiles> {
        Profiles.loader = new Profiles(log, vscode.workspace.workspaceFolders?.[0]?.uri.fsPath);
        await Profiles.loader.refresh(ZoweExplorerApiRegister.getInstance());
        return Profiles.loader;
    }

    public static getInstance(): Profiles {
        return Profiles.loader;
    }

    protected static loader: Profiles;

    public loadedProfile: zowe.imperative.IProfileLoaded;
    public validProfile: ValidProfileEnum = ValidProfileEnum.INVALID;
    private dsSchema: string = globals.SETTINGS_DS_HISTORY;
    private ussSchema: string = globals.SETTINGS_USS_HISTORY;
    private jobsSchema: string = globals.SETTINGS_JOBS_HISTORY;
    private mProfileInfo: zowe.imperative.ProfileInfo;
    public constructor(log: zowe.imperative.Logger, cwd?: string) {
        super(log, cwd);
    }

    /**
     * Initializes the Imperative ProfileInfo API and reads profiles from disk.
     * During extension activation the ProfileInfo object is cached, so this
     * method can be called multiple times without impacting performance. After
     * the extension has activated, the cache expires so that the latest profile
     * contents will be loaded.
     */
    public async getProfileInfo(): Promise<zowe.imperative.ProfileInfo> {
        this.mProfileInfo = await super.getProfileInfo();
        return this.mProfileInfo;
    }

    public async checkCurrentProfile(theProfile: zowe.imperative.IProfileLoaded) {
        let profileStatus: IProfileValidation;
        if (!theProfile.profile.tokenType && (!theProfile.profile.user || !theProfile.profile.password)) {
            // The profile will need to be reactivated, so remove it from profilesForValidation
            this.profilesForValidation.filter((profile, index) => {
                if (profile.name === theProfile.name && profile.status !== "unverified") {
                    this.profilesForValidation.splice(index, 1);
                }
            });
            let values: string[];
            try {
                values = await Profiles.getInstance().promptCredentials(theProfile.name);
            } catch (error) {
                errorHandling(
                    error,
                    theProfile.name,
                    localize("checkCurrentProfile.error", "Error encountered in ") +
                        `checkCurrentProfile.optionalProfiles!`
                );
                return profileStatus;
            }
            if (values) {
                theProfile.profile.user = values[0];
                theProfile.profile.password = values[1];
                theProfile.profile.base64EncodedAuth = values[2];

                // Validate profile
                profileStatus = await this.getProfileSetting(theProfile);
            } else {
                profileStatus = { name: theProfile.name, status: "unverified" };
            }
        } else {
            // Profile should have enough information to allow validation
            profileStatus = await this.getProfileSetting(theProfile);
        }
        switch (profileStatus.status) {
            case "unverified":
                this.validProfile = ValidProfileEnum.UNVERIFIED;
                break;
            case "inactive":
                this.validProfile = ValidProfileEnum.INVALID;
                break;
            case "active":
                this.validProfile = ValidProfileEnum.VALID;
                break;
        }
        return profileStatus;
    }

    public async getProfileSetting(theProfile: zowe.imperative.IProfileLoaded): Promise<IProfileValidation> {
        let profileStatus: IProfileValidation;
        let found: boolean = false;
        this.profilesValidationSetting.filter(async (instance) => {
            if (instance.name === theProfile.name && instance.setting === false) {
                profileStatus = {
                    status: "unverified",
                    name: instance.name,
                };
                if (this.profilesForValidation.length > 0) {
                    this.profilesForValidation.filter((profile) => {
                        if (profile.name === theProfile.name && profile.status === "unverified") {
                            found = true;
                        }
                        if (profile.name === theProfile.name && profile.status !== "unverified") {
                            found = true;
                            const index = this.profilesForValidation.lastIndexOf(profile);
                            this.profilesForValidation.splice(index, 1, profileStatus);
                        }
                    });
                }
                if (!found) {
                    this.profilesForValidation.push(profileStatus);
                }
            }
        });
        if (profileStatus === undefined) {
            profileStatus = await this.validateProfiles(theProfile);
        }
        return profileStatus;
    }

    public async disableValidation(node: IZoweNodeType): Promise<IZoweNodeType> {
        this.disableValidationContext(node);
        return node;
    }

    public async disableValidationContext(node: IZoweNodeType) {
        const theProfile: zowe.imperative.IProfileLoaded = node.getProfile();
        this.validationArraySetup(theProfile, false);
        if (node.contextValue.includes(`${globals.VALIDATE_SUFFIX}true`)) {
            node.contextValue = node.contextValue
                .replace(/(_validate=true)/g, "")
                .replace(/(_Active)/g, "")
                .replace(/(_Inactive)/g, "");
            node.contextValue = node.contextValue + `${globals.VALIDATE_SUFFIX}false`;
        } else if (node.contextValue.includes(`${globals.VALIDATE_SUFFIX}false`)) {
            return node;
        } else {
            node.contextValue = node.contextValue + `${globals.VALIDATE_SUFFIX}false`;
        }
        return node;
    }

    public async enableValidation(node: IZoweNodeType): Promise<IZoweNodeType> {
        this.enableValidationContext(node);
        return node;
    }

    public async enableValidationContext(node: IZoweNodeType) {
        const theProfile: zowe.imperative.IProfileLoaded = node.getProfile();
        this.validationArraySetup(theProfile, true);
        if (node.contextValue.includes(`${globals.VALIDATE_SUFFIX}false`)) {
            node.contextValue = node.contextValue.replace(/(_validate=false)/g, "").replace(/(_Unverified)/g, "");
            node.contextValue = node.contextValue + `${globals.VALIDATE_SUFFIX}true`;
        } else if (node.contextValue.includes(`${globals.VALIDATE_SUFFIX}true`)) {
            return node;
        } else {
            node.contextValue = node.contextValue + `${globals.VALIDATE_SUFFIX}true`;
        }

        return node;
    }

    public async validationArraySetup(
        theProfile: zowe.imperative.IProfileLoaded,
        validationSetting: boolean
    ): Promise<IValidationSetting> {
        let found: boolean = false;
        let profileSetting: IValidationSetting;
        if (this.profilesValidationSetting.length > 0) {
            this.profilesValidationSetting.filter((instance) => {
                if (instance.name === theProfile.name && instance.setting === validationSetting) {
                    found = true;
                    profileSetting = {
                        name: instance.name,
                        setting: instance.setting,
                    };
                }
                if (instance.name === theProfile.name && instance.setting !== validationSetting) {
                    found = true;
                    profileSetting = {
                        name: instance.name,
                        setting: validationSetting,
                    };
                    const index = this.profilesValidationSetting.lastIndexOf(instance);
                    this.profilesValidationSetting.splice(index, 1, profileSetting);
                }
            });
            if (!found) {
                profileSetting = {
                    name: theProfile.name,
                    setting: validationSetting,
                };
                this.profilesValidationSetting.push(profileSetting);
            }
        } else {
            profileSetting = {
                name: theProfile.name,
                setting: validationSetting,
            };
            this.profilesValidationSetting.push(profileSetting);
        }
        return profileSetting;
    }

    /**
     * Adds a new Profile to the provided treeview by clicking the 'Plus' button and
     * selecting which profile you would like to add from the drop-down that appears.
     * The profiles that are in the tree view already will not appear in the
     * drop-down.
     *
     * @export
     * @param {USSTree} zoweFileProvider - either the USS, MVS, JES tree
     */
    public async createZoweSession(zoweFileProvider: IZoweTree<IZoweTreeNode>) {
        let profileNamesList: string[] = [];
        try {
            const allProfiles = Profiles.getInstance().allProfiles;
            if (allProfiles) {
                // Get all profiles
                profileNamesList = allProfiles.map((profile) => {
                    return profile.name;
                });
                // Filter to list of the APIs available for current tree explorer
                profileNamesList = profileNamesList.filter((profileName) => {
                    const profile = Profiles.getInstance().loadNamedProfile(profileName);
                    if (profile) {
                        if (zoweFileProvider.getTreeType() === PersistenceSchemaEnum.USS) {
                            const ussProfileTypes = ZoweExplorerApiRegister.getInstance().registeredUssApiTypes();
                            return ussProfileTypes.includes(profile.type);
                        }
                        if (zoweFileProvider.getTreeType() === PersistenceSchemaEnum.Dataset) {
                            const mvsProfileTypes = ZoweExplorerApiRegister.getInstance().registeredMvsApiTypes();
                            return mvsProfileTypes.includes(profile.type);
                        }
                        if (zoweFileProvider.getTreeType() === PersistenceSchemaEnum.Job) {
                            const jesProfileTypes = ZoweExplorerApiRegister.getInstance().registeredJesApiTypes();
                            return jesProfileTypes.includes(profile.type);
                        }
                    }
                });
                profileNamesList = profileNamesList.filter(
                    (profileName) =>
                        // Find all cases where a profile is not already displayed
                        !zoweFileProvider.mSessionNodes?.find(
                            (sessionNode) => sessionNode.getProfileName() === profileName
                        )
                );
            }
        } catch (err) {
            this.log.warn(err);
        }
        // Set Options according to profile management in use

        const createNewProfile = "Create a New Connection to z/OS";
        const createNewConfig = "Create a New Team Configuration File";
        const editConfig = "Edit Team Configuration File";

        const createPick = new FilterDescriptor("\uFF0B " + createNewProfile);
        const configPick = new FilterDescriptor("\uFF0B " + createNewConfig);
        const configEdit = new FilterDescriptor("\u270F " + editConfig);
        const items: vscode.QuickPickItem[] = [];
        let mProfileInfo: zowe.imperative.ProfileInfo;
        try {
            mProfileInfo = await this.getProfileInfo();
            const profAllAttrs = mProfileInfo.getAllProfiles();
            for (const pName of profileNamesList) {
                const osLocInfo = mProfileInfo.getOsLocInfo(profAllAttrs.find((p) => p.profName === pName));
                items.push(new FilterItem({ text: pName, icon: this.getProfileIcon(osLocInfo)[0] }));
            }
        } catch (err) {
            this.log.warn(err);
        }

        const quickpick = vscode.window.createQuickPick();
        let addProfilePlaceholder = "";
        switch (zoweFileProvider.getTreeType()) {
            case PersistenceSchemaEnum.Dataset:
                addProfilePlaceholder = localize(
                    "ds.addSession.quickPickOption",
                    'Choose "Create new..." to define or select a profile to add to the DATA SETS Explorer'
                );
                break;
            case PersistenceSchemaEnum.Job:
                addProfilePlaceholder = localize(
                    "jobs.addSession.quickPickOption",
                    'Choose "Create new..." to define or select a profile to add to the JOBS Explorer'
                );
                break;
            default:
                // Use USS View as default for placeholder text
                addProfilePlaceholder = localize(
                    "uss.addSession.quickPickOption",
                    'Choose "Create new..." to define or select a profile to add to the USS Explorer'
                );
        }
        if (mProfileInfo && mProfileInfo.usingTeamConfig) {
            quickpick.items = [configPick, configEdit, ...items];
        } else {
            quickpick.items = [createPick, configPick, ...items];
        }
        quickpick.placeholder = addProfilePlaceholder;
        quickpick.ignoreFocusOut = true;
        quickpick.show();
        const choice = await resolveQuickPickHelper(quickpick);
        quickpick.hide();
        if (!choice) {
            vscode.window.showInformationMessage(
                localize("enterPattern.pattern", "No selection made. Operation cancelled.")
            );
            return;
        }
        if (choice === configPick) {
            await this.createZoweSchema(zoweFileProvider);
            return;
        }
        if (choice === configEdit) {
            await this.editZoweConfigFile();
            return;
        }
        let chosenProfile: string = "";
        if (choice instanceof FilterDescriptor) {
            chosenProfile = "";
        } else {
            // remove any icons from the label
            chosenProfile = choice.label.replace(/\$\(.*\)\s/g, "");
        }
        if (chosenProfile === "") {
            let config: zowe.imperative.ProfileInfo;
            try {
                config = await this.getProfileInfo();
            } catch (error) {
                this.log.error(error);
                await openConfigOnError(error);
                vscode.window.showErrorMessage(
                    localize(
                        "Profiles.getProfileInfo.error",
                        "Error in creating team configuration file: {0}",
                        error.message
                    )
                );
            }
            if (config.usingTeamConfig) {
                const profiles = config.getAllProfiles();
                const currentProfile = await this.getProfileFromConfig(profiles[0].profName);
                const filePath = currentProfile.profLoc.osLoc[0];
                await this.openConfigFile(filePath);
                return;
            } else {
                let newprofile: any;
                let profileName: string;
                if (quickpick.value) {
                    profileName = quickpick.value;
                }

                const options = {
                    placeHolder: localize(
                        "createNewConnection.option.prompt.profileName.placeholder",
                        "Connection Name"
                    ),
                    prompt: localize(
                        "createNewConnection.option.prompt.profileName",
                        "Enter a name for the connection"
                    ),
                    value: profileName,
                };
                profileName = await vscode.window.showInputBox(options);
                if (!profileName) {
                    vscode.window.showInformationMessage(
                        localize(
                            "createNewConnection.enterprofileName",
                            "Profile Name was not supplied. Operation Cancelled"
                        )
                    );
                    return;
                }
                chosenProfile = profileName.trim();
                this.log.debug(localize("addSession.log.debug.createNewProfile", "User created a new profile"));
                try {
                    newprofile = await Profiles.getInstance().createNewConnection(chosenProfile);
                } catch (error) {
                    await errorHandling(error, chosenProfile, error.message);
                }
                if (newprofile) {
                    try {
                        await Profiles.getInstance().refresh(ZoweExplorerApiRegister.getInstance());
                    } catch (error) {
                        await errorHandling(error, newprofile, error.message);
                    }
                    await zoweFileProvider.addSession(newprofile);
                    await zoweFileProvider.refresh();
                }
            }
        } else if (chosenProfile) {
            this.log.debug(
                localize("createZoweSession.log.debug.selectProfile", "User selected profile ") + chosenProfile
            );
            await zoweFileProvider.addSession(chosenProfile);
        } else {
            this.log.debug(
                localize("createZoweSession.log.debug.cancelledSelection", "User cancelled profile selection")
            );
        }
    }

    public async editSession(
        profileLoaded: zowe.imperative.IProfileLoaded,
        profileName: string
    ): Promise<any | undefined> {
        if ((await this.getProfileInfo()).usingTeamConfig) {
            const currentProfile = await this.getProfileFromConfig(profileLoaded.name);
            const filePath = currentProfile.profLoc.osLoc[0];
            await this.openConfigFile(filePath);
            return;
        }
        const editSession = this.loadNamedProfile(profileLoaded.name, profileLoaded.type).profile;
        const editURL = editSession.host + ":" + editSession.port;
        const editUser = editSession.user;
        const editPass = editSession.password;
        const editrej = editSession.rejectUnauthorized;
        let updUser: string;
        let updPass: string;
        let updRU: boolean;
        let updUrl: IUrlValidator | undefined;
        let updPort: any;

        const schema: {} = this.getSchema(profileLoaded.type);
        const schemaArray = Object.keys(schema);

        const updSchemaValues: any = {};
        updSchemaValues.name = profileName;

        // Go through array of schema for input values
        for (const value of schemaArray) {
            switch (value) {
                case "host":
                    updUrl = await this.urlInfo(editURL);
                    if (updUrl === undefined) {
                        vscode.window.showInformationMessage(
                            localize("editConnection.zosmfURL", "No valid value for z/OS URL. Operation Cancelled")
                        );
                        return undefined;
                    }
                    updSchemaValues[value] = updUrl.host;
                    if (updUrl.port) {
                        updSchemaValues.port = updUrl.port;
                    }
                    break;
                case "port":
                    if (updSchemaValues[value] === undefined) {
                        updPort = await this.portInfo(value, schema);
                        if (Number.isNaN(Number(updPort))) {
                            vscode.window.showInformationMessage(
                                localize(
                                    "editConnection.undefined.port",
                                    "Invalid Port number provided or operation was cancelled"
                                )
                            );
                            return undefined;
                        }
                        updSchemaValues[value] = updPort;
                        break;
                    }
                    break;
                case "user":
                    updUser = await this.userInfo(editUser);
                    if (updUser === undefined) {
                        vscode.window.showInformationMessage(
                            localize("editConnection.undefined.username", "Operation Cancelled")
                        );
                        return undefined;
                    }
                    updSchemaValues[value] = updUser;
                    break;
                case "password":
                    updPass = await this.passwordInfo(editPass);
                    if (updPass === undefined) {
                        vscode.window.showInformationMessage(
                            localize("editConnection.undefined.username", "Operation Cancelled")
                        );
                        return undefined;
                    }
                    updSchemaValues[value] = updPass;
                    break;
                case "rejectUnauthorized":
                    updRU = await this.ruInfo(editrej);
                    if (updRU === undefined) {
                        vscode.window.showInformationMessage(
                            localize("editConnection.rejectUnauthorize", "Operation Cancelled")
                        );
                        return undefined;
                    }
                    updSchemaValues[value] = updRU;
                    break;
                // for extenders that have their own token authentication methods with values in schema
                // tokenType & tokenValue does not need to be presented to user as this is collected via login
                case "tokenType":
                    break;
                case "tokenValue":
                    break;
                default:
                    let options: vscode.InputBoxOptions;
                    const response = await this.checkType(schema[value].type);
                    switch (response) {
                        case "number":
                            options = await this.optionsValue(value, schema, editSession[value]);
                            const updValue = await vscode.window.showInputBox(options);
                            if (!Number.isNaN(Number(updValue))) {
                                updSchemaValues[value] = Number(updValue);
                            } else {
                                switch (true) {
                                    case updValue === undefined:
                                        vscode.window.showInformationMessage(
                                            localize("editConnection.number", "Operation Cancelled")
                                        );
                                        return undefined;
                                    case schema[value].optionDefinition.hasOwnProperty("defaultValue"):
                                        updSchemaValues[value] = schema[value].optionDefinition.defaultValue;
                                        break;
                                    default:
                                        updSchemaValues[value] = undefined;
                                        break;
                                }
                            }
                            break;
                        case "boolean":
                            let updIsTrue: boolean;
                            updIsTrue = await this.boolInfo(value, schema);
                            if (updIsTrue === undefined) {
                                vscode.window.showInformationMessage(
                                    localize("editConnection.booleanValue", "Operation Cancelled")
                                );
                                return undefined;
                            }
                            updSchemaValues[value] = updIsTrue;
                            break;
                        default:
                            options = await this.optionsValue(value, schema, editSession[value]);
                            const updDefValue = await vscode.window.showInputBox(options);
                            if (updDefValue === undefined) {
                                vscode.window.showInformationMessage(
                                    localize("editConnection.default", "Operation Cancelled")
                                );
                                return undefined;
                            }
                            if (updDefValue === "") {
                                break;
                            }
                            updSchemaValues[value] = updDefValue;
                            break;
                    }
            }
        }

        try {
            const updSession = await zowe.ZosmfSession.createSessCfgFromArgs(updSchemaValues);
            updSchemaValues.base64EncodedAuth = updSession.base64EncodedAuth;
            await this.updateProfile({
                profile: updSchemaValues,
                name: profileName,
                type: profileLoaded.type,
            });
            vscode.window.showInformationMessage(
                localize("editConnection.success", "Profile was successfully updated")
            );

            return updSchemaValues;
        } catch (error) {
            await errorHandling(error.message);
        }
    }

    public async getProfileType(): Promise<string> {
        let profileType: string;
        const profTypes = ZoweExplorerApiRegister.getInstance().registeredApiTypes();
        const typeOptions = Array.from(profTypes);
        if (typeOptions.length === 1 && typeOptions[0] === "zosmf") {
            profileType = typeOptions[0];
        } else {
            const quickPickTypeOptions: vscode.QuickPickOptions = {
                placeHolder: localize("createNewConnection.option.prompt.type.placeholder", "Profile Type"),
                ignoreFocusOut: true,
                canPickMany: false,
            };
            profileType = await vscode.window.showQuickPick(typeOptions, quickPickTypeOptions);
        }
        return profileType;
    }

    public async createZoweSchema(zoweFileProvider: IZoweTree<IZoweTreeNode>): Promise<string> {
        try {
            let user = false;
            let global = true;
            let rootPath = getZoweDir();
            if (vscode.workspace.workspaceFolders && vscode.workspace.workspaceFolders[0]) {
                const choice = await this.getConfigLocationPrompt("create");
                if (choice === undefined) {
                    vscode.window.showInformationMessage(
                        localize("createZoweSchema.undefined.location", "Operation Cancelled")
                    );
                    return;
                }
                if (choice === "project") {
                    rootPath = vscode.workspace.workspaceFolders[0].uri.fsPath;
                    user = true;
                    global = false;
                }
            }
            // call check for existing and prompt here
            const existingFile = await this.checkExistingConfig(rootPath);
            if (!existingFile) {
                return;
            }
            if (existingFile.includes("zowe")) {
                if (existingFile.includes("user")) {
                    user = true;
                    global = false;
                } else {
                    user = false;
                    global = true;
                }
            }
            const config = await zowe.imperative.Config.load("zowe", {
                homeDir: getZoweDir(),
                projectDir: getFullPath(rootPath),
            });
            if (vscode.workspace.workspaceFolders && vscode.workspace.workspaceFolders[0]) {
                config.api.layers.activate(user, global, rootPath);
            }

            const impConfig: zowe.imperative.IImperativeConfig = zowe.getImperativeConfig();
            const knownCliConfig: zowe.imperative.ICommandProfileTypeConfiguration[] = impConfig.profiles;
            // add extenders config info from global variable
            globals.EXTENDER_CONFIG.forEach((item) => {
                knownCliConfig.push(item);
            });
            knownCliConfig.push(impConfig.baseProfile);
            config.setSchema(zowe.imperative.ConfigSchema.buildSchema(knownCliConfig));

            // Note: IConfigBuilderOpts not exported
            // const opts: IConfigBuilderOpts = {
            const opts: any = {
                // getSecureValue: this.promptForProp.bind(this),
                populateProperties: true,
            };

            // Build new config and merge with existing layer
            const newConfig: zowe.imperative.IConfig = await zowe.imperative.ConfigBuilder.build(impConfig, opts);

            // Create non secure profile if VS Code setting is false
            this.createNonSecureProfile(newConfig);

            config.api.layers.merge(newConfig);
            await config.save(false);
            let configName;
            if (user) {
                configName = config.userConfigName;
            } else {
                configName = config.configName;
            }
            await this.openConfigFile(path.join(rootPath, configName));
            await this.promptToRefreshForProfiles(rootPath);
            return path.join(rootPath, configName);
        } catch (err) {
            this.log.error(err);
            await openConfigOnError(err);
            vscode.window.showErrorMessage(
                localize("Profiles.getProfileInfo.error", "Error in creating team configuration file: {0}", err.message)
            );
        }
    }

    public async editZoweConfigFile() {
        const existingLayers = await this.getConfigLayers();
        if (existingLayers.length === 1) {
            await this.openConfigFile(existingLayers[0].path);
        }
        if (existingLayers && existingLayers.length > 1) {
            const choice = await this.getConfigLocationPrompt("edit");
            switch (choice) {
                case "project":
                    for (const file of existingLayers) {
                        if (file.user) {
                            await this.openConfigFile(file.path);
                        }
                    }
                    break;
                case "global":
                    for (const file of existingLayers) {
                        if (file.global) {
                            await this.openConfigFile(file.path);
                        }
                    }
                    break;
                default:
                    vscode.window.showInformationMessage(
                        localize("createZoweSchema.undefined.location", "Operation Cancelled")
                    );
                    return;
            }
            return;
        }
    }

    public async createNewConnection(profileName: string, requestedProfileType?: string): Promise<string | undefined> {
        let newUser: string;
        let newPass: string;
        let newRU: boolean;
        let newUrl: IUrlValidator | undefined;
        let newPort: any;

        const newProfileName = profileName.trim();

        if (newProfileName === undefined || newProfileName === "") {
            vscode.window.showInformationMessage(
                localize("createNewConnection.profileName", "Profile name was not supplied. Operation Cancelled")
            );
            return undefined;
        }

        const profileType = requestedProfileType ? requestedProfileType : await this.getProfileType();
        if (profileType === undefined) {
            vscode.window.showInformationMessage(
                localize("createNewConnection.profileType", "No profile type was chosen. Operation Cancelled")
            );
            return undefined;
        }

        const schema: {} = this.getSchema(profileType);
        const schemaArray = Object.keys(schema);

        const schemaValues: any = {};
        schemaValues.name = newProfileName;

        // Go through array of schema for input values
        for (const value of schemaArray) {
            switch (value) {
                case "host":
                    newUrl = await this.urlInfo();
                    if (newUrl === undefined) {
                        vscode.window.showInformationMessage(
                            localize("createNewConnection.zosmfURL", "No valid value for z/OS URL. Operation Cancelled")
                        );
                        return undefined;
                    }
                    schemaValues[value] = newUrl.host;
                    if (newUrl.port) {
                        schemaValues.port = newUrl.port;
                    }
                    break;
                case "port":
                    if (schemaValues[value] === undefined) {
                        newPort = await this.portInfo(value, schema);
                        if (Number.isNaN(Number(newPort))) {
                            vscode.window.showInformationMessage(
                                localize(
                                    "createNewConnection.undefined.port",
                                    "Invalid Port number provided or operation was cancelled"
                                )
                            );
                            return undefined;
                        }
                        schemaValues[value] = newPort;
                        break;
                    }
                    break;
                case "user":
                    newUser = await this.userInfo();
                    if (newUser === undefined) {
                        vscode.window.showInformationMessage(
                            localize("createNewConnection.undefined.username", "Operation Cancelled")
                        );
                        return undefined;
                    } else if (newUser === "") {
                        delete schemaValues[value];
                    } else {
                        schemaValues[value] = newUser;
                    }
                    break;
                case "password":
                    newPass = await this.passwordInfo();
                    if (newPass === undefined) {
                        vscode.window.showInformationMessage(
                            localize("createNewConnection.undefined.username", "Operation Cancelled")
                        );
                        return undefined;
                    } else if (newPass === "") {
                        delete schemaValues[value];
                    } else {
                        schemaValues[value] = newPass;
                    }
                    break;
                case "rejectUnauthorized":
                    newRU = await this.ruInfo();
                    if (newRU === undefined) {
                        vscode.window.showInformationMessage(
                            localize("createNewConnection.rejectUnauthorize", "Operation Cancelled")
                        );
                        return undefined;
                    }
                    schemaValues[value] = newRU;
                    break;
                // for extenders that have their own token authentication methods with values in schema
                // tokenType & tokenValue does not need to be presented to user as this is collected via login
                case "tokenType":
                    break;
                case "tokenValue":
                    break;
                default:
                    let options: vscode.InputBoxOptions;
                    const response = await this.checkType(schema[value].type);
                    switch (response) {
                        case "number":
                            options = await this.optionsValue(value, schema);
                            const enteredValue = Number(await vscode.window.showInputBox(options));
                            if (!Number.isNaN(Number(enteredValue))) {
                                if ((value === "encoding" || value === "responseTimeout") && enteredValue === 0) {
                                    delete schemaValues[value];
                                } else {
                                    schemaValues[value] = Number(enteredValue);
                                }
                            } else {
                                if (schema[value].optionDefinition.hasOwnProperty("defaultValue")) {
                                    schemaValues[value] = schema[value].optionDefinition.defaultValue;
                                } else {
                                    delete schemaValues[value];
                                }
                            }
                            break;
                        case "boolean":
                            let isTrue: boolean;
                            isTrue = await this.boolInfo(value, schema);
                            if (isTrue === undefined) {
                                vscode.window.showInformationMessage(
                                    localize("createNewConnection.booleanValue", "Operation Cancelled")
                                );
                                return undefined;
                            }
                            schemaValues[value] = isTrue;
                            break;
                        default:
                            options = await this.optionsValue(value, schema);
                            const defValue = await vscode.window.showInputBox(options);
                            if (defValue === undefined) {
                                vscode.window.showInformationMessage(
                                    localize("createNewConnection.default", "Operation Cancelled")
                                );
                                return undefined;
                            }
                            if (defValue === "") {
                                delete schemaValues[value];
                            } else {
                                schemaValues[value] = defValue;
                            }
                            break;
                    }
            }
        }

        try {
            for (const profile of this.allProfiles) {
                if (profile.name.toLowerCase() === profileName.toLowerCase()) {
                    vscode.window.showErrorMessage(
                        localize(
                            "createNewConnection.duplicateProfileName",
                            "Profile name already exists. Please create a profile using a different name"
                        )
                    );
                    return undefined;
                }
            }
            await this.saveProfile(schemaValues, schemaValues.name, profileType);
            vscode.window.showInformationMessage(
                localize("createProfile.success.info", "Profile {0} was created.", newProfileName)
            );
            // Trigger a ProfilesCache.createConfigInstance with a fresh Config.load
            // This shall capture any profiles created (v1 or v2)
            await readConfigFromDisk();
            return newProfileName;
        } catch (error) {
            await errorHandling(error.message);
        }
    }

    public async promptCredentials(sessionName: string, rePrompt?: boolean): Promise<string[]> {
        const userInputBoxOptions: vscode.InputBoxOptions = {
            placeHolder: localize("createNewConnection.option.prompt.username.placeholder", "User Name"),
            prompt: localize(
                "createNewConnection.option.prompt.username",
                "Enter the user name for the connection. Leave blank to not store."
            ),
        };
        const passwordInputBoxOptions: vscode.InputBoxOptions = {
            placeHolder: localize("createNewConnection.option.prompt.password.placeholder", "Password"),
            prompt: localize(
                "createNewConnection.option.prompt.password",
                "Enter the password for the connection. Leave blank to not store."
            ),
        };

        const promptInfo = await ZoweVsCodeExtension.updateCredentials(
            {
                sessionName,
                rePrompt,
                secure: (await this.getProfileInfo()).isSecured(),
                userInputBoxOptions,
                passwordInputBoxOptions,
            },
            ZoweExplorerApiRegister.getInstance()
        );
        if (!promptInfo) {
            vscode.window.showInformationMessage(localize("promptCredentials.undefined.value", "Operation Cancelled"));
            return; // See https://github.com/zowe/vscode-extension-for-zowe/issues/1827
        }

        const updSession = promptInfo.profile as zowe.imperative.ISession;
        const returnValue = [updSession.user, updSession.password, updSession.base64EncodedAuth];
        this.updateProfilesArrays(promptInfo);
        return returnValue;
    }

    public async getDeleteProfile() {
        const allProfiles: zowe.imperative.IProfileLoaded[] = this.allProfiles;
        const profileNamesList = allProfiles.map((temprofile) => {
            return temprofile.name;
        });

        if (!profileNamesList.length) {
            vscode.window.showInformationMessage(localize("deleteProfile.noProfilesLoaded", "No profiles available"));
            return;
        }

        const quickPickList: vscode.QuickPickOptions = {
            placeHolder: localize("deleteProfile.quickPickOption", "Select the profile you want to delete"),
            ignoreFocusOut: true,
            canPickMany: false,
        };
        const sesName = await vscode.window.showQuickPick(profileNamesList, quickPickList);

        if (sesName === undefined) {
            vscode.window.showInformationMessage(
                localize("deleteProfile.undefined.profilename", "Operation Cancelled")
            );
            return;
        }

        return allProfiles.find((temprofile) => temprofile.name === sesName);
    }

    public async deleteProfile(
        datasetTree: IZoweTree<IZoweDatasetTreeNode>,
        ussTree: IZoweTree<IZoweUSSTreeNode>,
        jobsProvider: IZoweTree<IZoweJobTreeNode>,
        node?: IZoweNodeType
    ) {
        let deleteLabel: string;
        let deletedProfile: zowe.imperative.IProfileLoaded;
        if (!node) {
            deletedProfile = await this.getDeleteProfile();
        } else {
            deletedProfile = node.getProfile();
        }
        if (!deletedProfile) {
            return;
        }
        deleteLabel = deletedProfile.name;

        if ((await this.getProfileInfo()).usingTeamConfig) {
            const currentProfile = await this.getProfileFromConfig(deleteLabel);
            const filePath = currentProfile.profLoc.osLoc[0];
            await this.openConfigFile(filePath);
            return;
        }

        const deleteSuccess = await this.deletePrompt(deletedProfile);
        if (!deleteSuccess) {
            vscode.window.showInformationMessage(localize("deleteProfile.noSelected", "Operation Cancelled"));
            return;
        }

        // Delete from data det file history
        const fileHistory: string[] = datasetTree.getFileHistory();
        fileHistory
            .slice()
            .reverse()
            .filter((ds) => ds.substring(1, ds.indexOf("]")).trim() === deleteLabel.toUpperCase())
            .forEach((ds) => {
                datasetTree.removeFileHistory(ds);
            });

        // Delete from Data Set Favorites
        datasetTree.removeFavProfile(deleteLabel, false);

        // Delete from Data Set Tree
        datasetTree.mSessionNodes.forEach((sessNode) => {
            if (sessNode.getProfileName() === deleteLabel) {
                datasetTree.deleteSession(sessNode);
                sessNode.dirty = true;
                datasetTree.refresh();
            }
        });

        // Delete from USS file history
        const fileHistoryUSS: string[] = ussTree.getFileHistory();
        fileHistoryUSS
            .slice()
            .reverse()
            .filter((uss) => uss.substring(1, uss.indexOf("]")).trim() === deleteLabel.toUpperCase())
            .forEach((uss) => {
                ussTree.removeFileHistory(uss);
            });

        // Delete from USS Favorites
        ussTree.removeFavProfile(deleteLabel, false);

        // Delete from USS Tree
        ussTree.mSessionNodes.forEach((sessNode) => {
            if (sessNode.getProfileName() === deleteLabel) {
                ussTree.deleteSession(sessNode);
                sessNode.dirty = true;
                ussTree.refresh();
            }
        });

        // Delete from Jobs Favorites
        jobsProvider.removeFavProfile(deleteLabel, false);

        // Delete from Jobs Tree
        jobsProvider.mSessionNodes.forEach((jobNode) => {
            if (jobNode.getProfileName() === deleteLabel) {
                jobsProvider.deleteSession(jobNode);
                jobNode.dirty = true;
                jobsProvider.refresh();
            }
        });

        // Delete from Data Set Sessions list
        const dsSetting: any = {
            ...vscode.workspace.getConfiguration().get(this.dsSchema),
        };
        let sessDS: string[] = dsSetting.sessions;
        let faveDS: string[] = dsSetting.favorites;
        sessDS = sessDS.filter((element) => {
            return element.trim() !== deleteLabel;
        });
        faveDS = faveDS.filter((element) => {
            return element.substring(1, element.indexOf("]")).trim() !== deleteLabel;
        });
        dsSetting.sessions = sessDS;
        dsSetting.favorites = faveDS;
        await vscode.workspace.getConfiguration().update(this.dsSchema, dsSetting, vscode.ConfigurationTarget.Global);

        // Delete from USS Sessions list
        const ussSetting: any = {
            ...vscode.workspace.getConfiguration().get(this.ussSchema),
        };
        let sessUSS: string[] = ussSetting.sessions;
        let faveUSS: string[] = ussSetting.favorites;
        sessUSS = sessUSS.filter((element) => {
            return element.trim() !== deleteLabel;
        });
        faveUSS = faveUSS.filter((element) => {
            return element.substring(1, element.indexOf("]")).trim() !== deleteLabel;
        });
        ussSetting.sessions = sessUSS;
        ussSetting.favorites = faveUSS;
        await vscode.workspace.getConfiguration().update(this.ussSchema, ussSetting, vscode.ConfigurationTarget.Global);

        // Delete from Jobs Sessions list
        const jobsSetting: any = {
            ...vscode.workspace.getConfiguration().get(this.jobsSchema),
        };
        let sessJobs: string[] = jobsSetting.sessions;
        let faveJobs: string[] = jobsSetting.favorites;
        sessJobs = sessJobs.filter((element) => {
            return element.trim() !== deleteLabel;
        });
        faveJobs = faveJobs.filter((element) => {
            return element.substring(1, element.indexOf("]")).trim() !== deleteLabel;
        });
        jobsSetting.sessions = sessJobs;
        jobsSetting.favorites = faveJobs;
        await vscode.workspace
            .getConfiguration()
            .update(this.jobsSchema, jobsSetting, vscode.ConfigurationTarget.Global);

        // Remove from list of all profiles
        const index = this.allProfiles.findIndex((deleteItem) => {
            return deleteItem.name === deletedProfile.name;
        });
        if (index >= 0) {
            this.allProfiles.splice(index, 1);
        }
    }

    public async validateProfiles(theProfile: zowe.imperative.IProfileLoaded) {
        let filteredProfile: IProfileValidation;
        let profileStatus;
        const getSessStatus = await ZoweExplorerApiRegister.getInstance().getCommonApi(theProfile);

        // Filter profilesForValidation to check if the profile is already validated as active
        this.profilesForValidation.filter((profile) => {
            if (profile.name === theProfile.name && profile.status === "active") {
                filteredProfile = {
                    status: profile.status,
                    name: profile.name,
                };
            }
        });

        // If not yet validated or inactive, call getStatus and validate the profile
        // status will be stored in profilesForValidation
        if (filteredProfile === undefined) {
            try {
                if (getSessStatus.getStatus) {
                    profileStatus = await vscode.window.withProgress(
                        {
                            location: vscode.ProgressLocation.Notification,
                            title: localize(
                                "Profiles.validateProfiles.validationProgress",
                                "Validating {0} Profile.",
                                theProfile.name
                            ),
                            cancellable: true,
                        },
                        async (progress, token) => {
                            token.onCancellationRequested(() => {
                                // will be returned as undefined
                                vscode.window.showInformationMessage(
                                    localize(
                                        "Profiles.validateProfiles.validationCancelled",
                                        "Validating {0} was cancelled.",
                                        theProfile.name
                                    )
                                );
                            });
                            return getSessStatus.getStatus(theProfile, theProfile.type);
                        }
                    );
                } else {
                    profileStatus = "unverified";
                }

                switch (profileStatus) {
                    case "active":
                        filteredProfile = {
                            status: "active",
                            name: theProfile.name,
                        };
                        this.profilesForValidation.push(filteredProfile);
                        break;
                    case "inactive":
                        filteredProfile = {
                            status: "inactive",
                            name: theProfile.name,
                        };
                        this.profilesForValidation.push(filteredProfile);
                        break;
                    // default will cover "unverified" and undefined
                    default:
                        filteredProfile = {
                            status: "unverified",
                            name: theProfile.name,
                        };
                        this.profilesForValidation.push(filteredProfile);
                        break;
                }
            } catch (error) {
<<<<<<< HEAD
                if (error.errorCode === 401) {
                    await errorHandling(error, theProfile.name);
                }

=======
>>>>>>> 36cf5ae7
                await errorHandling(error, theProfile.name);
                this.log.debug("Validate Error - Invalid Profile: " + error);
                filteredProfile = {
                    status: "inactive",
                    name: theProfile.name,
                };
                this.profilesForValidation.push(filteredProfile);
            }
        }

        return filteredProfile;
    }

    public async ssoLogin(node?: IZoweNodeType, label?: string): Promise<void> {
        let loginToken: string;
        let loginTokenType: string;
        let creds: string[];
        let serviceProfile: zowe.imperative.IProfileLoaded;
        let session: zowe.imperative.Session;
        if (node) {
            serviceProfile = node.getProfile();
        } else {
            serviceProfile = this.loadNamedProfile(label.trim());
        }
        // This check will handle service profiles that have username and password
        if (serviceProfile.profile.user && serviceProfile.profile.password) {
            vscode.window.showInformationMessage(
                localize("ssoAuth.noBase", "This profile does not support token authentication.")
            );
            return;
        }

        try {
            loginTokenType = await ZoweExplorerApiRegister.getInstance()
                .getCommonApi(serviceProfile)
                .getTokenTypeName();
        } catch (error) {
            this.log.info(error);
            vscode.window.showInformationMessage(
                localize("ssoAuth.noBase", "This profile does not support token authentication.")
            );
            return;
        }
        if (loginTokenType && loginTokenType !== zowe.imperative.SessConstants.TOKEN_TYPE_APIML) {
            // this will handle extenders
            if (node) {
                session = node.getSession();
            } else {
                session = await ZoweExplorerApiRegister.getInstance().getCommonApi(serviceProfile).getSession();
            }
            creds = await this.loginCredentialPrompt();
            if (!creds) {
                return;
            }
            session.ISession.user = creds[0];
            session.ISession.password = creds[1];
            try {
                loginToken = await ZoweExplorerApiRegister.getInstance().getCommonApi(serviceProfile).login(session);
                const profIndex = this.allProfiles.findIndex((profile) => profile.name === serviceProfile.name);
                this.allProfiles[profIndex] = { ...serviceProfile, profile: { ...serviceProfile, ...session } };
                node.setProfileToChoice({
                    ...node.getProfile(),
                    profile: { ...node.getProfile().profile, ...session },
                });
            } catch (error) {
                this.log.error(error);
                vscode.window.showErrorMessage(
                    localize("ssoLogin.unableToLogin", "Unable to log in. ") + error.message
                );
                return;
            }
        } else {
            const baseProfile = await this.fetchBaseProfile();
            if (baseProfile) {
                creds = await this.loginCredentialPrompt();
                if (!creds) {
                    return;
                }
                try {
                    const updSession = new zowe.imperative.Session({
                        hostname: serviceProfile.profile.host,
                        port: serviceProfile.profile.port,
                        user: creds[0],
                        password: creds[1],
                        rejectUnauthorized: serviceProfile.profile.rejectUnauthorized,
                        tokenType: loginTokenType,
                        type: zowe.imperative.SessConstants.AUTH_TYPE_TOKEN,
                    });
                    loginToken = await ZoweExplorerApiRegister.getInstance()
                        .getCommonApi(serviceProfile)
                        .login(updSession);
                    const updBaseProfile: zowe.imperative.IProfile = {
                        tokenType: loginTokenType,
                        tokenValue: loginToken,
                    };
                    await this.updateBaseProfileFileLogin(baseProfile, updBaseProfile);
                    const baseIndex = this.allProfiles.findIndex((profile) => profile.name === baseProfile.name);
                    this.allProfiles[baseIndex] = { ...baseProfile, profile: { ...baseProfile, ...updBaseProfile } };
                    node.setProfileToChoice({
                        ...node.getProfile(),
                        profile: { ...node.getProfile().profile, ...updBaseProfile },
                    });
                } catch (error) {
                    this.log.error(error);
                    vscode.window.showErrorMessage(
                        localize("ssoLogin.unableToLogin", "Unable to log in. ") + error.message
                    );
                    return;
                }
            }
        }
        vscode.window.showInformationMessage(
            localize("ssoLogin.successful", "Login to authentication service was successful.")
        );
    }

    public async ssoLogout(node: IZoweNodeType): Promise<void> {
        const serviceProfile = node.getProfile();
        // This check will handle service profiles that have username and password
        if (serviceProfile.profile?.user && serviceProfile.profile?.password) {
            vscode.window.showInformationMessage(
                localize("ssoAuth.noBase", "This profile does not support token authentication.")
            );
            return;
        }
        try {
            // this will handle extenders
            if (
                serviceProfile.type !== "zosmf" &&
                serviceProfile.profile?.tokenType !== zowe.imperative.SessConstants.TOKEN_TYPE_APIML
            ) {
                await ZoweExplorerApiRegister.getInstance()
                    .getCommonApi(serviceProfile)
                    .logout(await node.getSession());
            } else {
                // this will handle base profile apiml tokens
                const baseProfile = await this.fetchBaseProfile();
                const loginTokenType = ZoweExplorerApiRegister.getInstance()
                    .getCommonApi(serviceProfile)
                    .getTokenTypeName();
                const updSession = new zowe.imperative.Session({
                    hostname: serviceProfile.profile.host,
                    port: serviceProfile.profile.port,
                    rejectUnauthorized: serviceProfile.profile.rejectUnauthorized,
                    tokenType: loginTokenType,
                    tokenValue: serviceProfile.profile.tokenValue,
                    type: zowe.imperative.SessConstants.AUTH_TYPE_TOKEN,
                });
                await ZoweExplorerApiRegister.getInstance().getCommonApi(serviceProfile).logout(updSession);

                await this.updateBaseProfileFileLogout(baseProfile);
            }
            vscode.window.showInformationMessage(
                localize("ssoLogout.successful", "Logout from authentication service was successful.")
            );
        } catch (error) {
            this.log.error(error);
            vscode.window.showErrorMessage(localize("ssoLogout.unableToLogout", "Unable to log out. ") + error.message);
            return;
        }
    }

    public async openConfigFile(filePath: string) {
        const document = await vscode.workspace.openTextDocument(filePath);
        await vscode.window.showTextDocument(document);
    }

    private async getConfigLocationPrompt(action: string): Promise<string> {
        let placeHolderText: string;
        if (action === "create") {
            placeHolderText = localize(
                "getConfigLocationPrompt.placeholder.create",
                "Select the location where the config file will be initialized"
            );
        } else {
            placeHolderText = localize(
                "getConfigLocationPrompt.placeholder.edit",
                "Select the location of the config file to edit"
            );
        }
        const quickPickOptions: vscode.QuickPickOptions = {
            placeHolder: placeHolderText,
            ignoreFocusOut: true,
            canPickMany: false,
        };
        const globalText = localize(
            "getConfigLocationPrompt.showQuickPick.global",
            "Global: in the Zowe home directory"
        );
        const projectText = localize(
            "getConfigLocationPrompt.showQuickPick.project",
            "Project: in the current working directory"
        );
        const location = await vscode.window.showQuickPick([globalText, projectText], quickPickOptions);
        // call check for existing and prompt here
        switch (location) {
            case globalText:
                return "global";
            case projectText:
                return "project";
        }
        return;
    }

    private async checkExistingConfig(filePath: string) {
        let found = false;
        let location: string;
        const existingLayers = await this.getConfigLayers();
        for (const file of existingLayers) {
            if (file.path.includes(filePath)) {
                found = true;
                const createButton = localize("checkExistingConfig.createNew.button", "Create New");
                const message = localize(
                    "checkExistingConfig.createNew.message",
                    `A Team Configuration File already exists in this location\n{0}\nContinuing may alter the existing file, would you like to proceed?`,
                    file.path
                );
                await vscode.window
                    .showInformationMessage(message, { modal: true }, ...[createButton])
                    .then(async (selection) => {
                        if (selection) {
                            location = path.basename(file.path);
                        } else {
                            await this.openConfigFile(file.path);
                            location = undefined;
                        }
                    });
            }
        }
        if (found) {
            return location;
        }
        return "none";
    }

    private async getConfigLayers(): Promise<zowe.imperative.IConfigLayer[]> {
        const existingLayers: zowe.imperative.IConfigLayer[] = [];
        const config = await zowe.imperative.Config.load("zowe", {
            homeDir: getZoweDir(),
            projectDir: vscode.workspace.workspaceFolders?.[0]?.uri.fsPath,
        });
        const layers = config.layers;
        layers.forEach((layer) => {
            if (layer.exists) {
                existingLayers.push(layer);
            }
        });
        return existingLayers;
    }

    private async promptToRefreshForProfiles(rootPath: string) {
        if (globals.ISTHEIA) {
            const reloadButton = localize("createZoweSchema.reload.button", "Refresh Zowe Explorer");
            const infoMsg = localize(
                "createZoweSchema.reload.infoMessage",
                "Team Configuration file created. Location: {0}. \n Please update file and refresh Zowe Explorer via button or command palette.",
                rootPath
            );
            await vscode.window.showInformationMessage(infoMsg, ...[reloadButton]).then(async (selection) => {
                if (selection === reloadButton) {
                    await vscode.commands.executeCommand("zowe.extRefresh");
                }
            });
        }
        return undefined;
    }

    private getProfileIcon(osLocInfo: zowe.imperative.IProfLocOsLoc[]): string[] {
        const ret: string[] = [];
        for (const loc of osLocInfo ?? []) {
            if (loc.global) {
                ret.push("$(home)");
            } else {
                ret.push("$(folder)");
            }
        }
        return ret;
    }

    private async updateBaseProfileFileLogin(
        profile: zowe.imperative.IProfileLoaded,
        updProfile: zowe.imperative.IProfile
    ) {
        const upd = { profileName: profile.name, profileType: profile.type };
        const mProfileInfo = await this.getProfileInfo();
        const setSecure = mProfileInfo.isSecured();
        await mProfileInfo.updateProperty({ ...upd, property: "tokenType", value: updProfile.tokenType });
        await mProfileInfo.updateProperty({ ...upd, property: "tokenValue", value: updProfile.tokenValue, setSecure });
    }

    private async updateBaseProfileFileLogout(profile: zowe.imperative.IProfileLoaded) {
        const mProfileInfo = await this.getProfileInfo();
        const setSecure = mProfileInfo.isSecured();
        const prof = mProfileInfo.getAllProfiles(profile.type).find((p) => p.profName === profile.name);
        const mergedArgs = mProfileInfo.mergeArgsForProfile(prof);
        await mProfileInfo.updateKnownProperty({ mergedArgs, property: "tokenValue", value: undefined, setSecure });
        await mProfileInfo.updateKnownProperty({ mergedArgs, property: "tokenType", value: undefined });
    }

    private async loginCredentialPrompt(): Promise<string[]> {
        let newPass: string;
        const newUser = await this.userInfo();
        if (!newUser) {
            vscode.window.showInformationMessage(localize("ssoLogin.undefined.username", "Operation Cancelled"));
            return;
        } else {
            newPass = await this.passwordInfo();
            if (!newPass) {
                vscode.window.showInformationMessage(localize("ssoLogin.undefined.username", "Operation Cancelled"));
                return;
            }
        }
        return [newUser, newPass];
    }

    private async deletePrompt(deletedProfile: zowe.imperative.IProfileLoaded) {
        const profileName = deletedProfile.name;
        this.log.debug(localize("deleteProfile.log.debug", "Deleting profile ") + profileName);
        const quickPickOptions: vscode.QuickPickOptions = {
            placeHolder: localize(
                "deleteProfile.quickPickOption",
                "Delete {0}? This will permanently remove it from your system.",
                profileName
            ),
            ignoreFocusOut: true,
            canPickMany: false,
        };
        // confirm that the user really wants to delete
        if (
            (await vscode.window.showQuickPick(
                [
                    localize("deleteProfile.showQuickPick.delete", "Delete"),
                    localize("deleteProfile.showQuickPick.cancel", "Cancel"),
                ],
                quickPickOptions
            )) !== localize("deleteProfile.showQuickPick.delete", "Delete")
        ) {
            this.log.debug(
                localize("deleteProfile.showQuickPick.log.debug", "User picked Cancel. Cancelling delete of profile")
            );
            return;
        }

        try {
            await this.deleteProfileOnDisk(deletedProfile);
        } catch (error) {
            this.log.error(
                localize("deleteProfile.delete.log.error", "Error encountered when deleting profile! ") +
                    JSON.stringify(error)
            );
            await errorHandling(error, profileName, error.message);
            throw error;
        }

        vscode.window.showInformationMessage(
            localize("deleteProfile.success.info", "Profile {0} was deleted.", profileName)
        );
        return profileName;
    }

    // ** Functions for handling Profile Information */

    private async urlInfo(input?): Promise<IUrlValidator | undefined> {
        let zosURL: string;
        if (input) {
            zosURL = input;
        }
        const options: vscode.InputBoxOptions = {
            prompt: localize(
                "createNewConnection.option.prompt.url",
                "Enter a z/OS URL in the format 'https://url:port'."
            ),
            value: zosURL,
            ignoreFocusOut: true,
            placeHolder: localize("createNewConnection.option.prompt.url.placeholder", "https://url:port"),
            validateInput: (text: string): string | undefined => {
                const host = this.getUrl(text);
                if (this.validateAndParseUrl(host).valid) {
                    return undefined;
                } else {
                    return localize(
                        "createNewConnection.invalidzosURL",
                        "Please enter a valid host URL in the format 'company.com'."
                    );
                }
            },
        };
        zosURL = await vscode.window.showInputBox(options);

        let hostName: string;
        if (!zosURL) {
            return undefined;
        } else {
            hostName = this.getUrl(zosURL);
        }

        return this.validateAndParseUrl(hostName);
    }

    private getUrl(host: string): string {
        let url: string;
        if (host.includes(":")) {
            if (host.includes("/")) {
                url = host;
            } else {
                url = `https://${host}`;
            }
        } else {
            url = `https://${host}`;
        }
        return url;
    }

    private async portInfo(input: string, schema: {}) {
        let options: vscode.InputBoxOptions;
        let port: number;
        if (schema[input].optionDefinition.hasOwnProperty("defaultValue")) {
            options = {
                prompt: schema[input].optionDefinition.description.toString(),
                value: schema[input].optionDefinition.defaultValue.toString(),
            };
        } else {
            options = {
                placeHolder: localize("createNewConnection.option.prompt.port.placeholder", "Port Number"),
                prompt: schema[input].optionDefinition.description.toString(),
            };
        }
        port = Number(await vscode.window.showInputBox(options));

        if (port === 0 && schema[input].optionDefinition.hasOwnProperty("defaultValue")) {
            port = Number(schema[input].optionDefinition.defaultValue.toString());
        } else {
            return port;
        }
        return port;
    }

    private async userInfo(input?) {
        let userName: string;

        if (input) {
            userName = input;
        }
        InputBoxOptions = {
            placeHolder: localize("createNewConnection.option.prompt.username.placeholder", "User Name"),
            prompt: localize(
                "createNewConnection.option.prompt.username",
                "Enter the user name for the connection. Leave blank to not store."
            ),
            ignoreFocusOut: true,
            value: userName,
        };
        userName = await vscode.window.showInputBox(InputBoxOptions);

        if (userName === undefined) {
            vscode.window.showInformationMessage(
                localize("createNewConnection.undefined.passWord", "Operation Cancelled")
            );
            return undefined;
        }

        return userName.trim();
    }

    private async passwordInfo(input?) {
        let passWord: string;

        if (input) {
            passWord = input;
        }

        InputBoxOptions = {
            placeHolder: localize("createNewConnection.option.prompt.password.placeholder", "Password"),
            prompt: localize(
                "createNewConnection.option.prompt.password",
                "Enter the password for the connection. Leave blank to not store."
            ),
            password: true,
            ignoreFocusOut: true,
            value: passWord,
        };
        passWord = await vscode.window.showInputBox(InputBoxOptions);

        if (passWord === undefined) {
            vscode.window.showInformationMessage(
                localize("createNewConnection.undefined.passWord", "Operation Cancelled")
            );
            return undefined;
        }

        return passWord.trim();
    }

    private async ruInfo(input?) {
        let rejectUnauthorize: boolean;
        let placeholder: string;
        let selectRU: string[];
        const falseString = localize(
            "createNewConnection.ru.false",
            "False - Accept connections with self-signed certificates"
        );
        const trueString = localize(
            "createNewConnection.ru.true",
            "True - Reject connections with self-signed certificates"
        );

        if (input !== undefined) {
            rejectUnauthorize = input;
            if (!input) {
                placeholder = falseString;
                selectRU = [falseString, trueString];
            } else {
                placeholder = trueString;
                selectRU = [trueString, falseString];
            }
        } else {
            placeholder = localize(
                "createNewConnection.option.prompt.ru.placeholder",
                "Reject Unauthorized Connections"
            );
            selectRU = [trueString, falseString];
        }

        const quickPickOptions: vscode.QuickPickOptions = {
            placeHolder: placeholder,
            ignoreFocusOut: true,
            canPickMany: false,
        };

        const ruOptions = Array.from(selectRU);

        const chosenRU = await vscode.window.showQuickPick(ruOptions, quickPickOptions);

        if (chosenRU && chosenRU.includes(trueString)) {
            rejectUnauthorize = true;
        } else if (chosenRU && chosenRU.includes(falseString)) {
            rejectUnauthorize = false;
        } else {
            vscode.window.showInformationMessage(
                localize("createNewConnection.rejectUnauthorize", "Operation Cancelled")
            );
            return undefined;
        }

        return rejectUnauthorize;
    }

    private async boolInfo(input: string, schema: {}) {
        let isTrue: boolean;
        const description: string = schema[input].optionDefinition.description.toString();
        const quickPickBooleanOptions: vscode.QuickPickOptions = {
            placeHolder: description,
            ignoreFocusOut: true,
            canPickMany: false,
        };
        const selectBoolean = ["True", "False"];
        const chosenValue = await vscode.window.showQuickPick(selectBoolean, quickPickBooleanOptions);
        if (chosenValue === selectBoolean[0]) {
            isTrue = true;
        } else if (chosenValue === selectBoolean[1]) {
            isTrue = false;
        } else {
            return undefined;
        }
        return isTrue;
    }

    private async optionsValue(value: string, schema: {}, input?: string): Promise<vscode.InputBoxOptions> {
        let options: vscode.InputBoxOptions;
        const description: string = schema[value].optionDefinition.description.toString();
        let editValue: any;

        if (input !== undefined) {
            editValue = input;
            options = {
                prompt: description,
                value: editValue,
            };
        } else if (schema[value].optionDefinition.hasOwnProperty("defaultValue")) {
            options = {
                prompt: description,
                value: schema[value].optionDefinition.defaultValue,
            };
        } else {
            options = {
                placeHolder: description,
                prompt: description,
            };
        }
        return options;
    }

    private async checkType(input?): Promise<string> {
        const isTrue = Array.isArray(input);
        let test: string;
        let index: number;
        if (isTrue) {
            if (input.includes("boolean")) {
                index = input.indexOf("boolean");
                test = input[index];
                return test;
            }
            if (input.includes("number")) {
                index = input.indexOf("number");
                test = input[index];
                return test;
            }
            if (input.includes("string")) {
                index = input.indexOf("string");
                test = input[index];
                return test;
            }
        } else {
            test = input;
        }
        return test;
    }

    /**
     * Functions that Calls Get CLI Profile Manager, v1 profile specific.
     * @param updProfileInfo
     * @param rePrompt
     * @returns
     */

    private async updateProfile(updProfileInfo, rePrompt?: boolean) {
        if (zowe.imperative.ImperativeConfig.instance.config?.exists) {
            return;
        }
        if (updProfileInfo.type !== undefined) {
            const profileManager = this.getCliProfileManager(updProfileInfo.type);
            this.loadedProfile = await profileManager.load({
                name: updProfileInfo.name,
            });
        } else {
            for (const type of ZoweExplorerApiRegister.getInstance().registeredApiTypes()) {
                const profileManager = this.getCliProfileManager(type);
                this.loadedProfile = await profileManager.load({
                    name: updProfileInfo.name,
                });
            }
        }

        // use direct load since merging was done previously during initialization
        const OrigProfileInfo = (await this.directLoad(this.loadedProfile.type, this.loadedProfile.name)).profile;
        const NewProfileInfo = updProfileInfo.profile;

        // Update the currently-loaded profile with the new info
        const profileArray = Object.keys(this.loadedProfile.profile);
        for (const value of profileArray) {
            if ((value === "encoding" || value === "responseTimeout") && NewProfileInfo[value] === 0) {
                // If the updated profile had these fields set to 0, delete them...
                // this should get rid of a bad value that was stored
                // in these properties before this update
                delete OrigProfileInfo[value];
            } else if (NewProfileInfo[value] !== undefined && NewProfileInfo[value] !== "") {
                if (value === "user" || value === "password") {
                    if (!rePrompt) {
                        OrigProfileInfo.user = NewProfileInfo.user;
                        OrigProfileInfo.password = NewProfileInfo.password;
                    }
                } else {
                    OrigProfileInfo[value] = NewProfileInfo[value];
                }
            } else if (NewProfileInfo[value] === undefined || NewProfileInfo[value] === "") {
                // If the updated profile had an empty property, delete it...
                // this should get rid of any empty strings
                // that were stored in the profile before this update
                delete OrigProfileInfo[value];
            }
        }

        const updateParms: zowe.imperative.IUpdateProfile = {
            name: this.loadedProfile.name,
            merge: false,
            profile: OrigProfileInfo as zowe.imperative.IProfile,
        };
        try {
            this.getCliProfileManager(this.loadedProfile.type).update(updateParms);
        } catch (error) {
            this.log.error(error);
            vscode.window.showErrorMessage(error.message);
        }
    }

    // Temporary solution for handling unsecure profiles until CLI team's work is made
    // Remove secure properties and set autoStore to false when vscode setting is true
    private createNonSecureProfile(newConfig: zowe.imperative.IConfig): void {
        const configuration: vscode.WorkspaceConfiguration = vscode.workspace.getConfiguration();
        const isSecureCredsEnabled: boolean = configuration.get(globals.SETTINGS_SECURE_CREDENTIALS_ENABLED);
        if (!isSecureCredsEnabled) {
            for (const profile of Object.entries(newConfig.profiles)) {
                delete newConfig.profiles[profile[0]].secure;
            }
            newConfig.autoStore = false;
        }
    }
}<|MERGE_RESOLUTION|>--- conflicted
+++ resolved
@@ -1215,13 +1215,6 @@
                         break;
                 }
             } catch (error) {
-<<<<<<< HEAD
-                if (error.errorCode === 401) {
-                    await errorHandling(error, theProfile.name);
-                }
-
-=======
->>>>>>> 36cf5ae7
                 await errorHandling(error, theProfile.name);
                 this.log.debug("Validate Error - Invalid Profile: " + error);
                 filteredProfile = {
