/*
 * This program and the accompanying materials are made available under the terms of the *
 * Eclipse Public License v2.0 which accompanies this distribution, and is available at *
 * https://www.eclipse.org/legal/epl-v20.html                                      *
 *                                                                                 *
 * SPDX-License-Identifier: EPL-2.0                                                *
 *                                                                                 *
 * Copyright Contributors to the Zowe Project.                                     *
 *                                                                                 *
 */

import * as vscode from "vscode";
import * as zowe from "@zowe/cli";
import * as path from "path";
import * as fs from "fs";
import {
    IZoweTree,
    IZoweNodeType,
    IZoweUSSTreeNode,
    IZoweDatasetTreeNode,
    IZoweJobTreeNode,
    IZoweTreeNode,
    PersistenceSchemaEnum,
    IProfileValidation,
    IValidationSetting,
    ValidProfileEnum,
    ProfilesCache,
    IUrlValidator,
    ZoweVsCodeExtension,
    getFullPath,
    getZoweDir,
} from "@zowe/zowe-explorer-api";
import {
    errorHandling,
    FilterDescriptor,
    FilterItem,
    resolveQuickPickHelper,
    readConfigFromDisk,
} from "./utils/ProfilesUtils";
import { ZoweExplorerApiRegister } from "./ZoweExplorerApiRegister";
import { ZoweExplorerExtender } from "./ZoweExplorerExtender";
import * as globals from "./globals";
import * as nls from "vscode-nls";
<<<<<<< HEAD
=======
import { SettingsConfig } from "./utils/SettingsConfig";
>>>>>>> 22f8ff99

// Set up localization
nls.config({
    messageFormat: nls.MessageFormat.bundle,
    bundleFormat: nls.BundleFormat.standalone,
})();
const localize: nls.LocalizeFunc = nls.loadMessageBundle();
let InputBoxOptions: vscode.InputBoxOptions;

export class Profiles extends ProfilesCache {
    // Processing stops if there are no profiles detected
    public static async createInstance(log: zowe.imperative.Logger): Promise<Profiles> {
        Profiles.loader = new Profiles(log, vscode.workspace.workspaceFolders?.[0]?.uri.fsPath);
        await Profiles.loader.refresh(ZoweExplorerApiRegister.getInstance());
        return Profiles.loader;
    }

    public static getInstance(): Profiles {
        return Profiles.loader;
    }

    protected static loader: Profiles;

    public loadedProfile: zowe.imperative.IProfileLoaded;
    public validProfile: ValidProfileEnum = ValidProfileEnum.INVALID;
    private dsSchema: string = globals.SETTINGS_DS_HISTORY;
    private ussSchema: string = globals.SETTINGS_USS_HISTORY;
    private jobsSchema: string = globals.SETTINGS_JOBS_HISTORY;
    private mProfileInfo: zowe.imperative.ProfileInfo;
    public constructor(log: zowe.imperative.Logger, cwd?: string) {
        super(log, cwd);
    }

    /**
     * Initializes the Imperative ProfileInfo API and reads profiles from disk.
     * During extension activation the ProfileInfo object is cached, so this
     * method can be called multiple times without impacting performance. After
     * the extension has activated, the cache expires so that the latest profile
     * contents will be loaded.
     */
    public async getProfileInfo(): Promise<zowe.imperative.ProfileInfo> {
        this.mProfileInfo = await super.getProfileInfo();
        return this.mProfileInfo;
    }

    public async checkCurrentProfile(theProfile: zowe.imperative.IProfileLoaded) {
        let profileStatus: IProfileValidation;
        if (!theProfile.profile.tokenType && (!theProfile.profile.user || !theProfile.profile.password)) {
            // The profile will need to be reactivated, so remove it from profilesForValidation
            this.profilesForValidation.filter((profile, index) => {
                if (profile.name === theProfile.name && profile.status !== "unverified") {
                    this.profilesForValidation.splice(index, 1);
                }
            });
            let values: string[];
            try {
                values = await Profiles.getInstance().promptCredentials(theProfile.name);
            } catch (error) {
                errorHandling(
                    error,
                    theProfile.name,
                    localize("checkCurrentProfile.error", "Error encountered in ") +
                        `checkCurrentProfile.optionalProfiles!`
                );
                return profileStatus;
            }
            if (values) {
                theProfile.profile.user = values[0];
                theProfile.profile.password = values[1];
                theProfile.profile.base64EncodedAuth = values[2];

                // Validate profile
                profileStatus = await this.getProfileSetting(theProfile);
            } else {
                profileStatus = { name: theProfile.name, status: "unverified" };
            }
        } else {
            // Profile should have enough information to allow validation
            profileStatus = await this.getProfileSetting(theProfile);
        }
        switch (profileStatus.status) {
            case "unverified":
                this.validProfile = ValidProfileEnum.UNVERIFIED;
                break;
            case "inactive":
                this.validProfile = ValidProfileEnum.INVALID;
                break;
            case "active":
                this.validProfile = ValidProfileEnum.VALID;
                break;
        }
        return profileStatus;
    }

    public async getProfileSetting(theProfile: zowe.imperative.IProfileLoaded): Promise<IProfileValidation> {
        let profileStatus: IProfileValidation;
        let found: boolean = false;
        this.profilesValidationSetting.filter(async (instance) => {
            if (instance.name === theProfile.name && instance.setting === false) {
                profileStatus = {
                    status: "unverified",
                    name: instance.name,
                };
                if (this.profilesForValidation.length > 0) {
                    this.profilesForValidation.filter((profile) => {
                        if (profile.name === theProfile.name && profile.status === "unverified") {
                            found = true;
                        }
                        if (profile.name === theProfile.name && profile.status !== "unverified") {
                            found = true;
                            const index = this.profilesForValidation.lastIndexOf(profile);
                            this.profilesForValidation.splice(index, 1, profileStatus);
                        }
                    });
                }
                if (!found) {
                    this.profilesForValidation.push(profileStatus);
                }
            }
        });
        if (profileStatus === undefined) {
            profileStatus = await this.validateProfiles(theProfile);
        }
        return profileStatus;
    }

    public async disableValidation(node: IZoweNodeType): Promise<IZoweNodeType> {
        this.disableValidationContext(node);
        return node;
    }

    public async disableValidationContext(node: IZoweNodeType) {
        const theProfile: zowe.imperative.IProfileLoaded = node.getProfile();
        this.validationArraySetup(theProfile, false);
        if (node.contextValue.includes(`${globals.VALIDATE_SUFFIX}true`)) {
            node.contextValue = node.contextValue
                .replace(/(_validate=true)/g, "")
                .replace(/(_Active)/g, "")
                .replace(/(_Inactive)/g, "");
            node.contextValue = node.contextValue + `${globals.VALIDATE_SUFFIX}false`;
        } else if (node.contextValue.includes(`${globals.VALIDATE_SUFFIX}false`)) {
            return node;
        } else {
            node.contextValue = node.contextValue + `${globals.VALIDATE_SUFFIX}false`;
        }
        return node;
    }

    public async enableValidation(node: IZoweNodeType): Promise<IZoweNodeType> {
        this.enableValidationContext(node);
        return node;
    }

    public async enableValidationContext(node: IZoweNodeType) {
        const theProfile: zowe.imperative.IProfileLoaded = node.getProfile();
        this.validationArraySetup(theProfile, true);
        if (node.contextValue.includes(`${globals.VALIDATE_SUFFIX}false`)) {
            node.contextValue = node.contextValue.replace(/(_validate=false)/g, "").replace(/(_Unverified)/g, "");
            node.contextValue = node.contextValue + `${globals.VALIDATE_SUFFIX}true`;
        } else if (node.contextValue.includes(`${globals.VALIDATE_SUFFIX}true`)) {
            return node;
        } else {
            node.contextValue = node.contextValue + `${globals.VALIDATE_SUFFIX}true`;
        }

        return node;
    }

    public async validationArraySetup(
        theProfile: zowe.imperative.IProfileLoaded,
        validationSetting: boolean
    ): Promise<IValidationSetting> {
        let found: boolean = false;
        let profileSetting: IValidationSetting;
        if (this.profilesValidationSetting.length > 0) {
            this.profilesValidationSetting.filter((instance) => {
                if (instance.name === theProfile.name && instance.setting === validationSetting) {
                    found = true;
                    profileSetting = {
                        name: instance.name,
                        setting: instance.setting,
                    };
                }
                if (instance.name === theProfile.name && instance.setting !== validationSetting) {
                    found = true;
                    profileSetting = {
                        name: instance.name,
                        setting: validationSetting,
                    };
                    const index = this.profilesValidationSetting.lastIndexOf(instance);
                    this.profilesValidationSetting.splice(index, 1, profileSetting);
                }
            });
            if (!found) {
                profileSetting = {
                    name: theProfile.name,
                    setting: validationSetting,
                };
                this.profilesValidationSetting.push(profileSetting);
            }
        } else {
            profileSetting = {
                name: theProfile.name,
                setting: validationSetting,
            };
            this.profilesValidationSetting.push(profileSetting);
        }
        return profileSetting;
    }

    /**
     * Adds a new Profile to the provided treeview by clicking the 'Plus' button and
     * selecting which profile you would like to add from the drop-down that appears.
     * The profiles that are in the tree view already will not appear in the
     * drop-down.
     *
     * @export
     * @param {USSTree} zoweFileProvider - either the USS, MVS, JES tree
     */
    public async createZoweSession(zoweFileProvider: IZoweTree<IZoweTreeNode>) {
        let profileNamesList: string[] = [];
        try {
            const allProfiles = Profiles.getInstance().allProfiles;
            if (allProfiles) {
                // Get all profiles
                profileNamesList = allProfiles.map((profile) => {
                    return profile.name;
                });
                // Filter to list of the APIs available for current tree explorer
                profileNamesList = profileNamesList.filter((profileName) => {
                    const profile = Profiles.getInstance().loadNamedProfile(profileName);
                    if (profile) {
                        if (zoweFileProvider.getTreeType() === PersistenceSchemaEnum.USS) {
                            const ussProfileTypes = ZoweExplorerApiRegister.getInstance().registeredUssApiTypes();
                            return ussProfileTypes.includes(profile.type);
                        }
                        if (zoweFileProvider.getTreeType() === PersistenceSchemaEnum.Dataset) {
                            const mvsProfileTypes = ZoweExplorerApiRegister.getInstance().registeredMvsApiTypes();
                            return mvsProfileTypes.includes(profile.type);
                        }
                        if (zoweFileProvider.getTreeType() === PersistenceSchemaEnum.Job) {
                            const jesProfileTypes = ZoweExplorerApiRegister.getInstance().registeredJesApiTypes();
                            return jesProfileTypes.includes(profile.type);
                        }
                    }
                });
                profileNamesList = profileNamesList.filter(
                    (profileName) =>
                        // Find all cases where a profile is not already displayed
                        !zoweFileProvider.mSessionNodes?.find(
                            (sessionNode) => sessionNode.getProfileName() === profileName
                        )
                );
            }
        } catch (err) {
            this.log.warn(err);
        }
        // Set Options according to profile management in use

        const createNewProfile = "Create a New Connection to z/OS";
        const createNewConfig = "Create a New Team Configuration File";
        const editConfig = "Edit Team Configuration File";

        const createPick = new FilterDescriptor("\uFF0B " + createNewProfile);
        const configPick = new FilterDescriptor("\uFF0B " + createNewConfig);
        const configEdit = new FilterDescriptor("\u270F " + editConfig);
        const items: vscode.QuickPickItem[] = [];
        let mProfileInfo: zowe.imperative.ProfileInfo;
        try {
            mProfileInfo = await this.getProfileInfo();
            const profAllAttrs = mProfileInfo.getAllProfiles();
            for (const pName of profileNamesList) {
                const osLocInfo = mProfileInfo.getOsLocInfo(profAllAttrs.find((p) => p.profName === pName));
                items.push(new FilterItem({ text: pName, icon: this.getProfileIcon(osLocInfo)[0] }));
            }
        } catch (err) {
            this.log.warn(err);
        }

        const quickpick = vscode.window.createQuickPick();
        let addProfilePlaceholder = "";
        switch (zoweFileProvider.getTreeType()) {
            case PersistenceSchemaEnum.Dataset:
                addProfilePlaceholder = localize(
                    "ds.addSession.quickPickOption",
                    'Choose "Create new..." to define or select a profile to add to the DATA SETS Explorer'
                );
                break;
            case PersistenceSchemaEnum.Job:
                addProfilePlaceholder = localize(
                    "jobs.addSession.quickPickOption",
                    'Choose "Create new..." to define or select a profile to add to the JOBS Explorer'
                );
                break;
            default:
                // Use USS View as default for placeholder text
                addProfilePlaceholder = localize(
                    "uss.addSession.quickPickOption",
                    'Choose "Create new..." to define or select a profile to add to the USS Explorer'
                );
        }
        if (mProfileInfo && mProfileInfo.usingTeamConfig) {
            quickpick.items = [configPick, configEdit, ...items];
        } else {
            quickpick.items = [createPick, configPick, ...items];
        }
        quickpick.placeholder = addProfilePlaceholder;
        quickpick.ignoreFocusOut = true;
        quickpick.show();
        const choice = await resolveQuickPickHelper(quickpick);
        quickpick.hide();
        if (!choice) {
            vscode.window.showInformationMessage(
                localize("enterPattern.pattern", "No selection made. Operation cancelled.")
            );
            return;
        }
        if (choice === configPick) {
            await this.createZoweSchema(zoweFileProvider);
            return;
        }
        if (choice === configEdit) {
            await this.editZoweConfigFile();
            return;
        }
        let chosenProfile: string = "";
        if (choice instanceof FilterDescriptor) {
            chosenProfile = "";
        } else {
            // remove any icons from the label
            chosenProfile = choice.label.replace(/\$\(.*\)\s/g, "");
        }
        if (chosenProfile === "") {
            let config: zowe.imperative.ProfileInfo;
            try {
                config = await this.getProfileInfo();
            } catch (error) {
                this.log.error(error);
                ZoweExplorerExtender.showZoweConfigError(error.message);
            }
            if (config.usingTeamConfig) {
                const profiles = config.getAllProfiles();
                const currentProfile = await this.getProfileFromConfig(profiles[0].profName);
                const filePath = currentProfile.profLoc.osLoc[0];
                await this.openConfigFile(filePath);
                return;
            } else {
                let newprofile: any;
                let profileName: string;
                if (quickpick.value) {
                    profileName = quickpick.value;
                }

                const options = {
                    placeHolder: localize(
                        "createNewConnection.option.prompt.profileName.placeholder",
                        "Connection Name"
                    ),
                    prompt: localize(
                        "createNewConnection.option.prompt.profileName",
                        "Enter a name for the connection"
                    ),
                    value: profileName,
                };
                profileName = await vscode.window.showInputBox(options);
                if (!profileName) {
                    vscode.window.showInformationMessage(
                        localize(
                            "createNewConnection.enterprofileName",
                            "Profile Name was not supplied. Operation Cancelled"
                        )
                    );
                    return;
                }
                chosenProfile = profileName.trim();
                this.log.debug(localize("addSession.log.debug.createNewProfile", "User created a new profile"));
                try {
                    newprofile = await Profiles.getInstance().createNewConnection(chosenProfile);
                } catch (error) {
                    await errorHandling(error, chosenProfile, error.message);
                }
                if (newprofile) {
                    try {
                        await Profiles.getInstance().refresh(ZoweExplorerApiRegister.getInstance());
                    } catch (error) {
                        await errorHandling(error, newprofile, error.message);
                    }
                    await zoweFileProvider.addSession(newprofile);
                    await zoweFileProvider.refresh();
                }
            }
        } else if (chosenProfile) {
            this.log.debug(
                localize("createZoweSession.log.debug.selectProfile", "User selected profile ") + chosenProfile
            );
            await zoweFileProvider.addSession(chosenProfile);
        } else {
            this.log.debug(
                localize("createZoweSession.log.debug.cancelledSelection", "User cancelled profile selection")
            );
        }
    }

    public async editSession(
        profileLoaded: zowe.imperative.IProfileLoaded,
        profileName: string
    ): Promise<any | undefined> {
        if ((await this.getProfileInfo()).usingTeamConfig) {
            const currentProfile = await this.getProfileFromConfig(profileLoaded.name);
            const filePath = currentProfile.profLoc.osLoc[0];
            await this.openConfigFile(filePath);
            return;
        }
        const editSession = this.loadNamedProfile(profileLoaded.name, profileLoaded.type).profile;
        const editURL = editSession.host + ":" + editSession.port;
        const editUser = editSession.user;
        const editPass = editSession.password;
        const editrej = editSession.rejectUnauthorized;
        let updUser: string;
        let updPass: string;
        let updRU: boolean;
        let updUrl: IUrlValidator | undefined;
        let updPort: any;

        const schema: {} = this.getSchema(profileLoaded.type);
        const schemaArray = Object.keys(schema);

        const updSchemaValues: any = {};
        updSchemaValues.name = profileName;

        // Go through array of schema for input values
        for (const value of schemaArray) {
            switch (value) {
                case "host":
                    updUrl = await this.urlInfo(editURL);
                    if (updUrl === undefined) {
                        vscode.window.showInformationMessage(
                            localize("editConnection.zosmfURL", "No valid value for z/OS URL. Operation Cancelled")
                        );
                        return undefined;
                    }
                    updSchemaValues[value] = updUrl.host;
                    if (updUrl.port) {
                        updSchemaValues.port = updUrl.port;
                    }
                    break;
                case "port":
                    if (updSchemaValues[value] === undefined) {
                        updPort = await this.portInfo(value, schema);
                        if (Number.isNaN(Number(updPort))) {
                            vscode.window.showInformationMessage(
                                localize(
                                    "editConnection.undefined.port",
                                    "Invalid Port number provided or operation was cancelled"
                                )
                            );
                            return undefined;
                        }
                        updSchemaValues[value] = updPort;
                        break;
                    }
                    break;
                case "user":
                    updUser = await this.userInfo(editUser);
                    if (updUser === undefined) {
                        vscode.window.showInformationMessage(
                            localize("editConnection.undefined.username", "Operation Cancelled")
                        );
                        return undefined;
                    }
                    updSchemaValues[value] = updUser;
                    break;
                case "password":
                    updPass = await this.passwordInfo(editPass);
                    if (updPass === undefined) {
                        vscode.window.showInformationMessage(
                            localize("editConnection.undefined.username", "Operation Cancelled")
                        );
                        return undefined;
                    }
                    updSchemaValues[value] = updPass;
                    break;
                case "rejectUnauthorized":
                    updRU = await this.ruInfo(editrej);
                    if (updRU === undefined) {
                        vscode.window.showInformationMessage(
                            localize("editConnection.rejectUnauthorize", "Operation Cancelled")
                        );
                        return undefined;
                    }
                    updSchemaValues[value] = updRU;
                    break;
                // for extenders that have their own token authentication methods with values in schema
                // tokenType & tokenValue does not need to be presented to user as this is collected via login
                case "tokenType":
                    break;
                case "tokenValue":
                    break;
                default:
                    let options: vscode.InputBoxOptions;
                    const response = await this.checkType(schema[value].type);
                    switch (response) {
                        case "number":
                            options = await this.optionsValue(value, schema, editSession[value]);
                            const updValue = await vscode.window.showInputBox(options);
                            if (!Number.isNaN(Number(updValue))) {
                                updSchemaValues[value] = Number(updValue);
                            } else {
                                switch (true) {
                                    case updValue === undefined:
                                        vscode.window.showInformationMessage(
                                            localize("editConnection.number", "Operation Cancelled")
                                        );
                                        return undefined;
                                    case schema[value].optionDefinition.hasOwnProperty("defaultValue"):
                                        updSchemaValues[value] = schema[value].optionDefinition.defaultValue;
                                        break;
                                    default:
                                        updSchemaValues[value] = undefined;
                                        break;
                                }
                            }
                            break;
                        case "boolean":
                            let updIsTrue: boolean;
                            updIsTrue = await this.boolInfo(value, schema);
                            if (updIsTrue === undefined) {
                                vscode.window.showInformationMessage(
                                    localize("editConnection.booleanValue", "Operation Cancelled")
                                );
                                return undefined;
                            }
                            updSchemaValues[value] = updIsTrue;
                            break;
                        default:
                            options = await this.optionsValue(value, schema, editSession[value]);
                            const updDefValue = await vscode.window.showInputBox(options);
                            if (updDefValue === undefined) {
                                vscode.window.showInformationMessage(
                                    localize("editConnection.default", "Operation Cancelled")
                                );
                                return undefined;
                            }
                            if (updDefValue === "") {
                                break;
                            }
                            updSchemaValues[value] = updDefValue;
                            break;
                    }
            }
        }

        try {
            const updSession = await zowe.ZosmfSession.createSessCfgFromArgs(updSchemaValues);
            updSchemaValues.base64EncodedAuth = updSession.base64EncodedAuth;
            await this.updateProfile({
                profile: updSchemaValues,
                name: profileName,
                type: profileLoaded.type,
            });
            vscode.window.showInformationMessage(
                localize("editConnection.success", "Profile was successfully updated")
            );

            return updSchemaValues;
        } catch (error) {
            await errorHandling(error.message);
        }
    }

    public async getProfileType(): Promise<string> {
        let profileType: string;
        const profTypes = ZoweExplorerApiRegister.getInstance().registeredApiTypes();
        const typeOptions = Array.from(profTypes);
        if (typeOptions.length === 1 && typeOptions[0] === "zosmf") {
            profileType = typeOptions[0];
        } else {
            const quickPickTypeOptions: vscode.QuickPickOptions = {
                placeHolder: localize("createNewConnection.option.prompt.type.placeholder", "Profile Type"),
                ignoreFocusOut: true,
                canPickMany: false,
            };
            profileType = await vscode.window.showQuickPick(typeOptions, quickPickTypeOptions);
        }
        return profileType;
    }

    public async createZoweSchema(zoweFileProvider: IZoweTree<IZoweTreeNode>): Promise<string> {
        try {
            let user = false;
            let global = true;
            let rootPath = getZoweDir();
            if (vscode.workspace.workspaceFolders && vscode.workspace.workspaceFolders[0]) {
                const choice = await this.getConfigLocationPrompt("create");
                if (choice === undefined) {
                    vscode.window.showInformationMessage(
                        localize("createZoweSchema.undefined.location", "Operation Cancelled")
                    );
                    return;
                }
                if (choice === "project") {
                    rootPath = vscode.workspace.workspaceFolders[0].uri.fsPath;
                    user = true;
                    global = false;
                }
            }
            // call check for existing and prompt here
            const existingFile = await this.checkExistingConfig(rootPath);
            if (!existingFile) {
                return;
            }
            if (existingFile.includes("zowe")) {
                if (existingFile.includes("user")) {
                    user = true;
                    global = false;
                } else {
                    user = false;
                    global = true;
                }
            }
            const config = await zowe.imperative.Config.load("zowe", {
                homeDir: getZoweDir(),
                projectDir: getFullPath(rootPath),
            });
            if (vscode.workspace.workspaceFolders && vscode.workspace.workspaceFolders[0]) {
                config.api.layers.activate(user, global, rootPath);
            }

            const impConfig: zowe.imperative.IImperativeConfig = zowe.getImperativeConfig();
            const knownCliConfig: zowe.imperative.ICommandProfileTypeConfiguration[] = impConfig.profiles;
            // add extenders config info from global variable
            globals.EXTENDER_CONFIG.forEach((item) => {
                knownCliConfig.push(item);
            });
            knownCliConfig.push(impConfig.baseProfile);
            config.setSchema(zowe.imperative.ConfigSchema.buildSchema(knownCliConfig));

            // Note: IConfigBuilderOpts not exported
            // const opts: IConfigBuilderOpts = {
            const opts: any = {
                // getSecureValue: this.promptForProp.bind(this),
                populateProperties: true,
            };

            // Build new config and merge with existing layer
            const newConfig: zowe.imperative.IConfig = await zowe.imperative.ConfigBuilder.build(impConfig, opts);

            // Create non secure profile if VS Code setting is false
            this.createNonSecureProfile(newConfig);

            config.api.layers.merge(newConfig);
            await config.save(false);
            let configName;
            if (user) {
                configName = config.userConfigName;
            } else {
                configName = config.configName;
            }
            await this.openConfigFile(path.join(rootPath, configName));
            await this.promptToRefreshForProfiles(rootPath);
            return path.join(rootPath, configName);
        } catch (err) {
            this.log.error(err);
            ZoweExplorerExtender.showZoweConfigError(err.message);
        }
    }

    public async editZoweConfigFile() {
        const existingLayers = await this.getConfigLayers();
        if (existingLayers.length === 1) {
            await this.openConfigFile(existingLayers[0].path);
        }
        if (existingLayers && existingLayers.length > 1) {
            const choice = await this.getConfigLocationPrompt("edit");
            switch (choice) {
                case "project":
                    for (const file of existingLayers) {
                        if (file.user) {
                            await this.openConfigFile(file.path);
                        }
                    }
                    break;
                case "global":
                    for (const file of existingLayers) {
                        if (file.global) {
                            await this.openConfigFile(file.path);
                        }
                    }
                    break;
                default:
                    vscode.window.showInformationMessage(
                        localize("createZoweSchema.undefined.location", "Operation Cancelled")
                    );
                    return;
            }
            return;
        }
    }

    public async createNewConnection(profileName: string, requestedProfileType?: string): Promise<string | undefined> {
        let newUser: string;
        let newPass: string;
        let newRU: boolean;
        let newUrl: IUrlValidator | undefined;
        let newPort: any;

        const newProfileName = profileName.trim();

        if (newProfileName === undefined || newProfileName === "") {
            vscode.window.showInformationMessage(
                localize("createNewConnection.profileName", "Profile name was not supplied. Operation Cancelled")
            );
            return undefined;
        }

        const profileType = requestedProfileType ? requestedProfileType : await this.getProfileType();
        if (profileType === undefined) {
            vscode.window.showInformationMessage(
                localize("createNewConnection.profileType", "No profile type was chosen. Operation Cancelled")
            );
            return undefined;
        }

        const schema: {} = this.getSchema(profileType);
        const schemaArray = Object.keys(schema);

        const schemaValues: any = {};
        schemaValues.name = newProfileName;

        // Go through array of schema for input values
        for (const value of schemaArray) {
            switch (value) {
                case "host":
                    newUrl = await this.urlInfo();
                    if (newUrl === undefined) {
                        vscode.window.showInformationMessage(
                            localize("createNewConnection.zosmfURL", "No valid value for z/OS URL. Operation Cancelled")
                        );
                        return undefined;
                    }
                    schemaValues[value] = newUrl.host;
                    if (newUrl.port) {
                        schemaValues.port = newUrl.port;
                    }
                    break;
                case "port":
                    if (schemaValues[value] === undefined) {
                        newPort = await this.portInfo(value, schema);
                        if (Number.isNaN(Number(newPort))) {
                            vscode.window.showInformationMessage(
                                localize(
                                    "createNewConnection.undefined.port",
                                    "Invalid Port number provided or operation was cancelled"
                                )
                            );
                            return undefined;
                        }
                        schemaValues[value] = newPort;
                        break;
                    }
                    break;
                case "user":
                    newUser = await this.userInfo();
                    if (newUser === undefined) {
                        vscode.window.showInformationMessage(
                            localize("createNewConnection.undefined.username", "Operation Cancelled")
                        );
                        return undefined;
                    } else if (newUser === "") {
                        delete schemaValues[value];
                    } else {
                        schemaValues[value] = newUser;
                    }
                    break;
                case "password":
                    newPass = await this.passwordInfo();
                    if (newPass === undefined) {
                        vscode.window.showInformationMessage(
                            localize("createNewConnection.undefined.username", "Operation Cancelled")
                        );
                        return undefined;
                    } else if (newPass === "") {
                        delete schemaValues[value];
                    } else {
                        schemaValues[value] = newPass;
                    }
                    break;
                case "rejectUnauthorized":
                    newRU = await this.ruInfo();
                    if (newRU === undefined) {
                        vscode.window.showInformationMessage(
                            localize("createNewConnection.rejectUnauthorize", "Operation Cancelled")
                        );
                        return undefined;
                    }
                    schemaValues[value] = newRU;
                    break;
                // for extenders that have their own token authentication methods with values in schema
                // tokenType & tokenValue does not need to be presented to user as this is collected via login
                case "tokenType":
                    break;
                case "tokenValue":
                    break;
                default:
                    let options: vscode.InputBoxOptions;
                    const response = await this.checkType(schema[value].type);
                    switch (response) {
                        case "number":
                            options = await this.optionsValue(value, schema);
                            const enteredValue = Number(await vscode.window.showInputBox(options));
                            if (!Number.isNaN(Number(enteredValue))) {
                                if ((value === "encoding" || value === "responseTimeout") && enteredValue === 0) {
                                    delete schemaValues[value];
                                } else {
                                    schemaValues[value] = Number(enteredValue);
                                }
                            } else {
                                if (schema[value].optionDefinition.hasOwnProperty("defaultValue")) {
                                    schemaValues[value] = schema[value].optionDefinition.defaultValue;
                                } else {
                                    delete schemaValues[value];
                                }
                            }
                            break;
                        case "boolean":
                            let isTrue: boolean;
                            isTrue = await this.boolInfo(value, schema);
                            if (isTrue === undefined) {
                                vscode.window.showInformationMessage(
                                    localize("createNewConnection.booleanValue", "Operation Cancelled")
                                );
                                return undefined;
                            }
                            schemaValues[value] = isTrue;
                            break;
                        default:
                            options = await this.optionsValue(value, schema);
                            const defValue = await vscode.window.showInputBox(options);
                            if (defValue === undefined) {
                                vscode.window.showInformationMessage(
                                    localize("createNewConnection.default", "Operation Cancelled")
                                );
                                return undefined;
                            }
                            if (defValue === "") {
                                delete schemaValues[value];
                            } else {
                                schemaValues[value] = defValue;
                            }
                            break;
                    }
            }
        }

        try {
            for (const profile of this.allProfiles) {
                if (profile.name.toLowerCase() === profileName.toLowerCase()) {
                    vscode.window.showErrorMessage(
                        localize(
                            "createNewConnection.duplicateProfileName",
                            "Profile name already exists. Please create a profile using a different name"
                        )
                    );
                    return undefined;
                }
            }
            await this.saveProfile(schemaValues, schemaValues.name, profileType);
            vscode.window.showInformationMessage(
                localize("createProfile.success.info", "Profile {0} was created.", newProfileName)
            );
            // Trigger a ProfilesCache.createConfigInstance with a fresh Config.load
            // This shall capture any profiles created (v1 or v2)
            await readConfigFromDisk();
            return newProfileName;
        } catch (error) {
            await errorHandling(error.message);
            ZoweExplorerExtender.showZoweConfigError(error.message);
        }
    }

    public async promptCredentials(sessionName: string, rePrompt?: boolean): Promise<string[]> {
        const userInputBoxOptions: vscode.InputBoxOptions = {
            placeHolder: localize("createNewConnection.option.prompt.username.placeholder", "User Name"),
            prompt: localize(
                "createNewConnection.option.prompt.username",
                "Enter the user name for the connection. Leave blank to not store."
            ),
        };
        const passwordInputBoxOptions: vscode.InputBoxOptions = {
            placeHolder: localize("createNewConnection.option.prompt.password.placeholder", "Password"),
            prompt: localize(
                "createNewConnection.option.prompt.password",
                "Enter the password for the connection. Leave blank to not store."
            ),
        };

        const promptInfo = await ZoweVsCodeExtension.updateCredentials(
            {
                sessionName,
                rePrompt,
                secure: (await this.getProfileInfo()).isSecured(),
                userInputBoxOptions,
                passwordInputBoxOptions,
            },
            ZoweExplorerApiRegister.getInstance()
        );
        if (!promptInfo) {
            vscode.window.showInformationMessage(localize("promptCredentials.undefined.value", "Operation Cancelled"));
            return; // See https://github.com/zowe/vscode-extension-for-zowe/issues/1827
        }

        const updSession = promptInfo.profile as zowe.imperative.ISession;
        const returnValue = [updSession.user, updSession.password, updSession.base64EncodedAuth];
        this.updateProfilesArrays(promptInfo);
        return returnValue;
    }

    public async getDeleteProfile() {
        const allProfiles: zowe.imperative.IProfileLoaded[] = this.allProfiles;
        const profileNamesList = allProfiles.map((temprofile) => {
            return temprofile.name;
        });

        if (!profileNamesList.length) {
            vscode.window.showInformationMessage(localize("deleteProfile.noProfilesLoaded", "No profiles available"));
            return;
        }

        const quickPickList: vscode.QuickPickOptions = {
            placeHolder: localize("deleteProfile.quickPickOption", "Select the profile you want to delete"),
            ignoreFocusOut: true,
            canPickMany: false,
        };
        const sesName = await vscode.window.showQuickPick(profileNamesList, quickPickList);

        if (sesName === undefined) {
            vscode.window.showInformationMessage(
                localize("deleteProfile.undefined.profilename", "Operation Cancelled")
            );
            return;
        }

        return allProfiles.find((temprofile) => temprofile.name === sesName);
    }

    public async deleteProfile(
        datasetTree: IZoweTree<IZoweDatasetTreeNode>,
        ussTree: IZoweTree<IZoweUSSTreeNode>,
        jobsProvider: IZoweTree<IZoweJobTreeNode>,
        node?: IZoweNodeType
    ) {
        let deleteLabel: string;
        let deletedProfile: zowe.imperative.IProfileLoaded;
        if (!node) {
            deletedProfile = await this.getDeleteProfile();
        } else {
            deletedProfile = node.getProfile();
        }
        if (!deletedProfile) {
            return;
        }
        deleteLabel = deletedProfile.name;

        if ((await this.getProfileInfo()).usingTeamConfig) {
            const currentProfile = await this.getProfileFromConfig(deleteLabel);
            const filePath = currentProfile.profLoc.osLoc[0];
            await this.openConfigFile(filePath);
            return;
        }

        const deleteSuccess = await this.deletePrompt(deletedProfile);
        if (!deleteSuccess) {
            vscode.window.showInformationMessage(localize("deleteProfile.noSelected", "Operation Cancelled"));
            return;
        }

        // Delete from data det file history
        const fileHistory: string[] = datasetTree.getFileHistory();
        fileHistory
            .slice()
            .reverse()
            .filter((ds) => ds.substring(1, ds.indexOf("]")).trim() === deleteLabel.toUpperCase())
            .forEach((ds) => {
                datasetTree.removeFileHistory(ds);
            });

        // Delete from Data Set Favorites
        datasetTree.removeFavProfile(deleteLabel, false);

        // Delete from Data Set Tree
        datasetTree.mSessionNodes.forEach((sessNode) => {
            if (sessNode.getProfileName() === deleteLabel) {
                datasetTree.deleteSession(sessNode);
                sessNode.dirty = true;
                datasetTree.refresh();
            }
        });

        // Delete from USS file history
        const fileHistoryUSS: string[] = ussTree.getFileHistory();
        fileHistoryUSS
            .slice()
            .reverse()
            .filter((uss) => uss.substring(1, uss.indexOf("]")).trim() === deleteLabel.toUpperCase())
            .forEach((uss) => {
                ussTree.removeFileHistory(uss);
            });

        // Delete from USS Favorites
        ussTree.removeFavProfile(deleteLabel, false);

        // Delete from USS Tree
        ussTree.mSessionNodes.forEach((sessNode) => {
            if (sessNode.getProfileName() === deleteLabel) {
                ussTree.deleteSession(sessNode);
                sessNode.dirty = true;
                ussTree.refresh();
            }
        });

        // Delete from Jobs Favorites
        jobsProvider.removeFavProfile(deleteLabel, false);

        // Delete from Jobs Tree
        jobsProvider.mSessionNodes.forEach((jobNode) => {
            if (jobNode.getProfileName() === deleteLabel) {
                jobsProvider.deleteSession(jobNode);
                jobNode.dirty = true;
                jobsProvider.refresh();
            }
        });

        // Delete from Data Set Sessions list
        const dsSetting: any = {
            ...SettingsConfig.getDirectValue(this.dsSchema),
        };
        let sessDS: string[] = dsSetting.sessions;
        let faveDS: string[] = dsSetting.favorites;
        sessDS = sessDS.filter((element) => {
            return element.trim() !== deleteLabel;
        });
        faveDS = faveDS.filter((element) => {
            return element.substring(1, element.indexOf("]")).trim() !== deleteLabel;
        });
        dsSetting.sessions = sessDS;
        dsSetting.favorites = faveDS;
        await SettingsConfig.setDirectValue(this.dsSchema, dsSetting);

        // Delete from USS Sessions list
        const ussSetting: any = {
            ...SettingsConfig.getDirectValue(this.ussSchema),
        };
        let sessUSS: string[] = ussSetting.sessions;
        let faveUSS: string[] = ussSetting.favorites;
        sessUSS = sessUSS.filter((element) => {
            return element.trim() !== deleteLabel;
        });
        faveUSS = faveUSS.filter((element) => {
            return element.substring(1, element.indexOf("]")).trim() !== deleteLabel;
        });
        ussSetting.sessions = sessUSS;
        ussSetting.favorites = faveUSS;
        await SettingsConfig.setDirectValue(this.ussSchema, ussSetting);

        // Delete from Jobs Sessions list
        const jobsSetting: any = {
            ...SettingsConfig.getDirectValue(this.jobsSchema),
        };
        let sessJobs: string[] = jobsSetting.sessions;
        let faveJobs: string[] = jobsSetting.favorites;
        sessJobs = sessJobs.filter((element) => {
            return element.trim() !== deleteLabel;
        });
        faveJobs = faveJobs.filter((element) => {
            return element.substring(1, element.indexOf("]")).trim() !== deleteLabel;
        });
        jobsSetting.sessions = sessJobs;
        jobsSetting.favorites = faveJobs;
        await SettingsConfig.setDirectValue(this.jobsSchema, jobsSetting);

        // Remove from list of all profiles
        const index = this.allProfiles.findIndex((deleteItem) => {
            return deleteItem.name === deletedProfile.name;
        });
        if (index >= 0) {
            this.allProfiles.splice(index, 1);
        }
    }

    public async validateProfiles(theProfile: zowe.imperative.IProfileLoaded) {
        let filteredProfile: IProfileValidation;
        let profileStatus;
        const getSessStatus = await ZoweExplorerApiRegister.getInstance().getCommonApi(theProfile);

        // Filter profilesForValidation to check if the profile is already validated as active
        this.profilesForValidation.filter((profile) => {
            if (profile.name === theProfile.name && profile.status === "active") {
                filteredProfile = {
                    status: profile.status,
                    name: profile.name,
                };
            }
        });

        // If not yet validated or inactive, call getStatus and validate the profile
        // status will be stored in profilesForValidation
        if (filteredProfile === undefined) {
            try {
                if (getSessStatus.getStatus) {
                    profileStatus = await vscode.window.withProgress(
                        {
                            location: vscode.ProgressLocation.Notification,
                            title: localize(
                                "Profiles.validateProfiles.validationProgress",
                                "Validating {0} Profile.",
                                theProfile.name
                            ),
                            cancellable: true,
                        },
                        async (progress, token) => {
                            token.onCancellationRequested(() => {
                                // will be returned as undefined
                                vscode.window.showInformationMessage(
                                    localize(
                                        "Profiles.validateProfiles.validationCancelled",
                                        "Validating {0} was cancelled.",
                                        theProfile.name
                                    )
                                );
                            });
                            return getSessStatus.getStatus(theProfile, theProfile.type);
                        }
                    );
                } else {
                    profileStatus = "unverified";
                }

                switch (profileStatus) {
                    case "active":
                        filteredProfile = {
                            status: "active",
                            name: theProfile.name,
                        };
                        this.profilesForValidation.push(filteredProfile);
                        break;
                    case "inactive":
                        filteredProfile = {
                            status: "inactive",
                            name: theProfile.name,
                        };
                        this.profilesForValidation.push(filteredProfile);
                        break;
                    // default will cover "unverified" and undefined
                    default:
                        filteredProfile = {
                            status: "unverified",
                            name: theProfile.name,
                        };
                        this.profilesForValidation.push(filteredProfile);
                        break;
                }
            } catch (error) {
                await errorHandling(error, theProfile.name);
                this.log.debug("Validate Error - Invalid Profile: " + error);
                filteredProfile = {
                    status: "inactive",
                    name: theProfile.name,
                };
                this.profilesForValidation.push(filteredProfile);
            }
        }

        return filteredProfile;
    }

    public async ssoLogin(node?: IZoweNodeType, label?: string): Promise<void> {
        let loginToken: string;
        let loginTokenType: string;
        let creds: string[];
        let serviceProfile: zowe.imperative.IProfileLoaded;
        let session: zowe.imperative.Session;
        if (node) {
            serviceProfile = node.getProfile();
        } else {
            serviceProfile = this.loadNamedProfile(label.trim());
        }
        // This check will handle service profiles that have username and password
        if (serviceProfile.profile.user && serviceProfile.profile.password) {
            vscode.window.showInformationMessage(
                localize("ssoAuth.noBase", "This profile does not support token authentication.")
            );
            return;
        }

        try {
            loginTokenType = await ZoweExplorerApiRegister.getInstance()
                .getCommonApi(serviceProfile)
                .getTokenTypeName();
        } catch (error) {
            this.log.info(error);
            vscode.window.showInformationMessage(
                localize("ssoAuth.noBase", "This profile does not support token authentication.")
            );
            return;
        }
        if (loginTokenType && loginTokenType !== zowe.imperative.SessConstants.TOKEN_TYPE_APIML) {
            // this will handle extenders
            if (node) {
                session = node.getSession();
            } else {
                session = await ZoweExplorerApiRegister.getInstance().getCommonApi(serviceProfile).getSession();
            }
            creds = await this.loginCredentialPrompt();
            if (!creds) {
                return;
            }
            session.ISession.user = creds[0];
            session.ISession.password = creds[1];
            try {
                loginToken = await ZoweExplorerApiRegister.getInstance().getCommonApi(serviceProfile).login(session);
                const profIndex = this.allProfiles.findIndex((profile) => profile.name === serviceProfile.name);
                this.allProfiles[profIndex] = { ...serviceProfile, profile: { ...serviceProfile, ...session } };
                node.setProfileToChoice({
                    ...node.getProfile(),
                    profile: { ...node.getProfile().profile, ...session },
                });
            } catch (error) {
                this.log.error(error);
                vscode.window.showErrorMessage(
                    localize("ssoLogin.unableToLogin", "Unable to log in. ") + error.message
                );
                return;
            }
        } else {
            const baseProfile = await this.fetchBaseProfile();
            if (baseProfile) {
                creds = await this.loginCredentialPrompt();
                if (!creds) {
                    return;
                }
                try {
                    const updSession = new zowe.imperative.Session({
                        hostname: serviceProfile.profile.host,
                        port: serviceProfile.profile.port,
                        user: creds[0],
                        password: creds[1],
                        rejectUnauthorized: serviceProfile.profile.rejectUnauthorized,
                        tokenType: loginTokenType,
                        type: zowe.imperative.SessConstants.AUTH_TYPE_TOKEN,
                    });
                    loginToken = await ZoweExplorerApiRegister.getInstance()
                        .getCommonApi(serviceProfile)
                        .login(updSession);
                    const updBaseProfile: zowe.imperative.IProfile = {
                        tokenType: loginTokenType,
                        tokenValue: loginToken,
                    };
                    await this.updateBaseProfileFileLogin(baseProfile, updBaseProfile);
                    const baseIndex = this.allProfiles.findIndex((profile) => profile.name === baseProfile.name);
                    this.allProfiles[baseIndex] = { ...baseProfile, profile: { ...baseProfile, ...updBaseProfile } };
                    node.setProfileToChoice({
                        ...node.getProfile(),
                        profile: { ...node.getProfile().profile, ...updBaseProfile },
                    });
                } catch (error) {
                    this.log.error(error);
                    vscode.window.showErrorMessage(
                        localize("ssoLogin.unableToLogin", "Unable to log in. ") + error.message
                    );
                    return;
                }
            }
        }
        vscode.window.showInformationMessage(
            localize("ssoLogin.successful", "Login to authentication service was successful.")
        );
    }

    public async ssoLogout(node: IZoweNodeType): Promise<void> {
        const serviceProfile = node.getProfile();
        // This check will handle service profiles that have username and password
        if (serviceProfile.profile?.user && serviceProfile.profile?.password) {
            vscode.window.showInformationMessage(
                localize("ssoAuth.noBase", "This profile does not support token authentication.")
            );
            return;
        }
        try {
            // this will handle extenders
            if (
                serviceProfile.type !== "zosmf" &&
                serviceProfile.profile?.tokenType !== zowe.imperative.SessConstants.TOKEN_TYPE_APIML
            ) {
                await ZoweExplorerApiRegister.getInstance()
                    .getCommonApi(serviceProfile)
                    .logout(await node.getSession());
            } else {
                // this will handle base profile apiml tokens
                const baseProfile = await this.fetchBaseProfile();
                const loginTokenType = ZoweExplorerApiRegister.getInstance()
                    .getCommonApi(serviceProfile)
                    .getTokenTypeName();
                const updSession = new zowe.imperative.Session({
                    hostname: serviceProfile.profile.host,
                    port: serviceProfile.profile.port,
                    rejectUnauthorized: serviceProfile.profile.rejectUnauthorized,
                    tokenType: loginTokenType,
                    tokenValue: serviceProfile.profile.tokenValue,
                    type: zowe.imperative.SessConstants.AUTH_TYPE_TOKEN,
                });
                await ZoweExplorerApiRegister.getInstance().getCommonApi(serviceProfile).logout(updSession);

                await this.updateBaseProfileFileLogout(baseProfile);
            }
            vscode.window.showInformationMessage(
                localize("ssoLogout.successful", "Logout from authentication service was successful.")
            );
        } catch (error) {
            this.log.error(error);
            vscode.window.showErrorMessage(localize("ssoLogout.unableToLogout", "Unable to log out. ") + error.message);
            return;
        }
    }

    public async openConfigFile(filePath: string) {
        const document = await vscode.workspace.openTextDocument(filePath);
        await vscode.window.showTextDocument(document);
    }

    private async getConfigLocationPrompt(action: string): Promise<string> {
        let placeHolderText: string;
        if (action === "create") {
            placeHolderText = localize(
                "getConfigLocationPrompt.placeholder.create",
                "Select the location where the config file will be initialized"
            );
        } else {
            placeHolderText = localize(
                "getConfigLocationPrompt.placeholder.edit",
                "Select the location of the config file to edit"
            );
        }
        const quickPickOptions: vscode.QuickPickOptions = {
            placeHolder: placeHolderText,
            ignoreFocusOut: true,
            canPickMany: false,
        };
        const globalText = localize(
            "getConfigLocationPrompt.showQuickPick.global",
            "Global: in the Zowe home directory"
        );
        const projectText = localize(
            "getConfigLocationPrompt.showQuickPick.project",
            "Project: in the current working directory"
        );
        const location = await vscode.window.showQuickPick([globalText, projectText], quickPickOptions);
        // call check for existing and prompt here
        switch (location) {
            case globalText:
                return "global";
            case projectText:
                return "project";
        }
        return;
    }

    private async checkExistingConfig(filePath: string) {
        let found = false;
        let location: string;
        const existingLayers = await this.getConfigLayers();
        for (const file of existingLayers) {
            if (file.path.includes(filePath)) {
                found = true;
                const createButton = localize("checkExistingConfig.createNew.button", "Create New");
                const message = localize(
                    "checkExistingConfig.createNew.message",
                    `A Team Configuration File already exists in this location\n{0}\nContinuing may alter the existing file, would you like to proceed?`,
                    file.path
                );
                await vscode.window
                    .showInformationMessage(message, { modal: true }, ...[createButton])
                    .then(async (selection) => {
                        if (selection) {
                            location = path.basename(file.path);
                        } else {
                            await this.openConfigFile(file.path);
                            location = undefined;
                        }
                    });
            }
        }
        if (found) {
            return location;
        }
        return "none";
    }

    private async getConfigLayers(): Promise<zowe.imperative.IConfigLayer[]> {
        const existingLayers: zowe.imperative.IConfigLayer[] = [];
        const config = await zowe.imperative.Config.load("zowe", {
            homeDir: getZoweDir(),
            projectDir: vscode.workspace.workspaceFolders?.[0]?.uri.fsPath,
        });
        const layers = config.layers;
        layers.forEach((layer) => {
            if (layer.exists) {
                existingLayers.push(layer);
            }
        });
        return existingLayers;
    }

    private async promptToRefreshForProfiles(rootPath: string) {
        if (globals.ISTHEIA) {
            const reloadButton = localize("createZoweSchema.reload.button", "Refresh Zowe Explorer");
            const infoMsg = localize(
                "createZoweSchema.reload.infoMessage",
                "Team Configuration file created. Location: {0}. \n Please update file and refresh Zowe Explorer via button or command palette.",
                rootPath
            );
            await vscode.window.showInformationMessage(infoMsg, ...[reloadButton]).then(async (selection) => {
                if (selection === reloadButton) {
                    await vscode.commands.executeCommand("zowe.extRefresh");
                }
            });
        }
        return undefined;
    }

    private getProfileIcon(osLocInfo: zowe.imperative.IProfLocOsLoc[]): string[] {
        const ret: string[] = [];
        for (const loc of osLocInfo ?? []) {
            if (loc.global) {
                ret.push("$(home)");
            } else {
                ret.push("$(folder)");
            }
        }
        return ret;
    }

    private async updateBaseProfileFileLogin(
        profile: zowe.imperative.IProfileLoaded,
        updProfile: zowe.imperative.IProfile
    ) {
        const upd = { profileName: profile.name, profileType: profile.type };
        const mProfileInfo = await this.getProfileInfo();
        const setSecure = mProfileInfo.isSecured();
        await mProfileInfo.updateProperty({ ...upd, property: "tokenType", value: updProfile.tokenType });
        await mProfileInfo.updateProperty({ ...upd, property: "tokenValue", value: updProfile.tokenValue, setSecure });
    }

    private async updateBaseProfileFileLogout(profile: zowe.imperative.IProfileLoaded) {
        const mProfileInfo = await this.getProfileInfo();
        const setSecure = mProfileInfo.isSecured();
        const prof = mProfileInfo.getAllProfiles(profile.type).find((p) => p.profName === profile.name);
        const mergedArgs = mProfileInfo.mergeArgsForProfile(prof);
        await mProfileInfo.updateKnownProperty({ mergedArgs, property: "tokenValue", value: undefined, setSecure });
        await mProfileInfo.updateKnownProperty({ mergedArgs, property: "tokenType", value: undefined });
    }

    private async loginCredentialPrompt(): Promise<string[]> {
        let newPass: string;
        const newUser = await this.userInfo();
        if (!newUser) {
            vscode.window.showInformationMessage(localize("ssoLogin.undefined.username", "Operation Cancelled"));
            return;
        } else {
            newPass = await this.passwordInfo();
            if (!newPass) {
                vscode.window.showInformationMessage(localize("ssoLogin.undefined.username", "Operation Cancelled"));
                return;
            }
        }
        return [newUser, newPass];
    }

    private async deletePrompt(deletedProfile: zowe.imperative.IProfileLoaded) {
        const profileName = deletedProfile.name;
        this.log.debug(localize("deleteProfile.log.debug", "Deleting profile ") + profileName);
        const quickPickOptions: vscode.QuickPickOptions = {
            placeHolder: localize(
                "deleteProfile.quickPickOption",
                "Delete {0}? This will permanently remove it from your system.",
                profileName
            ),
            ignoreFocusOut: true,
            canPickMany: false,
        };
        // confirm that the user really wants to delete
        if (
            (await vscode.window.showQuickPick(
                [
                    localize("deleteProfile.showQuickPick.delete", "Delete"),
                    localize("deleteProfile.showQuickPick.cancel", "Cancel"),
                ],
                quickPickOptions
            )) !== localize("deleteProfile.showQuickPick.delete", "Delete")
        ) {
            this.log.debug(
                localize("deleteProfile.showQuickPick.log.debug", "User picked Cancel. Cancelling delete of profile")
            );
            return;
        }

        try {
            await this.deleteProfileOnDisk(deletedProfile);
        } catch (error) {
            this.log.error(
                localize("deleteProfile.delete.log.error", "Error encountered when deleting profile! ") +
                    JSON.stringify(error)
            );
            await errorHandling(error, profileName, error.message);
            throw error;
        }

        vscode.window.showInformationMessage(
            localize("deleteProfile.success.info", "Profile {0} was deleted.", profileName)
        );
        return profileName;
    }

    // ** Functions for handling Profile Information */

    private async urlInfo(input?): Promise<IUrlValidator | undefined> {
        let zosURL: string;
        if (input) {
            zosURL = input;
        }
        const options: vscode.InputBoxOptions = {
            prompt: localize(
                "createNewConnection.option.prompt.url",
                "Enter a z/OS URL in the format 'https://url:port'."
            ),
            value: zosURL,
            ignoreFocusOut: true,
            placeHolder: localize("createNewConnection.option.prompt.url.placeholder", "https://url:port"),
            validateInput: (text: string): string | undefined => {
                const host = this.getUrl(text);
                if (this.validateAndParseUrl(host).valid) {
                    return undefined;
                } else {
                    return localize(
                        "createNewConnection.invalidzosURL",
                        "Please enter a valid host URL in the format 'company.com'."
                    );
                }
            },
        };
        zosURL = await vscode.window.showInputBox(options);

        let hostName: string;
        if (!zosURL) {
            return undefined;
        } else {
            hostName = this.getUrl(zosURL);
        }

        return this.validateAndParseUrl(hostName);
    }

    private getUrl(host: string): string {
        let url: string;
        if (host.includes(":")) {
            if (host.includes("/")) {
                url = host;
            } else {
                url = `https://${host}`;
            }
        } else {
            url = `https://${host}`;
        }
        return url;
    }

    private async portInfo(input: string, schema: {}) {
        let options: vscode.InputBoxOptions;
        let port: number;
        if (schema[input].optionDefinition.hasOwnProperty("defaultValue")) {
            options = {
                prompt: schema[input].optionDefinition.description.toString(),
                value: schema[input].optionDefinition.defaultValue.toString(),
            };
        } else {
            options = {
                placeHolder: localize("createNewConnection.option.prompt.port.placeholder", "Port Number"),
                prompt: schema[input].optionDefinition.description.toString(),
            };
        }
        port = Number(await vscode.window.showInputBox(options));

        if (port === 0 && schema[input].optionDefinition.hasOwnProperty("defaultValue")) {
            port = Number(schema[input].optionDefinition.defaultValue.toString());
        } else {
            return port;
        }
        return port;
    }

    private async userInfo(input?) {
        let userName: string;

        if (input) {
            userName = input;
        }
        InputBoxOptions = {
            placeHolder: localize("createNewConnection.option.prompt.username.placeholder", "User Name"),
            prompt: localize(
                "createNewConnection.option.prompt.username",
                "Enter the user name for the connection. Leave blank to not store."
            ),
            ignoreFocusOut: true,
            value: userName,
        };
        userName = await vscode.window.showInputBox(InputBoxOptions);

        if (userName === undefined) {
            vscode.window.showInformationMessage(
                localize("createNewConnection.undefined.passWord", "Operation Cancelled")
            );
            return undefined;
        }

        return userName.trim();
    }

    private async passwordInfo(input?) {
        let passWord: string;

        if (input) {
            passWord = input;
        }

        InputBoxOptions = {
            placeHolder: localize("createNewConnection.option.prompt.password.placeholder", "Password"),
            prompt: localize(
                "createNewConnection.option.prompt.password",
                "Enter the password for the connection. Leave blank to not store."
            ),
            password: true,
            ignoreFocusOut: true,
            value: passWord,
        };
        passWord = await vscode.window.showInputBox(InputBoxOptions);

        if (passWord === undefined) {
            vscode.window.showInformationMessage(
                localize("createNewConnection.undefined.passWord", "Operation Cancelled")
            );
            return undefined;
        }

        return passWord.trim();
    }

    private async ruInfo(input?) {
        let rejectUnauthorize: boolean;
        let placeholder: string;
        let selectRU: string[];
        const falseString = localize(
            "createNewConnection.ru.false",
            "False - Accept connections with self-signed certificates"
        );
        const trueString = localize(
            "createNewConnection.ru.true",
            "True - Reject connections with self-signed certificates"
        );

        if (input !== undefined) {
            rejectUnauthorize = input;
            if (!input) {
                placeholder = falseString;
                selectRU = [falseString, trueString];
            } else {
                placeholder = trueString;
                selectRU = [trueString, falseString];
            }
        } else {
            placeholder = localize(
                "createNewConnection.option.prompt.ru.placeholder",
                "Reject Unauthorized Connections"
            );
            selectRU = [trueString, falseString];
        }

        const quickPickOptions: vscode.QuickPickOptions = {
            placeHolder: placeholder,
            ignoreFocusOut: true,
            canPickMany: false,
        };

        const ruOptions = Array.from(selectRU);

        const chosenRU = await vscode.window.showQuickPick(ruOptions, quickPickOptions);

        if (chosenRU && chosenRU.includes(trueString)) {
            rejectUnauthorize = true;
        } else if (chosenRU && chosenRU.includes(falseString)) {
            rejectUnauthorize = false;
        } else {
            vscode.window.showInformationMessage(
                localize("createNewConnection.rejectUnauthorize", "Operation Cancelled")
            );
            return undefined;
        }

        return rejectUnauthorize;
    }

    private async boolInfo(input: string, schema: {}) {
        let isTrue: boolean;
        const description: string = schema[input].optionDefinition.description.toString();
        const quickPickBooleanOptions: vscode.QuickPickOptions = {
            placeHolder: description,
            ignoreFocusOut: true,
            canPickMany: false,
        };
        const selectBoolean = ["True", "False"];
        const chosenValue = await vscode.window.showQuickPick(selectBoolean, quickPickBooleanOptions);
        if (chosenValue === selectBoolean[0]) {
            isTrue = true;
        } else if (chosenValue === selectBoolean[1]) {
            isTrue = false;
        } else {
            return undefined;
        }
        return isTrue;
    }

    private async optionsValue(value: string, schema: {}, input?: string): Promise<vscode.InputBoxOptions> {
        let options: vscode.InputBoxOptions;
        const description: string = schema[value].optionDefinition.description.toString();
        let editValue: any;

        if (input !== undefined) {
            editValue = input;
            options = {
                prompt: description,
                value: editValue,
            };
        } else if (schema[value].optionDefinition.hasOwnProperty("defaultValue")) {
            options = {
                prompt: description,
                value: schema[value].optionDefinition.defaultValue,
            };
        } else {
            options = {
                placeHolder: description,
                prompt: description,
            };
        }
        return options;
    }

    private async checkType(input?): Promise<string> {
        const isTrue = Array.isArray(input);
        let test: string;
        let index: number;
        if (isTrue) {
            if (input.includes("boolean")) {
                index = input.indexOf("boolean");
                test = input[index];
                return test;
            }
            if (input.includes("number")) {
                index = input.indexOf("number");
                test = input[index];
                return test;
            }
            if (input.includes("string")) {
                index = input.indexOf("string");
                test = input[index];
                return test;
            }
        } else {
            test = input;
        }
        return test;
    }

    /**
     * Functions that Calls Get CLI Profile Manager, v1 profile specific.
     * @param updProfileInfo
     * @param rePrompt
     * @returns
     */

    private async updateProfile(updProfileInfo, rePrompt?: boolean) {
        if (zowe.imperative.ImperativeConfig.instance.config?.exists) {
            return;
        }
        if (updProfileInfo.type !== undefined) {
            const profileManager = this.getCliProfileManager(updProfileInfo.type);
            this.loadedProfile = await profileManager.load({
                name: updProfileInfo.name,
            });
        } else {
            for (const type of ZoweExplorerApiRegister.getInstance().registeredApiTypes()) {
                const profileManager = this.getCliProfileManager(type);
                this.loadedProfile = await profileManager.load({
                    name: updProfileInfo.name,
                });
            }
        }

        // use direct load since merging was done previously during initialization
        const OrigProfileInfo = (await this.directLoad(this.loadedProfile.type, this.loadedProfile.name)).profile;
        const NewProfileInfo = updProfileInfo.profile;

        // Update the currently-loaded profile with the new info
        const profileArray = Object.keys(this.loadedProfile.profile);
        for (const value of profileArray) {
            if ((value === "encoding" || value === "responseTimeout") && NewProfileInfo[value] === 0) {
                // If the updated profile had these fields set to 0, delete them...
                // this should get rid of a bad value that was stored
                // in these properties before this update
                delete OrigProfileInfo[value];
            } else if (NewProfileInfo[value] !== undefined && NewProfileInfo[value] !== "") {
                if (value === "user" || value === "password") {
                    if (!rePrompt) {
                        OrigProfileInfo.user = NewProfileInfo.user;
                        OrigProfileInfo.password = NewProfileInfo.password;
                    }
                } else {
                    OrigProfileInfo[value] = NewProfileInfo[value];
                }
            } else if (NewProfileInfo[value] === undefined || NewProfileInfo[value] === "") {
                // If the updated profile had an empty property, delete it...
                // this should get rid of any empty strings
                // that were stored in the profile before this update
                delete OrigProfileInfo[value];
            }
        }

        const updateParms: zowe.imperative.IUpdateProfile = {
            name: this.loadedProfile.name,
            merge: false,
            profile: OrigProfileInfo as zowe.imperative.IProfile,
        };
        try {
            this.getCliProfileManager(this.loadedProfile.type).update(updateParms);
        } catch (error) {
            this.log.error(error);
            vscode.window.showErrorMessage(error.message);
        }
    }

    // Temporary solution for handling unsecure profiles until CLI team's work is made
    // Remove secure properties and set autoStore to false when vscode setting is true
    private createNonSecureProfile(newConfig: zowe.imperative.IConfig): void {
        const isSecureCredsEnabled: boolean = SettingsConfig.getDirectValue(
            globals.SETTINGS_SECURE_CREDENTIALS_ENABLED
        );
        if (!isSecureCredsEnabled) {
            for (const profile of Object.entries(newConfig.profiles)) {
                delete newConfig.profiles[profile[0]].secure;
            }
            newConfig.autoStore = false;
        }
    }
}<|MERGE_RESOLUTION|>--- conflicted
+++ resolved
@@ -41,10 +41,7 @@
 import { ZoweExplorerExtender } from "./ZoweExplorerExtender";
 import * as globals from "./globals";
 import * as nls from "vscode-nls";
-<<<<<<< HEAD
-=======
 import { SettingsConfig } from "./utils/SettingsConfig";
->>>>>>> 22f8ff99
 
 // Set up localization
 nls.config({
