--- conflicted
+++ resolved
@@ -30,11 +30,7 @@
     getZoweDir,
     IRegisterClient,
 } from "@zowe/zowe-explorer-api";
-<<<<<<< HEAD
-import { errorHandling, FilterDescriptor, FilterItem } from "./utils/ProfilesUtils";
-=======
-import { errorHandling, FilterDescriptor, FilterItem, ProfilesUtils, isUsingTokenAuth } from "./utils/ProfilesUtils";
->>>>>>> 427dd02f
+import { errorHandling, FilterDescriptor, FilterItem, isUsingTokenAuth } from "./utils/ProfilesUtils";
 import { ZoweExplorerApiRegister } from "./ZoweExplorerApiRegister";
 import { ZoweExplorerExtender } from "./ZoweExplorerExtender";
 import * as globals from "./globals";
