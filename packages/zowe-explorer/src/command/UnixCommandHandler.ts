--- conflicted
+++ resolved
@@ -17,14 +17,8 @@
 import { errorHandling, FilterDescriptor, FilterItem } from "../utils/ProfilesUtils";
 import { ZoweCommandProvider } from "../abstract/ZoweCommandProvider";
 import { SettingsConfig } from "../utils/SettingsConfig";
-<<<<<<< HEAD
 import { ZoweLogger } from "../utils/ZoweLogger";
-import * as cli from "@zowe/cli";
-import { SshSession, ISshSession } from "@zowe/zos-uss-for-zowe-sdk";
-=======
-import { ZoweLogger } from "../utils/LoggerUtils";
 import * as zosuss from "@zowe/zos-uss-for-zowe-sdk";
->>>>>>> ceaba7c1
 import { ProfileManagement } from "../utils/ProfileManagement";
 
 /**
