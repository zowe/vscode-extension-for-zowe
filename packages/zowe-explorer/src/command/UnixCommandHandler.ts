--- conflicted
+++ resolved
@@ -46,15 +46,10 @@
     private opCancelledMsg = vscode.l10n.t("Operation Cancelled");
     public profileInstance = Profiles.getInstance();
     public outputChannel: vscode.OutputChannel;
-<<<<<<< HEAD
     public sshSession: zosuss.SshSession;
-    public flag: boolean = true;
-=======
-    public sshSession: SshSession;
     public pathInputConfirmationFlag: boolean = true;
     public sshprofile: imperative.IProfileLoaded;
     public user: string;
->>>>>>> 1e34354a
 
     public constructor() {
         super();
@@ -168,18 +163,12 @@
         if (this.sshprofile) {
             const cmdArgs: imperative.ICommandArguments = this.getCmdArgs(this.sshprofile.profile as imperative.IProfileLoaded);
             // create the ssh session
-<<<<<<< HEAD
             const sshSessCfg = zosuss.SshSession.createSshSessCfgFromArgs(cmdArgs);
             imperative.ConnectionPropsForSessCfg.resolveSessCfgProps<zosuss.ISshSession>(sshSessCfg, cmdArgs);
             this.sshSession = new zosuss.SshSession(sshSessCfg);
-=======
-            const sshSessCfg = SshSession.createSshSessCfgFromArgs(cmdArgs);
-            imperative.ConnectionPropsForSessCfg.resolveSessCfgProps<ISshSession>(sshSessCfg, cmdArgs);
-            this.sshSession = new SshSession(sshSessCfg);
         } else {
             Gui.showMessage(this.opCancelledMsg);
             return;
->>>>>>> 1e34354a
         }
         return this.sshSession;
     }
