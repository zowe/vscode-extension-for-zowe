/**
 * This program and the accompanying materials are made available under the terms of the
 * Eclipse Public License v2.0 which accompanies this distribution, and is available at
 * https://www.eclipse.org/legal/epl-v20.html
 *
 * SPDX-License-Identifier: EPL-2.0
 *
 * Copyright Contributors to the Zowe Project.
 *
 */

import * as vscode from "vscode";
import * as nls from "vscode-nls";
import * as globals from "../globals";
import { Gui, ValidProfileEnum, IZoweTreeNode } from "@zowe/zowe-explorer-api";
import { Profiles } from "../Profiles";
import { ZoweExplorerApiRegister } from "../ZoweExplorerApiRegister";
import { errorHandling, FilterDescriptor, FilterItem } from "../utils/ProfilesUtils";
import { ZoweCommandProvider } from "../abstract/ZoweCommandProvider";
import { IStartTsoParms, imperative } from "@zowe/cli";
import { SettingsConfig } from "../utils/SettingsConfig";
import { ZoweLogger } from "../utils/LoggerUtils";

// Set up localization
nls.config({
    messageFormat: nls.MessageFormat.bundle,
    bundleFormat: nls.BundleFormat.standalone,
})();
const localize: nls.LocalizeFunc = nls.loadMessageBundle();

/**
 * Provides a class that manages submitting a TSO command on the server
 *
 * @export
 * @class TSOCommandHandler
 */
export class TsoCommandHandler extends ZoweCommandProvider {
    /**
     * Implements access singleton
     * for {TsoCommandHandler}.
     *
     * @returns {TsoCommandHandler}
     */
    public static getInstance(): TsoCommandHandler {
        if (!TsoCommandHandler.instance) {
            TsoCommandHandler.instance = new TsoCommandHandler();
        }
        return this.instance;
    }

    private static readonly defaultDialogText: string = "\uFF0B " + localize("command.option.prompt.search", "Create a new TSO Command");
    private static instance: TsoCommandHandler;
    public outputChannel: vscode.OutputChannel;

    public constructor() {
        super();
        this.outputChannel = Gui.createOutputChannel(localize("issueTsoCommand.outputchannel.title", "Zowe TSO Command"));
    }

    /**
     * Allow the user to submit a TSO command to the selected server. Response is written
     * to the output channel.
     * @param session the session the command is to run against (optional) user is prompted if not supplied
     * @param command the command string (optional) user is prompted if not supplied
     */
<<<<<<< HEAD
    public async issueTsoCommand(session?: imperative.Session, command?: string, node?: IZoweTreeNode) {
        ZoweLogger.trace("TsoCommandHandler.issueTsoCommand called.");
=======
    public async issueTsoCommand(session?: imperative.Session, command?: string, node?: IZoweTreeNode): Promise<void> {
>>>>>>> f001941a
        let profile: imperative.IProfileLoaded;
        if (node) {
            await this.checkCurrentProfile(node);
            if (!session) {
                session = ZoweExplorerApiRegister.getMvsApi(node.getProfile()).getSession();
                if (!session) {
                    return;
                }
            }
        }
        if (!session) {
            const profiles = Profiles.getInstance();
            const allProfiles: imperative.IProfileLoaded[] = profiles.allProfiles;
            const profileNamesList = allProfiles.map((temprofile) => {
                return temprofile.name;
            });
            if (profileNamesList.length) {
                const quickPickOptions: vscode.QuickPickOptions = {
                    placeHolder: localize("issueTsoCommand.quickPickOption", "Select the Profile to use to submit the TSO command"),
                    ignoreFocusOut: true,
                    canPickMany: false,
                };
                const sesName = await Gui.showQuickPick(profileNamesList, quickPickOptions);
                if (sesName === undefined) {
                    Gui.showMessage(localize("issueTsoCommand.cancelled", "Operation Cancelled"));
                    return;
                }
                profile = allProfiles.filter((temprofile) => temprofile.name === sesName)[0];
                if (!node) {
                    await Profiles.getInstance().checkCurrentProfile(profile);
                }
                if (Profiles.getInstance().validProfile !== ValidProfileEnum.INVALID) {
                    session = ZoweExplorerApiRegister.getMvsApi(profile).getSession();
                } else {
                    Gui.errorMessage(localize("issueTsoCommand.checkProfile", "Profile is invalid"));
                    return;
                }
            } else {
                Gui.showMessage(localize("issueTsoCommand.noProfilesLoaded", "No profiles available"));
                return;
            }
        } else {
            profile = node.getProfile();
        }
        try {
            if (Profiles.getInstance().validProfile !== ValidProfileEnum.INVALID) {
                const commandApi = ZoweExplorerApiRegister.getInstance().getCommandApi(profile);
                if (commandApi) {
                    let tsoParams: IStartTsoParms;
                    if (profile.type === "zosmf") {
                        tsoParams = await this.getTsoParams();
                        if (!tsoParams) {
                            return;
                        }
                    }
                    let command1: string = command;
                    if (!command) {
                        command1 = await this.getQuickPick(session && session.ISession ? session.ISession.hostname : "unknown");
                    }
                    await this.issueCommand(command1, profile, tsoParams);
                } else {
                    Gui.errorMessage(localize("issueTsoCommand.checkProfile", "Profile is invalid"));
                    return;
                }
            }
        } catch (error) {
            if (error.toString().includes("non-existing")) {
                ZoweLogger.error(error);
                Gui.errorMessage(localize("issueTsoCommand.apiNonExisting", "Not implemented yet for profile of type: ") + profile.type);
            } else {
                await errorHandling(error.toString(), profile.name, error.message.toString());
            }
        }
    }

<<<<<<< HEAD
    private async getQuickPick(hostname: string) {
        ZoweLogger.trace("TsoCommandHandler.getQuickPick called.");
=======
    private async getQuickPick(hostname: string): Promise<string> {
>>>>>>> f001941a
        let response = "";
        const alwaysEdit: boolean = SettingsConfig.getDirectValue(globals.SETTINGS_COMMANDS_ALWAYS_EDIT);
        if (this.history.getSearchHistory().length > 0) {
            const createPick = new FilterDescriptor(TsoCommandHandler.defaultDialogText);
            const items: vscode.QuickPickItem[] = this.history.getSearchHistory().map((element) => new FilterItem({ text: element }));
            if (globals.ISTHEIA) {
                const options1: vscode.QuickPickOptions = {
                    placeHolder:
                        localize("issueTsoCommand.command.hostname", "Select a TSO command to run against ") +
                        hostname +
                        (alwaysEdit ? localize("issueTsoCommand.command.edit", " (An option to edit will follow)") : ""),
                };
                // get user selection
                const choice = await Gui.showQuickPick([createPick, ...items], options1);
                if (!choice) {
                    Gui.showMessage(localize("issueTsoCommand.options.noselection", "No selection made."));
                    return;
                }
                response = choice === createPick ? "" : choice.label;
            } else {
                const quickpick = Gui.createQuickPick();
                quickpick.placeholder = alwaysEdit
                    ? localize("issueTsoCommand.command.hostnameAlt", "Select a TSO command to run against ") +
                      hostname +
                      localize("issueTsoCommand.command.edit", " (An option to edit will follow)")
                    : localize("issueTsoCommand.command.hostname", "Select a TSO command to run immediately against ") + hostname;

                quickpick.items = [createPick, ...items];
                quickpick.ignoreFocusOut = true;
                quickpick.show();
                const choice = await Gui.resolveQuickPick(quickpick);
                quickpick.hide();
                if (!choice) {
                    Gui.showMessage(localize("issueTsoCommand.options.noselection", "No selection made. Operation cancelled."));
                    return;
                }
                if (choice instanceof FilterDescriptor) {
                    if (quickpick.value) {
                        response = quickpick.value;
                    }
                } else {
                    response = choice.label;
                }
            }
        }
        if (!response || alwaysEdit) {
            // manually entering a search
            const options2: vscode.InputBoxOptions = {
                prompt: localize("issueTsoCommand.command", "Enter or update the TSO command"),
                value: response,
                valueSelection: response ? [response.length, response.length] : undefined,
            };
            // get user input
            response = await Gui.showInputBox(options2);
            if (!response) {
                Gui.showMessage(localize("issueTsoCommand.enter.command", "No command entered."));
                return;
            }
        }
        return response;
    }
    /**
     * Allow the user to submit an TSO command to the selected server. Response is written
     * to the output channel.
     * @param command the command string
     * @param profile profile to be used
     * @param tsoParams parameters (from TSO profile, when used)
     */
<<<<<<< HEAD
    private async issueCommand(command: string, profile: imperative.IProfileLoaded, tsoParams?: IStartTsoParms) {
        ZoweLogger.trace("TsoCommandHandler.issueCommand called.");
=======
    private async issueCommand(command: string, profile: imperative.IProfileLoaded, tsoParams?: IStartTsoParms): Promise<void> {
>>>>>>> f001941a
        try {
            if (command) {
                // If the user has started their command with a / then remove it
                if (command.startsWith("/")) {
                    command = command.substring(1);
                }
                this.outputChannel.appendLine(`> ${command}`);
                const submitResponse = await Gui.withProgress(
                    {
                        location: vscode.ProgressLocation.Notification,
                        title: localize("issueTsoCommand.command.submitted", "TSO command submitted."),
                    },
                    () => {
                        if (ZoweExplorerApiRegister.getCommandApi(profile).issueTsoCommandWithParms) {
                            return ZoweExplorerApiRegister.getCommandApi(profile).issueTsoCommandWithParms(command, tsoParams);
                        } else {
                            let acctNum: string;
                            if (!tsoParams) {
                                acctNum = undefined;
                            } else {
                                acctNum = tsoParams.account;
                            }
                            return ZoweExplorerApiRegister.getCommandApi(profile).issueTsoCommand(command, acctNum);
                        }
                    }
                );
                if (submitResponse.success) {
                    this.outputChannel.appendLine(submitResponse.commandResponse);
                    this.outputChannel.show(true);
                }
            }
            this.history.addSearchHistory(command);
        } catch (error) {
            if (error.toString().includes("account number")) {
                const message = localize("issueTsoCommand.error", "No account number was supplied.");
                ZoweLogger.error(message);
                Gui.errorMessage(message);
            } else {
                await errorHandling(error, profile.name, error?.message);
            }
        }
    }

    private async selectTsoProfile(tsoProfiles: imperative.IProfileLoaded[] = []): Promise<imperative.IProfileLoaded> {
        ZoweLogger.trace("TsoCommandHandler.selectTsoProfile called.");
        let tsoProfile: imperative.IProfileLoaded;
        if (tsoProfiles.length > 1) {
            const tsoProfileNamesList = tsoProfiles.map((temprofile) => {
                return temprofile.name;
            });
            if (tsoProfileNamesList.length) {
                const quickPickOptions: vscode.QuickPickOptions = {
                    placeHolder: localize("issueTsoCommand.tsoProfile.quickPickOption", "Select the TSO Profile to use for account number."),
                    ignoreFocusOut: true,
                    canPickMany: false,
                };
                const sesName = await Gui.showQuickPick(tsoProfileNamesList, quickPickOptions);
                if (sesName === undefined) {
                    Gui.showMessage(localize("issueTsoCommand.cancelled", "Operation Cancelled"));
                    return;
                }
                tsoProfile = tsoProfiles.filter((temprofile) => temprofile.name === sesName)[0];
            }
        } else if (tsoProfiles.length > 0) {
            tsoProfile = tsoProfiles[0];
        }
        return tsoProfile;
    }

    /**
     * Looks for list of tso profiles for user to choose from,
     * if non exist prompts user for account number.
     * @returns Promise<IStartTsoParms>
     */
    private async getTsoParams(): Promise<IStartTsoParms> {
        ZoweLogger.trace("TsoCommandHandler.getTsoParams called.");
        const profileInfo = await Profiles.getInstance().getProfileInfo();
        let tsoParms: IStartTsoParms = {};

        // Keys in the IStartTsoParms interface
        // TODO(zFernand0): Request the CLI squad that all interfaces are also exported as values that we can iterate
        const iStartTso = ["account", "characterSet", "codePage", "columns", "logonProcedure", "regionSize", "rows"];
        const profiles = profileInfo.getAllProfiles("tso");
        let tsoProfile: imperative.IProfileLoaded;
        if (profiles.length > 0) {
            tsoProfile = await this.selectTsoProfile(profiles.map((p) => imperative.ProfileInfo.profAttrsToProfLoaded(p)));
            if (tsoProfile != null) {
                const prof = profileInfo.mergeArgsForProfile(tsoProfile.profile as imperative.IProfAttrs);
                iStartTso.forEach((p) => (tsoProfile.profile[p] = prof.knownArgs.find((a) => a.argName === p)?.argValue));
            }
        }
        if (tsoProfile) {
            tsoParms = {
                ...iStartTso.reduce((obj, parm) => {
                    return { ...obj, [parm]: tsoProfile.profile[parm] };
                }, {}),
            };
        }

        if (tsoParms.account == null || tsoParms.account === "") {
            // If there is no tso profile an account number is still required, so ask for one.
            // All other properties of tsoParams will be undefined, so defaults will be utilized.
            const InputBoxOptions = {
                placeHolder: localize("issueTsoCommand.command.account", "Account Number"),
                prompt: localize("issueTsoCommand.option.prompt.acctNum", "Enter the account number for the TSO connection."),
                ignoreFocusOut: true,
                value: tsoParms.account,
            };
            tsoParms.account = await Gui.showInputBox(InputBoxOptions);
            if (!tsoParms.account) {
                Gui.showMessage(localize("issueTsoCommand.cancelled", "Operation Cancelled."));
                return;
            }
        }
        return tsoParms;
    }
}<|MERGE_RESOLUTION|>--- conflicted
+++ resolved
@@ -63,12 +63,8 @@
      * @param session the session the command is to run against (optional) user is prompted if not supplied
      * @param command the command string (optional) user is prompted if not supplied
      */
-<<<<<<< HEAD
-    public async issueTsoCommand(session?: imperative.Session, command?: string, node?: IZoweTreeNode) {
+    public async issueTsoCommand(session?: imperative.Session, command?: string, node?: IZoweTreeNode): Promise<void> {
         ZoweLogger.trace("TsoCommandHandler.issueTsoCommand called.");
-=======
-    public async issueTsoCommand(session?: imperative.Session, command?: string, node?: IZoweTreeNode): Promise<void> {
->>>>>>> f001941a
         let profile: imperative.IProfileLoaded;
         if (node) {
             await this.checkCurrentProfile(node);
@@ -144,12 +140,8 @@
         }
     }
 
-<<<<<<< HEAD
-    private async getQuickPick(hostname: string) {
+    private async getQuickPick(hostname: string): Promise<string> {
         ZoweLogger.trace("TsoCommandHandler.getQuickPick called.");
-=======
-    private async getQuickPick(hostname: string): Promise<string> {
->>>>>>> f001941a
         let response = "";
         const alwaysEdit: boolean = SettingsConfig.getDirectValue(globals.SETTINGS_COMMANDS_ALWAYS_EDIT);
         if (this.history.getSearchHistory().length > 0) {
@@ -218,12 +210,8 @@
      * @param profile profile to be used
      * @param tsoParams parameters (from TSO profile, when used)
      */
-<<<<<<< HEAD
-    private async issueCommand(command: string, profile: imperative.IProfileLoaded, tsoParams?: IStartTsoParms) {
+    private async issueCommand(command: string, profile: imperative.IProfileLoaded, tsoParams?: IStartTsoParms): Promise<void> {
         ZoweLogger.trace("TsoCommandHandler.issueCommand called.");
-=======
-    private async issueCommand(command: string, profile: imperative.IProfileLoaded, tsoParams?: IStartTsoParms): Promise<void> {
->>>>>>> f001941a
         try {
             if (command) {
                 // If the user has started their command with a / then remove it
