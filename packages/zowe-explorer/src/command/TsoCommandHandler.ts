/**
 * This program and the accompanying materials are made available under the terms of the
 * Eclipse Public License v2.0 which accompanies this distribution, and is available at
 * https://www.eclipse.org/legal/epl-v20.html
 *
 * SPDX-License-Identifier: EPL-2.0
 *
 * Copyright Contributors to the Zowe Project.
 *
 */

import * as vscode from "vscode";
import * as nls from "vscode-nls";
import * as globals from "../globals";
import { Gui, ValidProfileEnum, IZoweTreeNode } from "@zowe/zowe-explorer-api";
import { Profiles } from "../Profiles";
import { ZoweExplorerApiRegister } from "../ZoweExplorerApiRegister";
import { errorHandling, FilterDescriptor, FilterItem } from "../utils/ProfilesUtils";
import { ZoweCommandProvider } from "../abstract/ZoweCommandProvider";
import { IStartTsoParms, imperative } from "@zowe/cli";
import { SettingsConfig } from "../utils/SettingsConfig";
import { ZoweLogger } from "../utils/LoggerUtils";

// Set up localization
nls.config({
    messageFormat: nls.MessageFormat.bundle,
    bundleFormat: nls.BundleFormat.standalone,
})();
const localize: nls.LocalizeFunc = nls.loadMessageBundle();

/**
 * Provides a class that manages submitting a TSO command on the server
 *
 * @export
 * @class TSOCommandHandler
 */
export class TsoCommandHandler extends ZoweCommandProvider {
    /**
     * Implements access singleton
     * for {TsoCommandHandler}.
     *
     * @returns {TsoCommandHandler}
     */
    public static getInstance(): TsoCommandHandler {
        if (!TsoCommandHandler.instance) {
            TsoCommandHandler.instance = new TsoCommandHandler();
        }
        return this.instance;
    }

    private static readonly defaultDialogText: string = "\uFF0B " + localize("command.option.prompt.search", "Create a new TSO Command");
    private static instance: TsoCommandHandler;
    public outputChannel: vscode.OutputChannel;

    public constructor() {
        super();
        this.outputChannel = Gui.createOutputChannel(localize("issueTsoCommand.outputchannel.title", "Zowe TSO Command"));
    }

    /**
     * Allow the user to submit a TSO command to the selected server. Response is written
     * to the output channel.
     * @param session the session the command is to run against (optional) user is prompted if not supplied
     * @param command the command string (optional) user is prompted if not supplied
     */
    public async issueTsoCommand(session?: imperative.Session, command?: string, node?: IZoweTreeNode): Promise<void> {
        ZoweLogger.trace("TsoCommandHandler.issueTsoCommand called.");
        let profile: imperative.IProfileLoaded;
        if (node) {
            await this.checkCurrentProfile(node);
            if (!session) {
                session = ZoweExplorerApiRegister.getMvsApi(node.getProfile()).getSession();
                if (!session) {
                    return;
                }
            }
        }
        if (!session) {
            const profiles = Profiles.getInstance();
            const allProfiles: imperative.IProfileLoaded[] = profiles.allProfiles;
            const profileNamesList = allProfiles.map((temprofile) => {
                return temprofile.name;
            });
            if (profileNamesList.length) {
                const quickPickOptions: vscode.QuickPickOptions = {
                    placeHolder: localize("issueTsoCommand.quickPickOption", "Select the Profile to use to submit the TSO command"),
                    ignoreFocusOut: true,
                    canPickMany: false,
                };
                const sesName = await Gui.showQuickPick(profileNamesList, quickPickOptions);
                if (sesName === undefined) {
                    Gui.showMessage(localize("issueTsoCommand.cancelled", "Operation Cancelled"));
                    return;
                }
                profile = allProfiles.filter((temprofile) => temprofile.name === sesName)[0];
                if (!node) {
                    await Profiles.getInstance().checkCurrentProfile(profile);
                }
                if (Profiles.getInstance().validProfile !== ValidProfileEnum.INVALID) {
                    session = ZoweExplorerApiRegister.getMvsApi(profile).getSession();
                } else {
                    Gui.errorMessage(localize("issueTsoCommand.checkProfile", "Profile is invalid"));
                    return;
                }
            } else {
                Gui.showMessage(localize("issueTsoCommand.noProfilesLoaded", "No profiles available"));
                return;
            }
        } else {
            profile = node.getProfile();
        }
        try {
            if (Profiles.getInstance().validProfile !== ValidProfileEnum.INVALID) {
                const commandApi = ZoweExplorerApiRegister.getInstance().getCommandApi(profile);
                if (commandApi) {
                    let tsoParams: IStartTsoParms;
                    if (profile.type === "zosmf") {
                        tsoParams = await this.getTsoParams();
                        if (!tsoParams) {
                            return;
                        }
                    }
                    let command1: string = command;
                    if (!command) {
                        command1 = await this.getQuickPick(session && session.ISession ? session.ISession.hostname : "unknown");
                    }
                    await this.issueCommand(command1, profile, tsoParams);
                } else {
                    Gui.errorMessage(localize("issueTsoCommand.checkProfile", "Profile is invalid"));
                    return;
                }
            }
        } catch (error) {
            if (error.toString().includes("non-existing")) {
                ZoweLogger.error(error);
                Gui.errorMessage(localize("issueTsoCommand.apiNonExisting", "Not implemented yet for profile of type: ") + profile.type);
            } else {
                await errorHandling(error, profile.name);
            }
        }
    }

    private async getQuickPick(hostname: string): Promise<string> {
        ZoweLogger.trace("TsoCommandHandler.getQuickPick called.");
        let response = "";
        const alwaysEdit: boolean = SettingsConfig.getDirectValue(globals.SETTINGS_COMMANDS_ALWAYS_EDIT);
        if (this.history.getSearchHistory().length > 0) {
            const createPick = new FilterDescriptor(TsoCommandHandler.defaultDialogText);
            const items: vscode.QuickPickItem[] = this.history.getSearchHistory().map((element) => new FilterItem({ text: element }));
            if (globals.ISTHEIA) {
                const options1: vscode.QuickPickOptions = {
                    placeHolder:
                        localize("issueTsoCommand.command.hostname", "Select a TSO command to run against ") +
                        hostname +
                        (alwaysEdit ? localize("issueTsoCommand.command.edit", " (An option to edit will follow)") : ""),
                };
                // get user selection
                const choice = await Gui.showQuickPick([createPick, ...items], options1);
                if (!choice) {
                    Gui.showMessage(localize("issueTsoCommand.options.noselection", "No selection made."));
                    return;
                }
                response = choice === createPick ? "" : choice.label;
            } else {
                const quickpick = Gui.createQuickPick();
                quickpick.placeholder = alwaysEdit
                    ? localize("issueTsoCommand.command.hostnameAlt", "Select a TSO command to run against ") +
                      hostname +
                      localize("issueTsoCommand.command.edit", " (An option to edit will follow)")
                    : localize("issueTsoCommand.command.hostname", "Select a TSO command to run immediately against ") + hostname;

                quickpick.items = [createPick, ...items];
                quickpick.ignoreFocusOut = true;
                quickpick.show();
                const choice = await Gui.resolveQuickPick(quickpick);
                quickpick.hide();
                if (!choice) {
                    Gui.showMessage(localize("issueTsoCommand.options.noselection", "No selection made. Operation cancelled."));
                    return;
                }
                if (choice instanceof FilterDescriptor) {
                    if (quickpick.value) {
                        response = quickpick.value;
                    }
                } else {
                    response = choice.label;
                }
            }
        }
        if (!response || alwaysEdit) {
            // manually entering a search
            const options2: vscode.InputBoxOptions = {
                prompt: localize("issueTsoCommand.command", "Enter or update the TSO command"),
                value: response,
                valueSelection: response ? [response.length, response.length] : undefined,
            };
            // get user input
            response = await Gui.showInputBox(options2);
            if (!response) {
                Gui.showMessage(localize("issueTsoCommand.enter.command", "No command entered."));
                return;
            }
        }
        return response;
    }
    /**
     * Allow the user to submit an TSO command to the selected server. Response is written
     * to the output channel.
     * @param command the command string
     * @param profile profile to be used
     * @param tsoParams parameters (from TSO profile, when used)
     */
    private async issueCommand(command: string, profile: imperative.IProfileLoaded, tsoParams?: IStartTsoParms): Promise<void> {
        ZoweLogger.trace("TsoCommandHandler.issueCommand called.");
        try {
            if (command) {
                // If the user has started their command with a / then remove it
                if (command.startsWith("/")) {
                    command = command.substring(1);
                }
                this.outputChannel.appendLine(`> ${command}`);
                const submitResponse = await Gui.withProgress(
                    {
                        location: vscode.ProgressLocation.Notification,
                        title: localize("issueTsoCommand.command.submitted", "TSO command submitted."),
                    },
                    () => {
                        if (ZoweExplorerApiRegister.getCommandApi(profile).issueTsoCommandWithParms) {
                            return ZoweExplorerApiRegister.getCommandApi(profile).issueTsoCommandWithParms(command, tsoParams);
                        } else {
                            let acctNum: string;
                            if (!tsoParams) {
                                acctNum = undefined;
                            } else {
                                acctNum = tsoParams.account;
                            }
                            return ZoweExplorerApiRegister.getCommandApi(profile).issueTsoCommand(command, acctNum);
                        }
                    }
                );
                if (submitResponse.success) {
                    this.outputChannel.appendLine(submitResponse.commandResponse);
                    this.outputChannel.show(true);
                }
            }
            this.history.addSearchHistory(command);
        } catch (error) {
            if (error.toString().includes("account number")) {
                const message = localize("issueTsoCommand.error", "No account number was supplied.");
                ZoweLogger.error(message);
                Gui.errorMessage(message);
            } else {
<<<<<<< HEAD
                await errorHandling(error, profile.name, error?.message);
=======
                await errorHandling(error, profile.name);
>>>>>>> a8e9479a
            }
        }
    }

    private async selectTsoProfile(tsoProfiles: imperative.IProfileLoaded[] = []): Promise<imperative.IProfileLoaded> {
        ZoweLogger.trace("TsoCommandHandler.selectTsoProfile called.");
        let tsoProfile: imperative.IProfileLoaded;
        if (tsoProfiles.length > 1) {
            const tsoProfileNamesList = tsoProfiles.map((temprofile) => {
                return temprofile.name;
            });
            if (tsoProfileNamesList.length) {
                const quickPickOptions: vscode.QuickPickOptions = {
                    placeHolder: localize("issueTsoCommand.tsoProfile.quickPickOption", "Select the TSO Profile to use for account number."),
                    ignoreFocusOut: true,
                    canPickMany: false,
                };
                const sesName = await Gui.showQuickPick(tsoProfileNamesList, quickPickOptions);
                if (sesName === undefined) {
                    Gui.showMessage(localize("issueTsoCommand.cancelled", "Operation Cancelled"));
                    return;
                }
                tsoProfile = tsoProfiles.filter((temprofile) => temprofile.name === sesName)[0];
            }
        } else if (tsoProfiles.length > 0) {
            tsoProfile = tsoProfiles[0];
        }
        return tsoProfile;
    }

    /**
     * Looks for list of tso profiles for user to choose from,
     * if non exist prompts user for account number.
     * @returns Promise<IStartTsoParms>
     */
    private async getTsoParams(): Promise<IStartTsoParms> {
        ZoweLogger.trace("TsoCommandHandler.getTsoParams called.");
        const profileInfo = await Profiles.getInstance().getProfileInfo();
        let tsoParms: IStartTsoParms = {};

        // Keys in the IStartTsoParms interface
        // TODO(zFernand0): Request the CLI squad that all interfaces are also exported as values that we can iterate
        const iStartTso = ["account", "characterSet", "codePage", "columns", "logonProcedure", "regionSize", "rows"];
        const profiles = profileInfo.getAllProfiles("tso");
        let tsoProfile: imperative.IProfileLoaded;
        if (profiles.length > 0) {
            tsoProfile = await this.selectTsoProfile(profiles.map((p) => imperative.ProfileInfo.profAttrsToProfLoaded(p)));
            if (tsoProfile != null) {
                const prof = profileInfo.mergeArgsForProfile(tsoProfile.profile as imperative.IProfAttrs);
                iStartTso.forEach((p) => (tsoProfile.profile[p] = prof.knownArgs.find((a) => a.argName === p)?.argValue));
            }
        }
        if (tsoProfile) {
            tsoParms = {
                ...iStartTso.reduce((obj, parm) => {
                    return { ...obj, [parm]: tsoProfile.profile[parm] };
                }, {}),
            };
        }

        if (tsoParms.account == null || tsoParms.account === "") {
            // If there is no tso profile an account number is still required, so ask for one.
            // All other properties of tsoParams will be undefined, so defaults will be utilized.
            const InputBoxOptions = {
                placeHolder: localize("issueTsoCommand.command.account", "Account Number"),
                prompt: localize("issueTsoCommand.option.prompt.acctNum", "Enter the account number for the TSO connection."),
                ignoreFocusOut: true,
                value: tsoParms.account,
            };
            tsoParms.account = await Gui.showInputBox(InputBoxOptions);
            if (!tsoParms.account) {
                Gui.showMessage(localize("issueTsoCommand.cancelled", "Operation Cancelled."));
                return;
            }
        }
        return tsoParms;
    }
}<|MERGE_RESOLUTION|>--- conflicted
+++ resolved
@@ -250,11 +250,7 @@
                 ZoweLogger.error(message);
                 Gui.errorMessage(message);
             } else {
-<<<<<<< HEAD
-                await errorHandling(error, profile.name, error?.message);
-=======
                 await errorHandling(error, profile.name);
->>>>>>> a8e9479a
             }
         }
     }
