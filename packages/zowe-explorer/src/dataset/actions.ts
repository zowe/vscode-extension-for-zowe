--- conflicted
+++ resolved
@@ -497,7 +497,6 @@
     typeEnum: zowe.CreateDataSetTypeEnum;
     createOptions: vscode.WorkspaceConfiguration;
 } {
-<<<<<<< HEAD
     let createOptions: vscode.WorkspaceConfiguration;
     switch (type) {
         case localize("createFile.dataSetBinary", "Partitioned Data Set: Binary"):
@@ -517,29 +516,6 @@
             createOptions = vscode.workspace.getConfiguration(globals.SETTINGS_DS_DEFAULT_PDS);
             break;
         case localize("createFile.dataSetSequential", "Sequential Data Set"):
-=======
-    ZoweLogger.trace("dataset.actions.getDataSetTypeAndOptions called.");
-    let typeEnum: zowe.CreateDataSetTypeEnum;
-    let createOptions: vscode.WorkspaceConfiguration;
-    switch (type) {
-        case localizedStrings.dsBinary:
-            typeEnum = zowe.CreateDataSetTypeEnum.DATA_SET_BINARY;
-            createOptions = vscode.workspace.getConfiguration(globals.SETTINGS_DS_DEFAULT_BINARY);
-            break;
-        case localizedStrings.dsC:
-            typeEnum = zowe.CreateDataSetTypeEnum.DATA_SET_C;
-            createOptions = vscode.workspace.getConfiguration(globals.SETTINGS_DS_DEFAULT_C);
-            break;
-        case localizedStrings.dsClassic:
-            typeEnum = zowe.CreateDataSetTypeEnum.DATA_SET_CLASSIC;
-            createOptions = vscode.workspace.getConfiguration(globals.SETTINGS_DS_DEFAULT_CLASSIC);
-            break;
-        case localizedStrings.dsPartitioned:
-            typeEnum = zowe.CreateDataSetTypeEnum.DATA_SET_PARTITIONED;
-            createOptions = vscode.workspace.getConfiguration(globals.SETTINGS_DS_DEFAULT_PDS);
-            break;
-        case localizedStrings.dsSequential:
->>>>>>> 0fd24736
             typeEnum = zowe.CreateDataSetTypeEnum.DATA_SET_SEQUENTIAL;
             createOptions = vscode.workspace.getConfiguration(globals.SETTINGS_DS_DEFAULT_PS);
             break;
@@ -557,7 +533,6 @@
  * @param {DatasetTree} datasetProvider - the tree which contains the nodes
  */
 export async function createFile(node: api.IZoweDatasetTreeNode, datasetProvider: api.IZoweTree<api.IZoweDatasetTreeNode>): Promise<void> {
-<<<<<<< HEAD
     datasetProvider.checkCurrentProfile(node);
     if (Profiles.getInstance().validProfile === api.ValidProfileEnum.INVALID) {
         return;
@@ -583,119 +558,23 @@
     // 3rd step: Ask if we allocate, or show DS attributes
     const choice = await allocateOrEditAttributes();
     if (!choice) {
-        globals.LOG.debug(localize("createFile.noOptionSelected", "No option selected. Operation cancelled."));
+        ZoweLogger.debug(localize("createFile.noOptionSelected", "No option selected. Operation cancelled."));
         api.Gui.showMessage(localize("createFile.operationCancelled", "Operation cancelled."));
         return;
     }
     if (choice === " + Allocate Data Set") {
         // User wants to allocate straightaway - skip Step 4
-        globals.LOG.debug(localize("createFile.allocatingNewDataSet", "Allocating new data set"));
+        ZoweLogger.debug(localize("createFile.allocatingNewDataSet", "Allocating new data set"));
         api.Gui.showMessage(localize("createFile.allocatingNewDataSet", "Allocating new data set"));
     } else {
         // 4th step (optional): Show data set attributes
         const choice2 = await handleUserSelection();
         if (!choice2) {
-            globals.LOG.debug(localize("createFile.noOptionSelected", "No option selected. Operation cancelled."));
+            ZoweLogger.debug(localize("createFile.noOptionSelected", "No option selected. Operation cancelled."));
             api.Gui.showMessage(localize("createFile.operationCancelled", "Operation cancelled."));
             return;
-=======
-    ZoweLogger.trace("dataset.actions.createFile called.");
-    let dsName: string;
-    let typeEnum: number;
-    let propertiesFromDsType: any;
-    const stepTwoOptions = {
-        placeHolder: localize("createFile.qp.placeholder", "Type of Data Set to be Created"),
-        ignoreFocusOut: true,
-        canPickMany: false,
-    };
-    const stepThreeOptions: vscode.QuickPickOptions = {
-        ignoreFocusOut: true,
-        canPickMany: false,
-    };
-    const stepTwoChoices = [
-        localizedStrings.dsBinary,
-        localizedStrings.dsC,
-        localizedStrings.dsClassic,
-        localizedStrings.dsPartitioned,
-        localizedStrings.dsSequential,
-    ];
-    const stepThreeChoices = [localize("createFile.allocate", " + Allocate Data Set"), localize("createFile.editAttributes", "Edit Attributes")];
-    // Make a nice new mutable array for the DS properties
-    const newDSProperties = JSON.parse(JSON.stringify(globals.DATA_SET_PROPERTIES));
-
-    datasetProvider.checkCurrentProfile(node);
-    if (Profiles.getInstance().validProfile !== api.ValidProfileEnum.INVALID) {
-        // 1st step: Get data set name
-        const options: vscode.InputBoxOptions = {
-            placeHolder: localize("createFile.inputBox.placeHolder", "Name of Data Set"),
-            ignoreFocusOut: true,
-            validateInput: (text) => {
-                return dsUtils.validateDataSetName(text) === true ? null : localize("createFile.dataset.validation", "Enter valid dataset name");
-            },
-        };
-        dsName = await api.Gui.showInputBox(options);
-        if (dsName) {
-            dsName = dsName.trim().toUpperCase();
-            newDSProperties.forEach((property) => {
-                if (property.key === `dsName`) {
-                    property.value = dsName;
-                    property.placeHolder = dsName;
-                }
-            });
-        } else {
-            ZoweLogger.debug(localize("createFile.noValidNameEntered", "No valid data set name entered. Operation cancelled"));
-            api.Gui.showMessage(localizedStrings.dsActionCancelled);
-            return;
-        }
-
-        // 2nd step: Get data set type
-        const type = await api.Gui.showQuickPick(stepTwoChoices, stepTwoOptions);
-        if (type == null) {
-            ZoweLogger.debug(localize("createFile.noValidTypeSelected", "No valid data set type selected. Operation cancelled."));
-            api.Gui.showMessage(localizedStrings.dsActionCancelled);
-            return;
-        } else {
-            // Add the default property values to the list of items
-            // that will be shown in DS attributes for editing
-            typeEnum = getDataSetTypeAndOptions(type).typeEnum;
-            const cliDefaultsKey = globals.CreateDataSetTypeWithKeysEnum[typeEnum].replace("DATA_SET_", "");
-
-            propertiesFromDsType = zowe.CreateDefaults.DATA_SET[cliDefaultsKey];
-            newDSProperties.forEach((property) => {
-                Object.keys(propertiesFromDsType).forEach((typeProperty) => {
-                    if (typeProperty === property.key) {
-                        property.value = propertiesFromDsType[typeProperty].toString();
-                        property.placeHolder = propertiesFromDsType[typeProperty];
-                    }
-                });
-            });
-        }
-
-        // 3rd step: Ask if we allocate, or show DS attributes
-        const choice = await api.Gui.showQuickPick(stepThreeChoices, stepThreeOptions);
-        if (choice == null) {
-            ZoweLogger.debug(localizedStrings.dsActionCancelled);
-            api.Gui.showMessage(localizedStrings.dsActionCancelled);
-            return;
-        } else {
-            if (choice === " + Allocate Data Set") {
-                // User wants to allocate straightaway - skip Step 4
-                ZoweLogger.debug(localize("createFile.allocatingNewDataSet", "Allocating new data set"));
-                api.Gui.showMessage(localize("createFile.allocatingNewDataSet", "Allocating new data set"));
-            } else {
-                // 4th step (optional): Show data set attributes
-                const choice2 = await handleUserSelection(newDSProperties, type);
-                if (choice2 == null) {
-                    ZoweLogger.debug(localizedStrings.dsActionCancelled);
-                    api.Gui.showMessage(localizedStrings.dsActionCancelled);
-                    return;
-                } else {
-                    ZoweLogger.info(localize("createFile.allocatingNewDataSet", "Allocating new data set {0}", choice2));
-                }
-            }
->>>>>>> 0fd24736
-        }
-        globals.LOG.debug(localize("createFile.allocatingNewDataSet", "Attempting to allocate new data set"));
+        }
+        ZoweLogger.debug(localize("createFile.allocatingNewDataSet", "Attempting to allocate new data set"));
     }
 
     // Format properties for use by API
@@ -711,56 +590,12 @@
                     dsPropsForAPI[property.key] = property.value;
                 }
             }
-<<<<<<< HEAD
-=======
-        });
-
-        const profile = node.getProfile();
-        try {
-            // Allocate the data set
-            await ZoweExplorerApiRegister.getMvsApi(profile).createDataSet(typeEnum, dsName, {
-                responseTimeout: profile?.profile?.responseTimeout,
-                ...dsPropsForAPI,
-            });
-            node.dirty = true;
-
-            const theFilter = datasetProvider.createFilterString(dsName, node);
-            datasetProvider.addSearchHistory(theFilter);
-            datasetProvider.refresh();
-
-            // Show newly-created data set in expanded tree view
-            if (dsName) {
-                node.tooltip = node.pattern = theFilter.toUpperCase();
-                node.collapsibleState = vscode.TreeItemCollapsibleState.Expanded;
-                const icon = getIconByNode(node);
-                if (icon) {
-                    node.iconPath = icon.path;
-                }
-                node.dirty = true;
-
-                const newNode = await node.getChildren().then((children) => children.find((child) => child.label === dsName));
-                datasetProvider
-                    .getTreeView()
-                    .reveal(node, { select: true, focus: true })
-                    .then(() => datasetProvider.getTreeView().reveal(newNode, { select: true, focus: true }));
-            }
-        } catch (err) {
-            if (err instanceof Error) {
-                await errorHandling(err, node.getProfileName(), localize("createDataSet.error", "Error encountered when creating data set."));
-            }
-            throw err as Error;
->>>>>>> 0fd24736
         }
     });
     await allocateNewDataSet(node, dsName, dsPropsForAPI, datasetProvider);
 }
 
-<<<<<<< HEAD
 async function handleUserSelection(): Promise<string> {
-=======
-async function handleUserSelection(newDSProperties, dsType): Promise<string> {
-    ZoweLogger.trace("dataset.actions.handleUserSelection called.");
->>>>>>> 0fd24736
     // Create the array of items in the quickpick list
     const qpItems = [];
     qpItems.push(new FilterItem({ text: ` + Allocate Data Set`, show: true }));
