--- conflicted
+++ resolved
@@ -1136,15 +1136,9 @@
     await Profiles.getInstance().checkCurrentProfile(node.getProfile());
     if (Profiles.getInstance().validProfile !== api.ValidProfileEnum.INVALID) {
         const { dataSetName } = dsUtils.getNodeLabels(node);
-<<<<<<< HEAD
-=======
-        api.Gui.showMessage(
-            localize("hMigrate.requestSent1", "Migration of dataset: ") + dataSetName + localize("hMigrate.requestSent2", " requested.")
-        );
->>>>>>> 3b219434
         try {
             const response = await ZoweExplorerApiRegister.getMvsApi(node.getProfile()).hMigrateDataSet(dataSetName);
-            vscode.window.showInformationMessage(
+            api.Gui.showMessage(
                 localize("hMigrate.requestSent1", "Migration of dataset: ") + dataSetName + localize("hMigrate.requestSent2", " requested.")
             );
             return response;
@@ -1169,13 +1163,9 @@
     await Profiles.getInstance().checkCurrentProfile(node.getProfile());
     if (Profiles.getInstance().validProfile !== api.ValidProfileEnum.INVALID) {
         const { dataSetName } = dsUtils.getNodeLabels(node);
-<<<<<<< HEAD
-=======
-        api.Gui.showMessage(localize("hRecall.requestSent1", "Recall of dataset: ") + dataSetName + localize("hRecall.requestSent2", " requested."));
->>>>>>> 3b219434
         try {
             const response = await ZoweExplorerApiRegister.getMvsApi(node.getProfile()).hRecallDataSet(dataSetName);
-            vscode.window.showInformationMessage(
+            api.Gui.showInformationMessage(
                 localize("hRecall.requestSent1", "Recall of dataset: ") + dataSetName + localize("hRecall.requestSent2", " requested.")
             );
             return response;
