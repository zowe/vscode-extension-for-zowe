/*
 * This program and the accompanying materials are made available under the terms of the *
 * Eclipse Public License v2.0 which accompanies this distribution, and is available at *
 * https://www.eclipse.org/legal/epl-v20.html                                      *
 *                                                                                 *
 * SPDX-License-Identifier: EPL-2.0                                                *
 *                                                                                 *
 * Copyright Contributors to the Zowe Project.                                     *
 *                                                                                 *
 */

import * as dsUtils from "../dataset/utils";
import * as vscode from "vscode";
import * as fs from "fs";
import * as zowe from "@zowe/cli";
import * as globals from "../globals";
import * as path from "path";
import * as api from "@zowe/zowe-explorer-api";
import { FilterItem, errorHandling } from "../utils/ProfilesUtils";
import {
    getDocumentFilePath,
    concatChildNodes,
    checkForAddedSuffix,
    JobSubmitDialogOpts,
    JOB_SUBMIT_DIALOG_OPTS,
    willForceUpload,
} from "../shared/utils";
import { ZoweExplorerApiRegister } from "../ZoweExplorerApiRegister";
import { Profiles } from "../Profiles";
import { getIconByNode } from "../generators/icons";
import { ZoweDatasetNode } from "./ZoweDatasetNode";
import { DatasetTree } from "./DatasetTree";
import * as contextually from "../shared/context";
import { markDocumentUnsaved, setFileSaved } from "../utils/workspace";
import { IUploadOptions } from "@zowe/zos-files-for-zowe-sdk";

// Set up localization
import * as nls from "vscode-nls";
nls.config({
    messageFormat: nls.MessageFormat.bundle,
    bundleFormat: nls.BundleFormat.standalone,
})();
const localize: nls.LocalizeFunc = nls.loadMessageBundle();

/**
 * Allocates a copy of a data set or member
 *
 */
export async function allocateLike(datasetProvider: api.IZoweTree<api.IZoweDatasetTreeNode>, node?: api.IZoweDatasetTreeNode) {
    let profile: zowe.imperative.IProfileLoaded;
    let likeDSName: string;
    let currSession: api.IZoweDatasetTreeNode;

    // User called allocateLike from the command palette
    if (!node) {
        // The user must choose a session
        const qpItems = [];
        const quickpick = api.Gui.createQuickPick();
        quickpick.placeholder = localize("allocateLike.options.prompt", "Select the profile to which the original data set belongs");
        quickpick.ignoreFocusOut = true;

        for (const thisSession of datasetProvider.mSessionNodes) {
            if (!thisSession.label.toString().includes("Favorites")) {
                qpItems.push(new FilterItem({ text: thisSession.label as string }));
            }
        }
        quickpick.items = [...qpItems];

        quickpick.show();
        const selection = await api.Gui.resolveQuickPick(quickpick);
        if (!selection) {
            api.Gui.showMessage(localize("allocateLike.noSelection", "You must select a profile."));
            return;
        } else {
            currSession = datasetProvider.mSessionNodes.find((thisSession) => thisSession.label === selection.label);
            profile = currSession.getProfile();
        }
        quickpick.dispose();

        // The user must enter the name of a data set to copy
        const currSelection = datasetProvider.getTreeView().selection.length > 0 ? datasetProvider.getTreeView().selection[0].label : null;
        const inputBoxOptions: vscode.InputBoxOptions = {
            ignoreFocusOut: true,
            placeHolder: localize("allocateLike.inputBox.placeHolder", "Enter the name of the data set to copy attributes from"),
            value: currSelection as string,
            validateInput: (text) => {
                return dsUtils.validateDataSetName(text) === true ? null : localize("dataset.validation", "Enter valid dataset name");
            },
        };
        likeDSName = await api.Gui.showInputBox(inputBoxOptions);
        if (!likeDSName) {
            api.Gui.showMessage(localize("allocateLike.noNewName", "You must enter a new data set name."));
            return;
        }
    } else {
        // User called allocateLike by right-clicking a node
        profile = node.getProfile();
        likeDSName = node.label.toString().replace(/\[.*\]: /g, "");
    }

    // Get new data set name
    const options: vscode.InputBoxOptions = {
        ignoreFocusOut: true,
        placeHolder: localize("allocateLike.inputBox.placeHolder", "Enter a name for the new data set"),
        validateInput: (text) => {
            return dsUtils.validateDataSetName(text) === true ? null : localize("dataset.validation", "Enter valid dataset name");
        },
    };
    const newDSName = await api.Gui.showInputBox(options);
    if (!newDSName) {
        api.Gui.showMessage(localize("allocateLike.noNewName", "You must enter a new data set name."));
        return;
    } else {
        // Allocate the data set, or throw an error
        try {
            await ZoweExplorerApiRegister.getMvsApi(profile).allocateLikeDataSet(newDSName.toUpperCase(), likeDSName);
        } catch (err) {
            globals.LOG.error(localize("createDataSet.log.error", "Error encountered when creating data set! ") + JSON.stringify(err));
            await errorHandling(err, newDSName, localize("createDataSet.error", "Unable to create data set: ") + err.message);
            throw err;
        }
    }

    // Refresh tree and open new node, if applicable
    if (!currSession) {
        currSession = datasetProvider.mSessionNodes.find((thisSession) => thisSession.label.toString().trim() === profile.name);
    }

    const theFilter = await datasetProvider.createFilterString(newDSName, currSession);
    currSession.tooltip = currSession.pattern = theFilter.toUpperCase();
    datasetProvider.addSearchHistory(theFilter);
    datasetProvider.refresh();
    currSession.dirty = true;
    datasetProvider.refreshElement(currSession);
    const newNode = (await currSession.getChildren()).find((child) => child.label.toString() === newDSName.toUpperCase());
    await datasetProvider.getTreeView().reveal(currSession, { select: true, focus: true });
    datasetProvider.getTreeView().reveal(newNode, { select: true, focus: true });
}

export async function uploadDialog(node: ZoweDatasetNode, datasetProvider: api.IZoweTree<api.IZoweDatasetTreeNode>) {
    const fileOpenOptions = {
        canSelectFiles: true,
        openLabel: "Upload File",
        canSelectMany: true,
    };

    const value = await api.Gui.showOpenDialog(fileOpenOptions);

    if (value && value.length) {
        await Promise.all(
            value.map(async (item) => {
                // Convert to vscode.TextDocument
                const doc = await vscode.workspace.openTextDocument(item);
                await uploadFile(node, doc);
            })
        );

        // refresh Tree View & favorites
        datasetProvider.refreshElement(node);
        if (contextually.isFavorite(node) || contextually.isFavoriteContext(node.getParent())) {
            const nonFavNode = datasetProvider.findNonFavoritedNode(node);
            if (nonFavNode) {
                datasetProvider.refreshElement(nonFavNode);
            }
        } else {
            const favNode = datasetProvider.findFavoritedNode(node);
            if (favNode) {
                datasetProvider.refreshElement(favNode);
            }
        }
    } else {
        api.Gui.showMessage(localize("enterPattern.pattern", "No selection made. Operation cancelled."));
    }
}

export async function uploadFile(node: ZoweDatasetNode, doc: vscode.TextDocument) {
    try {
        const datasetName = node.label as string;
        const prof = node.getProfile();
        await ZoweExplorerApiRegister.getMvsApi(prof).putContents(doc.fileName, datasetName, {
            encoding: prof.profile?.encoding,
            responseTimeout: prof.profile?.responseTimeout,
        });
    } catch (e) {
        await errorHandling(e, node.getProfileName(), e.message);
    }
}

/**
 * Deletes nodes from the data set tree & delegates deletion of data sets, members, and profiles
 *
 * @export
 * @param {IZoweDatasetTreeNode} node - The node selected for deletion
 * @param {DatasetTree} datasetProvider - the tree which contains the nodes
 */
export async function deleteDatasetPrompt(datasetProvider: api.IZoweTree<api.IZoweDatasetTreeNode>, node?: api.IZoweDatasetTreeNode) {
    let nodes: api.IZoweDatasetTreeNode[];
    const treeView = datasetProvider.getTreeView();
    let selectedNodes = treeView.selection;
    let includedSelection = false;
    if (node) {
        for (const item of selectedNodes) {
            if (node.getLabel().toString() === item.getLabel().toString()) {
                includedSelection = true;
            }
        }
    }

    // Check that child and parent aren't both in array, removing children whose parents are in
    // array to avoid errors from host when deleting none=existent children.
    const childArray: api.IZoweDatasetTreeNode[] = [];
    for (const item of selectedNodes) {
        if (contextually.isDsMember(item)) {
            for (const parent of selectedNodes) {
                if (parent.getLabel() === item.getParent().getLabel()) {
                    childArray.push(item);
                }
            }
        }
    }
    selectedNodes = selectedNodes.filter((val) => !childArray.includes(val));

    if (includedSelection || !node) {
        // Filter out sessions and information messages
        nodes = selectedNodes.filter(
            (selectedNode) => selectedNode.getParent() && !contextually.isSession(selectedNode) && !contextually.isInformation(selectedNode)
        );
    } else {
        if (node.getParent() && !contextually.isSession(node) && !contextually.isInformation(node)) {
            nodes = [];
            nodes.push(node);
        }
    }

    // Check that there are items to be deleted
    if (!nodes || nodes.length === 0) {
        api.Gui.showMessage(localize("deleteDatasetPrompt.nodesToDelete.empty", "No data sets selected for deletion, cancelling..."));
        return;
    }

    // The names of the nodes that should be deleted
    const nodesToDelete: string[] = nodes.map((deletedNode) => {
        return contextually.isDsMember(deletedNode)
            ? ` ${deletedNode.getParent().getLabel().toString()}(${deletedNode.getLabel().toString()})`
            : ` ${deletedNode.getLabel().toString()}`;
    });
    nodesToDelete.sort();

    const nodesDeleted: string[] = [];

    // The member parent nodes that should be refreshed individually
    const memberParents: api.IZoweDatasetTreeNode[] = [];
    for (const deletedNode of nodes) {
        if (contextually.isDsMember(deletedNode)) {
            const parent = deletedNode.getParent();
            if (memberParents.filter((alreadyAddedParent) => alreadyAddedParent.label.toString() === parent.label.toString()).length === 0) {
                memberParents.push(parent);
            }
        }
    }

    nodes.map((deletedNode) => {
        return contextually.isDsMember(deletedNode) ? deletedNode.getParent() : ` ${deletedNode.getLabel().toString()}`;
    });

    // Confirm that the user really wants to delete
    globals.LOG.debug(localize("deleteDatasetPrompt.log.debug", "Deleting data set(s): ") + nodesToDelete.join(","));
    const deleteButton = localize("deleteDatasetPrompt.confirmation.delete", "Delete");
    const message = localize(
        "deleteDatasetPrompt.confirmation.message",
        // eslint-disable-next-line max-len
        `Are you sure you want to delete the following {0} item(s)?\nThis will permanently remove these data sets and/or members from your system.\n\n{1}`,
        nodesToDelete.length,
        nodesToDelete.toString().replace(/(,)/g, "\n")
    );
    await api.Gui.warningMessage(message, {
        items: [deleteButton],
        vsCodeOpts: { modal: true },
    }).then((selection) => {
        if (!selection || selection === "Cancel") {
            globals.LOG.debug(localize("deleteDatasetPrompt.deleteCancelled", "Delete action was cancelled."));
            nodes = [];
            return;
        }
    });

    if (nodes.length === 0) {
        return;
    }
    if (nodes.length === 1) {
        // no multi-select available in Theia
        await deleteDataset(nodes[0], datasetProvider);
        const deleteItemName = contextually.isDsMember(nodes[0])
            ? ` ${nodes[0].getParent().getLabel().toString()}(${nodes[0].getLabel().toString()})`
            : ` ${nodes[0].getLabel().toString()}`;
        nodesDeleted.push(deleteItemName);
    }
    if (nodes.length > 1) {
        // Delete multiple selected nodes
        await api.Gui.withProgress(
            {
                location: vscode.ProgressLocation.Notification,
                title: localize("deleteDatasetPrompt.deleteCounter", "Deleting nodes"),
                cancellable: true,
            },
            async (progress, token) => {
                const total = 100;
                for (const [index, currNode] of nodes.entries()) {
                    if (token.isCancellationRequested) {
                        api.Gui.showMessage(localize("deleteDatasetPrompt.deleteCancelled", "Delete action was cancelled."));
                        return;
                    }
                    progress.report({
                        message: `Deleting ${index + 1} of ${nodes.length}`,
                        increment: total / nodes.length,
                    });
                    try {
                        await deleteDataset(currNode, datasetProvider);
                        const deleteItemName = contextually.isDsMember(currNode)
                            ? ` ${currNode.getParent().getLabel().toString()}(${currNode.getLabel().toString()})`
                            : ` ${currNode.getLabel().toString()}`;
                        nodesDeleted.push(deleteItemName);
                    } catch (err) {
                        globals.LOG.error(err);
                    }
                }
            }
        );
    }
    if (nodesDeleted.length > 0) {
        nodesDeleted.sort();
        api.Gui.showMessage(
            localize("deleteMulti.datasetNode", "The following {0} item(s) were deleted:{1}", nodesDeleted.length, nodesDeleted.toString())
        );
    }

    // refresh Tree View & favorites
    datasetProvider.refresh();
    for (const member of memberParents) {
        datasetProvider.refreshElement(member);
    }
}

/**
 * Creates a PDS member
 *
 * @export
 * @param {IZoweDatasetTreeNode} parent - The parent Node
 * @param {DatasetTree} datasetProvider - the tree which contains the nodes
 */
export async function createMember(parent: api.IZoweDatasetTreeNode, datasetProvider: api.IZoweTree<api.IZoweDatasetTreeNode>) {
    const options: vscode.InputBoxOptions = {
        placeHolder: localize("createMember.inputBox.placeholder", "Name of Member"),
        validateInput: (text) => {
            return dsUtils.validateMemberName(text) === true ? null : localize("member.validation", "Enter valid member name");
        },
    };
    const name = await api.Gui.showInputBox(options);
    globals.LOG.debug(localize("createMember.log.debug.createNewDataSet", "creating new data set member of name ") + name);
    if (name) {
        const label = parent.label as string;
        const profile = parent.getProfile();
        try {
            await ZoweExplorerApiRegister.getMvsApi(profile).createDataSetMember(label + "(" + name + ")", {
                responseTimeout: profile.profile?.responseTimeout,
            });
        } catch (err) {
            globals.LOG.error(localize("createMember.log.error", "Error encountered when creating member! ") + JSON.stringify(err));
            await errorHandling(err, label, localize("createMember.error", "Unable to create member: ") + err.message);
            throw err;
        }
        parent.dirty = true;
        datasetProvider.refreshElement(parent);

        openPS(
            new ZoweDatasetNode(name, vscode.TreeItemCollapsibleState.None, parent, null, undefined, undefined, parent.getProfile()),
            true,
            datasetProvider
        );

        // Refresh corresponding tree parent to reflect addition
        const otherTreeParent = datasetProvider.findEquivalentNode(parent, contextually.isFavorite(parent));
        if (otherTreeParent != null) {
            datasetProvider.refreshElement(otherTreeParent);
        }

        datasetProvider.refresh();
    }
}

/**
 * Downloads and displays a PS or data set member in a text editor view
 *
 * @param {IZoweDatasetTreeNode} node
 */
export async function openPS(node: api.IZoweDatasetTreeNode, previewMember: boolean, datasetProvider?: api.IZoweTree<api.IZoweDatasetTreeNode>) {
    if (datasetProvider) {
        await datasetProvider.checkCurrentProfile(node);
    }

    const doubleClicked = api.Gui.utils.wasDoubleClicked(node, datasetProvider);
    const shouldPreview = doubleClicked ? false : previewMember;
    if (Profiles.getInstance().validProfile !== api.ValidProfileEnum.INVALID) {
        try {
            let label: string;
            switch (true) {
                // For favorited or non-favorited sequential DS:
                case contextually.isFavorite(node):
                case contextually.isSessionNotFav(node.getParent()):
                    label = node.label as string;
                    break;
                // For favorited or non-favorited data set members:
                case contextually.isFavoritePds(node.getParent()):
                case contextually.isPdsNotFav(node.getParent()):
                    label = node.getParent().getLabel().toString() + "(" + node.getLabel().toString() + ")";
                    break;
                default:
                    api.Gui.errorMessage(localize("openPS.invalidNode", "openPS() called from invalid node."));
                    throw Error(localize("openPS.error.invalidNode", "openPS() called from invalid node. "));
            }
            globals.LOG.debug(localize("openPS.log.debug.openDataSet", "opening physical sequential data set from label ") + label);
            // if local copy exists, open that instead of pulling from mainframe
            const documentFilePath = getDocumentFilePath(label, node);
            if (!fs.existsSync(documentFilePath)) {
<<<<<<< HEAD
                const response = await api.Gui.withProgress(
                    {
                        location: vscode.ProgressLocation.Notification,
                        title: "Opening data set...",
                    },
                    function downloadDataset() {
                        const prof = node.getProfile();
                        return ZoweExplorerApiRegister.getMvsApi(prof).getContents(label, {
                            file: documentFilePath,
                            returnEtag: true,
                            encoding: prof.profile?.encoding,
                            responseTimeout: prof.profile?.responseTimeout,
                        });
                    }
                );
                node.setEtag(response.apiResponse.etag);
=======
                const prof = node.getProfile();
                const statusMsg = api.Gui.setStatusBarMessage(localize("dataSet.opening", "$(sync~spin) Opening data set..."));
                const response = await ZoweExplorerApiRegister.getMvsApi(prof).getContents(label, {
                    file: documentFilePath,
                    returnEtag: true,
                    encoding: prof.profile.encoding,
                    responseTimeout: prof.profile?.responseTimeout,
                });
                node.setEtag(response?.apiResponse?.etag);
                statusMsg.dispose();
>>>>>>> c8737763
            }
            const document = await vscode.workspace.openTextDocument(getDocumentFilePath(label, node));
            await api.Gui.showTextDocument(document, { preview: shouldPreview });
            if (datasetProvider) {
                datasetProvider.addFileHistory(`[${node.getProfileName()}]: ${label}`);
            }
        } catch (err) {
            globals.LOG.error(localize("openPS.log.error.openDataSet", "Error encountered when opening data set! ") + JSON.stringify(err));
            await errorHandling(err, node.getProfileName(), err.message);
            throw err;
        }
    }
}

export function getDataSetTypeAndOptions(type: string) {
    let typeEnum;
    let createOptions;
    switch (type) {
        case localize("createFile.dataSetBinary", "Data Set Binary"):
            typeEnum = zowe.CreateDataSetTypeEnum.DATA_SET_BINARY;
            createOptions = vscode.workspace.getConfiguration(globals.SETTINGS_DS_DEFAULT_BINARY);
            break;
        case localize("createFile.dataSetC", "Data Set C"):
            typeEnum = zowe.CreateDataSetTypeEnum.DATA_SET_C;
            createOptions = vscode.workspace.getConfiguration(globals.SETTINGS_DS_DEFAULT_C);
            break;
        case localize("createFile.dataSetClassic", "Data Set Classic"):
            typeEnum = zowe.CreateDataSetTypeEnum.DATA_SET_CLASSIC;
            createOptions = vscode.workspace.getConfiguration(globals.SETTINGS_DS_DEFAULT_CLASSIC);
            break;
        case localize("createFile.dataSetPartitioned", "Data Set Partitioned"):
            typeEnum = zowe.CreateDataSetTypeEnum.DATA_SET_PARTITIONED;
            createOptions = vscode.workspace.getConfiguration(globals.SETTINGS_DS_DEFAULT_PDS);
            break;
        case localize("createFile.dataSetSequential", "Data Set Sequential"):
            typeEnum = zowe.CreateDataSetTypeEnum.DATA_SET_SEQUENTIAL;
            createOptions = vscode.workspace.getConfiguration(globals.SETTINGS_DS_DEFAULT_PS);
            break;
    }
    return {
        typeEnum,
        createOptions,
    };
}

/**
 * Creates a new file and uploads to the server
 * !!!!!!!!!!!!!!!!!!!!!!!!!!!!!!!!!!!!!!!!!!!!!!!!!!!
 * TODO: Consider changing configuration to allow "custom" data set specifications
 * !!!!!!!!!!!!!!!!!!!!!!!!!!!!!!!!!!!!!!!!!!!!!!!!!!!
 * @export
 * @param {IZoweDatasetTreeNode} node - Desired Zowe session
 * @param {DatasetTree} datasetProvider - the tree which contains the nodes
 */
export async function createFile(node: api.IZoweDatasetTreeNode, datasetProvider: api.IZoweTree<api.IZoweDatasetTreeNode>) {
    let dsName: string;
    let typeEnum: number;
    let propertiesFromDsType: any;
    const stepTwoOptions = {
        placeHolder: localize("createFile.quickPickOption.dataSetType", "Type of Data Set to be Created"),
        ignoreFocusOut: true,
        canPickMany: false,
    };
    const stepThreeOptions: vscode.QuickPickOptions = {
        ignoreFocusOut: true,
        canPickMany: false,
    };
    const stepTwoChoices = [
        localize("createFile.dataSetBinary", "Data Set Binary"),
        localize("createFile.dataSetC", "Data Set C"),
        localize("createFile.dataSetClassic", "Data Set Classic"),
        localize("createFile.dataSetPartitioned", "Data Set Partitioned"),
        localize("createFile.dataSetSequential", "Data Set Sequential"),
    ];
    const stepThreeChoices = [localize("createFile.allocate", " + Allocate Data Set"), localize("createFile.editAttributes", "Edit Attributes")];
    // Make a nice new mutable array for the DS properties
    let newDSProperties = JSON.parse(JSON.stringify(globals.DATA_SET_PROPERTIES));

    datasetProvider.checkCurrentProfile(node);
    if (Profiles.getInstance().validProfile !== api.ValidProfileEnum.INVALID) {
        // 1st step: Get data set name
        const options: vscode.InputBoxOptions = {
            placeHolder: localize("createFile.inputBox.placeHolder", "Name of Data Set"),
            ignoreFocusOut: true,
            validateInput: (text) => {
                return dsUtils.validateDataSetName(text) === true ? null : localize("dataset.validation", "Enter valid dataset name");
            },
        };
        dsName = await api.Gui.showInputBox(options);
        if (dsName) {
            dsName = dsName.trim().toUpperCase();
            newDSProperties.forEach((property) => {
                if (property.key === `dsName`) {
                    property.value = dsName;
                    property.placeHolder = dsName;
                }
            });
        } else {
            globals.LOG.debug(localize("createFile.noValidNameEntered", "No valid data set name entered. Operation cancelled"));
            api.Gui.showMessage(localize("createFile.operationCancelled", "Operation cancelled."));
            return;
        }

        // 2nd step: Get data set type
        const type = await api.Gui.showQuickPick(stepTwoChoices, stepTwoOptions);
        if (type == null) {
            globals.LOG.debug(localize("createFile.noValidTypeSelected", "No valid data set type selected. Operation cancelled."));
            api.Gui.showMessage(localize("createFile.operationCancelled", "Operation cancelled."));
            return;
        } else {
            // Add the default property values to the list of items
            // that will be shown in DS attributes for editing
            typeEnum = getDataSetTypeAndOptions(type).typeEnum;
            const cliDefaultsKey = globals.CreateDataSetTypeWithKeysEnum[typeEnum].replace("DATA_SET_", "");

            propertiesFromDsType = zowe.CreateDefaults.DATA_SET[cliDefaultsKey];
            newDSProperties.forEach((property) => {
                Object.keys(propertiesFromDsType).forEach((typeProperty) => {
                    if (typeProperty === property.key) {
                        property.value = propertiesFromDsType[typeProperty].toString();
                        property.placeHolder = propertiesFromDsType[typeProperty];
                    }
                });
            });
        }

        // 3rd step: Ask if we allocate, or show DS attributes
        const choice = await api.Gui.showQuickPick(stepThreeChoices, stepThreeOptions);
        if (choice == null) {
            globals.LOG.debug(localize("createFile.noOptionSelected", "No option selected. Operation cancelled."));
            api.Gui.showMessage(localize("createFile.operationCancelled", "Operation cancelled."));
            return;
        } else {
            if (choice === " + Allocate Data Set") {
                // User wants to allocate straightaway - skip Step 4
                globals.LOG.debug(localize("createFile.allocatingNewDataSet", "Allocating new data set"));
                api.Gui.showMessage(localize("createFile.allocatingNewDataSet", "Allocating new data set"));
            } else {
                // 4th step (optional): Show data set attributes
                const choice2 = await handleUserSelection(newDSProperties, type);
                if (choice2 == null) {
                    globals.LOG.debug(localize("createFile.noOptionSelected", "No option selected. Operation cancelled."));
                    api.Gui.showMessage(localize("createFile.operationCancelled", "Operation cancelled."));
                    return;
                } else {
                    globals.LOG.debug(localize("createFile.allocatingNewDataSet", "Attempting to allocate new data set"));
                }
            }
        }

        // Format properties for use by API
        const dsPropsForAPI = {};
        newDSProperties.forEach((property) => {
            if (property.value) {
                if (property.key === `dsName`) {
                    dsName = property.value;
                } else {
                    if (typeof propertiesFromDsType[property.key] === "number") {
                        dsPropsForAPI[property.key] = Number(property.value);
                    } else {
                        dsPropsForAPI[property.key] = property.value;
                    }
                }
            }
        });

        const profile = node.getProfile();
        try {
            // Allocate the data set
            await ZoweExplorerApiRegister.getMvsApi(profile).createDataSet(typeEnum, dsName, {
                responseTimeout: profile?.profile?.responseTimeout,
                ...dsPropsForAPI,
            });
            node.dirty = true;

            const theFilter = await datasetProvider.createFilterString(dsName, node);
            datasetProvider.addSearchHistory(theFilter);
            datasetProvider.refresh();

            // Show newly-created data set in expanded tree view
            if (dsName) {
                node.tooltip = node.pattern = theFilter.toUpperCase();
                node.collapsibleState = vscode.TreeItemCollapsibleState.Expanded;
                const icon = getIconByNode(node);
                if (icon) {
                    node.iconPath = icon.path;
                }
                node.dirty = true;

                const newNode = await node.getChildren().then((children) => children.find((child) => child.label === dsName));
                datasetProvider
                    .getTreeView()
                    .reveal(node, { select: true, focus: true })
                    .then(() => datasetProvider.getTreeView().reveal(newNode, { select: true, focus: true }));
            }
        } catch (err) {
            globals.LOG.error(localize("createDataSet.error", "Error encountered when creating data set! ") + JSON.stringify(err));
            await errorHandling(
                err,
                node.getProfileName(),
                localize("createDataSet.error", "Error encountered when creating data set! ") + err.message
            );
            throw err as Error;
        }
    }
}

async function handleUserSelection(newDSProperties, dsType): Promise<string> {
    // Create the array of items in the quickpick list
    const qpItems = [];
    qpItems.push(new FilterItem({ text: ` + Allocate Data Set`, show: true }));
    newDSProperties.forEach((prop) => {
        qpItems.push(new FilterItem({ text: prop.label, description: prop.value, show: true }));
    });

    // Provide the settings for the quickpick's appearance & behavior
    const quickpick = api.Gui.createQuickPick();
    quickpick.placeholder = localize("createFileNoWebview.options.prompt", "Click on parameters to change them");
    quickpick.ignoreFocusOut = true;
    quickpick.items = [...qpItems];
    quickpick.matchOnDescription = false;
    quickpick.onDidHide(() => {
        if (quickpick.selectedItems.length === 0) {
            globals.LOG.debug(localize("createFile.noOptionSelected", "No option selected. Operation cancelled."));
            api.Gui.showMessage(localize("createFile.operationCancelled", "Operation cancelled."));
            return;
        }
    });

    // Show quickpick and store the user's input
    quickpick.show();
    let pattern: string;
    const choice2 = await api.Gui.resolveQuickPick(quickpick);
    pattern = choice2.label;
    quickpick.dispose();

    if (pattern) {
        // Parse pattern for selected attribute
        switch (pattern) {
            case " + Allocate Data Set":
                return new Promise((resolve) => resolve(` + Allocate Data Set`));
            default:
                const options: vscode.InputBoxOptions = {
                    value: newDSProperties.find((prop) => prop.label === pattern).value,
                    placeHolder: newDSProperties.find((prop) => prop.label === pattern).placeHolder,
                };
                newDSProperties.find((prop) => prop.label === pattern).value = await api.Gui.showInputBox(options);
                break;
        }
        return Promise.resolve(handleUserSelection(newDSProperties, dsType));
    }
}

/**
 * Shows data set attributes in a new text editor
 *
 * @export
 * @param {IZoweDatasetTreeNode} node   - The node to show attributes for
 * @param {DatasetTree} datasetProvider - the tree which contains the nodes
 */
export async function showAttributes(node: api.IZoweDatasetTreeNode, datasetProvider: api.IZoweTree<api.IZoweDatasetTreeNode>) {
    await datasetProvider.checkCurrentProfile(node);
    if (Profiles.getInstance().validProfile !== api.ValidProfileEnum.INVALID) {
        const label = node.label as string;
        globals.LOG.debug(localize("showAttributes.debug", "showing attributes for ") + label);
        let attributes: any;
        try {
            const nodeProfile = node.getProfile();
            if (contextually.isDsMember(node)) {
                const dsName = node.getParent().getLabel() as string;
                attributes = await ZoweExplorerApiRegister.getMvsApi(nodeProfile).allMembers(dsName.toUpperCase(), {
                    attributes: true,
                    pattern: label.toUpperCase(),
                    responseTimeout: nodeProfile?.profile?.responseTimeout,
                });
            } else {
                attributes = await ZoweExplorerApiRegister.getMvsApi(nodeProfile).dataSet(label, {
                    attributes: true,
                    responseTimeout: nodeProfile?.profile?.responseTimeout,
                });
            }
            attributes = attributes.apiResponse.items;
            if (contextually.isDs(node)) {
                attributes = attributes.filter((dataSet) => {
                    return dataSet.dsname.toUpperCase() === label.toUpperCase();
                });
            }
            if (attributes.length === 0) {
                throw new Error(localize("showAttributes.lengthError", "No matching names found for query: ") + label);
            }
        } catch (err) {
            globals.LOG.error(localize("showAttributes.log.error", "Error encountered when listing attributes! ") + JSON.stringify(err));
            await errorHandling(err, node.getProfileName(), localize("showAttributes.error", "Unable to list attributes: ") + err.message);
            throw err;
        }

        const attributesMessage = localize("attributes.title", "Attributes");
        const webviewHTML = `<!DOCTYPE html>
        <html lang="en">
        <head>
            <meta charset="UTF-8">
            <title>${label} "${attributesMessage}"</title>
        </head>
        <body>
        <table style="margin-top: 2em; border-spacing: 2em 0">
        ${Object.keys(attributes[0]).reduce(
            (html, key) =>
                html.concat(`
                <tr>
                    <td align="left" style="color: var(--vscode-editorLink-activeForeground); font-weight: bold">${key}:</td>
                    <td align="right" style="color: ${
                        isNaN(attributes[0][key]) ? "var(--vscode-settings-textInputForeground)" : "var(--vscode-problemsWarningIcon-foreground)"
                    }">${attributes[0][key]}</td>
                </tr>
        `),
            ""
        )}
        </table>
        </body>
        </html>`;
        const panel: vscode.WebviewPanel = api.Gui.createWebviewPanel({
            viewType: "zowe",
            title: label + " " + localize("attributes.title", "Attributes"),
            showOptions: vscode.window.activeTextEditor ? vscode.window.activeTextEditor.viewColumn : 1,
        });
        panel.webview.html = webviewHTML;
    }
}

/**
 * Submit the contents of the editor as JCL.
 *
 * @export
 * @param {DatasetTree} datasetProvider - our DatasetTree object
 */
// This function does not appear to currently be made available in the UI
export async function submitJcl(datasetProvider: api.IZoweTree<api.IZoweDatasetTreeNode>) {
    if (!vscode.window.activeTextEditor) {
        api.Gui.errorMessage(localize("submitJcl.noDocumentOpen", "No editor with a document that could be submitted as JCL is currently open."));
        return;
    }
    const doc = vscode.window.activeTextEditor.document;
    globals.LOG.debug(localize("submitJcl.log.debug", "Submitting JCL in document ") + doc.fileName);
    // get session name
    const sessionregex = /\[(.*)(\])(?!.*\])/g;
    const regExp = sessionregex.exec(doc.fileName);
    const profiles = Profiles.getInstance();
    let sessProfileName;
    if (regExp === null) {
        const allProfiles: zowe.imperative.IProfileLoaded[] = profiles.allProfiles;
        const profileNamesList = allProfiles.map((profile) => {
            return profile.name;
        });
        if (profileNamesList.length) {
            const quickPickOptions: vscode.QuickPickOptions = {
                placeHolder: localize("submitJcl.quickPickOption", "Select the Profile to use to submit the job"),
                ignoreFocusOut: true,
                canPickMany: false,
            };
            sessProfileName = await api.Gui.showQuickPick(profileNamesList, quickPickOptions);
        } else {
            api.Gui.showMessage(localize("submitJcl.noProfile", "No profiles available"));
        }
    } else {
        sessProfileName = regExp[1];
        if (sessProfileName.includes("[")) {
            // if submitting from favorites, sesName might be the favorite node, so extract further
            sessProfileName = sessionregex.exec(sessProfileName)[1];
        }
    }

    // get profile from session name
    let sessProfile: zowe.imperative.IProfileLoaded;
    const sesNode = (await datasetProvider.getChildren()).find((child) => child.label.toString() === sessProfileName);
    if (sesNode) {
        sessProfile = sesNode.getProfile();
    } else {
        // if submitting from favorites, a session might not exist for this node
        sessProfile = profiles.loadNamedProfile(sessProfileName);
    }
    if (sessProfile == null) {
        globals.LOG.error(localize("submitJcl.log.error.nullSession", "Session for submitting JCL was null or undefined!"));
        return;
    }
    await Profiles.getInstance().checkCurrentProfile(sessProfile);
    if (Profiles.getInstance().validProfile !== api.ValidProfileEnum.INVALID) {
        try {
            const job = await ZoweExplorerApiRegister.getJesApi(sessProfile).submitJcl(doc.getText());
            const args = [sessProfileName, job.jobid];
            const setJobCmd = `command:zowe.jobs.setJobSpool?${encodeURIComponent(JSON.stringify(args))}`;
            api.Gui.showMessage(localize("submitJcl.jobSubmitted", "Job submitted ") + `[${job.jobid}](${setJobCmd})`);
        } catch (error) {
            await errorHandling(error, sessProfileName, localize("submitJcl.jobSubmissionFailed", "Job submission failed\n") + error.message);
        }
    } else {
        api.Gui.errorMessage(localize("submitJcl.checkProfile", "Profile is invalid"));
        return;
    }
}

/**
 * Shows a confirmation dialog (if needed) when submitting a job.
 *
 * @param node The node/member that is being submitted
 * @param ownsJob Whether the current user profile owns this job
 * @returns Whether the job submission should continue.
 */
async function confirmJobSubmission(node: api.IZoweTreeNode, ownsJob: boolean): Promise<boolean> {
    const showConfirmationDialog = async () => {
        const selection = await api.Gui.warningMessage(
            localize("submitMember.confirm", "Are you sure you want to submit the following job?\n\n{0}", node.getLabel().toString()),
            { items: [{ title: "Submit" }], vsCodeOpts: { modal: true } }
        );

        return selection != null && selection?.title === "Submit";
    };

    const confirmationOption: string = vscode.workspace.getConfiguration().get("zowe.jobs.confirmSubmission");
    switch (JOB_SUBMIT_DIALOG_OPTS.indexOf(confirmationOption)) {
        case JobSubmitDialogOpts.OtherUserJobs:
            if (!ownsJob && !(await showConfirmationDialog())) {
                return false;
            }
            break;
        case JobSubmitDialogOpts.YourJobs:
            if (ownsJob && !(await showConfirmationDialog())) {
                return false;
            }
            break;
        case JobSubmitDialogOpts.AllJobs:
            if (!(await showConfirmationDialog())) {
                return false;
            }
            break;
        case JobSubmitDialogOpts.Disabled:
        default:
            break;
    }

    return true;
}

/**
 * Submit the selected dataset member as a Job.
 *
 * @export
 * @param node The dataset member
 */
export async function submitMember(node: api.IZoweTreeNode) {
    let label: string;
    let sesName: string;
    let sessProfile: zowe.imperative.IProfileLoaded;
    const profiles = Profiles.getInstance();
    const nodeProfile = node.getProfile();
    await profiles.checkCurrentProfile(nodeProfile);

    const datasetName = contextually.isDsMember(node) ? node.getParent().getLabel().toString() : node.getLabel().toString();
    const ownsJob = datasetName.split(".")[0] === nodeProfile.profile?.user?.toUpperCase();

    if (!(await confirmJobSubmission(node, ownsJob))) {
        return;
    }

    if (Profiles.getInstance().validProfile !== api.ValidProfileEnum.INVALID) {
        switch (true) {
            // For favorited or non-favorited sequential DS:
            case contextually.isFavorite(node):
            case contextually.isSessionNotFav(node.getParent()):
                sesName = node.getParent().getLabel() as string;
                label = node.label as string;
                sessProfile = node.getProfile();
                break;
            // For favorited or non-favorited data set members:
            case contextually.isFavoritePds(node.getParent()):
            case contextually.isPdsNotFav(node.getParent()):
                sesName = node.getParent().getParent().getLabel() as string;
                label = node.getParent().getLabel().toString() + "(" + node.label.toString() + ")";
                sessProfile = node.getProfile();
                break;
            default:
                api.Gui.errorMessage(localize("submitMember.invalidNode", "submitMember() called from invalid node."));
                throw Error(localize("submitMember.error.invalidNode", "submitMember() called from invalid node."));
        }
        try {
            const job = await ZoweExplorerApiRegister.getJesApi(sessProfile).submitJob(label);
            const args = [sesName, job.jobid];
            const setJobCmd = `command:zowe.jobs.setJobSpool?${encodeURIComponent(JSON.stringify(args))}`;
            api.Gui.showMessage(localize("submitMember.jobSubmitted", "Job submitted ") + `[${job.jobid}](${setJobCmd})`);
        } catch (error) {
            await errorHandling(error, sesName, localize("submitMember.jobSubmissionFailed", "Job submission failed\n") + error.message);
        }
    }
}

/**
 * Deletes a dataset/data set member
 *
 * @export
 * @param {IZoweTreeNode} node - The node to be deleted
 * @param {IZoweTree<IZoweDatasetTreeNode>} datasetProvider - the tree which contains the nodes
 */
export async function deleteDataset(node: api.IZoweTreeNode, datasetProvider: api.IZoweTree<api.IZoweDatasetTreeNode>) {
    let label = "";
    let fav = false;

    const parent = node.getParent();
    try {
        const parentContext = parent.contextValue;
        if (parentContext.includes(globals.FAV_SUFFIX)) {
            label = node.getLabel() as string;
            fav = true;
            if (parentContext.includes(globals.DS_PDS_CONTEXT + globals.FAV_SUFFIX)) {
                label = parent.getLabel().toString() + "(" + node.getLabel().toString() + ")";
            }
        } else if (parentContext.includes(globals.DS_SESSION_CONTEXT)) {
            label = node.getLabel() as string;
        } else if (parentContext.includes(globals.DS_PDS_CONTEXT)) {
            label = parent.getLabel().toString() + "(" + node.getLabel().toString() + ")";
        } else {
            throw Error(localize("deleteDataSet.invalidNode.error", "deleteDataSet() called from invalid node."));
        }
        await datasetProvider.checkCurrentProfile(node);
        if (Profiles.getInstance().validProfile !== api.ValidProfileEnum.INVALID) {
            const profile = node.getProfile();
            await ZoweExplorerApiRegister.getMvsApi(profile).deleteDataSet(label, { responseTimeout: profile.profile?.responseTimeout });
        } else {
            return;
        }
    } catch (err) {
        globals.LOG.error(localize("deleteDataSet.delete.log.error", "Error encountered when deleting data set! ") + JSON.stringify(err));
        if (err.message.includes(localize("deleteDataSet.error.notFound", "not found"))) {
            api.Gui.showMessage(
                localize("deleteDataSet.notFound.error1", "Unable to find file: ") +
                    label +
                    localize("deleteDataSet.notFound.error2", " was probably already deleted.")
            );
        } else {
            await errorHandling(err, node.getProfileName(), err.message);
        }
        throw err;
    }

    // remove node from tree
    if (fav) {
        datasetProvider.mSessionNodes.forEach((ses) => {
            if (node.getProfileName() === ses.label.toString()) {
                ses.dirty = true;
            }
        });
    } else {
        node.getSessionNode().dirty = true;
    }
    datasetProvider.removeFavorite(node);

    const isMember = contextually.isDsMember(node);

    // If the node is a dataset member, go up a level in the node tree
    // to find the relevant, matching node
    const nodeOfInterest = isMember ? node.getParent() : node;
    const parentNode = datasetProvider.findEquivalentNode(nodeOfInterest, fav);

    if (parentNode != null) {
        // Refresh the correct node (parent of node to delete) to reflect changes
        datasetProvider.refreshElement(isMember ? parentNode : parentNode.getParent());
    }

    datasetProvider.refreshElement(node.getSessionNode());

    // remove local copy of file
    const fileName = getDocumentFilePath(label, node);
    try {
        if (fs.existsSync(fileName)) {
            fs.unlinkSync(fileName);
        }
    } catch (err) {
        globals.LOG.warn(err);
    }
}

/**
 * Refreshes the passed node with current mainframe data
 *
 * @param {IZoweDatasetTreeNode} node - The node which represents the dataset
 */
// This is not a UI refresh.
export async function refreshPS(node: api.IZoweDatasetTreeNode) {
    let label: string;
    try {
        switch (true) {
            // For favorited or non-favorited sequential DS:
            case contextually.isFavorite(node):
            case contextually.isSessionNotFav(node.getParent()):
                label = node.label as string;
                break;
            // For favorited or non-favorited data set members:
            case contextually.isFavoritePds(node.getParent()):
            case contextually.isPdsNotFav(node.getParent()):
                label = node.getParent().getLabel().toString() + "(" + node.getLabel().toString() + ")";
                break;
            default:
                throw Error(localize("refreshPS.error.invalidNode", "refreshPS() called from invalid node."));
        }
        const documentFilePath = getDocumentFilePath(label, node);
        const prof = node.getProfile();
        const response = await ZoweExplorerApiRegister.getMvsApi(prof).getContents(label, {
            file: documentFilePath,
            returnEtag: true,
            encoding: prof.profile?.encoding,
            responseTimeout: prof.profile?.responseTimeout,
        });
        node.setEtag(response.apiResponse.etag);

        const document = await vscode.workspace.openTextDocument(documentFilePath);
        api.Gui.showTextDocument(document, { preview: false });
        // if there are unsaved changes, vscode won't automatically display the updates, so close and reopen
        if (document.isDirty) {
            await vscode.commands.executeCommand("workbench.action.closeActiveEditor");
            api.Gui.showTextDocument(document, { preview: false });
        }
    } catch (err) {
        globals.LOG.error(localize("refreshPS.log.error.refresh", "Error encountered when refreshing data set view: ") + JSON.stringify(err));
        if (err.message.includes(localize("refreshPS.error.notFound", "not found"))) {
            api.Gui.showMessage(localize("refreshPS.file1", "Unable to find file: ") + label + localize("refreshPS.file2", " was probably deleted."));
        } else {
            await errorHandling(err, node.getProfileName(), err.message);
        }
    }
}

/**
 * Refreshes the names of each member within a PDS
 *
 * @param {IZoweDatasetTreeNode} node - The node which represents the parent PDS of members
 * @param datasetProvider
 */
export async function refreshDataset(node: api.IZoweDatasetTreeNode, datasetProvider: api.IZoweTree<api.IZoweDatasetTreeNode>) {
    try {
        await node.getChildren();
        datasetProvider.refreshElement(node);
    } catch (err) {
        await errorHandling(err, node.getProfileName(), err.message);
    }
}

/**
 * Prompts the user for a pattern, and populates the [TreeView]{@link vscode.TreeView} based on the pattern
 *
 * @param {IZoweDatasetTreeNode} node - The session node
 * @param {DatasetTree} datasetProvider - Current DatasetTree used to populate the TreeView
 * @returns {Promise<void>}
 */
// This function does not appear to be called by anything except unit and integration tests.
export async function enterPattern(node: api.IZoweDatasetTreeNode, datasetProvider: DatasetTree) {
    if (globals.LOG) {
        globals.LOG.debug(localize("enterPattern.log.debug.prompt", "Prompting the user for a data set pattern"));
    }
    let pattern: string;
    if (contextually.isSessionNotFav(node)) {
        // manually entering a search
        const options: vscode.InputBoxOptions = {
            prompt: localize("enterPattern.inputBox.prompt", "Search Data Sets: use a comma to separate multiple patterns"),
            value: node.pattern,
        };
        // get user input
        pattern = await api.Gui.showInputBox(options);
        if (!pattern) {
            api.Gui.showMessage(localize("enterPattern.pattern", "You must enter a pattern."));
            return;
        }
    } else {
        // executing search from saved search in favorites
        pattern = node.label.toString().substring(node.label.toString().indexOf(":") + 2);
        const sessionName = node.label.toString().substring(node.label.toString().indexOf("[") + 1, node.label.toString().indexOf("]"));
        await datasetProvider.addSession(sessionName.trim());
        node = datasetProvider.mSessionNodes.find((tempNode) => tempNode.label.toString().trim() === sessionName.trim());
    }

    // update the treeview with the new pattern
    // TODO figure out why a label change is needed to refresh the treeview,
    // instead of changing the collapsible state
    // change label so the treeview updates
    node.tooltip = node.pattern = pattern.toUpperCase();
    node.collapsibleState = vscode.TreeItemCollapsibleState.Expanded;
    node.dirty = true;
    const icon = getIconByNode(node);
    if (icon) {
        node.iconPath = icon.path;
    }
    datasetProvider.addSearchHistory(node.pattern);
}

/**
 * Copy data set info
 *
 * @export
 * @param {IZoweNodeType} node - The node to copy
 */
export async function copyDataSet(node: api.IZoweNodeType) {
    return vscode.env.clipboard.writeText(JSON.stringify(dsUtils.getNodeLabels(node)));
}

/**
 * Migrate data sets
 *
 * @export
 * @param {IZoweDatasetTreeNode} node - The node to migrate
 */
export async function hMigrateDataSet(node: ZoweDatasetNode) {
    await Profiles.getInstance().checkCurrentProfile(node.getProfile());
    if (Profiles.getInstance().validProfile !== api.ValidProfileEnum.INVALID) {
        const { dataSetName } = dsUtils.getNodeLabels(node);
        try {
            const response = await ZoweExplorerApiRegister.getMvsApi(node.getProfile()).hMigrateDataSet(dataSetName);
            api.Gui.showMessage(
                localize("hMigrate.requestSent1", "Migration of dataset: ") + dataSetName + localize("hMigrate.requestSent2", " requested.")
            );
            return response;
        } catch (err) {
            globals.LOG.error(err);
            api.Gui.errorMessage(err.message);
            return;
        }
    } else {
        api.Gui.errorMessage(localize("hMigrateDataSet.checkProfile", "Profile is invalid"));
        return;
    }
}

/**
 * Recall data sets
 *
 * @export
 * @param {IZoweDatasetTreeNode} node - The node to recall
 */
export async function hRecallDataSet(node: ZoweDatasetNode) {
    await Profiles.getInstance().checkCurrentProfile(node.getProfile());
    if (Profiles.getInstance().validProfile !== api.ValidProfileEnum.INVALID) {
        const { dataSetName } = dsUtils.getNodeLabels(node);
        try {
            const response = await ZoweExplorerApiRegister.getMvsApi(node.getProfile()).hRecallDataSet(dataSetName);
            api.Gui.showMessage(
                localize("hRecall.requestSent1", "Recall of dataset: ") + dataSetName + localize("hRecall.requestSent2", " requested.")
            );
            return response;
        } catch (err) {
            globals.LOG.error(err);
            api.Gui.errorMessage(err.message);
            return;
        }
    } else {
        api.Gui.errorMessage(localize("hMigrateDataSet.checkProfile", "Profile is invalid"));
        return;
    }
}

/**
 * Show File Error details when gathering attributes for these data sets
 *
 * @export
 * @param {IZoweDatasetTreeNode} node - The node to get details from
 */
export async function showFileErrorDetails(node: ZoweDatasetNode) {
    await Profiles.getInstance().checkCurrentProfile(node.getProfile());
    if (Profiles.getInstance().validProfile === api.ValidProfileEnum.INVALID) {
        api.Gui.errorMessage(localize("hMigrateDataSet.checkProfile", "Profile is invalid"));
    } else {
        const { dataSetName } = dsUtils.getNodeLabels(node);
        if (node.errorDetails) {
            globals.LOG.error(JSON.stringify(node.errorDetails, null, 2));
            api.Gui.errorMessage(node.errorDetails.message);
        } else {
            try {
                await ZoweExplorerApiRegister.getMvsApi(node.getProfile()).hRecallDataSet(dataSetName);
                api.Gui.errorMessage(localize("showFileErrorDetails.noErrorDetails", "Unable to gather more information"));
            } catch (err) {
                globals.LOG.error(JSON.stringify(err, null, 2));
                api.Gui.errorMessage(err.message);
            }
        }
    }
}

/**
 * Paste member
 *
 * @export
 * @param {ZoweNode} node - The node to paste to
 * @param {DatasetTree} datasetProvider - the tree which contains the nodes
 */
export async function pasteMember(node: api.IZoweDatasetTreeNode, datasetProvider: api.IZoweTree<api.IZoweDatasetTreeNode>) {
    const { profileName, dataSetName } = dsUtils.getNodeLabels(node);
    let memberName;
    let beforeDataSetName;
    let beforeProfileName;
    let beforeMemberName;

    await Profiles.getInstance().checkCurrentProfile(node.getProfile());
    if (Profiles.getInstance().validProfile !== api.ValidProfileEnum.INVALID) {
        try {
            ({
                dataSetName: beforeDataSetName,
                memberName: beforeMemberName,
                profileName: beforeProfileName,
            } = JSON.parse(await vscode.env.clipboard.readText()));
        } catch (err) {
            throw Error("Invalid clipboard. Copy from data set first");
        }
        if (node.contextValue.includes(globals.DS_PDS_CONTEXT)) {
            const inputBoxOptions: vscode.InputBoxOptions = {
                value: beforeMemberName,
                placeHolder: localize("pasteMember.inputBox.placeHolder", "Name of Data Set Member"),
                validateInput: (text) => {
                    return dsUtils.validateMemberName(text) === true ? null : localize("member.validation", "Enter valid member name");
                },
            };
            memberName = await api.Gui.showInputBox(inputBoxOptions);
            if (!memberName) {
                return;
            }
        }

        if (beforeProfileName === profileName) {
            if (memberName) {
                const nodeProfile = node.getProfile();
                const responseItem: zowe.IZosFilesResponse = await ZoweExplorerApiRegister.getMvsApi(nodeProfile).allMembers(`${dataSetName}`, {
                    responseTimeout: nodeProfile?.profile?.responseTimeout,
                });
                if (responseItem.apiResponse.items.some((singleItem) => singleItem.member === memberName.toUpperCase())) {
                    throw Error(`${dataSetName}(${memberName}) already exists. You cannot replace a member`);
                }
            }
            try {
                await ZoweExplorerApiRegister.getMvsApi(node.getProfile()).copyDataSetMember(
                    { dsn: beforeDataSetName, member: beforeMemberName },
                    { dsn: dataSetName, member: memberName }
                );
            } catch (err) {
                globals.LOG.error(err);
                api.Gui.errorMessage(err.message);
                return;
            }
            if (memberName) {
                datasetProvider.refreshElement(node);
                let node2;
                if (node.contextValue.includes(globals.FAV_SUFFIX)) {
                    node2 = datasetProvider.findNonFavoritedNode(node);
                } else {
                    node2 = datasetProvider.findFavoritedNode(node);
                }
                if (node2) {
                    datasetProvider.refreshElement(node2);
                }
            } else {
                refreshPS(node);
            }
        }
    }
}

/**
 * Uploads the file to the mainframe
 *
 * @export
 * @param {vscode.TextDocument} doc - TextDocument that is being saved
 */
export async function saveFile(doc: vscode.TextDocument, datasetProvider: api.IZoweTree<api.IZoweDatasetTreeNode>) {
    // Check if file is a data set, instead of some other file
    globals.LOG.debug(localize("saveFile.log.debug.request", "requested to save data set: ") + doc.fileName);
    const docPath = path.join(doc.fileName, "..");
    globals.LOG.debug("requested to save data set: " + doc.fileName);
    if (docPath.toUpperCase().indexOf(globals.DS_DIR.toUpperCase()) === -1) {
        globals.LOG.debug(
            localize("saveFile.log.debug.path", "path.relative returned a non-blank directory.") +
                localize("saveFile.log.debug.directory", "Assuming we are not in the DS_DIR directory: ") +
                path.relative(docPath, globals.DS_DIR)
        );
        return;
    }
    const start = path.join(globals.DS_DIR + path.sep).length;
    const ending = doc.fileName.substring(start);
    const sesName = ending.substring(0, ending.indexOf(path.sep));
    const profile = Profiles.getInstance().loadNamedProfile(sesName);
    if (!profile) {
        globals.LOG.error(localize("saveFile.log.error.session", "Couldn't locate session when saving data set!"));
        return api.Gui.errorMessage(localize("saveFile.log.error.session", "Couldn't locate session when saving data set!"));
    }

    // get session from session name
    const sesNode = (await datasetProvider.getChildren()).find((child) => child.label.toString().trim() === sesName);
    if (!sesNode) {
        // if saving from favorites, a session might not exist for this node
        globals.LOG.debug(localize("saveFile.log.debug.missingSessionNode", "couldn't find session node"));
    }

    // If not a member
    let label = doc.fileName.substring(
        doc.fileName.lastIndexOf(path.sep) + 1,
        checkForAddedSuffix(doc.fileName) ? doc.fileName.lastIndexOf(".") : doc.fileName.length
    );
    label = label.toUpperCase().trim();
    globals.LOG.debug(localize("saveFile.log.debug.saving", "Saving file ") + label);
    if (!label.includes("(")) {
        try {
            // Checks if file still exists on server
            const response = await ZoweExplorerApiRegister.getMvsApi(profile).dataSet(label, { responseTimeout: profile.profile?.responseTimeout });
            if (!response.apiResponse.items.length) {
                return api.Gui.errorMessage(
                    localize("saveFile.error.saveFailed", "Data set failed to save. Data set may have been deleted on mainframe.")
                );
            }
        } catch (err) {
            await errorHandling(err, sesName, err.message);
        }
    }
    // Get specific node based on label and parent tree (session / favorites)
    const nodes: api.IZoweNodeType[] = concatChildNodes(sesNode ? [sesNode] : datasetProvider.mSessionNodes);
    const node: api.IZoweDatasetTreeNode = nodes.find((zNode) => {
        if (contextually.isDsMember(zNode)) {
            const zNodeDetails = dsUtils.getProfileAndDataSetName(zNode);
            return `${zNodeDetails.profileName}(${zNodeDetails.dataSetName})` === `${label}`;
        } else if (contextually.isDs(zNode) || contextually.isDsSession(zNode)) {
            return zNode.label.toString().trim() === label;
        } else {
            return false;
        }
    });

    // define upload options
    const uploadOptions: IUploadOptions = {
        etag: node?.getEtag(),
        returnEtag: true,
    };

    try {
        const uploadResponse = await api.Gui.withProgress(
            {
                location: vscode.ProgressLocation.Window,
                title: localize("saveFile.response.save.title", "Saving data set..."),
            },
            () => {
                const prof = node?.getProfile() ?? profile;
                if (prof.profile?.encoding) {
                    uploadOptions.encoding = prof.profile.encoding;
                }
                return ZoweExplorerApiRegister.getMvsApi(prof).putContents(doc.fileName, label, {
                    ...uploadOptions,
                    responseTimeout: prof.profile?.responseTimeout,
                });
            }
        );
        if (uploadResponse.success) {
            api.Gui.setStatusBarMessage(uploadResponse.commandResponse, globals.STATUS_BAR_TIMEOUT_MS);
            // set local etag with the new etag from the updated file on mainframe
            if (node) {
                node.setEtag(uploadResponse.apiResponse[0].etag);
                setFileSaved(true);
            }
        } else if (
            !uploadResponse.success &&
            uploadResponse.commandResponse.includes(localize("saveFile.error.ZosmfEtagMismatchError", "Rest API failure with HTTP(S) status 412"))
        ) {
            if (globals.ISTHEIA) {
                await willForceUpload(node, doc, label, node ? node.getProfile() : profile);
            } else {
                const oldDoc = doc;
                const oldDocText = oldDoc.getText();
                const prof = node ? node.getProfile() : profile;
                const downloadResponse = await ZoweExplorerApiRegister.getMvsApi(prof).getContents(label, {
                    file: doc.fileName,
                    returnEtag: true,
                    encoding: prof.profile?.encoding,
                    responseTimeout: prof.profile?.responseTimeout,
                });
                // re-assign etag, so that it can be used with subsequent requests
                const downloadEtag = downloadResponse.apiResponse.etag;
                if (node && downloadEtag !== node.getEtag()) {
                    node.setEtag(downloadEtag);
                }
                api.Gui.warningMessage(
                    localize(
                        "saveFile.error.etagMismatch",
                        "Remote file has been modified in the meantime.\nSelect 'Compare' to resolve the conflict."
                    )
                );
                if (vscode.window.activeTextEditor) {
                    // Store document in a separate variable, to be used on merge conflict
                    const startPosition = new vscode.Position(0, 0);
                    const endPosition = new vscode.Position(oldDoc.lineCount, 0);
                    const deleteRange = new vscode.Range(startPosition, endPosition);
                    await vscode.window.activeTextEditor.edit((editBuilder) => {
                        // re-write the old content in the editor view
                        editBuilder.delete(deleteRange);
                        editBuilder.insert(startPosition, oldDocText);
                    });
                    await vscode.window.activeTextEditor.document.save();
                }
            }
        } else {
            await markDocumentUnsaved(doc);
            api.Gui.errorMessage(uploadResponse.commandResponse);
        }
    } catch (err) {
        globals.LOG.error(localize("saveFile.log.error.save", "Error encountered when saving data set: ") + JSON.stringify(err));
        await markDocumentUnsaved(doc);
        await errorHandling(err, sesName, err.message);
    }
}<|MERGE_RESOLUTION|>--- conflicted
+++ resolved
@@ -422,24 +422,6 @@
             // if local copy exists, open that instead of pulling from mainframe
             const documentFilePath = getDocumentFilePath(label, node);
             if (!fs.existsSync(documentFilePath)) {
-<<<<<<< HEAD
-                const response = await api.Gui.withProgress(
-                    {
-                        location: vscode.ProgressLocation.Notification,
-                        title: "Opening data set...",
-                    },
-                    function downloadDataset() {
-                        const prof = node.getProfile();
-                        return ZoweExplorerApiRegister.getMvsApi(prof).getContents(label, {
-                            file: documentFilePath,
-                            returnEtag: true,
-                            encoding: prof.profile?.encoding,
-                            responseTimeout: prof.profile?.responseTimeout,
-                        });
-                    }
-                );
-                node.setEtag(response.apiResponse.etag);
-=======
                 const prof = node.getProfile();
                 const statusMsg = api.Gui.setStatusBarMessage(localize("dataSet.opening", "$(sync~spin) Opening data set..."));
                 const response = await ZoweExplorerApiRegister.getMvsApi(prof).getContents(label, {
@@ -450,7 +432,6 @@
                 });
                 node.setEtag(response?.apiResponse?.etag);
                 statusMsg.dispose();
->>>>>>> c8737763
             }
             const document = await vscode.workspace.openTextDocument(getDocumentFilePath(label, node));
             await api.Gui.showTextDocument(document, { preview: shouldPreview });
