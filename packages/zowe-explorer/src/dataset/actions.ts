/**
 * This program and the accompanying materials are made available under the terms of the
 * Eclipse Public License v2.0 which accompanies this distribution, and is available at
 * https://www.eclipse.org/legal/epl-v20.html
 *
 * SPDX-License-Identifier: EPL-2.0
 *
 * Copyright Contributors to the Zowe Project.
 *
 */

import * as dsUtils from "../dataset/utils";
import * as vscode from "vscode";
import * as fs from "fs";
import * as zowe from "@zowe/cli";
import * as globals from "../globals";
import * as path from "path";
import * as api from "@zowe/zowe-explorer-api";
import { FilterItem, errorHandling } from "../utils/ProfilesUtils";
import {
    getDocumentFilePath,
    concatChildNodes,
    checkForAddedSuffix,
    willForceUpload,
    getSelectedNodeList,
    JobSubmitDialogOpts,
    JOB_SUBMIT_DIALOG_OPTS,
    getDefaultUri,
} from "../shared/utils";
import { ZoweExplorerApiRegister } from "../ZoweExplorerApiRegister";
import { Profiles } from "../Profiles";
import { getIconByNode } from "../generators/icons";
import { ZoweDatasetNode } from "./ZoweDatasetNode";
import { DatasetTree } from "./DatasetTree";
import * as contextually from "../shared/context";
import { markDocumentUnsaved, setFileSaved } from "../utils/workspace";
import { IUploadOptions, IZosFilesResponse } from "@zowe/zos-files-for-zowe-sdk";

// Set up localization
import * as nls from "vscode-nls";
nls.config({
    messageFormat: nls.MessageFormat.bundle,
    bundleFormat: nls.BundleFormat.standalone,
})();
const localize: nls.LocalizeFunc = nls.loadMessageBundle();

/**
 * Allocates a copy of a data set or member
 *
 */
export async function allocateLike(datasetProvider: api.IZoweTree<api.IZoweDatasetTreeNode>, node?: api.IZoweDatasetTreeNode): Promise<void> {
    let profile: zowe.imperative.IProfileLoaded;
    let likeDSName: string;
    let currSession: api.IZoweDatasetTreeNode;

    // User called allocateLike from the command palette
    if (!node) {
        // The user must choose a session
        const qpItems = [];
        const quickpick = api.Gui.createQuickPick();
        quickpick.placeholder = localize("allocateLike.options.prompt", "Select the profile to which the original data set belongs");
        quickpick.ignoreFocusOut = true;

        for (const thisSession of datasetProvider.mSessionNodes) {
            if (!thisSession.label.toString().includes("Favorites")) {
                qpItems.push(new FilterItem({ text: thisSession.label as string }));
            }
        }
        quickpick.items = [...qpItems];

        quickpick.show();
        const selection = await api.Gui.resolveQuickPick(quickpick);
        if (!selection) {
            api.Gui.showMessage(localize("allocateLike.noSelection", "You must select a profile."));
            return;
        } else {
            currSession = datasetProvider.mSessionNodes.find((thisSession) => thisSession.label === selection.label);
            profile = currSession.getProfile();
        }
        quickpick.dispose();

        // The user must enter the name of a data set to copy
        const currSelection = datasetProvider.getTreeView().selection.length > 0 ? datasetProvider.getTreeView().selection[0].label : null;
        const inputBoxOptions: vscode.InputBoxOptions = {
            ignoreFocusOut: true,
            placeHolder: localize("allocateLike.inputBox.placeHolder", "Enter the name of the data set to copy attributes from"),
            value: currSelection as string,
            validateInput: (text) => {
                return dsUtils.validateDataSetName(text) === true ? null : localize("dataset.validation", "Enter valid dataset name");
            },
        };
        likeDSName = await api.Gui.showInputBox(inputBoxOptions);
        if (!likeDSName) {
            api.Gui.showMessage(localize("allocateLike.noNewName", "You must enter a new data set name."));
            return;
        }
    } else {
        // User called allocateLike by right-clicking a node
        profile = node.getProfile();
        likeDSName = node.label.toString().replace(/\[.*\]: /g, "");
    }

    // Get new data set name
    const options: vscode.InputBoxOptions = {
        ignoreFocusOut: true,
        placeHolder: localize("allocateLike.inputBox.placeHolder", "Enter a name for the new data set"),
        validateInput: (text) => {
            return dsUtils.validateDataSetName(text) === true ? null : localize("dataset.validation", "Enter valid dataset name");
        },
    };
    const newDSName = await api.Gui.showInputBox(options);
    if (!newDSName) {
        api.Gui.showMessage(localize("allocateLike.noNewName", "You must enter a new data set name."));
        return;
    } else {
        // Allocate the data set, or throw an error
        try {
            await ZoweExplorerApiRegister.getMvsApi(profile).allocateLikeDataSet(newDSName.toUpperCase(), likeDSName);
        } catch (err) {
            globals.LOG.error(localize("createDataSet.log.error", "Error encountered when creating data set! ") + JSON.stringify(err));
<<<<<<< HEAD
            await errorHandling(err, newDSName, localize("createDataSet.error", "Unable to create data set:"));
=======
            if (err instanceof Error) {
                await errorHandling(err, newDSName, localize("createDataSet.error", "Unable to create data set: ") + err.message);
            }
>>>>>>> f001941a
            throw err;
        }
    }

    // Refresh tree and open new node, if applicable
    if (!currSession) {
        currSession = datasetProvider.mSessionNodes.find((thisSession) => thisSession.label.toString().trim() === profile.name);
    }

    const theFilter = datasetProvider.createFilterString(newDSName, currSession);
    currSession.tooltip = currSession.pattern = theFilter.toUpperCase();
    datasetProvider.addSearchHistory(theFilter);
    datasetProvider.refresh();
    currSession.dirty = true;
    datasetProvider.refreshElement(currSession);
    const newNode = (await currSession.getChildren()).find((child) => child.label.toString() === newDSName.toUpperCase());
    await datasetProvider.getTreeView().reveal(currSession, { select: true, focus: true });
    datasetProvider.getTreeView().reveal(newNode, { select: true, focus: true });
}

export async function uploadDialog(node: ZoweDatasetNode, datasetProvider: api.IZoweTree<api.IZoweDatasetTreeNode>): Promise<void> {
    const fileOpenOptions = {
        canSelectFiles: true,
        openLabel: "Upload File",
        canSelectMany: true,
        defaultUri: getDefaultUri(),
    };
    const value = await api.Gui.showOpenDialog(fileOpenOptions);
    if (value?.length > 0) {
        await api.Gui.withProgress(
            {
                location: vscode.ProgressLocation.Notification,
                title: localize("uploadFile.response.upload.title", "Uploading to data set"),
                cancellable: true,
            },
            async (progress, token) => {
                let index = 0;
                for (const item of value) {
                    if (token.isCancellationRequested) {
                        api.Gui.showMessage(localize("uploadFile.uploadCancelled", "Upload action was cancelled."));
                        break;
                    }
                    api.Gui.reportProgress(progress, value.length, index, "Uploading");
                    const response = await uploadFile(node, item.path);
                    if (!response?.success) {
                        await errorHandling(response?.commandResponse, node.getProfileName(), response?.commandResponse);
                        break;
                    }
                    index++;
                }
            }
        );

        // refresh Tree View & favorites
        datasetProvider.refreshElement(node);
        datasetProvider.getTreeView().reveal(node, { expand: true, focus: true });
        if (contextually.isFavorite(node) || contextually.isFavoriteContext(node.getParent())) {
            const nonFavNode = datasetProvider.findNonFavoritedNode(node);
            if (nonFavNode) {
                datasetProvider.refreshElement(nonFavNode);
            }
        } else {
            const favNode = datasetProvider.findFavoritedNode(node);
            if (favNode) {
                datasetProvider.refreshElement(favNode);
            }
        }
    } else {
        api.Gui.showMessage(localize("enterPattern.pattern", "No selection made. Operation cancelled."));
    }
}

export async function uploadFile(node: ZoweDatasetNode, docPath: string): Promise<IZosFilesResponse> {
    try {
        const datasetName = node.label as string;
        const prof = node.getProfile();

        const response = await ZoweExplorerApiRegister.getMvsApi(prof).putContents(docPath, datasetName, {
            encoding: prof.profile?.encoding,
            responseTimeout: prof.profile?.responseTimeout,
        });
        return response;
    } catch (e) {
        await errorHandling(e, node.getProfileName());
    }
}

/**
 * Deletes nodes from the data set tree & delegates deletion of data sets, members, and profiles
 *
 * @export
 * @param {IZoweDatasetTreeNode} node - The node selected for deletion
 * @param {DatasetTree} datasetProvider - the tree which contains the nodes
 */
export async function deleteDatasetPrompt(datasetProvider: api.IZoweTree<api.IZoweDatasetTreeNode>, node?: api.IZoweDatasetTreeNode): Promise<void> {
    let nodes: api.IZoweDatasetTreeNode[];
    const treeView = datasetProvider.getTreeView();
    let selectedNodes = treeView.selection;
    let includedSelection = false;
    if (node) {
        for (const item of selectedNodes) {
            if (node.getLabel().toString() === item.getLabel().toString()) {
                includedSelection = true;
            }
        }
    }

    // Check that child and parent aren't both in array, removing children whose parents are in
    // array to avoid errors from host when deleting none=existent children.
    const childArray: api.IZoweDatasetTreeNode[] = [];
    for (const item of selectedNodes) {
        if (contextually.isDsMember(item)) {
            for (const parent of selectedNodes) {
                if (parent.getLabel() === item.getParent().getLabel()) {
                    childArray.push(item);
                }
            }
        }
    }
    selectedNodes = selectedNodes.filter((val) => !childArray.includes(val));

    if (includedSelection || !node) {
        // Filter out sessions and information messages
        nodes = selectedNodes.filter(
            (selectedNode) => selectedNode.getParent() && !contextually.isSession(selectedNode) && !contextually.isInformation(selectedNode)
        );
    } else {
        if (node.getParent() && !contextually.isSession(node) && !contextually.isInformation(node)) {
            nodes = [];
            nodes.push(node);
        }
    }

    // Check that there are items to be deleted
    if (!nodes || nodes.length === 0) {
        api.Gui.showMessage(localize("deleteDatasetPrompt.nodesToDelete.empty", "No data sets selected for deletion, cancelling..."));
        return;
    }

    // The names of the nodes that should be deleted
    const nodesToDelete: string[] = nodes.map((deletedNode) => {
        return contextually.isDsMember(deletedNode)
            ? ` ${deletedNode.getParent().getLabel().toString()}(${deletedNode.getLabel().toString()})`
            : ` ${deletedNode.getLabel().toString()}`;
    });
    nodesToDelete.sort();

    const nodesDeleted: string[] = [];

    // The member parent nodes that should be refreshed individually
    const memberParents: api.IZoweDatasetTreeNode[] = [];
    for (const deletedNode of nodes) {
        if (contextually.isDsMember(deletedNode)) {
            const parent = deletedNode.getParent();
            if (memberParents.filter((alreadyAddedParent) => alreadyAddedParent.label.toString() === parent.label.toString()).length === 0) {
                memberParents.push(parent);
            }
        }
    }

    nodes.map((deletedNode) => {
        return contextually.isDsMember(deletedNode) ? deletedNode.getParent() : ` ${deletedNode.getLabel().toString()}`;
    });

    // Confirm that the user really wants to delete
    globals.LOG.debug(localize("deleteDatasetPrompt.log.debug", "Deleting data set(s): ") + nodesToDelete.join(","));
    const deleteButton = localize("deleteDatasetPrompt.confirmation.delete", "Delete");
    const message = localize(
        "deleteDatasetPrompt.confirmation.message",
        // eslint-disable-next-line max-len
        `Are you sure you want to delete the following {0} item(s)?\nThis will permanently remove these data sets and/or members from your system.\n\n{1}`,
        nodesToDelete.length,
        nodesToDelete.toString().replace(/(,)/g, "\n")
    );
    await api.Gui.warningMessage(message, {
        items: [deleteButton],
        vsCodeOpts: { modal: true },
    }).then((selection) => {
        if (!selection || selection === "Cancel") {
            globals.LOG.debug(localize("deleteDatasetPrompt.deleteCancelled", "Delete action was cancelled."));
            nodes = [];
            return;
        }
    });

    if (nodes.length === 0) {
        return;
    }
    if (nodes.length === 1) {
        // no multi-select available in Theia
        await deleteDataset(nodes[0], datasetProvider);
        const deleteItemName = contextually.isDsMember(nodes[0])
            ? ` ${nodes[0].getParent().getLabel().toString()}(${nodes[0].getLabel().toString()})`
            : ` ${nodes[0].getLabel().toString()}`;
        nodesDeleted.push(deleteItemName);
    }
    if (nodes.length > 1) {
        // Delete multiple selected nodes
        await api.Gui.withProgress(
            {
                location: vscode.ProgressLocation.Notification,
                title: localize("deleteDatasetPrompt.deleteCounter", "Deleting items"),
                cancellable: true,
            },
            async (progress, token) => {
                for (const [index, currNode] of nodes.entries()) {
                    if (token.isCancellationRequested) {
                        api.Gui.showMessage(localize("deleteDatasetPrompt.deleteCancelled", "Delete action was cancelled."));
                        return;
                    }
                    api.Gui.reportProgress(progress, nodes.length, index, "Deleting");
                    try {
                        await deleteDataset(currNode, datasetProvider);
                        const deleteItemName = contextually.isDsMember(currNode)
                            ? ` ${currNode.getParent().getLabel().toString()}(${currNode.getLabel().toString()})`
                            : ` ${currNode.getLabel().toString()}`;
                        nodesDeleted.push(deleteItemName);
                    } catch (err) {
                        globals.LOG.error(err);
                    }
                }
            }
        );
    }
    if (nodesDeleted.length > 0) {
        nodesDeleted.sort();
        api.Gui.showMessage(
            localize("deleteMulti.datasetNode", "The following {0} item(s) were deleted:{1}", nodesDeleted.length, nodesDeleted.toString())
        );
    }

    // refresh Tree View & favorites
    datasetProvider.refresh();
    for (const member of memberParents) {
        datasetProvider.refreshElement(member);
    }
}

/**
 * Creates a PDS member
 *
 * @export
 * @param {IZoweDatasetTreeNode} parent - The parent Node
 * @param {DatasetTree} datasetProvider - the tree which contains the nodes
 */
export async function createMember(parent: api.IZoweDatasetTreeNode, datasetProvider: api.IZoweTree<api.IZoweDatasetTreeNode>): Promise<void> {
    const options: vscode.InputBoxOptions = {
        placeHolder: localize("createMember.inputBox.placeholder", "Name of Member"),
        validateInput: (text) => {
            return dsUtils.validateMemberName(text) === true ? null : localize("member.validation", "Enter valid member name");
        },
    };
    const name = await api.Gui.showInputBox(options);
    globals.LOG.debug(localize("createMember.log.debug.createNewDataSet", "creating new data set member of name ") + name);
    if (name) {
        const label = parent.label as string;
        const profile = parent.getProfile();
        try {
            await ZoweExplorerApiRegister.getMvsApi(profile).createDataSetMember(label + "(" + name + ")", {
                responseTimeout: profile.profile?.responseTimeout,
            });
        } catch (err) {
            globals.LOG.error(localize("createMember.log.error", "Error encountered when creating member! ") + JSON.stringify(err));
<<<<<<< HEAD
            await errorHandling(err, label, localize("createMember.error", "Unable to create member:"));
=======
            if (err instanceof Error) {
                await errorHandling(err, label, localize("createMember.error", "Unable to create member: ") + err.message);
            }
>>>>>>> f001941a
            throw err;
        }
        parent.dirty = true;
        datasetProvider.refreshElement(parent);

        openPS(
            new ZoweDatasetNode(name, vscode.TreeItemCollapsibleState.None, parent, null, undefined, undefined, parent.getProfile()),
            true,
            datasetProvider
        );

        // Refresh corresponding tree parent to reflect addition
        const otherTreeParent = datasetProvider.findEquivalentNode(parent, contextually.isFavorite(parent));
        if (otherTreeParent != null) {
            datasetProvider.refreshElement(otherTreeParent);
        }

        datasetProvider.refresh();
    }
}

/**
 * Downloads and displays a PS or data set member in a text editor view
 *
 * @param {IZoweDatasetTreeNode} node
 */
export async function openPS(
    node: api.IZoweDatasetTreeNode,
    previewMember: boolean,
    datasetProvider?: api.IZoweTree<api.IZoweDatasetTreeNode>
): Promise<void> {
    if (datasetProvider) {
        await datasetProvider.checkCurrentProfile(node);
    }

    const doubleClicked = api.Gui.utils.wasDoubleClicked(node, datasetProvider);
    const shouldPreview = doubleClicked ? false : previewMember;
    if (Profiles.getInstance().validProfile !== api.ValidProfileEnum.INVALID) {
        try {
            let label: string;
            switch (true) {
                // For favorited or non-favorited sequential DS:
                case contextually.isFavorite(node):
                case contextually.isSessionNotFav(node.getParent()):
                    label = node.label as string;
                    break;
                // For favorited or non-favorited data set members:
                case contextually.isFavoritePds(node.getParent()):
                case contextually.isPdsNotFav(node.getParent()):
                    label = node.getParent().getLabel().toString() + "(" + node.getLabel().toString() + ")";
                    break;
                default:
                    api.Gui.errorMessage(localize("openPS.invalidNode", "openPS() called from invalid node."));
                    throw Error(localize("openPS.error.invalidNode", "openPS() called from invalid node. "));
            }
            globals.LOG.debug(localize("openPS.log.debug.openDataSet", "opening physical sequential data set from label ") + label);
            // if local copy exists, open that instead of pulling from mainframe
            const documentFilePath = getDocumentFilePath(label, node);
            if (!fs.existsSync(documentFilePath)) {
                const prof = node.getProfile();
                const statusMsg = api.Gui.setStatusBarMessage(localize("dataSet.opening", "$(sync~spin) Opening data set..."));
                const response = await ZoweExplorerApiRegister.getMvsApi(prof).getContents(label, {
                    file: documentFilePath,
                    returnEtag: true,
                    encoding: prof.profile?.encoding,
                    responseTimeout: prof.profile?.responseTimeout,
                });
                node.setEtag(response?.apiResponse?.etag);
                statusMsg.dispose();
            }
            const document = await vscode.workspace.openTextDocument(getDocumentFilePath(label, node));
            await api.Gui.showTextDocument(document, { preview: shouldPreview });
            if (datasetProvider) {
                datasetProvider.addFileHistory(`[${node.getProfileName()}]: ${label}`);
            }
        } catch (err) {
            globals.LOG.error(localize("openPS.log.error.openDataSet", "Error encountered when opening data set! ") + JSON.stringify(err));
            await errorHandling(err, node.getProfileName());
            throw err;
        }
    }
}

export function getDataSetTypeAndOptions(type: string): {
    typeEnum: zowe.CreateDataSetTypeEnum;
    createOptions: vscode.WorkspaceConfiguration;
} {
    let typeEnum: zowe.CreateDataSetTypeEnum;
    let createOptions: vscode.WorkspaceConfiguration;
    switch (type) {
        case localize("createFile.dataSetBinary", "Data Set Binary"):
            typeEnum = zowe.CreateDataSetTypeEnum.DATA_SET_BINARY;
            createOptions = vscode.workspace.getConfiguration(globals.SETTINGS_DS_DEFAULT_BINARY);
            break;
        case localize("createFile.dataSetC", "Data Set C"):
            typeEnum = zowe.CreateDataSetTypeEnum.DATA_SET_C;
            createOptions = vscode.workspace.getConfiguration(globals.SETTINGS_DS_DEFAULT_C);
            break;
        case localize("createFile.dataSetClassic", "Data Set Classic"):
            typeEnum = zowe.CreateDataSetTypeEnum.DATA_SET_CLASSIC;
            createOptions = vscode.workspace.getConfiguration(globals.SETTINGS_DS_DEFAULT_CLASSIC);
            break;
        case localize("createFile.dataSetPartitioned", "Data Set Partitioned"):
            typeEnum = zowe.CreateDataSetTypeEnum.DATA_SET_PARTITIONED;
            createOptions = vscode.workspace.getConfiguration(globals.SETTINGS_DS_DEFAULT_PDS);
            break;
        case localize("createFile.dataSetSequential", "Data Set Sequential"):
            typeEnum = zowe.CreateDataSetTypeEnum.DATA_SET_SEQUENTIAL;
            createOptions = vscode.workspace.getConfiguration(globals.SETTINGS_DS_DEFAULT_PS);
            break;
    }
    return {
        typeEnum,
        createOptions,
    };
}

/**
 * Creates a new file and uploads to the server
 * !!!!!!!!!!!!!!!!!!!!!!!!!!!!!!!!!!!!!!!!!!!!!!!!!!!
 * TODO: Consider changing configuration to allow "custom" data set specifications
 * !!!!!!!!!!!!!!!!!!!!!!!!!!!!!!!!!!!!!!!!!!!!!!!!!!!
 * @export
 * @param {IZoweDatasetTreeNode} node - Desired Zowe session
 * @param {DatasetTree} datasetProvider - the tree which contains the nodes
 */
export async function createFile(node: api.IZoweDatasetTreeNode, datasetProvider: api.IZoweTree<api.IZoweDatasetTreeNode>): Promise<void> {
    let dsName: string;
    let typeEnum: number;
    let propertiesFromDsType: any;
    const stepTwoOptions = {
        placeHolder: localize("createFile.quickPickOption.dataSetType", "Type of Data Set to be Created"),
        ignoreFocusOut: true,
        canPickMany: false,
    };
    const stepThreeOptions: vscode.QuickPickOptions = {
        ignoreFocusOut: true,
        canPickMany: false,
    };
    const stepTwoChoices = [
        localize("createFile.dataSetBinary", "Data Set Binary"),
        localize("createFile.dataSetC", "Data Set C"),
        localize("createFile.dataSetClassic", "Data Set Classic"),
        localize("createFile.dataSetPartitioned", "Data Set Partitioned"),
        localize("createFile.dataSetSequential", "Data Set Sequential"),
    ];
    const stepThreeChoices = [localize("createFile.allocate", " + Allocate Data Set"), localize("createFile.editAttributes", "Edit Attributes")];
    // Make a nice new mutable array for the DS properties
    const newDSProperties = JSON.parse(JSON.stringify(globals.DATA_SET_PROPERTIES));

    datasetProvider.checkCurrentProfile(node);
    if (Profiles.getInstance().validProfile !== api.ValidProfileEnum.INVALID) {
        // 1st step: Get data set name
        const options: vscode.InputBoxOptions = {
            placeHolder: localize("createFile.inputBox.placeHolder", "Name of Data Set"),
            ignoreFocusOut: true,
            validateInput: (text) => {
                return dsUtils.validateDataSetName(text) === true ? null : localize("dataset.validation", "Enter valid dataset name");
            },
        };
        dsName = await api.Gui.showInputBox(options);
        if (dsName) {
            dsName = dsName.trim().toUpperCase();
            newDSProperties.forEach((property) => {
                if (property.key === `dsName`) {
                    property.value = dsName;
                    property.placeHolder = dsName;
                }
            });
        } else {
            globals.LOG.debug(localize("createFile.noValidNameEntered", "No valid data set name entered. Operation cancelled"));
            api.Gui.showMessage(localize("createFile.operationCancelled", "Operation cancelled."));
            return;
        }

        // 2nd step: Get data set type
        const type = await api.Gui.showQuickPick(stepTwoChoices, stepTwoOptions);
        if (type == null) {
            globals.LOG.debug(localize("createFile.noValidTypeSelected", "No valid data set type selected. Operation cancelled."));
            api.Gui.showMessage(localize("createFile.operationCancelled", "Operation cancelled."));
            return;
        } else {
            // Add the default property values to the list of items
            // that will be shown in DS attributes for editing
            typeEnum = getDataSetTypeAndOptions(type).typeEnum;
            const cliDefaultsKey = globals.CreateDataSetTypeWithKeysEnum[typeEnum].replace("DATA_SET_", "");

            propertiesFromDsType = zowe.CreateDefaults.DATA_SET[cliDefaultsKey];
            newDSProperties.forEach((property) => {
                Object.keys(propertiesFromDsType).forEach((typeProperty) => {
                    if (typeProperty === property.key) {
                        property.value = propertiesFromDsType[typeProperty].toString();
                        property.placeHolder = propertiesFromDsType[typeProperty];
                    }
                });
            });
        }

        // 3rd step: Ask if we allocate, or show DS attributes
        const choice = await api.Gui.showQuickPick(stepThreeChoices, stepThreeOptions);
        if (choice == null) {
            globals.LOG.debug(localize("createFile.noOptionSelected", "No option selected. Operation cancelled."));
            api.Gui.showMessage(localize("createFile.operationCancelled", "Operation cancelled."));
            return;
        } else {
            if (choice === " + Allocate Data Set") {
                // User wants to allocate straightaway - skip Step 4
                globals.LOG.debug(localize("createFile.allocatingNewDataSet", "Allocating new data set"));
                api.Gui.showMessage(localize("createFile.allocatingNewDataSet", "Allocating new data set"));
            } else {
                // 4th step (optional): Show data set attributes
                const choice2 = await handleUserSelection(newDSProperties, type);
                if (choice2 == null) {
                    globals.LOG.debug(localize("createFile.noOptionSelected", "No option selected. Operation cancelled."));
                    api.Gui.showMessage(localize("createFile.operationCancelled", "Operation cancelled."));
                    return;
                } else {
                    globals.LOG.debug(localize("createFile.allocatingNewDataSet", "Attempting to allocate new data set"));
                }
            }
        }

        // Format properties for use by API
        const dsPropsForAPI = {};
        newDSProperties.forEach((property) => {
            if (property.value) {
                if (property.key === `dsName`) {
                    dsName = property.value;
                } else {
                    if (typeof propertiesFromDsType[property.key] === "number") {
                        dsPropsForAPI[property.key] = Number(property.value);
                    } else {
                        dsPropsForAPI[property.key] = property.value;
                    }
                }
            }
        });

        const profile = node.getProfile();
        try {
            // Allocate the data set
            await ZoweExplorerApiRegister.getMvsApi(profile).createDataSet(typeEnum, dsName, {
                responseTimeout: profile?.profile?.responseTimeout,
                ...dsPropsForAPI,
            });
            node.dirty = true;

            const theFilter = datasetProvider.createFilterString(dsName, node);
            datasetProvider.addSearchHistory(theFilter);
            datasetProvider.refresh();

            // Show newly-created data set in expanded tree view
            if (dsName) {
                node.tooltip = node.pattern = theFilter.toUpperCase();
                node.collapsibleState = vscode.TreeItemCollapsibleState.Expanded;
                const icon = getIconByNode(node);
                if (icon) {
                    node.iconPath = icon.path;
                }
                node.dirty = true;

                const newNode = await node.getChildren().then((children) => children.find((child) => child.label === dsName));
                datasetProvider
                    .getTreeView()
                    .reveal(node, { select: true, focus: true })
                    .then(() => datasetProvider.getTreeView().reveal(newNode, { select: true, focus: true }));
            }
        } catch (err) {
            globals.LOG.error(localize("createDataSet.error", "Error encountered when creating data set! ") + JSON.stringify(err));
<<<<<<< HEAD
            await errorHandling(err, node.getProfileName(), localize("createDataSet.error", "Error encountered when creating data set!"));
=======
            if (err instanceof Error) {
                await errorHandling(
                    err,
                    node.getProfileName(),
                    localize("createDataSet.error", "Error encountered when creating data set! ") + err.message
                );
            }
>>>>>>> f001941a
            throw err as Error;
        }
    }
}

async function handleUserSelection(newDSProperties, dsType): Promise<string> {
    // Create the array of items in the quickpick list
    const qpItems = [];
    qpItems.push(new FilterItem({ text: ` + Allocate Data Set`, show: true }));
    newDSProperties.forEach((prop) => {
        qpItems.push(new FilterItem({ text: prop.label, description: prop.value, show: true }));
    });

    // Provide the settings for the quickpick's appearance & behavior
    const quickpick = api.Gui.createQuickPick();
    quickpick.placeholder = localize("createFileNoWebview.options.prompt", "Click on parameters to change them");
    quickpick.ignoreFocusOut = true;
    quickpick.items = [...qpItems];
    quickpick.matchOnDescription = false;
    quickpick.onDidHide(() => {
        if (quickpick.selectedItems.length === 0) {
            globals.LOG.debug(localize("createFile.noOptionSelected", "No option selected. Operation cancelled."));
            api.Gui.showMessage(localize("createFile.operationCancelled", "Operation cancelled."));
            return;
        }
    });

    // Show quickpick and store the user's input
    quickpick.show();
    const choice2 = await api.Gui.resolveQuickPick(quickpick);
    const pattern = choice2.label;
    quickpick.dispose();

    const showPatternOptions = async (): Promise<void> => {
        const options: vscode.InputBoxOptions = {
            value: newDSProperties.find((prop) => prop.label === pattern).value,
            placeHolder: newDSProperties.find((prop) => prop.label === pattern).placeHolder,
        };
        newDSProperties.find((prop) => prop.label === pattern).value = await api.Gui.showInputBox(options);
    };

    if (pattern) {
        // Parse pattern for selected attribute
        switch (pattern) {
            case " + Allocate Data Set":
                return new Promise((resolve) => resolve(` + Allocate Data Set`));
            default:
                await showPatternOptions();
                break;
        }
        return Promise.resolve(handleUserSelection(newDSProperties, dsType));
    }
}

/**
 * Shows data set attributes in a new text editor
 *
 * @export
 * @param {IZoweDatasetTreeNode} node   - The node to show attributes for
 * @param {DatasetTree} datasetProvider - the tree which contains the nodes
 */
export async function showAttributes(node: api.IZoweDatasetTreeNode, datasetProvider: api.IZoweTree<api.IZoweDatasetTreeNode>): Promise<void> {
    await datasetProvider.checkCurrentProfile(node);
    if (Profiles.getInstance().validProfile !== api.ValidProfileEnum.INVALID) {
        const label = node.label as string;
        globals.LOG.debug(localize("showAttributes.debug", "showing attributes for ") + label);
        let attributes: any;
        try {
            const nodeProfile = node.getProfile();
            if (contextually.isDsMember(node)) {
                const dsName = node.getParent().getLabel() as string;
                attributes = await ZoweExplorerApiRegister.getMvsApi(nodeProfile).allMembers(dsName.toUpperCase(), {
                    attributes: true,
                    pattern: label.toUpperCase(),
                    responseTimeout: nodeProfile?.profile?.responseTimeout,
                });
            } else {
                attributes = await ZoweExplorerApiRegister.getMvsApi(nodeProfile).dataSet(label, {
                    attributes: true,
                    responseTimeout: nodeProfile?.profile?.responseTimeout,
                });
            }
            attributes = attributes.apiResponse.items;
            if (contextually.isDs(node)) {
                attributes = attributes.filter((dataSet) => {
                    return dataSet.dsname.toUpperCase() === label.toUpperCase();
                });
            }
            if (attributes.length === 0) {
                throw new Error(localize("showAttributes.lengthError", "No matching names found for query: ") + label);
            }
        } catch (err) {
            globals.LOG.error(localize("showAttributes.log.error", "Error encountered when listing attributes! ") + JSON.stringify(err));
<<<<<<< HEAD
            await errorHandling(err, node.getProfileName(), localize("showAttributes.error", "Unable to list attributes:"));
=======
            if (err instanceof Error) {
                await errorHandling(err, node.getProfileName(), localize("showAttributes.error", "Unable to list attributes: ") + err.message);
            }
>>>>>>> f001941a
            throw err;
        }

        const attributesMessage = localize("attributes.title", "Attributes");
        const webviewHTML = `<!DOCTYPE html>
        <html lang="en">
        <head>
            <meta charset="UTF-8">
            <title>${label} "${attributesMessage}"</title>
        </head>
        <body>
        <table style="margin-top: 2em; border-spacing: 2em 0">
        ${Object.keys(attributes[0]).reduce(
            (html, key) =>
                html.concat(`
                <tr>
                    <td align="left" style="color: var(--vscode-editorLink-activeForeground); font-weight: bold">${key}:</td>
                    <td align="right" style="color: ${
                        isNaN(attributes[0][key]) ? "var(--vscode-settings-textInputForeground)" : "var(--vscode-problemsWarningIcon-foreground)"
                        // eslint-disable-next-line @typescript-eslint/restrict-template-expressions
                    }">${attributes[0][key]}</td>
                </tr>
        `),
            ""
        )}
        </table>
        </body>
        </html>`;
        const panel: vscode.WebviewPanel = api.Gui.createWebviewPanel({
            viewType: "zowe",
            title: label + " " + localize("attributes.title", "Attributes"),
            showOptions: vscode.window.activeTextEditor ? vscode.window.activeTextEditor.viewColumn : 1,
        });
        panel.webview.html = webviewHTML;
    }
}

/**
 * Submit the contents of the editor as JCL.
 *
 * @export
 * @param {DatasetTree} datasetProvider - our DatasetTree object
 */
// This function does not appear to currently be made available in the UI
export async function submitJcl(datasetProvider: api.IZoweTree<api.IZoweDatasetTreeNode>): Promise<void> {
    if (!vscode.window.activeTextEditor) {
        api.Gui.errorMessage(localize("submitJcl.noDocumentOpen", "No editor with a document that could be submitted as JCL is currently open."));
        return;
    }
    const doc = vscode.window.activeTextEditor.document;
    globals.LOG.debug(localize("submitJcl.log.debug", "Submitting JCL in document ") + doc.fileName);
    // get session name
    const sessionregex = /\[(.*)(\])(?!.*\])/g;
    const regExp = sessionregex.exec(doc.fileName);
    const profiles = Profiles.getInstance();
    let sessProfileName;
    if (regExp === null) {
        const allProfiles: zowe.imperative.IProfileLoaded[] = profiles.allProfiles;
        const profileNamesList = allProfiles.map((profile) => {
            return profile.name;
        });
        if (profileNamesList.length) {
            const quickPickOptions: vscode.QuickPickOptions = {
                placeHolder: localize("submitJcl.quickPickOption", "Select the Profile to use to submit the job"),
                ignoreFocusOut: true,
                canPickMany: false,
            };
            sessProfileName = await api.Gui.showQuickPick(profileNamesList, quickPickOptions);
        } else {
            api.Gui.showMessage(localize("submitJcl.noProfile", "No profiles available"));
        }
    } else {
        sessProfileName = regExp[1];
        if (sessProfileName.includes("[")) {
            // if submitting from favorites, sesName might be the favorite node, so extract further
            sessProfileName = sessionregex.exec(sessProfileName)[1];
        }
    }

    // get profile from session name
    let sessProfile: zowe.imperative.IProfileLoaded;
    const sesNode = (await datasetProvider.getChildren()).find((child) => child.label.toString() === sessProfileName);
    if (sesNode) {
        sessProfile = sesNode.getProfile();
    } else {
        // if submitting from favorites, a session might not exist for this node
        sessProfile = profiles.loadNamedProfile(sessProfileName);
    }
    if (sessProfile == null) {
        globals.LOG.error(localize("submitJcl.log.error.nullSession", "Session for submitting JCL was null or undefined!"));
        return;
    }
    await Profiles.getInstance().checkCurrentProfile(sessProfile);
    if (Profiles.getInstance().validProfile !== api.ValidProfileEnum.INVALID) {
        try {
            const job = await ZoweExplorerApiRegister.getJesApi(sessProfile).submitJcl(doc.getText());
            const args = [sessProfileName, job.jobid];
            const setJobCmd = `command:zowe.jobs.setJobSpool?${encodeURIComponent(JSON.stringify(args))}`;
            api.Gui.showMessage(localize("submitJcl.jobSubmitted", "Job submitted ") + `[${job.jobid}](${setJobCmd})`);
        } catch (error) {
<<<<<<< HEAD
            await errorHandling(error, sessProfileName, localize("submitJcl.jobSubmissionFailed", "Job submission failed"));
=======
            if (error instanceof Error) {
                await errorHandling(error, sessProfileName, localize("submitJcl.jobSubmissionFailed", "Job submission failed\n") + error.message);
            }
>>>>>>> f001941a
        }
    } else {
        api.Gui.errorMessage(localize("submitJcl.checkProfile", "Profile is invalid"));
        return;
    }
}

/**
 * Shows a confirmation dialog (if needed) when submitting a job.
 *
 * @param node The node/member that is being submitted
 * @param ownsJob Whether the current user profile owns this job
 * @returns Whether the job submission should continue.
 */
async function confirmJobSubmission(node: api.IZoweTreeNode, ownsJob: boolean): Promise<boolean> {
    const showConfirmationDialog = async (): Promise<boolean> => {
        const selection = await api.Gui.warningMessage(
            localize("submitMember.confirm", "Are you sure you want to submit the following job?\n\n{0}", node.getLabel().toString()),
            { items: [{ title: "Submit" }], vsCodeOpts: { modal: true } }
        );

        return selection != null && selection?.title === "Submit";
    };

    const confirmationOption: string = vscode.workspace.getConfiguration().get("zowe.jobs.confirmSubmission");
    switch (JOB_SUBMIT_DIALOG_OPTS.indexOf(confirmationOption)) {
        case JobSubmitDialogOpts.OtherUserJobs:
            if (!ownsJob && !(await showConfirmationDialog())) {
                return false;
            }
            break;
        case JobSubmitDialogOpts.YourJobs:
            if (ownsJob && !(await showConfirmationDialog())) {
                return false;
            }
            break;
        case JobSubmitDialogOpts.AllJobs:
            if (!(await showConfirmationDialog())) {
                return false;
            }
            break;
        case JobSubmitDialogOpts.Disabled:
        default:
            break;
    }

    return true;
}

/**
 * Submit the selected dataset member as a Job.
 *
 * @export
 * @param node The dataset member
 */
export async function submitMember(node: api.IZoweTreeNode): Promise<void> {
    let label: string;
    let sesName: string;
    let sessProfile: zowe.imperative.IProfileLoaded;
    const profiles = Profiles.getInstance();
    const nodeProfile = node.getProfile();
    await profiles.checkCurrentProfile(nodeProfile);

    const datasetName = contextually.isDsMember(node) ? node.getParent().getLabel().toString() : node.getLabel().toString();
    const ownsJob = datasetName.split(".")[0] === nodeProfile.profile?.user?.toUpperCase();

    if (!(await confirmJobSubmission(node, ownsJob))) {
        return;
    }

    if (Profiles.getInstance().validProfile !== api.ValidProfileEnum.INVALID) {
        switch (true) {
            // For favorited or non-favorited sequential DS:
            case contextually.isFavorite(node):
            case contextually.isSessionNotFav(node.getParent()):
                sesName = node.getParent().getLabel() as string;
                label = node.label as string;
                sessProfile = node.getProfile();
                break;
            // For favorited or non-favorited data set members:
            case contextually.isFavoritePds(node.getParent()):
            case contextually.isPdsNotFav(node.getParent()):
                sesName = node.getParent().getParent().getLabel() as string;
                label = node.getParent().getLabel().toString() + "(" + node.label.toString() + ")";
                sessProfile = node.getProfile();
                break;
            default:
                api.Gui.errorMessage(localize("submitMember.invalidNode", "submitMember() called from invalid node."));
                throw Error(localize("submitMember.error.invalidNode", "submitMember() called from invalid node."));
        }
        try {
            const job = await ZoweExplorerApiRegister.getJesApi(sessProfile).submitJob(label);
            const args = [sesName, job.jobid];
            const setJobCmd = `command:zowe.jobs.setJobSpool?${encodeURIComponent(JSON.stringify(args))}`;
            api.Gui.showMessage(localize("submitMember.jobSubmitted", "Job submitted ") + `[${job.jobid}](${setJobCmd})`);
        } catch (error) {
<<<<<<< HEAD
            await errorHandling(error, sesName, localize("submitMember.jobSubmissionFailed", "Job submission failed"));
=======
            if (error instanceof Error) {
                await errorHandling(error, sesName, localize("submitMember.jobSubmissionFailed", "Job submission failed\n") + error.message);
            }
>>>>>>> f001941a
        }
    }
}

/**
 * Deletes a dataset/data set member
 *
 * @export
 * @param {IZoweTreeNode} node - The node to be deleted
 * @param {IZoweTree<IZoweDatasetTreeNode>} datasetProvider - the tree which contains the nodes
 */
export async function deleteDataset(node: api.IZoweTreeNode, datasetProvider: api.IZoweTree<api.IZoweDatasetTreeNode>): Promise<void> {
    let label = "";
    let fav = false;

    const parent = node.getParent();
    try {
        const parentContext = parent.contextValue;
        if (parentContext.includes(globals.FAV_SUFFIX)) {
            label = node.getLabel() as string;
            fav = true;
            if (parentContext.includes(globals.DS_PDS_CONTEXT + globals.FAV_SUFFIX)) {
                label = parent.getLabel().toString() + "(" + node.getLabel().toString() + ")";
            }
        } else if (parentContext.includes(globals.DS_SESSION_CONTEXT)) {
            label = node.getLabel() as string;
        } else if (parentContext.includes(globals.DS_PDS_CONTEXT)) {
            label = parent.getLabel().toString() + "(" + node.getLabel().toString() + ")";
        } else {
            throw Error(localize("deleteDataSet.invalidNode.error", "deleteDataSet() called from invalid node."));
        }
        await datasetProvider.checkCurrentProfile(node);
        if (Profiles.getInstance().validProfile !== api.ValidProfileEnum.INVALID) {
            const profile = node.getProfile();
            await ZoweExplorerApiRegister.getMvsApi(profile).deleteDataSet(label, { responseTimeout: profile.profile?.responseTimeout });
        } else {
            return;
        }
    } catch (err) {
        globals.LOG.error(localize("deleteDataSet.delete.log.error", "Error encountered when deleting data set! ") + JSON.stringify(err));
        if (err.message.includes(localize("deleteDataSet.error.notFound", "not found"))) {
            api.Gui.showMessage(
                localize("deleteDataSet.notFound.error1", "Unable to find file: ") +
                    label +
                    localize("deleteDataSet.notFound.error2", " was probably already deleted.")
            );
        } else {
            await errorHandling(err, node.getProfileName());
        }
        throw err;
    }

    // remove node from tree
    if (fav) {
        datasetProvider.mSessionNodes.forEach((ses) => {
            if (node.getProfileName() === ses.label.toString()) {
                ses.dirty = true;
            }
        });
    } else {
        node.getSessionNode().dirty = true;
    }
    datasetProvider.removeFavorite(node);

    const isMember = contextually.isDsMember(node);

    // If the node is a dataset member, go up a level in the node tree
    // to find the relevant, matching node
    const nodeOfInterest = isMember ? node.getParent() : node;
    const parentNode = datasetProvider.findEquivalentNode(nodeOfInterest, fav);

    if (parentNode != null) {
        // Refresh the correct node (parent of node to delete) to reflect changes
        datasetProvider.refreshElement(isMember ? parentNode : parentNode.getParent());
    }

    datasetProvider.refreshElement(node.getSessionNode());

    // remove local copy of file
    const fileName = getDocumentFilePath(label, node);
    try {
        if (fs.existsSync(fileName)) {
            fs.unlinkSync(fileName);
        }
    } catch (err) {
        globals.LOG.warn(err);
    }
}

/**
 * Refreshes the passed node with current mainframe data
 *
 * @param {IZoweDatasetTreeNode} node - The node which represents the dataset
 */
// This is not a UI refresh.
export async function refreshPS(node: api.IZoweDatasetTreeNode): Promise<void> {
    let label: string;
    try {
        switch (true) {
            // For favorited or non-favorited sequential DS:
            case contextually.isFavorite(node):
            case contextually.isSessionNotFav(node.getParent()):
                label = node.label as string;
                break;
            // For favorited or non-favorited data set members:
            case contextually.isFavoritePds(node.getParent()):
            case contextually.isPdsNotFav(node.getParent()):
                label = node.getParent().getLabel().toString() + "(" + node.getLabel().toString() + ")";
                break;
            default:
                throw Error(localize("refreshPS.error.invalidNode", "refreshPS() called from invalid node."));
        }
        const documentFilePath = getDocumentFilePath(label, node);
        const prof = node.getProfile();
        const response = await ZoweExplorerApiRegister.getMvsApi(prof).getContents(label, {
            file: documentFilePath,
            returnEtag: true,
            encoding: prof.profile?.encoding,
            responseTimeout: prof.profile?.responseTimeout,
        });
        node.setEtag(response.apiResponse.etag);

        const document = await vscode.workspace.openTextDocument(documentFilePath);
        api.Gui.showTextDocument(document, { preview: false });
        // if there are unsaved changes, vscode won't automatically display the updates, so close and reopen
        if (document.isDirty) {
            await vscode.commands.executeCommand("workbench.action.closeActiveEditor");
            api.Gui.showTextDocument(document, { preview: false });
        }
    } catch (err) {
        globals.LOG.error(localize("refreshPS.log.error.refresh", "Error encountered when refreshing data set view: ") + JSON.stringify(err));
        if (err.message.includes(localize("refreshPS.error.notFound", "not found"))) {
            api.Gui.showMessage(localize("refreshPS.file1", "Unable to find file: ") + label + localize("refreshPS.file2", " was probably deleted."));
        } else {
            await errorHandling(err, node.getProfileName());
        }
    }
}

/**
 * Refreshes the names of each member within a PDS
 *
 * @param {IZoweDatasetTreeNode} node - The node which represents the parent PDS of members
 * @param datasetProvider
 */
export async function refreshDataset(node: api.IZoweDatasetTreeNode, datasetProvider: api.IZoweTree<api.IZoweDatasetTreeNode>): Promise<void> {
    try {
        await node.getChildren();
        datasetProvider.refreshElement(node);
    } catch (err) {
        await errorHandling(err, node.getProfileName());
    }
}

/**
 * Prompts the user for a pattern, and populates the [TreeView]{@link vscode.TreeView} based on the pattern
 *
 * @param {IZoweDatasetTreeNode} node - The session node
 * @param {DatasetTree} datasetProvider - Current DatasetTree used to populate the TreeView
 * @returns {Promise<void>}
 */
// This function does not appear to be called by anything except unit and integration tests.
export async function enterPattern(node: api.IZoweDatasetTreeNode, datasetProvider: DatasetTree): Promise<void> {
    if (globals.LOG) {
        globals.LOG.debug(localize("enterPattern.log.debug.prompt", "Prompting the user for a data set pattern"));
    }
    let pattern: string;
    if (contextually.isSessionNotFav(node)) {
        // manually entering a search
        const options: vscode.InputBoxOptions = {
            prompt: localize("enterPattern.inputBox.prompt", "Search Data Sets: use a comma to separate multiple patterns"),
            value: node.pattern,
        };
        // get user input
        pattern = await api.Gui.showInputBox(options);
        if (!pattern) {
            api.Gui.showMessage(localize("enterPattern.pattern", "You must enter a pattern."));
            return;
        }
    } else {
        // executing search from saved search in favorites
        pattern = node.label.toString().substring(node.label.toString().indexOf(":") + 2);
        const sessionName = node.label.toString().substring(node.label.toString().indexOf("[") + 1, node.label.toString().indexOf("]"));
        await datasetProvider.addSession(sessionName.trim());
        node = datasetProvider.mSessionNodes.find((tempNode) => tempNode.label.toString().trim() === sessionName.trim());
    }

    // update the treeview with the new pattern
    // TODO figure out why a label change is needed to refresh the treeview,
    // instead of changing the collapsible state
    // change label so the treeview updates
    node.tooltip = node.pattern = pattern.toUpperCase();
    node.collapsibleState = vscode.TreeItemCollapsibleState.Expanded;
    node.dirty = true;
    const icon = getIconByNode(node);
    if (icon) {
        node.iconPath = icon.path;
    }
    datasetProvider.addSearchHistory(node.pattern);
}

/**
 * Copy data set info
 *
 * @export
 * @deprecated Please use copyDataSets
 * @param {IZoweNodeType} node - The node to copy
 */
export async function copyDataSet(node: api.IZoweNodeType): Promise<void> {
    return vscode.env.clipboard.writeText(JSON.stringify(dsUtils.getNodeLabels(node)));
}

/**
 * Copy data sets
 *
 * @export
 * @param {ZoweDatasetNode} node Node to copy,
 * @param {ZoweDatasetNode[]} nodeList - Multiple selected Nodes to copy
 * @param datasetProvider
 */
export async function copyDataSets(node, nodeList: ZoweDatasetNode[], datasetProvider: api.IZoweTree<api.IZoweDatasetTreeNode>): Promise<void> {
    let selectedNodes: ZoweDatasetNode[] = [];
    if (!(node || nodeList)) {
        selectedNodes = datasetProvider.getTreeView().selection as ZoweDatasetNode[];
    } else {
        selectedNodes = getSelectedNodeList(node, nodeList) as ZoweDatasetNode[];
    }

    const unique = [...new Set(selectedNodes.map((item) => item.contextValue))];
    if (unique.length > 1) {
        api.Gui.showMessage(
            localize("copyDataSet.multitype.error", "Cannot perform the copy operation as the datasets selected have different types")
        );
        return;
    }
    if (contextually.isDsMember(selectedNodes[0])) {
        // multiple member
        const filePaths = [];
        selectedNodes.forEach((el) => {
            filePaths.push(dsUtils.getNodeLabels(el));
        });
        return vscode.env.clipboard.writeText(JSON.stringify(filePaths.length > 1 ? filePaths : filePaths[0]));
    }
    if (contextually.isDs(selectedNodes[0])) {
        await copySequentialDatasets(selectedNodes);
        return refreshDataset(selectedNodes[0].getParent(), datasetProvider);
    } else if (contextually.isPds(selectedNodes[0])) {
        await copyPartitionedDatasets(selectedNodes);
        return refreshDataset(selectedNodes[0].getParent(), datasetProvider);
    }
}

/**
 * Migrate data sets
 *
 * @export
 * @param {IZoweDatasetTreeNode} node - The node to migrate
 */
export async function hMigrateDataSet(node: ZoweDatasetNode): Promise<zowe.IZosFilesResponse> {
    await Profiles.getInstance().checkCurrentProfile(node.getProfile());
    if (Profiles.getInstance().validProfile !== api.ValidProfileEnum.INVALID) {
        const { dataSetName } = dsUtils.getNodeLabels(node);
        try {
            const response = await ZoweExplorerApiRegister.getMvsApi(node.getProfile()).hMigrateDataSet(dataSetName);
            api.Gui.showMessage(
                localize("hMigrate.requestSent1", "Migration of dataset: ") + dataSetName + localize("hMigrate.requestSent2", " requested.")
            );
            return response;
        } catch (err) {
            globals.LOG.error(err);
            api.Gui.errorMessage(err.message);
            return;
        }
    } else {
        api.Gui.errorMessage(localize("hMigrateDataSet.checkProfile", "Profile is invalid"));
        return;
    }
}

/**
 * Recall data sets
 *
 * @export
 * @param {IZoweDatasetTreeNode} node - The node to recall
 */
export async function hRecallDataSet(node: ZoweDatasetNode): Promise<zowe.IZosFilesResponse> {
    await Profiles.getInstance().checkCurrentProfile(node.getProfile());
    if (Profiles.getInstance().validProfile !== api.ValidProfileEnum.INVALID) {
        const { dataSetName } = dsUtils.getNodeLabels(node);
        try {
            const response = await ZoweExplorerApiRegister.getMvsApi(node.getProfile()).hRecallDataSet(dataSetName);
            api.Gui.showMessage(
                localize("hRecall.requestSent1", "Recall of dataset: ") + dataSetName + localize("hRecall.requestSent2", " requested.")
            );
            return response;
        } catch (err) {
            globals.LOG.error(err);
            api.Gui.errorMessage(err.message);
            return;
        }
    } else {
        api.Gui.errorMessage(localize("hMigrateDataSet.checkProfile", "Profile is invalid"));
        return;
    }
}

/**
 * Show File Error details when gathering attributes for these data sets
 *
 * @export
 * @param {IZoweDatasetTreeNode} node - The node to get details from
 */
export async function showFileErrorDetails(node: ZoweDatasetNode): Promise<void> {
    await Profiles.getInstance().checkCurrentProfile(node.getProfile());
    if (Profiles.getInstance().validProfile === api.ValidProfileEnum.INVALID) {
        api.Gui.errorMessage(localize("hMigrateDataSet.checkProfile", "Profile is invalid"));
    } else {
        const { dataSetName } = dsUtils.getNodeLabels(node);
        if (node.errorDetails) {
            globals.LOG.error(JSON.stringify(node.errorDetails, null, 2));
            api.Gui.errorMessage(node.errorDetails.message);
        } else {
            try {
                await ZoweExplorerApiRegister.getMvsApi(node.getProfile()).hRecallDataSet(dataSetName);
                api.Gui.errorMessage(localize("showFileErrorDetails.noErrorDetails", "Unable to gather more information"));
            } catch (err) {
                globals.LOG.error(JSON.stringify(err, null, 2));
                api.Gui.errorMessage(err.message);
            }
        }
    }
}

/**
 * Paste member
 *
 * @export
 * @param {ZoweNode} node - The node to paste to
 * @param {DatasetTree} datasetProvider - the tree which contains the nodes
 */
export async function pasteMember(node: api.IZoweDatasetTreeNode, datasetProvider: api.IZoweTree<api.IZoweDatasetTreeNode>): Promise<void> {
    const { profileName, dataSetName } = dsUtils.getNodeLabels(node);
    let memberName: string;
    let beforeDataSetName: string;
    let beforeProfileName: string;
    let beforeMemberName: string;

    await Profiles.getInstance().checkCurrentProfile(node.getProfile());
    if (Profiles.getInstance().validProfile !== api.ValidProfileEnum.INVALID) {
        try {
            ({
                dataSetName: beforeDataSetName,
                memberName: beforeMemberName,
                profileName: beforeProfileName,
            } = JSON.parse(await vscode.env.clipboard.readText()));
        } catch (err) {
            throw Error("Invalid clipboard. Copy from data set first");
        }
        if (node.contextValue.includes(globals.DS_PDS_CONTEXT)) {
            const inputBoxOptions: vscode.InputBoxOptions = {
                value: beforeMemberName,
                placeHolder: localize("pasteMember.inputBox.placeHolder", "Name of Data Set Member"),
                validateInput: (text) => {
                    return dsUtils.validateMemberName(text) === true ? null : localize("member.validation", "Enter valid member name");
                },
            };
            memberName = await api.Gui.showInputBox(inputBoxOptions);
            if (!memberName) {
                return;
            }
        }

        if (beforeProfileName === profileName) {
            let replace: shouldReplace;
            if (memberName) {
                replace = await determineReplacement(node.getProfile(), `${dataSetName}(${memberName})`, "mem");
            }
            if (replace !== "cancel") {
                try {
                    await ZoweExplorerApiRegister.getMvsApi(node.getProfile()).copyDataSetMember(
                        { dsn: beforeDataSetName, member: beforeMemberName },
                        { dsn: dataSetName, member: memberName },
                        { replace: replace === "replace" }
                    );
                } catch (err) {
                    globals.LOG.error(err);
                    api.Gui.errorMessage(err.message);
                    return;
                }
                if (memberName) {
                    datasetProvider.refreshElement(node);
                    let node2;
                    if (node.contextValue.includes(globals.FAV_SUFFIX)) {
                        node2 = datasetProvider.findNonFavoritedNode(node);
                    } else {
                        node2 = datasetProvider.findFavoritedNode(node);
                    }
                    if (node2) {
                        datasetProvider.refreshElement(node2);
                    }
                } else {
                    refreshPS(node);
                }
            }
        }
    }
}

/**
 * Uploads the file to the mainframe
 *
 * @export
 * @param {vscode.TextDocument} doc - TextDocument that is being saved
 */
export async function saveFile(doc: vscode.TextDocument, datasetProvider: api.IZoweTree<api.IZoweDatasetTreeNode>): Promise<void> {
    // Check if file is a data set, instead of some other file
    globals.LOG.debug(localize("saveFile.log.debug.request", "requested to save data set: ") + doc.fileName);
    const docPath = path.join(doc.fileName, "..");
    globals.LOG.debug("requested to save data set: " + doc.fileName);
    if (docPath.toUpperCase().indexOf(globals.DS_DIR.toUpperCase()) === -1) {
        globals.LOG.debug(
            localize("saveFile.log.debug.path", "path.relative returned a non-blank directory.") +
                localize("saveFile.log.debug.directory", "Assuming we are not in the DS_DIR directory: ") +
                path.relative(docPath, globals.DS_DIR)
        );
        return;
    }
    const start = path.join(globals.DS_DIR + path.sep).length;
    const ending = doc.fileName.substring(start);
    const sesName = ending.substring(0, ending.indexOf(path.sep));
    const profile = Profiles.getInstance().loadNamedProfile(sesName);
    if (!profile) {
        globals.LOG.error(localize("saveFile.log.error.session", "Couldn't locate session when saving data set!"));
        await api.Gui.errorMessage(localize("saveFile.log.error.session", "Couldn't locate session when saving data set!"));
        return;
    }

    // get session from session name
    const sesNode = (await datasetProvider.getChildren()).find((child) => child.label.toString().trim() === sesName);
    if (!sesNode) {
        // if saving from favorites, a session might not exist for this node
        globals.LOG.debug(localize("saveFile.log.debug.missingSessionNode", "couldn't find session node"));
    }

    // If not a member
    let label = doc.fileName.substring(
        doc.fileName.lastIndexOf(path.sep) + 1,
        checkForAddedSuffix(doc.fileName) ? doc.fileName.lastIndexOf(".") : doc.fileName.length
    );
    label = label.toUpperCase().trim();
    globals.LOG.debug(localize("saveFile.log.debug.saving", "Saving file ") + label);
    const dsname = label.includes("(") ? label.slice(0, label.indexOf("(")) : label;
    try {
        // Checks if file still exists on server
        const response = await ZoweExplorerApiRegister.getMvsApi(profile).dataSet(dsname, { responseTimeout: profile.profile?.responseTimeout });
        if (!response.apiResponse.items.length) {
            await api.Gui.errorMessage(
                localize("saveFile.error.saveFailed", "Data set failed to save. Data set may have been deleted or renamed on mainframe.")
            );
            return;
        }
    } catch (err) {
        await errorHandling(err, sesName);
    }
    // Get specific node based on label and parent tree (session / favorites)
    const nodes: api.IZoweNodeType[] = concatChildNodes(sesNode ? [sesNode] : datasetProvider.mSessionNodes);
    const node: api.IZoweDatasetTreeNode = nodes.find((zNode) => {
        if (contextually.isDsMember(zNode)) {
            const zNodeDetails = dsUtils.getProfileAndDataSetName(zNode);
            return `${zNodeDetails.profileName}(${zNodeDetails.dataSetName})` === `${label}`;
        } else if (contextually.isDs(zNode) || contextually.isDsSession(zNode)) {
            return zNode.label.toString().trim() === label;
        } else {
            return false;
        }
    });

    // define upload options
    const uploadOptions: IUploadOptions = {
        etag: node?.getEtag(),
        returnEtag: true,
    };

    try {
        const uploadResponse = await api.Gui.withProgress(
            {
                location: vscode.ProgressLocation.Window,
                title: localize("saveFile.response.save.title", "Saving data set..."),
            },
            () => {
                const prof = node?.getProfile() ?? profile;
                if (prof.profile?.encoding) {
                    uploadOptions.encoding = prof.profile.encoding;
                }
                return ZoweExplorerApiRegister.getMvsApi(prof).putContents(doc.fileName, label, {
                    ...uploadOptions,
                    responseTimeout: prof.profile?.responseTimeout,
                });
            }
        );
        if (uploadResponse.success) {
            api.Gui.setStatusBarMessage(uploadResponse.commandResponse, globals.STATUS_BAR_TIMEOUT_MS);
            // set local etag with the new etag from the updated file on mainframe
            if (node) {
                node.setEtag(uploadResponse.apiResponse[0].etag);
                setFileSaved(true);
            }
        } else if (!uploadResponse.success && uploadResponse.commandResponse.includes("Rest API failure with HTTP(S) status 412")) {
            if (globals.ISTHEIA) {
                willForceUpload(node, doc, label, node ? node.getProfile() : profile);
            } else {
                const oldDoc = doc;
                const oldDocText = oldDoc.getText();
                const prof = node ? node.getProfile() : profile;
                const downloadResponse = await ZoweExplorerApiRegister.getMvsApi(prof).getContents(label, {
                    file: doc.fileName,
                    returnEtag: true,
                    encoding: prof.profile?.encoding,
                    responseTimeout: prof.profile?.responseTimeout,
                });
                // re-assign etag, so that it can be used with subsequent requests
                const downloadEtag = downloadResponse.apiResponse.etag;
                if (node && downloadEtag !== node.getEtag()) {
                    node.setEtag(downloadEtag);
                }
                api.Gui.warningMessage(
                    localize(
                        "saveFile.error.etagMismatch",
                        "Remote file has been modified in the meantime.\nSelect 'Compare' to resolve the conflict."
                    )
                );
                if (vscode.window.activeTextEditor) {
                    // Store document in a separate variable, to be used on merge conflict
                    const startPosition = new vscode.Position(0, 0);
                    const endPosition = new vscode.Position(oldDoc.lineCount, 0);
                    const deleteRange = new vscode.Range(startPosition, endPosition);
                    await vscode.window.activeTextEditor.edit((editBuilder) => {
                        // re-write the old content in the editor view
                        editBuilder.delete(deleteRange);
                        editBuilder.insert(startPosition, oldDocText);
                    });
                    await vscode.window.activeTextEditor.document.save();
                }
            }
        } else {
            await markDocumentUnsaved(doc);
            api.Gui.errorMessage(uploadResponse.commandResponse);
        }
    } catch (err) {
        globals.LOG.error(localize("saveFile.log.error.save", "Error encountered when saving data set: ") + JSON.stringify(err));
        await markDocumentUnsaved(doc);
        await errorHandling(err, sesName);
    }
}

/**
 * Paste members
 *
 * @export
 * @param {DatasetTree} datasetProvider - the tree which contains the nodes
 */
export async function pasteDataSetMembers(datasetProvider: api.IZoweTree<api.IZoweDatasetTreeNode>, node: ZoweDatasetNode): Promise<void> {
    let clipboardContent;
    try {
        clipboardContent = JSON.parse(await vscode.env.clipboard.readText());
    } catch (err) {
        api.Gui.errorMessage(localize("paste.dataSet", "Invalid paste. Copy dataset(s) first"));
        return;
    }
    if (!Array.isArray(clipboardContent) && clipboardContent.memberName) {
        return pasteMember(node, datasetProvider);
    }

    await api.Gui.withProgress(
        {
            location: vscode.ProgressLocation.Window,
            title: localize("paste.dataSet.InPrg", "Copying File(s)"),
        },
        async function copyDsMember() {
            for (const content of clipboardContent) {
                if (content.memberName) {
                    try {
                        await ZoweExplorerApiRegister.getMvsApi(node.getProfile()).copyDataSetMember(
                            { dsn: content.dataSetName, member: content.memberName },
                            { dsn: node.getLabel().toString(), member: content.memberName }
                        );
                    } catch (err) {
                        api.Gui.errorMessage(err.message);
                        return;
                    }
                }
            }
            datasetProvider.refreshElement(node);
            vscode.env.clipboard.writeText("");
        }
    );
}

/**
 * download given dataset node
 *
 * @export
 * @param {ZoweDatasetNode} node - node to be downloaded
 */
export async function downloadDs(node: ZoweDatasetNode): Promise<zowe.IZosFilesResponse> {
    const profile = node.getProfile();
    let lbl: string;
    switch (true) {
        case contextually.isFavorite(node):
        case contextually.isSessionNotFav(node.getParent()):
            lbl = node.label as string;
            break;
        case contextually.isFavoritePds(node.getParent()):
        case contextually.isPdsNotFav(node.getParent()):
            lbl = node.getParent().getLabel().toString() + "(" + node.getLabel().toString() + ")";
            break;
        default:
            api.Gui.errorMessage(localize("download.invalidNode", "downloadDataset() called with invalid node."));
            throw Error(localize("download.invalidNode", "downloadDataset() called with invalid node."));
    }
    const filePath = getDocumentFilePath(lbl, node);
    return ZoweExplorerApiRegister.getMvsApi(profile).getContents(lbl, {
        file: filePath,
        returnEtag: true,
        encoding: profile.profile.encoding,
    });
}

/**
 * copies given sequential dataset nodes
 *
 * @export
 * @param {ZoweDatasetNode[]} nodes - nodes to be copied
 */
export async function copySequentialDatasets(nodes: ZoweDatasetNode[]): Promise<void> {
    await _copyProcessor(nodes, "ps", async (node: ZoweDatasetNode, dsname: string, replace: shouldReplace) => {
        const lbl = node.getLabel().toString();
        const mvsApi = ZoweExplorerApiRegister.getMvsApi(node.getProfile());
        if (mvsApi?.copyDataSet == null) {
            await api.Gui.errorMessage(localize("copyDataSet.error.notSupported", "Copying datasets is not supported."));
        } else {
            await api.Gui.withProgress(
                {
                    location: vscode.ProgressLocation.Window,
                    title: localize("paste.dataSet.InPrg", "Copying File(s)"),
                },
                () => {
                    return mvsApi.copyDataSet(lbl, dsname, null, replace === "replace");
                }
            );
        }
    });
}

/**
 * copies given partitioned dataset nodes
 *
 * @export
 * @param {ZoweDatasetNode[]} nodes - nodes to be copied
 */
export async function copyPartitionedDatasets(nodes: ZoweDatasetNode[]): Promise<void> {
    await _copyProcessor(nodes, "po", async (node: ZoweDatasetNode, dsname: string, replace: shouldReplace) => {
        const lbl = node.getLabel().toString();
        const uploadOptions: IUploadOptions = {
            etag: node.getEtag(),
            returnEtag: true,
        };

        const children = await node.getChildren();
        const prof = node.getProfile();
        if (prof.profile.encoding) {
            uploadOptions.encoding = prof.profile.encoding;
        }

        await api.Gui.withProgress(
            {
                location: vscode.ProgressLocation.Window,
                title: localize("paste.dataSet.InPrg", "Copying File(s)"),
            },
            () => {
                for (const child of children) {
                    ZoweExplorerApiRegister.getMvsApi(node.getProfile()).copyDataSetMember(
                        { dsn: lbl, member: child.getLabel().toString() },
                        { dsn: dsname, member: child.getLabel().toString() },
                        { replace: replace === "replace" }
                    );
                }
                return Promise.resolve();
            }
        );
    });
}

/**
 * Type of z/os dataset or member intended for replacement
 * @export
 */
export type replaceDstype = "ps" | "po" | "mem";

/**
 * String type to determine whether or not the z/os dataset should be replaced
 * @export
 */
export type shouldReplace = "replace" | "cancel" | "notFound";

/**
 * Helper function to determine whether or not we should replace some z/os content
 *
 * @param nodeProfile The node for which we are going to determine replacement
 * @param name The fully quallified name of the dataset (member included)
 * @param type The type of z/os dataset (or member) that we should determine whether or not to replace
 * @returns string that explain whether or not to replace the z/os content
 */
export async function determineReplacement(nodeProfile: zowe.imperative.IProfileLoaded, name: string, type: replaceDstype): Promise<shouldReplace> {
    const mvsApi = ZoweExplorerApiRegister.getMvsApi(nodeProfile);
    const options = { responseTimeout: nodeProfile.profile?.responseTimeout };
    const stringReplace = localize("copyDataSet.replace.option1", "Replace");
    const stringCancel = localize("copyDataSet.replace.option2", "Cancel");
    let q: string = null;
    let replace = false;
    if (type === "mem") {
        const dsname = name.split("(")[0];
        const member = name.split("(")[1].slice(0, -1);
        const res = await mvsApi.allMembers(dsname, options);
        if (res?.success && res.apiResponse?.items.some((m) => m.member === member.toUpperCase())) {
            q = localize("copyDataSet.replace.mem.question", "The dataset member already exists.\nDo you want to replace it?");
            replace = stringReplace === (await api.Gui.showMessage(q, { items: [stringReplace, stringCancel] }));
        }
    } else {
        const res = await mvsApi.dataSet(name, options);
        if (res?.success && res.apiResponse?.items.length > 0) {
            if (type === "ps") {
                q = localize("copyDataSet.replace.ps.question", "The physical sequential (PS) dataset already exists.\nDo you want to replace it?");
            } else if (type === "po") {
                q = localize(
                    "copyDataSet.replace.po.question",
                    "The partitioned (PO) dataset already exists.\nDo you want to merge them while replacing any existing members?"
                );
            }
            replace = stringReplace === (await api.Gui.showMessage(q, { items: [stringReplace, stringCancel] }));
        }
    }
    // Sonar cloud code-smell :'(
    const returnValueIfNotReplacing = q === null ? "notFound" : "cancel";
    return replace ? "replace" : returnValueIfNotReplacing;
}

/**
 * Helper funciton to process the copy operation on all selected nodes
 *
 * @param nodes List of selected nodes to process
 * @param type Type of replacement that should occur
 * @param action Function that will perform the actual replacement/copy operation
 * @returns void - Please don't expect a return value from this method
 */
export async function _copyProcessor(
    nodes: ZoweDatasetNode[],
    type: replaceDstype,
    action: (_node: ZoweDatasetNode, _dsname: string, _shouldReplace: shouldReplace) => Promise<void>
): Promise<void> {
    for (const node of nodes) {
        try {
            const lbl = node.getLabel().toString();
            const inputBoxOptions: vscode.InputBoxOptions = {
                prompt: localize("allocateLike.inputBox.placeHolder", "Enter a name for the new data set"),
                value: lbl,
                placeHolder: localize("pasteMember.inputBox.placeHolder", "Name of Data Set"),
                validateInput: (text) => {
                    return dsUtils.validateDataSetName(text) && (lbl !== text) === true ? null : "Enter valid dataset name";
                },
            };

            const dsname = await api.Gui.showInputBox(inputBoxOptions);
            if (!dsname) {
                return;
            }
            const replace = await determineReplacement(nodes[0].getProfile(), dsname, type);
            let res: zowe.IZosFilesResponse;
            if (replace === "notFound") {
                res = await ZoweExplorerApiRegister.getMvsApi(nodes[0].getProfile()).allocateLikeDataSet(dsname, lbl);
            }
            if (res?.success || replace !== "cancel") {
                await action(node, dsname, replace);
            }
        } catch (error) {
            globals.LOG.error(localize("copyDataSet.log.error", "Error encountered when copy data set! ") + JSON.stringify(error));
<<<<<<< HEAD
            await errorHandling(error, dsUtils.getNodeLabels(node).dataSetName, localize("copyDataSet.error", "Unable to copy data set:"));
=======
            if (error instanceof Error) {
                await errorHandling(
                    error,
                    dsUtils.getNodeLabels(node).dataSetName,
                    localize("copyDataSet.error", "Unable to copy data set: ") + error.message
                );
            }
>>>>>>> f001941a
        }
    }
}<|MERGE_RESOLUTION|>--- conflicted
+++ resolved
@@ -118,13 +118,9 @@
             await ZoweExplorerApiRegister.getMvsApi(profile).allocateLikeDataSet(newDSName.toUpperCase(), likeDSName);
         } catch (err) {
             globals.LOG.error(localize("createDataSet.log.error", "Error encountered when creating data set! ") + JSON.stringify(err));
-<<<<<<< HEAD
-            await errorHandling(err, newDSName, localize("createDataSet.error", "Unable to create data set:"));
-=======
             if (err instanceof Error) {
-                await errorHandling(err, newDSName, localize("createDataSet.error", "Unable to create data set: ") + err.message);
-            }
->>>>>>> f001941a
+                await errorHandling(err, newDSName, localize("createDataSet.error", "Unable to create data set:"));
+            }
             throw err;
         }
     }
@@ -388,13 +384,9 @@
             });
         } catch (err) {
             globals.LOG.error(localize("createMember.log.error", "Error encountered when creating member! ") + JSON.stringify(err));
-<<<<<<< HEAD
-            await errorHandling(err, label, localize("createMember.error", "Unable to create member:"));
-=======
             if (err instanceof Error) {
-                await errorHandling(err, label, localize("createMember.error", "Unable to create member: ") + err.message);
-            }
->>>>>>> f001941a
+                await errorHandling(err, label, localize("createMember.error", "Unable to create member:"));
+            }
             throw err;
         }
         parent.dirty = true;
@@ -663,18 +655,13 @@
                     .then(() => datasetProvider.getTreeView().reveal(newNode, { select: true, focus: true }));
             }
         } catch (err) {
-            globals.LOG.error(localize("createDataSet.error", "Error encountered when creating data set! ") + JSON.stringify(err));
-<<<<<<< HEAD
-            await errorHandling(err, node.getProfileName(), localize("createDataSet.error", "Error encountered when creating data set!"));
-=======
             if (err instanceof Error) {
                 await errorHandling(
                     err,
                     node.getProfileName(),
-                    localize("createDataSet.error", "Error encountered when creating data set! ") + err.message
+                    localize("createDataSet.error", "Error encountered when creating data set!")
                 );
             }
->>>>>>> f001941a
             throw err as Error;
         }
     }
@@ -768,13 +755,9 @@
             }
         } catch (err) {
             globals.LOG.error(localize("showAttributes.log.error", "Error encountered when listing attributes! ") + JSON.stringify(err));
-<<<<<<< HEAD
-            await errorHandling(err, node.getProfileName(), localize("showAttributes.error", "Unable to list attributes:"));
-=======
             if (err instanceof Error) {
-                await errorHandling(err, node.getProfileName(), localize("showAttributes.error", "Unable to list attributes: ") + err.message);
-            }
->>>>>>> f001941a
+                await errorHandling(err, node.getProfileName(), localize("showAttributes.error", "Unable to list attributes:"));
+            }
             throw err;
         }
 
@@ -875,13 +858,9 @@
             const setJobCmd = `command:zowe.jobs.setJobSpool?${encodeURIComponent(JSON.stringify(args))}`;
             api.Gui.showMessage(localize("submitJcl.jobSubmitted", "Job submitted ") + `[${job.jobid}](${setJobCmd})`);
         } catch (error) {
-<<<<<<< HEAD
-            await errorHandling(error, sessProfileName, localize("submitJcl.jobSubmissionFailed", "Job submission failed"));
-=======
             if (error instanceof Error) {
-                await errorHandling(error, sessProfileName, localize("submitJcl.jobSubmissionFailed", "Job submission failed\n") + error.message);
-            }
->>>>>>> f001941a
+                await errorHandling(error, sessProfileName, localize("submitJcl.jobSubmissionFailed", "Job submission failed"));
+            }
         }
     } else {
         api.Gui.errorMessage(localize("submitJcl.checkProfile", "Profile is invalid"));
@@ -978,13 +957,9 @@
             const setJobCmd = `command:zowe.jobs.setJobSpool?${encodeURIComponent(JSON.stringify(args))}`;
             api.Gui.showMessage(localize("submitMember.jobSubmitted", "Job submitted ") + `[${job.jobid}](${setJobCmd})`);
         } catch (error) {
-<<<<<<< HEAD
-            await errorHandling(error, sesName, localize("submitMember.jobSubmissionFailed", "Job submission failed"));
-=======
             if (error instanceof Error) {
-                await errorHandling(error, sesName, localize("submitMember.jobSubmissionFailed", "Job submission failed\n") + error.message);
-            }
->>>>>>> f001941a
+                await errorHandling(error, sesName, localize("submitMember.jobSubmissionFailed", "Job submission failed"));
+            }
         }
     }
 }
@@ -1771,17 +1746,13 @@
             }
         } catch (error) {
             globals.LOG.error(localize("copyDataSet.log.error", "Error encountered when copy data set! ") + JSON.stringify(error));
-<<<<<<< HEAD
-            await errorHandling(error, dsUtils.getNodeLabels(node).dataSetName, localize("copyDataSet.error", "Unable to copy data set:"));
-=======
             if (error instanceof Error) {
                 await errorHandling(
                     error,
                     dsUtils.getNodeLabels(node).dataSetName,
-                    localize("copyDataSet.error", "Unable to copy data set: ") + error.message
+                    localize("copyDataSet.error", "Unable to copy data set:")
                 );
             }
->>>>>>> f001941a
         }
     }
 }