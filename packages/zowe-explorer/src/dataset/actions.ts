/**
 * This program and the accompanying materials are made available under the terms of the
 * Eclipse Public License v2.0 which accompanies this distribution, and is available at
 * https://www.eclipse.org/legal/epl-v20.html
 *
 * SPDX-License-Identifier: EPL-2.0
 *
 * Copyright Contributors to the Zowe Project.
 *
 */

import * as dsUtils from "../dataset/utils";
import * as vscode from "vscode";
import * as zosfiles from "@zowe/zos-files-for-zowe-sdk";
import * as globals from "../globals";
import * as path from "path";
import { FilterItem, errorHandling } from "../utils/ProfilesUtils";
<<<<<<< HEAD
import { getSelectedNodeList, JobSubmitDialogOpts, JOB_SUBMIT_DIALOG_OPTS } from "../shared/utils";
=======
import {
    getDocumentFilePath,
    concatChildNodes,
    checkForAddedSuffix,
    getSelectedNodeList,
    JobSubmitDialogOpts,
    JOB_SUBMIT_DIALOG_OPTS,
    uploadContent,
} from "../shared/utils";
>>>>>>> c87f9588
import { ZoweExplorerApiRegister } from "../ZoweExplorerApiRegister";
import { Profiles } from "../Profiles";
import { getIconByNode } from "../generators/icons";
import { ZoweDatasetNode } from "./ZoweDatasetNode";
import * as contextually from "../shared/context";
<<<<<<< HEAD
import { ZoweLogger } from "../utils/LoggerUtils";
import { ProfileManagement } from "../utils/ProfileManagement";
import { LocalFileManagement } from "../utils/LocalFileManagement";
import { Gui, imperative, IZoweDatasetTreeNode, Validation, Types } from "@zowe/zowe-explorer-api";
import { DatasetFSProvider } from "./DatasetFSProvider";
=======
import { markDocumentUnsaved, setFileSaved } from "../utils/workspace";
import { ZoweLogger } from "../utils/ZoweLogger";
import { ProfileManagement } from "../utils/ProfileManagement";
import { LocalFileManagement } from "../utils/LocalFileManagement";
import { Gui, imperative, IZoweDatasetTreeNode, Validation, Types } from "@zowe/zowe-explorer-api";
>>>>>>> c87f9588

let typeEnum: zosfiles.CreateDataSetTypeEnum;
// Make a nice new mutable array for the DS properties
let newDSProperties;

/**
 * Localized strings that are used multiple times within the file
 */
const localizedStrings = {
    dsBinary: vscode.l10n.t("Partitioned Data Set: Binary"),
    dsC: vscode.l10n.t("Partitioned Data Set: C"),
    dsClassic: vscode.l10n.t("Partitioned Data Set: Classic"),
    dsPartitioned: vscode.l10n.t("Partitioned Data Set: Default"),
    dsExtended: vscode.l10n.t("Partitioned Data Set: Extended"),
    dsSequential: vscode.l10n.t("Sequential Data Set"),
    opCancelled: vscode.l10n.t("Operation Cancelled"),
    copyingFiles: vscode.l10n.t("Copying File(s)"),
    profileInvalid: vscode.l10n.t("Profile is invalid, check connection details."),
    allocString: vscode.l10n.t("Allocate Data Set"),
    editString: vscode.l10n.t("Edit Attributes"),
};

/**
 * Allocates a copy of a data set or member
 *
 */
export async function allocateLike(datasetProvider: Types.IZoweDatasetTreeType, node?: IZoweDatasetTreeNode): Promise<void> {
    let profile: imperative.IProfileLoaded;
    let likeDSName: string;
    let currSession: IZoweDatasetTreeNode;

    // User called allocateLike from the command palette
    if (!node) {
        // The user must choose a session
        const qpItems = [];
        const quickpick = Gui.createQuickPick();
        quickpick.placeholder = vscode.l10n.t("Select the profile to which the original data set belongs");
        quickpick.ignoreFocusOut = true;

        for (const thisSession of datasetProvider.mSessionNodes) {
            if (!thisSession.label.toString().includes("Favorites")) {
                qpItems.push(new FilterItem({ text: thisSession.label as string }));
            }
        }
        quickpick.items = [...qpItems];

        quickpick.show();
        const selection = await Gui.resolveQuickPick(quickpick);
        if (!selection) {
            Gui.showMessage(vscode.l10n.t("You must select a profile."));
            return;
        } else {
            ZoweLogger.trace(`${selection?.toString()} was profile chosen to allocate a data set.`);
            currSession = datasetProvider.mSessionNodes.find((thisSession) => thisSession.label === selection.label);
            profile = currSession.getProfile();
        }
        quickpick.dispose();

        // The user must enter the name of a data set to copy
        const currSelection = datasetProvider.getTreeView().selection.length > 0 ? datasetProvider.getTreeView().selection[0].label : null;
        const inputBoxOptions: vscode.InputBoxOptions = {
            ignoreFocusOut: true,
            placeHolder: vscode.l10n.t("Enter the name of the data set to copy attributes from"),
            value: currSelection as string,
            validateInput: (text) => {
                return dsUtils.validateDataSetName(text) === true ? null : vscode.l10n.t("Enter a valid data set name.");
            },
        };
        likeDSName = await Gui.showInputBox(inputBoxOptions);
        if (!likeDSName) {
            Gui.showMessage(vscode.l10n.t("You must enter a new data set name."));
            return;
        }
        ZoweLogger.trace(`${likeDSName} was entered to use attributes for new data set.`);
    } else {
        // User called allocateLike by right-clicking a node
        profile = node.getProfile();
        likeDSName = node.label.toString().replace(/\[.*\]: /g, "");
    }
    ZoweLogger.info(
        vscode.l10n.t({
            message: "Allocating data set like {0}.",
            args: [likeDSName],
            comment: ["Like Data Set name"],
        })
    );

    // Get new data set name
    const options: vscode.InputBoxOptions = {
        ignoreFocusOut: true,
        placeHolder: vscode.l10n.t("allocateLike.inputBox.placeHolder", "Enter a name for the new data set"),
        validateInput: (text) => {
            return dsUtils.validateDataSetName(text) === true ? null : vscode.l10n.t("Enter a valid data set name.");
        },
    };
    const newDSName = await Gui.showInputBox(options);
    if (!newDSName) {
        Gui.showMessage(vscode.l10n.t("You must enter a new data set name."));
        return;
    } else {
        ZoweLogger.trace(`${newDSName} was entered for the name of the new data set.`);
        // Allocate the data set, or throw an error
        try {
            await ZoweExplorerApiRegister.getMvsApi(profile).allocateLikeDataSet(newDSName.toUpperCase(), likeDSName);
        } catch (err) {
            if (err instanceof Error) {
                await errorHandling(err, newDSName, vscode.l10n.t("Unable to create data set."));
            }
            throw err;
        }
    }

    // Refresh tree and open new node, if applicable
    if (!currSession) {
        currSession = datasetProvider.mSessionNodes.find((thisSession) => thisSession.label.toString().trim() === profile.name);
    }

    const theFilter = datasetProvider.createFilterString(newDSName, currSession);
    currSession.tooltip = currSession.pattern = theFilter.toUpperCase();
    datasetProvider.refresh();
    currSession.dirty = true;
    datasetProvider.refreshElement(currSession);
    const newNode = (await currSession.getChildren()).find((child) => child.label.toString() === newDSName.toUpperCase());
    await datasetProvider.getTreeView().reveal(currSession, { select: true, focus: true });
    datasetProvider.getTreeView().reveal(newNode, { select: true, focus: true });
    ZoweLogger.info(
        vscode.l10n.t({
            message: "{0} was created like {1}.",
            args: [newDSName, likeDSName],
            comment: ["New Data Set name", "Like Data Set name"],
        })
    );
}

export async function uploadDialog(node: ZoweDatasetNode, datasetProvider: Types.IZoweDatasetTreeType): Promise<void> {
    ZoweLogger.trace("dataset.actions.uploadDialog called.");
    const fileOpenOptions = {
        canSelectFiles: true,
        openLabel: "Upload File",
        canSelectMany: true,
        defaultUri: LocalFileManagement.getDefaultUri(),
    };
    const value = await Gui.showOpenDialog(fileOpenOptions);
    if (value?.length > 0) {
        await Gui.withProgress(
            {
                location: vscode.ProgressLocation.Notification,
                title: vscode.l10n.t("Uploading to data set"),
                cancellable: true,
            },
            async (progress, token) => {
                let index = 0;
                for (const item of value) {
                    if (token.isCancellationRequested) {
                        Gui.showMessage(vscode.l10n.t("Upload action was cancelled."));
                        break;
                    }
                    Gui.reportProgress(progress, value.length, index, "Uploading");
                    const response = await uploadFile(node, item.fsPath);
                    if (!response?.success) {
                        await errorHandling(response?.commandResponse, node.getProfileName(), response?.commandResponse);
                        break;
                    }
                    index++;
                }
            }
        );

        // refresh Tree View & favorites
        datasetProvider.refreshElement(node);
        datasetProvider.getTreeView().reveal(node, { expand: true, focus: true });
        if (contextually.isFavorite(node) || contextually.isFavoriteContext(node.getParent())) {
            const nonFavNode = datasetProvider.findNonFavoritedNode(node);
            if (nonFavNode) {
                datasetProvider.refreshElement(nonFavNode);
            }
        } else {
            const favNode = datasetProvider.findFavoritedNode(node);
            if (favNode) {
                datasetProvider.refreshElement(favNode);
            }
        }
    } else {
        Gui.showMessage(localizedStrings.opCancelled);
    }
}

export async function uploadFile(node: ZoweDatasetNode, docPath: string): Promise<zosfiles.IZosFilesResponse> {
    ZoweLogger.trace("dataset.actions.uploadFile called.");
    try {
        const datasetName = node.label as string;
        const prof = node.getProfile();

        const response = await ZoweExplorerApiRegister.getMvsApi(prof).putContents(docPath, datasetName, {
            encoding: prof.profile?.encoding,
            responseTimeout: prof.profile?.responseTimeout,
        });
        return response;
    } catch (e) {
        await errorHandling(e, node.getProfileName());
    }
}

/**
 * Deletes nodes from the data set tree & delegates deletion of data sets, members, and profiles
 *
 * @export
 * @param {IZoweDatasetTreeNode} node - The node selected for deletion
 * @param datasetProvider - the tree which contains the nodes
 */
export async function deleteDatasetPrompt(datasetProvider: Types.IZoweDatasetTreeType, node?: IZoweDatasetTreeNode): Promise<void> {
    ZoweLogger.trace("dataset.actions.deleteDatasetPrompt called.");
    let nodes: IZoweDatasetTreeNode[];
    const treeView = datasetProvider.getTreeView();
    let selectedNodes = treeView.selection;
    let includedSelection = false;
    if (node) {
        for (const item of selectedNodes) {
            if (node.getLabel().toString() === item.getLabel().toString()) {
                includedSelection = true;
            }
        }
    }

    // Check that child and parent aren't both in array, removing children whose parents are in
    // array to avoid errors from host when deleting none=existent children.
    const childArray: IZoweDatasetTreeNode[] = [];
    for (const item of selectedNodes) {
        if (contextually.isDsMember(item)) {
            for (const parent of selectedNodes) {
                if (parent.getLabel() === item.getParent().getLabel()) {
                    childArray.push(item);
                }
            }
        }
    }
    selectedNodes = selectedNodes.filter((val) => !childArray.includes(val));

    if (includedSelection || !node) {
        // Filter out sessions and information messages
        nodes = selectedNodes.filter(
            (selectedNode) => selectedNode.getParent() && !contextually.isSession(selectedNode) && !contextually.isInformation(selectedNode)
        );
    } else {
        if (node.getParent() && !contextually.isSession(node) && !contextually.isInformation(node)) {
            nodes = [];
            nodes.push(node);
        }
    }

    // Check that there are items to be deleted
    if (!nodes || nodes.length === 0) {
        Gui.showMessage(vscode.l10n.t("No data sets selected for deletion, cancelling..."));
        return;
    }

    // The names of the nodes that should be deleted
    const nodesToDelete: string[] = nodes.map((deletedNode) => {
        return contextually.isDsMember(deletedNode)
            ? ` ${deletedNode.getParent().getLabel().toString()}(${deletedNode.getLabel().toString()})`
            : ` ${deletedNode.getLabel().toString()}`;
    });
    nodesToDelete.sort((a, b) => a.localeCompare(b));

    const nodesDeleted: string[] = [];

    // The member parent nodes that should be refreshed individually
    const memberParents: IZoweDatasetTreeNode[] = [];
    for (const deletedNode of nodes) {
        if (contextually.isDsMember(deletedNode)) {
            const parent = deletedNode.getParent();
            if (memberParents.filter((alreadyAddedParent) => alreadyAddedParent.label.toString() === parent.label.toString()).length === 0) {
                memberParents.push(parent);
            }
        }
    }

    nodes.map((deletedNode) => {
        return contextually.isDsMember(deletedNode) ? deletedNode.getParent() : ` ${deletedNode.getLabel().toString()}`;
    });

    // Confirm that the user really wants to delete
    ZoweLogger.debug(
        vscode.l10n.t({
            message: "Deleting data set(s): {0}",
            args: [nodesToDelete.join(",")],
            comment: ["Data Sets to delete"],
        })
    );
    const deleteButton = vscode.l10n.t("Delete");
    const message = vscode.l10n.t({
        message: `Are you sure you want to delete the following {0} item(s)?
This will permanently remove these data sets and/or members from your system.\n\n{1}`,
        args: [nodesToDelete.length, nodesToDelete.toString().replace(/(,)/g, "\n")],
        comment: ["Data Sets to delete length", "Data Sets to delete"],
    });
    await Gui.warningMessage(message, {
        items: [deleteButton],
        vsCodeOpts: { modal: true },
    }).then((selection) => {
        if (!selection || selection === "Cancel") {
            ZoweLogger.debug(localizedStrings.opCancelled);
            nodes = [];
            return;
        }
    });

    if (nodes.length === 0) {
        return;
    }
    if (nodes.length === 1) {
        await deleteDataset(nodes[0], datasetProvider);
        const deleteItemName = contextually.isDsMember(nodes[0])
            ? ` ${nodes[0].getParent().getLabel().toString()}(${nodes[0].getLabel().toString()})`
            : ` ${nodes[0].getLabel().toString()}`;
        nodesDeleted.push(deleteItemName);
    }
    if (nodes.length > 1) {
        // Delete multiple selected nodes
        await Gui.withProgress(
            {
                location: vscode.ProgressLocation.Notification,
                title: vscode.l10n.t("Deleting items"),
                cancellable: true,
            },
            async (progress, token) => {
                for (const [index, currNode] of nodes.entries()) {
                    if (token.isCancellationRequested) {
                        Gui.showMessage(localizedStrings.opCancelled);
                        return;
                    }
                    Gui.reportProgress(progress, nodes.length, index, "Deleting");
                    try {
                        await deleteDataset(currNode, datasetProvider);
                        const deleteItemName = contextually.isDsMember(currNode)
                            ? ` ${currNode.getParent().getLabel().toString()}(${currNode.getLabel().toString()})`
                            : ` ${currNode.getLabel().toString()}`;
                        nodesDeleted.push(deleteItemName);
                    } catch (err) {
                        ZoweLogger.error(err);
                    }
                }
            }
        );
    }
    if (nodesDeleted.length > 0) {
        nodesDeleted.sort((a, b) => a.localeCompare(b));
        Gui.showMessage(
            vscode.l10n.t({
                message: "The following {0} item(s) were deleted: {1}",
                args: [nodesDeleted.length, nodesDeleted.toString().trim()],
                comment: ["Data Sets deleted length", "Data Sets deleted"],
            })
        );
    }

    // refresh Tree View & favorites
    datasetProvider.refresh();
    for (const member of memberParents) {
        datasetProvider.refreshElement(member);
    }
}

/**
 * Creates a PDS member
 *
 * @export
 * @param {IZoweDatasetTreeNode} parent - The parent Node
 * @param datasetProvider - the tree which contains the nodes
 */
export async function createMember(parent: IZoweDatasetTreeNode, datasetProvider: Types.IZoweDatasetTreeType): Promise<void> {
    ZoweLogger.trace("dataset.actions.createMember called.");
    const options: vscode.InputBoxOptions = {
        placeHolder: vscode.l10n.t("Name of Member"),
        validateInput: (text) => {
            return dsUtils.validateMemberName(text) === true ? null : vscode.l10n.t("Enter valid member name");
        },
    };
    const name = await Gui.showInputBox(options);
    ZoweLogger.debug(
        vscode.l10n.t({
            message: "Creating new data set member {0}",
            args: [name],
            comment: ["Data Set member name"],
        })
    );
    if (name) {
        const label = parent.label as string;
        const profile = parent.getProfile();
        try {
            await ZoweExplorerApiRegister.getMvsApi(profile).createDataSetMember(label + "(" + name + ")", {
                responseTimeout: profile.profile?.responseTimeout,
            });
        } catch (err) {
            if (err instanceof Error) {
                await errorHandling(err, label, vscode.l10n.t("Unable to create member."));
            }
            throw err;
        }
        parent.dirty = true;
        datasetProvider.refreshElement(parent);

        const newNode = new ZoweDatasetNode({
            label: name,
            collapsibleState: vscode.TreeItemCollapsibleState.None,
            parentNode: parent,
            profile: parent.getProfile(),
        });
        await vscode.workspace.fs.writeFile(newNode.resourceUri, new Uint8Array());

        // Refresh corresponding tree parent to reflect addition
        const otherTreeParent = datasetProvider.findEquivalentNode(parent, contextually.isFavorite(parent));
        if (otherTreeParent != null) {
            datasetProvider.refreshElement(otherTreeParent);
        }
        await vscode.commands.executeCommand("vscode.open", newNode.resourceUri);
        datasetProvider.refresh();
    }
}

export function getDataSetTypeAndOptions(type: string): {
    typeEnum: zosfiles.CreateDataSetTypeEnum;
    createOptions: vscode.WorkspaceConfiguration;
} {
    let createOptions: vscode.WorkspaceConfiguration;
    switch (type) {
        case localizedStrings.dsBinary:
            typeEnum = zosfiles.CreateDataSetTypeEnum.DATA_SET_BINARY;
            createOptions = vscode.workspace.getConfiguration(globals.SETTINGS_DS_DEFAULT_BINARY);
            break;
        case localizedStrings.dsC:
            typeEnum = zosfiles.CreateDataSetTypeEnum.DATA_SET_C;
            createOptions = vscode.workspace.getConfiguration(globals.SETTINGS_DS_DEFAULT_C);
            break;
        case localizedStrings.dsClassic:
            typeEnum = zosfiles.CreateDataSetTypeEnum.DATA_SET_CLASSIC;
            createOptions = vscode.workspace.getConfiguration(globals.SETTINGS_DS_DEFAULT_CLASSIC);
            break;
        case localizedStrings.dsPartitioned:
            typeEnum = zosfiles.CreateDataSetTypeEnum.DATA_SET_PARTITIONED;
            createOptions = vscode.workspace.getConfiguration(globals.SETTINGS_DS_DEFAULT_PDS);
            break;
        case localizedStrings.dsExtended:
            typeEnum = zosfiles.CreateDataSetTypeEnum.DATA_SET_BLANK;
            createOptions = vscode.workspace.getConfiguration(globals.SETTINGS_DS_DEFAULT_EXTENDED);
            break;
        case localizedStrings.dsSequential:
            typeEnum = zosfiles.CreateDataSetTypeEnum.DATA_SET_SEQUENTIAL;
            createOptions = vscode.workspace.getConfiguration(globals.SETTINGS_DS_DEFAULT_PS);
            break;
    }
    return {
        typeEnum,
        createOptions,
    };
}

/**
 * Creates a new file and uploads to the server
 * @export
 * @param {IZoweDatasetTreeNode} node - Desired Zowe session
 * @param datasetProvider - the tree which contains the nodes
 */
export async function createFile(node: IZoweDatasetTreeNode, datasetProvider: Types.IZoweDatasetTreeType): Promise<void> {
    datasetProvider.checkCurrentProfile(node);
    if (Profiles.getInstance().validProfile === Validation.ValidationType.INVALID) {
        return;
    }
    newDSProperties = JSON.parse(JSON.stringify(globals.DATA_SET_PROPERTIES));
    // 1st step: Get data set name
    let dsName = await getDataSetName();
    if (!dsName) {
        ZoweLogger.debug(localizedStrings.opCancelled);
        Gui.showMessage(localizedStrings.opCancelled);
        return;
    }
    // 2nd step: Get data set type
    const type = await getDsTypeForCreation(datasetProvider);
    if (!type) {
        ZoweLogger.debug(localizedStrings.opCancelled);
        Gui.showMessage(localizedStrings.opCancelled);
        return;
    }
    const propertiesFromDsType = getDsProperties(type, datasetProvider);
    // 3rd step: Ask if we allocate, or show DS attributes
    const choice = await allocateOrEditAttributes();
    if (!choice) {
        ZoweLogger.debug(localizedStrings.opCancelled);
        Gui.showMessage(localizedStrings.opCancelled);
        return;
    }
    if (choice.includes(localizedStrings.allocString)) {
        // User wants to allocate straightaway - skip Step 4
        const allocMsg = vscode.l10n.t("Allocating new data set");
        ZoweLogger.debug(allocMsg);
        Gui.showMessage(allocMsg);
    } else {
        // 4th step (optional): Show data set attributes
        const choice2 = await handleUserSelection();
        if (!choice2) {
            ZoweLogger.debug(localizedStrings.opCancelled);
            Gui.showMessage(localizedStrings.opCancelled);
            return;
        }
        ZoweLogger.debug(vscode.l10n.t("Attempting to allocate new data set"));
    }
    const isMatch = compareDsProperties(type, datasetProvider);
    // Format properties for use by API
    const dsPropsForAPI = {};
    newDSProperties?.forEach((property) => {
        if (property.value) {
            if (property.key === `dsName`) {
                dsName = property.value;
            } else {
                if (typeof propertiesFromDsType[property.key] === "number" || property.type === "number") {
                    dsPropsForAPI[property.key] = Number(property.value);
                } else {
                    dsPropsForAPI[property.key] = property.value;
                }
            }
        }
    });
    await allocateNewDataSet(node, dsName, dsPropsForAPI, datasetProvider);
    if (!isMatch) {
        await saveDsTemplate(datasetProvider, dsPropsForAPI);
    }
}

async function handleUserSelection(): Promise<string> {
    // Create the array of items in the quickpick list
    const qpItems = [];
    qpItems.push(new FilterItem({ text: `\u002B ${localizedStrings.allocString}`, show: true }));
    newDSProperties?.forEach((prop) => {
        const propLabel = `\u270F ${prop.label as string}`;
        qpItems.push(new FilterItem({ text: propLabel, description: prop.value, show: true }));
    });

    // Provide the settings for the quickpick's appearance & behavior
    const quickpick = Gui.createQuickPick();
    quickpick.placeholder = vscode.l10n.t("Click on parameters to change them");
    quickpick.ignoreFocusOut = true;
    quickpick.items = [...qpItems];
    quickpick.matchOnDescription = false;
    quickpick.onDidHide(() => {
        if (quickpick.selectedItems.length === 0) {
            ZoweLogger.debug(localizedStrings.opCancelled);
            Gui.showMessage(localizedStrings.opCancelled);
        }
    });

    // Show quickpick and store the user's input
    quickpick.show();
    const choice2 = await Gui.resolveQuickPick(quickpick);
    quickpick.dispose();
    if (!choice2) {
        return;
    }
    const pattern = choice2.label;
    const showPatternOptions = async (): Promise<void> => {
        const options: vscode.InputBoxOptions = {
            value: newDSProperties?.find((prop) => pattern.includes(prop.label))?.value,
            placeHolder: newDSProperties?.find((prop) => prop.label === pattern)?.placeHolder,
        };
        newDSProperties.find((prop) => pattern.includes(prop.label)).value = await Gui.showInputBox(options);
    };

    if (pattern) {
        // Parse pattern for selected attribute
        if (pattern.includes(localizedStrings.allocString)) {
            return Promise.resolve(localizedStrings.allocString);
        } else {
            await showPatternOptions();
        }
        return Promise.resolve(handleUserSelection());
    }
}

async function getDataSetName(): Promise<string> {
    const options: vscode.InputBoxOptions = {
        placeHolder: vscode.l10n.t("Name of Data Set"),
        ignoreFocusOut: true,
        validateInput: (text) => {
            return dsUtils.validateDataSetName(text) === true ? null : vscode.l10n.t("Enter valid dataset name");
        },
    };
    let dsName = await Gui.showInputBox(options);
    if (!dsName) {
        return;
    }
    dsName = dsName.trim().toUpperCase();
    return dsName;
}

async function getDsTypeForCreation(datasetProvider: Types.IZoweDatasetTreeType): Promise<string> {
    const stepTwoOptions: vscode.QuickPickOptions = {
        placeHolder: vscode.l10n.t("Template of Data Set to be Created"),
        ignoreFocusOut: true,
        canPickMany: false,
    };
    //get array of template names
    const dsTemplateNames = getTemplateNames(datasetProvider);
    const stepTwoChoices = [
        ...dsTemplateNames,
        localizedStrings.dsBinary,
        localizedStrings.dsC,
        localizedStrings.dsClassic,
        localizedStrings.dsPartitioned,
        localizedStrings.dsExtended,
        localizedStrings.dsSequential,
    ];
    return Promise.resolve(Gui.showQuickPick(stepTwoChoices, stepTwoOptions));
}

function getTemplateNames(datasetProvider: Types.IZoweDatasetTreeType): string[] {
    const templates = datasetProvider.getDsTemplates();
    const templateNames: string[] = [];
    templates?.forEach((template) => {
        Object.entries(template).forEach(([key, _value]) => {
            templateNames.push(key);
        });
    });
    return templateNames;
}

function compareDsProperties(type: string, datasetProvider: Types.IZoweDatasetTreeType): boolean {
    let isMatch = true;
    const templates: Types.DataSetAllocTemplate[] = datasetProvider.getDsTemplates();
    let propertiesFromDsType: Partial<zosfiles.ICreateDataSetOptions>;
    // Look for template
    templates?.forEach((template) => {
        for (const [key, value] of Object.entries(template)) {
            if (type === key) {
                propertiesFromDsType = value;
            }
        }
    });
    if (!propertiesFromDsType) {
        propertiesFromDsType = getDefaultDsTypeProperties(type);
    }
    newDSProperties?.forEach((property) => {
        Object.keys(propertiesFromDsType).forEach((typeProperty) => {
            if (typeProperty === property.key) {
                if (property.value !== propertiesFromDsType[typeProperty].toString()) {
                    isMatch = false;
                    return;
                }
            }
        });
    });
    return isMatch;
}

function getDsProperties(type: string, datasetProvider: Types.IZoweDatasetTreeType): Partial<zosfiles.ICreateDataSetOptions> {
    const templates: Types.DataSetAllocTemplate[] = datasetProvider.getDsTemplates();
    let propertiesFromDsType: Partial<zosfiles.ICreateDataSetOptions>;
    // Look for template
    templates?.forEach((template) => {
        Object.entries(template).forEach(([key, value]) => {
            if (type === key) {
                if (template[key].dsorg === "PS") {
                    typeEnum = 4;
                } else {
                    typeEnum = 3;
                }
                propertiesFromDsType = value;
            }
        });
    });
    if (!propertiesFromDsType) {
        propertiesFromDsType = getDefaultDsTypeProperties(type);
    }
    newDSProperties?.forEach((property) => {
        Object.keys(propertiesFromDsType).forEach((typeProperty) => {
            if (typeProperty === property.key) {
                property.value = propertiesFromDsType[typeProperty].toString();
                property.placeHolder = propertiesFromDsType[typeProperty];
            }
        });
    });
    return propertiesFromDsType;
}

function getDefaultDsTypeProperties(dsType: string): zosfiles.ICreateDataSetOptions {
    typeEnum = getDataSetTypeAndOptions(dsType)?.typeEnum;

    if (typeEnum === zosfiles.CreateDataSetTypeEnum.DATA_SET_BLANK) {
        const options = getDataSetTypeAndOptions(dsType)?.createOptions;
        return getDsTypePropertiesFromWorkspaceConfig(options);
    } else {
        const cliDefaultsKey = globals.CreateDataSetTypeWithKeysEnum[typeEnum]?.replace("DATA_SET_", "");
        return zosfiles.CreateDefaults.DATA_SET[cliDefaultsKey] as zosfiles.ICreateDataSetOptions;
    }
}

export function getDsTypePropertiesFromWorkspaceConfig(createOptions: vscode.WorkspaceConfiguration): zosfiles.ICreateDataSetOptions {
    const dsTypeProperties = {} as zosfiles.ICreateDataSetOptions;
    if (createOptions) {
        dsTypeProperties.dsntype = createOptions.get("dsntype");
        dsTypeProperties.dsorg = createOptions.get("dsorg");
        dsTypeProperties.alcunit = createOptions.get("alcunit");
        dsTypeProperties.primary = createOptions.get("primary");
        dsTypeProperties.secondary = createOptions.get("secondary");
        dsTypeProperties.dirblk = createOptions.get("dirblk");
        dsTypeProperties.recfm = createOptions.get("recfm");
        dsTypeProperties.blksize = createOptions.get("blksize");
        dsTypeProperties.lrecl = createOptions.get("lrecl");
    }
    return dsTypeProperties;
}

async function allocateOrEditAttributes(): Promise<string> {
    const stepThreeOptions: vscode.QuickPickOptions = {
        ignoreFocusOut: true,
        canPickMany: false,
    };
    const allocate = `\u002B ${localizedStrings.allocString}`;
    const editAtts = `\u270F ${localizedStrings.editString}`;
    const stepThreeChoices = [allocate, editAtts];
    return Promise.resolve(Gui.showQuickPick(stepThreeChoices, stepThreeOptions));
}

async function allocateNewDataSet(
    node: IZoweDatasetTreeNode,
    dsName: string,
    dsPropsForAPI: {},
    datasetProvider: Types.IZoweDatasetTreeType
): Promise<void> {
    const profile = node.getProfile();
    try {
        // Allocate the data set
        await ZoweExplorerApiRegister.getMvsApi(profile).createDataSet(typeEnum, dsName, {
            responseTimeout: profile?.profile?.responseTimeout,
            ...dsPropsForAPI,
        });
        node.dirty = true;
        const theFilter = datasetProvider.createFilterString(dsName, node);
        datasetProvider.refresh();

        // Show newly-created data set in expanded tree view
        await focusOnNewDs(node, dsName, datasetProvider, theFilter);
    } catch (err) {
        const errorMsg = vscode.l10n.t("Error encountered when creating data set.");
        ZoweLogger.error(errorMsg + JSON.stringify(err));
        if (err instanceof Error) {
            await errorHandling(err, node.getProfileName(), errorMsg);
        }
        throw new Error(err);
    }
}

async function focusOnNewDs(node: IZoweDatasetTreeNode, dsName: string, datasetProvider: Types.IZoweDatasetTreeType, theFilter: any): Promise<void> {
    node.tooltip = node.pattern = theFilter.toUpperCase();
    node.collapsibleState = vscode.TreeItemCollapsibleState.Expanded;
    const icon = getIconByNode(node);
    if (icon) {
        node.iconPath = icon.path;
    }
    node.dirty = true;

    const newNode = await node.getChildren().then((children) => children.find((child) => child.label === dsName));
    datasetProvider
        .getTreeView()
        .reveal(node, { select: true, focus: true })
        .then(() => datasetProvider.getTreeView().reveal(newNode, { select: true, focus: true }));
}

async function saveDsTemplate(datasetProvider: Types.IZoweDatasetTreeType, dsPropsForAPI: any): Promise<void> {
    // newDSProperties
    await Gui.infoMessage("Would you like to save these attributes as a template for future data set creation?", {
        items: ["Save"],
        vsCodeOpts: { modal: true },
    }).then(async (selection) => {
        if (selection) {
            const options: vscode.InputBoxOptions = {
                placeHolder: vscode.l10n.t("Name of Data Set Template"),
                ignoreFocusOut: true,
            };
            const templateName = await vscode.window.showInputBox(options);
            if (!templateName) {
                ZoweLogger.debug(localizedStrings.opCancelled);
                Gui.showMessage(localizedStrings.opCancelled);
                return;
            }
            const newTemplate: Types.DataSetAllocTemplate = {
                [templateName]: dsPropsForAPI,
            };
            datasetProvider.addDsTemplate(newTemplate);
        }
    });
}

/**
 * Shows data set attributes in a new text editor
 *
 * @export
 * @param {IZoweDatasetTreeNode} node   - The node to show attributes for
 * @param datasetProvider - the tree which contains the nodes
 */
export async function showAttributes(node: IZoweDatasetTreeNode, datasetProvider: Types.IZoweDatasetTreeType): Promise<void> {
    ZoweLogger.trace("dataset.actions.showAttributes called.");
    await datasetProvider.checkCurrentProfile(node);
    if (Profiles.getInstance().validProfile !== Validation.ValidationType.INVALID) {
        const label = node.label as string;
        ZoweLogger.debug(
            vscode.l10n.t({
                message: "Showing attributes for {0}.",
                args: [label],
                comment: ["Label"],
            })
        );
        let attributes: any;
        try {
            const nodeProfile = node.getProfile();
            if (contextually.isDsMember(node)) {
                const dsName = node.getParent().getLabel() as string;
                attributes = await ZoweExplorerApiRegister.getMvsApi(nodeProfile).allMembers(dsName.toUpperCase(), {
                    attributes: true,
                    pattern: label.toUpperCase(),
                    responseTimeout: nodeProfile?.profile?.responseTimeout,
                });
            } else {
                attributes = await ZoweExplorerApiRegister.getMvsApi(nodeProfile).dataSet(label, {
                    attributes: true,
                    responseTimeout: nodeProfile?.profile?.responseTimeout,
                });
            }
            attributes = attributes.apiResponse.items;
            if (contextually.isDs(node)) {
                attributes = attributes.filter((dataSet) => {
                    return dataSet.dsname.toUpperCase() === label.toUpperCase();
                });
            }
            if (attributes.length === 0) {
                throw new Error(
                    vscode.l10n.t({
                        message: "No matching names found for query: {0}",
                        args: [label],
                        comment: ["Label"],
                    })
                );
            }
        } catch (err) {
            if (err instanceof Error) {
                await errorHandling(err, node.getProfileName(), vscode.l10n.t("Unable to list attributes."));
            }
            throw err;
        }

        const attributesMessage = vscode.l10n.t("Attributes");
        const webviewHTML = `<!DOCTYPE html>
        <html lang="en">
        <head>
            <meta charset="UTF-8">
            <title>${label} "${attributesMessage}"</title>
        </head>
        <body>
        <table style="margin-top: 2em; border-spacing: 2em 0">
        ${Object.keys(attributes[0]).reduce(
            (html, key) =>
                html.concat(`
                <tr>
                    <td align="left" style="color: var(--vscode-editorLink-activeForeground); font-weight: bold">${key}:</td>
                    <td align="right" style="color: ${
                        isNaN(attributes[0][key]) ? "var(--vscode-settings-textInputForeground)" : "var(--vscode-problemsWarningIcon-foreground)"
                        // eslint-disable-next-line @typescript-eslint/restrict-template-expressions
                    }">${attributes[0][key]}</td>
                </tr>
        `),
            ""
        )}
        </table>
        </body>
        </html>`;
        const panel: vscode.WebviewPanel = Gui.createWebviewPanel({
            viewType: "zowe",
            title: label + " " + vscode.l10n.t("Attributes"),
            showOptions: vscode.window.activeTextEditor ? vscode.window.activeTextEditor.viewColumn : 1,
        });
        panel.webview.html = webviewHTML;
    }
}

/**
 * Submit the contents of the editor or file as JCL.
 *
 * @export
 * @param datasetProvider DatasetTree object
 */
// This function does not appear to currently be made available in the UI
export async function submitJcl(datasetProvider: Types.IZoweDatasetTreeType, file?: vscode.Uri): Promise<void> {
    ZoweLogger.trace("dataset.actions.submitJcl called.");
    if (!vscode.window.activeTextEditor && !file) {
        const notActiveEditorMsg = vscode.l10n.t("No editor with a document that could be submitted as JCL is currently open.");
        Gui.errorMessage(notActiveEditorMsg);
        ZoweLogger.error(notActiveEditorMsg);
        return;
    }

    if (file) {
        await vscode.window.showTextDocument(file, { preview: false });
    }
    const doc = vscode.window.activeTextEditor.document;
    ZoweLogger.debug(
        vscode.l10n.t({
            message: "Submitting as JCL in document {0}",
            args: [doc.fileName],
            comment: ["Document file name"],
        })
    );

    // prompts for job submit confirmation when submitting local JCL from editor/palette
    // no node passed in, ownsJob is true because local file is always owned by userID, passes in local file name
    if (!(await confirmJobSubmission(doc.fileName, true))) {
        return;
    }

    // get session name
    const sessionregex = /\[(.*)(\])(?!.*\])/;
    const regExp = sessionregex.exec(doc.fileName);
    const profiles = Profiles.getInstance();
    let sessProfileName;
    if (regExp === null) {
        if (!doc.uri.fsPath.includes(globals.ZOWETEMPFOLDER)) {
            const profileNamesList = ProfileManagement.getRegisteredProfileNameList(globals.Trees.JES);
            if (profileNamesList.length > 1) {
                const quickPickOptions: vscode.QuickPickOptions = {
                    placeHolder: vscode.l10n.t("Select the Profile to use to submit the job"),
                    ignoreFocusOut: true,
                    canPickMany: false,
                };
                sessProfileName = await Gui.showQuickPick(profileNamesList, quickPickOptions);
                if (!sessProfileName) {
                    Gui.infoMessage(localizedStrings.opCancelled);
                    return;
                }
            } else if (profileNamesList.length > 0) {
                sessProfileName = profileNamesList[0];
            } else {
                Gui.showMessage(vscode.l10n.t("No profiles available"));
            }
        } else {
            const filePathArray = doc.uri.fsPath.split(path.sep);
            sessProfileName = filePathArray[filePathArray.length - 2];
        }
    } else {
        sessProfileName = regExp[1];
        if (sessProfileName.includes("[")) {
            // if submitting from favorites, sesName might be the favorite node, so extract further
            sessProfileName = sessionregex.exec(sessProfileName)[1];
        }
    }

    // get profile from session name
    let sessProfile: imperative.IProfileLoaded;
    const sesNode = (await datasetProvider.getChildren()).find((child) => child.label.toString() === sessProfileName);
    if (sesNode) {
        sessProfile = sesNode.getProfile();
    } else {
        // if submitting from favorites, a session might not exist for this node
        sessProfile = profiles.loadNamedProfile(sessProfileName);
    }
    if (sessProfile == null) {
        ZoweLogger.error(vscode.l10n.t("Session for submitting JCL was null or undefined!"));
        return;
    }
    await Profiles.getInstance().checkCurrentProfile(sessProfile);
    if (Profiles.getInstance().validProfile !== Validation.ValidationType.INVALID) {
        try {
            const job = await ZoweExplorerApiRegister.getJesApi(sessProfile).submitJcl(doc.getText());
            const args = [sessProfileName, job.jobid];
            const setJobCmd = `command:zowe.jobs.setJobSpool?${encodeURIComponent(JSON.stringify(args))}`;
            Gui.showMessage(
                vscode.l10n.t({
                    message: "Job submitted {0}",
                    args: [`[${job.jobid}](${setJobCmd})`],
                    comment: ["Job ID and set job command"],
                })
            );
            ZoweLogger.info(
                vscode.l10n.t({
                    message: "Job submitted {0} using profile {1}.",
                    args: [job.jobid, sessProfileName],
                    comment: ["Job ID", "Profile name"],
                })
            );
        } catch (error) {
            if (error instanceof Error) {
                await errorHandling(error, sessProfileName, vscode.l10n.t("Job submission failed."));
            }
        }
    } else {
        Gui.errorMessage(localizedStrings.profileInvalid);
    }
}

/**
 * Shows a confirmation dialog (if needed) when submitting a job.
 *
 * @param nodeOrFileName The node/member that is being submitted, or the filename to submit
 * @param ownsJob Whether the current user profile owns this job
 * @returns Whether the job submission should continue.
 */
export async function confirmJobSubmission(nodeOrFileName: IZoweDatasetTreeNode | string, ownsJob: boolean): Promise<boolean> {
    ZoweLogger.trace("dataset.actions.confirmJobSubmission called.");

    const jclName = typeof nodeOrFileName === "string" ? path.basename(nodeOrFileName) : nodeOrFileName.getLabel().toString();

    const showConfirmationDialog = async (): Promise<boolean> => {
        const selection = await Gui.warningMessage(
            vscode.l10n.t({
                message: "Are you sure you want to submit the following job?\n\n{0}",
                args: [jclName],
                comment: ["JCL name"],
            }),
            {
                items: [{ title: "Submit" }],
                vsCodeOpts: { modal: true },
            }
        );
        return selection != null && selection?.title === "Submit";
    };

    const confirmationOption: string = vscode.workspace.getConfiguration().get("zowe.jobs.confirmSubmission");

    switch (JOB_SUBMIT_DIALOG_OPTS.indexOf(confirmationOption)) {
        case JobSubmitDialogOpts.OtherUserJobs:
            if (!ownsJob && !(await showConfirmationDialog())) {
                return false;
            }
            break;
        case JobSubmitDialogOpts.YourJobs:
            if (ownsJob && !(await showConfirmationDialog())) {
                return false;
            }
            break;
        case JobSubmitDialogOpts.AllJobs:
            if (!(await showConfirmationDialog())) {
                return false;
            }
            break;
        case JobSubmitDialogOpts.Disabled:
        default:
            break;
    }
    return true;
}

/**
 * Submit the selected dataset member as a Job.
 *
 * @export
 * @param node The dataset member
 */
export async function submitMember(node: IZoweDatasetTreeNode): Promise<void> {
    ZoweLogger.trace("dataset.actions.submitMember called.");
    let label: string;
    let sesName: string;
    let sessProfile: imperative.IProfileLoaded;
    const profiles = Profiles.getInstance();
    const nodeProfile = node.getProfile();
    await profiles.checkCurrentProfile(nodeProfile);

    const datasetName = contextually.isDsMember(node) ? node.getParent().getLabel().toString() : node.getLabel().toString();
    const ownsJob = datasetName.split(".")[0] === nodeProfile.profile?.user?.toUpperCase();

    if (!(await confirmJobSubmission(node, ownsJob))) {
        return;
    }

    if (Profiles.getInstance().validProfile !== Validation.ValidationType.INVALID) {
        const defaultMessage = vscode.l10n.t("Cannot submit, item invalid.");
        switch (true) {
            // For favorited or non-favorited sequential DS:
            case contextually.isFavorite(node):
            case contextually.isSessionNotFav(node.getParent()):
                sesName = node.getParent().getLabel() as string;
                label = node.label as string;
                sessProfile = node.getProfile();
                break;
            // For favorited or non-favorited data set members:
            case contextually.isFavoritePds(node.getParent()):
            case contextually.isPdsNotFav(node.getParent()):
                sesName = node.getParent().getParent().getLabel() as string;
                label = node.getParent().getLabel().toString() + "(" + node.label.toString() + ")";
                sessProfile = node.getProfile();
                break;
            default:
                Gui.errorMessage(defaultMessage);
                throw Error(defaultMessage);
        }
        try {
            const job = await ZoweExplorerApiRegister.getJesApi(sessProfile).submitJob(label);
            const args = [sesName, job.jobid];
            const setJobCmd = `command:zowe.jobs.setJobSpool?${encodeURIComponent(JSON.stringify(args))}`;
            Gui.showMessage(
                vscode.l10n.t({
                    message: "Job submitted {0}",
                    args: [`[${job.jobid}](${setJobCmd})`],
                    comment: ["Job ID and set job command"],
                })
            );
            ZoweLogger.info(
                vscode.l10n.t({
                    message: "Job submitted {0} using profile {1}.",
                    args: [job.jobid, sesName],
                    comment: ["Job ID", "Session name"],
                })
            );
        } catch (error) {
            if (error instanceof Error) {
                await errorHandling(error, sesName, vscode.l10n.t("Job submission failed."));
            }
        }
    }
}

/**
 * Deletes a dataset/data set member
 *
 * @export
 * @param {IZoweDatasetTreeNode} node - The node to be deleted
 * @param {Types.IZoweDatasetTreeType} datasetProvider - the tree which contains the nodes
 */
export async function deleteDataset(node: IZoweDatasetTreeNode, datasetProvider: Types.IZoweDatasetTreeType): Promise<void> {
    ZoweLogger.trace("dataset.actions.deleteDataset called.");
    let label = "";
    let fav = false;

    const parent = node.getParent();
    try {
        const parentContext = parent.contextValue;
        if (parentContext.includes(globals.FAV_SUFFIX)) {
            label = node.getLabel() as string;
            fav = true;
            if (parentContext.includes(globals.DS_PDS_CONTEXT + globals.FAV_SUFFIX)) {
                label = parent.getLabel().toString() + "(" + node.getLabel().toString() + ")";
            }
        } else if (parentContext.includes(globals.DS_SESSION_CONTEXT)) {
            label = node.getLabel() as string;
        } else if (parentContext.includes(globals.DS_PDS_CONTEXT)) {
            label = parent.getLabel().toString() + "(" + node.getLabel().toString() + ")";
        } else {
            throw Error(vscode.l10n.t("Cannot delete, item invalid."));
        }
        await datasetProvider.checkCurrentProfile(node);
        if (Profiles.getInstance().validProfile !== Validation.ValidationType.INVALID) {
            await DatasetFSProvider.instance.delete(node.resourceUri, { recursive: false });
        } else {
            return;
        }
    } catch (err) {
        if (err?.message.includes(vscode.l10n.t("not found"))) {
            ZoweLogger.error(
                vscode.l10n.t({
                    message: "Error encountered when deleting data set. {0}",
                    args: [JSON.stringify(err)],
                    comment: ["Stringified JSON error"],
                })
            );
            Gui.showMessage(
                vscode.l10n.t({
                    message: "Unable to find file {0}",
                    args: [label],
                    comment: ["Label"],
                })
            );
        } else {
            await errorHandling(err, node.getProfileName());
        }
        throw err;
    }

    // remove node from tree
    if (fav) {
        datasetProvider.mSessionNodes.forEach((ses) => {
            if (node.getProfileName() === ses.label.toString()) {
                ses.dirty = true;
            }
        });
    } else {
        node.getSessionNode().dirty = true;
    }
    datasetProvider.removeFavorite(node);

    const isMember = contextually.isDsMember(node);

    // If the node is a dataset member, go up a level in the node tree
    // to find the relevant, matching node
    const nodeOfInterest = isMember ? node.getParent() : node;
    const parentNode = datasetProvider.findEquivalentNode(nodeOfInterest, fav);

    if (parentNode != null) {
        // Refresh the correct node (parent of node to delete) to reflect changes
        datasetProvider.refreshElement(isMember ? parentNode : parentNode.getParent());
    }

    datasetProvider.refreshElement(node.getSessionNode());
}

/**
 * Refreshes the passed node with current mainframe data
 *
 * @param {IZoweDatasetTreeNode} node - The node which represents the dataset
 */
// This is not a UI refresh.
export async function refreshPS(node: IZoweDatasetTreeNode): Promise<void> {
    ZoweLogger.trace("dataset.actions.refreshPS called.");
    let label: string;
    try {
        switch (true) {
            // For favorited or non-favorited sequential DS:
            case contextually.isFavorite(node):
            case contextually.isSessionNotFav(node.getParent()):
            case contextually.isDs(node):
                label = node.label as string;
                break;
            // For favorited or non-favorited data set members:
            case contextually.isFavoritePds(node.getParent()):
            case contextually.isPdsNotFav(node.getParent()):
                label = node.getParent().getLabel().toString() + "(" + node.getLabel().toString() + ")";
                break;
            default:
                throw Error(vscode.l10n.t("Item invalid."));
        }

        const statusMsg = Gui.setStatusBarMessage(vscode.l10n.t("$(sync~spin) Fetching data set..."));
        await DatasetFSProvider.instance.fetchDatasetAtUri(
            node.resourceUri,
            vscode.window.visibleTextEditors.find((v) => v.document.uri.path === node.resourceUri.path)
        );
        statusMsg.dispose();
    } catch (err) {
        if (err.message.includes(vscode.l10n.t("not found"))) {
            ZoweLogger.error(
                vscode.l10n.t({
                    message: "Error encountered when refreshing data set view. {0}",
                    args: [JSON.stringify(err)],
                    comment: ["Stringified JSON error"],
                })
            );
            Gui.showMessage(
                vscode.l10n.t({
                    message: "Unable to find file {0}",
                    args: [label],
                    comment: ["Label"],
                })
            );
        } else {
            await errorHandling(err, node.getProfileName());
        }
    }
}

/**
 * Refreshes the names of each member within a PDS
 *
 * @param {IZoweDatasetTreeNode} node - The node which represents the parent PDS of members
 * @param datasetProvider
 */
export async function refreshDataset(node: IZoweDatasetTreeNode, datasetProvider: Types.IZoweDatasetTreeType): Promise<void> {
    ZoweLogger.trace("dataset.actions.refreshDataset called.");
    try {
        await node.getChildren();
        datasetProvider.refreshElement(node);
    } catch (err) {
        await errorHandling(err, node.getProfileName());
    }
}

/**
 * Prompts the user for a pattern, and populates the [TreeView]{@link vscode.TreeView} based on the pattern
 *
 * @param {IZoweDatasetTreeNode} node - The session node
 * @param datasetProvider - Current DatasetTree used to populate the TreeView
 * @returns {Promise<void>}
 */
// This function does not appear to be called by anything except unit and integration tests.
export async function enterPattern(node: IZoweDatasetTreeNode, datasetProvider: Types.IZoweDatasetTreeType): Promise<void> {
    ZoweLogger.trace("dataset.actions.enterPattern called.");
    let pattern: string;
    if (contextually.isSessionNotFav(node)) {
        // manually entering a search
        const options: vscode.InputBoxOptions = {
            prompt: vscode.l10n.t("Search Data Sets: use a comma to separate multiple patterns"),
            value: node.pattern,
        };
        // get user input
        pattern = await Gui.showInputBox(options);
        if (!pattern) {
            Gui.showMessage(vscode.l10n.t("You must enter a pattern."));
            return;
        }
        ZoweLogger.debug(
            vscode.l10n.t({
                message: "Prompted for a data set pattern, recieved {0}.",
                args: [pattern],
                comment: ["Data Set pattern"],
            })
        );
    } else {
        // executing search from saved search in favorites
        pattern = node.label.toString().substring(node.label.toString().indexOf(":") + 2);
        const sessionName = node.label.toString().substring(node.label.toString().indexOf("[") + 1, node.label.toString().indexOf("]"));
        await datasetProvider.addSession(sessionName.trim());
        node = datasetProvider.mSessionNodes.find((tempNode) => tempNode.label.toString().trim() === sessionName.trim());
    }

    // update the treeview with the new pattern
    // TODO figure out why a label change is needed to refresh the treeview,
    // instead of changing the collapsible state
    // change label so the treeview updates
    node.tooltip = node.pattern = pattern.toUpperCase();
    node.collapsibleState = vscode.TreeItemCollapsibleState.Expanded;
    node.dirty = true;
    const icon = getIconByNode(node);
    if (icon) {
        node.iconPath = icon.path;
    }
    datasetProvider.addSearchHistory(node.pattern);
}

/**
 * Copy data set info
 *
 * @export
 * @deprecated Please use copyDataSets
 * @param {IZoweNodeType} node - The node to copy
 */
export async function copyDataSet(node: Types.IZoweNodeType): Promise<void> {
    ZoweLogger.trace("dataset.actions.copyDataSet called.");
    return vscode.env.clipboard.writeText(JSON.stringify(dsUtils.getNodeLabels(node)));
}

/**
 * Copy data sets
 *
 * @export
 * @param {ZoweDatasetNode} node Node to copy,
 * @param {ZoweDatasetNode[]} nodeList - Multiple selected Nodes to copy
 * @param datasetProvider
 */
export async function copyDataSets(node, nodeList: ZoweDatasetNode[], datasetProvider: Types.IZoweDatasetTreeType): Promise<void> {
    ZoweLogger.trace("dataset.actions.copyDataSets called.");
    let selectedNodes: ZoweDatasetNode[] = [];
    if (!(node || nodeList)) {
        selectedNodes = datasetProvider.getTreeView().selection as ZoweDatasetNode[];
    } else {
        selectedNodes = getSelectedNodeList(node, nodeList) as ZoweDatasetNode[];
    }

    const unique = [...new Set(selectedNodes.map((item) => item.contextValue))];
    if (unique.length > 1) {
        Gui.showMessage(vscode.l10n.t("Cannot perform the copy operation as the data sets selected have different types"));
        return;
    }
    if (contextually.isDsMember(selectedNodes[0])) {
        // multiple member
        const filePaths = [];
        selectedNodes.forEach((el) => {
            filePaths.push(dsUtils.getNodeLabels(el));
        });
        return vscode.env.clipboard.writeText(JSON.stringify(filePaths.length > 1 ? filePaths : filePaths[0]));
    }
    if (contextually.isDs(selectedNodes[0])) {
        await copySequentialDatasets(selectedNodes);
        return refreshDataset(selectedNodes[0].getParent(), datasetProvider);
    } else if (contextually.isPds(selectedNodes[0])) {
        await copyPartitionedDatasets(selectedNodes);
        return refreshDataset(selectedNodes[0].getParent(), datasetProvider);
    }
}

/**
 * Migrate data sets
 *
 * @export
 * @param {IZoweDatasetTreeNode} node - The node to migrate
 */
export async function hMigrateDataSet(node: ZoweDatasetNode): Promise<zosfiles.IZosFilesResponse> {
    ZoweLogger.trace("dataset.actions.hMigrateDataSet called.");
    await Profiles.getInstance().checkCurrentProfile(node.getProfile());
    if (Profiles.getInstance().validProfile !== Validation.ValidationType.INVALID) {
        const { dataSetName } = dsUtils.getNodeLabels(node);
        try {
            const response = await ZoweExplorerApiRegister.getMvsApi(node.getProfile()).hMigrateDataSet(dataSetName);
            Gui.showMessage(
                vscode.l10n.t({
                    message: "Migration of data set {0} requested.",
                    args: [dataSetName],
                    comment: ["Data Set name"],
                })
            );
            return response;
        } catch (err) {
            ZoweLogger.error(err);
            Gui.errorMessage(err.message);
            return;
        }
    } else {
        Gui.errorMessage(localizedStrings.profileInvalid);
    }
}

/**
 * Recall data sets
 *
 * @export
 * @param {IZoweDatasetTreeNode} node - The node to recall
 */
export async function hRecallDataSet(node: ZoweDatasetNode): Promise<zosfiles.IZosFilesResponse> {
    ZoweLogger.trace("dataset.actions.hRecallDataSet called.");
    await Profiles.getInstance().checkCurrentProfile(node.getProfile());
    if (Profiles.getInstance().validProfile !== Validation.ValidationType.INVALID) {
        const { dataSetName } = dsUtils.getNodeLabels(node);
        try {
            const response = await ZoweExplorerApiRegister.getMvsApi(node.getProfile()).hRecallDataSet(dataSetName);
            Gui.showMessage(
                vscode.l10n.t({
                    message: "Recall of data set {0} requested.",
                    args: [dataSetName],
                    comment: ["Data Set name"],
                })
            );
            return response;
        } catch (err) {
            ZoweLogger.error(err);
            Gui.errorMessage(err.message);
            return;
        }
    } else {
        Gui.errorMessage(localizedStrings.profileInvalid);
    }
}

/**
 * Show File Error details when gathering attributes for these data sets
 *
 * @export
 * @param {IZoweDatasetTreeNode} node - The node to get details from
 */
export async function showFileErrorDetails(node: ZoweDatasetNode): Promise<void> {
    ZoweLogger.trace("dataset.actions.showFileErrorDetails called.");
    await Profiles.getInstance().checkCurrentProfile(node.getProfile());
    if (Profiles.getInstance().validProfile === Validation.ValidationType.INVALID) {
        Gui.errorMessage(localizedStrings.profileInvalid);
    } else {
        const { dataSetName } = dsUtils.getNodeLabels(node);
        if (node.errorDetails) {
            ZoweLogger.error(JSON.stringify(node.errorDetails, null, 2));
            Gui.errorMessage(node.errorDetails.message);
        } else {
            try {
                await ZoweExplorerApiRegister.getMvsApi(node.getProfile()).hRecallDataSet(dataSetName);
                Gui.errorMessage(vscode.l10n.t("Unable to gather more information"));
            } catch (err) {
                ZoweLogger.error(JSON.stringify(err, null, 2));
                Gui.errorMessage(err.message);
            }
        }
    }
}

/**
 * Paste member
 *
 * @export
 * @param {ZoweNode} node - The node to paste to
 * @param datasetProvider - the tree which contains the nodes
 */
export async function pasteMember(node: IZoweDatasetTreeNode, datasetProvider: Types.IZoweDatasetTreeType): Promise<void> {
    ZoweLogger.trace("dataset.actions.pasteMember called.");
    const { profileName, dataSetName } = dsUtils.getNodeLabels(node);
    let memberName: string;
    let beforeDataSetName: string;
    let beforeProfileName: string;
    let beforeMemberName: string;

    await Profiles.getInstance().checkCurrentProfile(node.getProfile());
    if (Profiles.getInstance().validProfile !== Validation.ValidationType.INVALID) {
        try {
            ({
                dataSetName: beforeDataSetName,
                memberName: beforeMemberName,
                profileName: beforeProfileName,
            } = JSON.parse(await vscode.env.clipboard.readText()));
        } catch (err) {
            throw Error(vscode.l10n.t("Invalid paste. Copy data set(s) first."));
        }
        if (node.contextValue.includes(globals.DS_PDS_CONTEXT)) {
            const inputBoxOptions: vscode.InputBoxOptions = {
                value: beforeMemberName,
                placeHolder: vscode.l10n.t("Name of Data Set Member"),
                validateInput: (text) => {
                    return dsUtils.validateMemberName(text) === true ? null : vscode.l10n.t("Enter valid member name");
                },
            };
            memberName = await Gui.showInputBox(inputBoxOptions);
            if (!memberName) {
                return;
            }
        }

        if (beforeProfileName === profileName) {
            let replace: shouldReplace;
            if (memberName) {
                replace = await determineReplacement(node.getProfile(), `${dataSetName}(${memberName})`, "mem");
            }
            if (replace !== "cancel") {
                try {
                    await ZoweExplorerApiRegister.getMvsApi(node.getProfile()).copyDataSetMember(
                        { dsn: beforeDataSetName, member: beforeMemberName },
                        { dsn: dataSetName, member: memberName },
                        { replace: replace === "replace" }
                    );
                } catch (err) {
                    ZoweLogger.error(err);
                    Gui.errorMessage(err.message);
                    return;
                }
                if (memberName) {
                    datasetProvider.refreshElement(node);
                    let node2;
                    if (node.contextValue.includes(globals.FAV_SUFFIX)) {
                        node2 = datasetProvider.findNonFavoritedNode(node);
                    } else {
                        node2 = datasetProvider.findFavoritedNode(node);
                    }
                    if (node2) {
                        datasetProvider.refreshElement(node2);
                    }
                } else {
                    await refreshPS(node);
                }
            }
        }
    }
}

/**
 * Paste members
 *
 * @export
 * @param datasetProvider - the tree which contains the nodes
 */
export async function pasteDataSetMembers(datasetProvider: Types.IZoweDatasetTreeType, node: ZoweDatasetNode): Promise<void> {
    ZoweLogger.trace("dataset.actions.pasteDataSetMembers called.");
    let clipboardContent;
    try {
        clipboardContent = JSON.parse(await vscode.env.clipboard.readText());
    } catch (err) {
        Gui.errorMessage(vscode.l10n.t("Invalid paste. Copy data set(s) first."));
        return;
    }
    if (!Array.isArray(clipboardContent) && clipboardContent.memberName) {
        return pasteMember(node, datasetProvider);
    }

    await Gui.withProgress(
        {
            location: vscode.ProgressLocation.Window,
            title: localizedStrings.copyingFiles,
        },
        async function copyDsMember() {
            for (const content of clipboardContent) {
                if (content.memberName) {
                    try {
                        await ZoweExplorerApiRegister.getMvsApi(node.getProfile()).copyDataSetMember(
                            { dsn: content.dataSetName, member: content.memberName },
                            { dsn: node.getLabel().toString(), member: content.memberName }
                        );
                    } catch (err) {
                        Gui.errorMessage(err.message);
                        return;
                    }
                }
            }
            datasetProvider.refreshElement(node);
            vscode.env.clipboard.writeText("");
        }
    );
}

/**
 * copies given sequential dataset nodes
 *
 * @export
 * @param {ZoweDatasetNode[]} nodes - nodes to be copied
 */
export async function copySequentialDatasets(nodes: ZoweDatasetNode[]): Promise<void> {
    ZoweLogger.trace("dataset.actions.copySequentialDatasets called.");
    await _copyProcessor(nodes, "ps", async (node: ZoweDatasetNode, dsname: string, replace: shouldReplace) => {
        const lbl = node.getLabel().toString();
        const mvsApi = ZoweExplorerApiRegister.getMvsApi(node.getProfile());
        if (mvsApi?.copyDataSet == null) {
            await Gui.errorMessage(vscode.l10n.t("Copying data sets is not supported."));
        } else {
            await Gui.withProgress(
                {
                    location: vscode.ProgressLocation.Window,
                    title: localizedStrings.copyingFiles,
                },
                () => {
                    return mvsApi.copyDataSet(lbl, dsname, null, replace === "replace");
                }
            );
        }
    });
}

/**
 * copies given partitioned dataset nodes
 *
 * @export
 * @param {ZoweDatasetNode[]} nodes - nodes to be copied
 */
export async function copyPartitionedDatasets(nodes: ZoweDatasetNode[]): Promise<void> {
    ZoweLogger.trace("dataset.actions.copyPartitionedDatasets called.");
    await _copyProcessor(nodes, "po", async (node: ZoweDatasetNode, dsname: string, replace: shouldReplace) => {
        const lbl = node.getLabel().toString();
        const uploadOptions: zosfiles.IUploadOptions = {
            etag: node.getEtag(),
            returnEtag: true,
        };

        const children = await node.getChildren();
        const prof = node.getProfile();
        if (prof.profile.encoding) {
            uploadOptions.encoding = prof.profile.encoding;
        }

        await Gui.withProgress(
            {
                location: vscode.ProgressLocation.Window,
                title: localizedStrings.copyingFiles,
            },
            () => {
                return Promise.all(
                    children.map((child) =>
                        ZoweExplorerApiRegister.getMvsApi(node.getProfile()).copyDataSetMember(
                            { dsn: lbl, member: child.getLabel().toString() },
                            { dsn: dsname, member: child.getLabel().toString() },
                            { replace: replace === "replace" }
                        )
                    )
                );
            }
        );
    });
}

/**
 * Type of z/os dataset or member intended for replacement
 * @export
 */
export type replaceDstype = "ps" | "po" | "mem";

/**
 * String type to determine whether or not the z/os dataset should be replaced
 * @export
 */
export type shouldReplace = "replace" | "cancel" | "notFound";

/**
 * Helper function to determine whether or not we should replace some z/os content
 *
 * @param nodeProfile The node for which we are going to determine replacement
 * @param name The fully quallified name of the dataset (member included)
 * @param type The type of z/os dataset (or member) that we should determine whether or not to replace
 * @returns string that explain whether or not to replace the z/os content
 */
export async function determineReplacement(nodeProfile: imperative.IProfileLoaded, name: string, type: replaceDstype): Promise<shouldReplace> {
    ZoweLogger.trace("dataset.actions.determineReplacement called.");
    const mvsApi = ZoweExplorerApiRegister.getMvsApi(nodeProfile);
    const options = { responseTimeout: nodeProfile.profile?.responseTimeout };
    const stringReplace = vscode.l10n.t("Replace");
    const stringCancel = vscode.l10n.t("Cancel");
    let q: string = null;
    let replace = false;
    if (type === "mem") {
        const dsname = name.split("(")[0];
        const member = name.split("(")[1].slice(0, -1);
        const res = await mvsApi.allMembers(dsname, options);
        if (res?.success && res.apiResponse?.items.some((m) => m.member === member.toUpperCase())) {
            q = vscode.l10n.t("The data set member already exists.\nDo you want to replace it?");
            replace = stringReplace === (await Gui.showMessage(q, { items: [stringReplace, stringCancel] }));
        }
    } else {
        const res = await mvsApi.dataSet(name, options);
        if (res?.success && res.apiResponse?.items.length > 0) {
            if (type === "ps") {
                q = vscode.l10n.t("The physical sequential (PS) data set already exists.\nDo you want to replace it?");
            } else if (type === "po") {
                q = vscode.l10n.t("The partitioned (PO) data set already exists.\nDo you want to merge them while replacing any existing members?");
            }
            replace = stringReplace === (await Gui.showMessage(q, { items: [stringReplace, stringCancel] }));
        }
    }
    // Sonar cloud code-smell :'(
    const returnValueIfNotReplacing = q === null ? "notFound" : "cancel";
    return replace ? "replace" : returnValueIfNotReplacing;
}

/**
 * Helper funciton to process the copy operation on all selected nodes
 *
 * @param nodes List of selected nodes to process
 * @param type Type of replacement that should occur
 * @param action Function that will perform the actual replacement/copy operation
 * @returns void - Please don't expect a return value from this method
 */
export async function _copyProcessor(
    nodes: ZoweDatasetNode[],
    type: replaceDstype,
    action: (_node: ZoweDatasetNode, _dsname: string, _shouldReplace: shouldReplace) => Promise<void>
): Promise<void> {
    ZoweLogger.trace("dataset.actions._copyProcessor called.");
    for (const node of nodes) {
        try {
            const lbl = node.getLabel().toString();
            const inputBoxOptions: vscode.InputBoxOptions = {
                prompt: vscode.l10n.t("Enter a name for the new data set"),
                value: lbl,
                placeHolder: vscode.l10n.t("Name of Data Set"),
                validateInput: (text) => {
                    return dsUtils.validateDataSetName(text) && (lbl !== text) === true ? null : vscode.l10n.t("Enter a valid data set name.");
                },
            };

            const dsname = await Gui.showInputBox(inputBoxOptions);
            if (!dsname) {
                return;
            }
            const replace = await determineReplacement(nodes[0].getProfile(), dsname, type);
            let res: zosfiles.IZosFilesResponse;
            if (replace === "notFound") {
                res = await ZoweExplorerApiRegister.getMvsApi(nodes[0].getProfile()).allocateLikeDataSet(dsname, lbl);
            }
            if (res?.success || replace !== "cancel") {
                await action(node, dsname, replace);
            }
        } catch (error) {
            if (error instanceof Error) {
                await errorHandling(error, dsUtils.getNodeLabels(node).dataSetName, vscode.l10n.t("Unable to copy data set."));
            }
        }
    }
}<|MERGE_RESOLUTION|>--- conflicted
+++ resolved
@@ -15,37 +15,17 @@
 import * as globals from "../globals";
 import * as path from "path";
 import { FilterItem, errorHandling } from "../utils/ProfilesUtils";
-<<<<<<< HEAD
 import { getSelectedNodeList, JobSubmitDialogOpts, JOB_SUBMIT_DIALOG_OPTS } from "../shared/utils";
-=======
-import {
-    getDocumentFilePath,
-    concatChildNodes,
-    checkForAddedSuffix,
-    getSelectedNodeList,
-    JobSubmitDialogOpts,
-    JOB_SUBMIT_DIALOG_OPTS,
-    uploadContent,
-} from "../shared/utils";
->>>>>>> c87f9588
 import { ZoweExplorerApiRegister } from "../ZoweExplorerApiRegister";
 import { Profiles } from "../Profiles";
 import { getIconByNode } from "../generators/icons";
 import { ZoweDatasetNode } from "./ZoweDatasetNode";
 import * as contextually from "../shared/context";
-<<<<<<< HEAD
-import { ZoweLogger } from "../utils/LoggerUtils";
+import { ZoweLogger } from "../utils/ZoweLogger";
 import { ProfileManagement } from "../utils/ProfileManagement";
 import { LocalFileManagement } from "../utils/LocalFileManagement";
 import { Gui, imperative, IZoweDatasetTreeNode, Validation, Types } from "@zowe/zowe-explorer-api";
 import { DatasetFSProvider } from "./DatasetFSProvider";
-=======
-import { markDocumentUnsaved, setFileSaved } from "../utils/workspace";
-import { ZoweLogger } from "../utils/ZoweLogger";
-import { ProfileManagement } from "../utils/ProfileManagement";
-import { LocalFileManagement } from "../utils/LocalFileManagement";
-import { Gui, imperative, IZoweDatasetTreeNode, Validation, Types } from "@zowe/zowe-explorer-api";
->>>>>>> c87f9588
 
 let typeEnum: zosfiles.CreateDataSetTypeEnum;
 // Make a nice new mutable array for the DS properties
