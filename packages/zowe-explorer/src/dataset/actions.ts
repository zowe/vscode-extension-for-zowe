/**
 * This program and the accompanying materials are made available under the terms of the
 * Eclipse Public License v2.0 which accompanies this distribution, and is available at
 * https://www.eclipse.org/legal/epl-v20.html
 *
 * SPDX-License-Identifier: EPL-2.0
 *
 * Copyright Contributors to the Zowe Project.
 *
 */

import * as dsUtils from "../dataset/utils";
import * as vscode from "vscode";
import * as fs from "fs";
import * as zowe from "@zowe/cli";
import * as globals from "../globals";
import * as path from "path";
import * as api from "@zowe/zowe-explorer-api";
import { FilterItem, errorHandling } from "../utils/ProfilesUtils";
import {
    getDocumentFilePath,
    concatChildNodes,
    checkForAddedSuffix,
    willForceUpload,
    getSelectedNodeList,
    JobSubmitDialogOpts,
    JOB_SUBMIT_DIALOG_OPTS,
    getDefaultUri,
} from "../shared/utils";
import { ZoweExplorerApiRegister } from "../ZoweExplorerApiRegister";
import { Profiles } from "../Profiles";
import { getIconByNode } from "../generators/icons";
import { ZoweDatasetNode } from "./ZoweDatasetNode";
import { DatasetTree } from "./DatasetTree";
import * as contextually from "../shared/context";
import { markDocumentUnsaved, setFileSaved } from "../utils/workspace";
import { IUploadOptions } from "@zowe/zos-files-for-zowe-sdk";
import { ZoweLogger } from "../utils/LoggerUtils";

// Set up localization
import * as nls from "vscode-nls";
nls.config({
    messageFormat: nls.MessageFormat.bundle,
    bundleFormat: nls.BundleFormat.standalone,
})();
const localize: nls.LocalizeFunc = nls.loadMessageBundle();

let typeEnum: zowe.CreateDataSetTypeEnum;
// Make a nice new mutable array for the DS properties
const newDSProperties = JSON.parse(JSON.stringify(globals.DATA_SET_PROPERTIES));

/**
 * Localized strings that are used multiple times within the file
 */
const localizedStrings = {
    dsBinary: localize("createFile.dataSetBinary", "Partitioned Data Set: Binary"),
    dsC: localize("createFile.dataSetC", "Partitioned Data Set: C"),
    dsClassic: localize("createFile.dataSetClassic", "Partitioned Data Set: Classic"),
    dsPartitioned: localize("createFile.dataSetPartitioned", "Partitioned Data Set: Default"),
    dsSequential: localize("createFile.dataSetSequential", "Sequential Data Set"),
    opCancelled: localize("dsActions.cancelled", "Operation Cancelled"),
    copyingFiles: localize("dsActions.copy.inProgress", "Copying File(s)"),
    profileInvalid: localize("dsActions.profileInvalid", "Profile is invalid, check connection details."),
    allocString: localize("dsActions.allocate", "Allocate Data Set"),
    editString: localize("dsActions.editAttributes", "Edit Attributes"),
};

/**
 * Allocates a copy of a data set or member
 *
 */
export async function allocateLike(datasetProvider: api.IZoweTree<api.IZoweDatasetTreeNode>, node?: api.IZoweDatasetTreeNode): Promise<void> {
    let profile: zowe.imperative.IProfileLoaded;
    let likeDSName: string;
    let currSession: api.IZoweDatasetTreeNode;

    // User called allocateLike from the command palette
    if (!node) {
        // The user must choose a session
        const qpItems = [];
        const quickpick = api.Gui.createQuickPick();
        quickpick.placeholder = localize("allocateLike.options.prompt", "Select the profile to which the original data set belongs");
        quickpick.ignoreFocusOut = true;

        for (const thisSession of datasetProvider.mSessionNodes) {
            if (!thisSession.label.toString().includes("Favorites")) {
                qpItems.push(new FilterItem({ text: thisSession.label as string }));
            }
        }
        quickpick.items = [...qpItems];

        quickpick.show();
        const selection = await api.Gui.resolveQuickPick(quickpick);
        if (!selection) {
            api.Gui.showMessage(localize("allocateLike.noSelection", "You must select a profile."));
            return;
        } else {
            ZoweLogger.trace(`${selection?.toString()} was profile chosen to allocate a data set.`);
            currSession = datasetProvider.mSessionNodes.find((thisSession) => thisSession.label === selection.label);
            profile = currSession.getProfile();
        }
        quickpick.dispose();

        // The user must enter the name of a data set to copy
        const currSelection = datasetProvider.getTreeView().selection.length > 0 ? datasetProvider.getTreeView().selection[0].label : null;
        const inputBoxOptions: vscode.InputBoxOptions = {
            ignoreFocusOut: true,
            placeHolder: localize("allocateLike.inputBox.placeHolder", "Enter the name of the data set to copy attributes from"),
            value: currSelection as string,
            validateInput: (text) => {
                return dsUtils.validateDataSetName(text) === true ? null : localize("dataset.validation", "Enter a valid data set name.");
            },
        };
        likeDSName = await api.Gui.showInputBox(inputBoxOptions);
        if (!likeDSName) {
            api.Gui.showMessage(localize("allocateLike.noNewName", "You must enter a new data set name."));
            return;
        }
        ZoweLogger.trace(`${likeDSName} was entered to use attributes for new data set.`);
    } else {
        // User called allocateLike by right-clicking a node
        profile = node.getProfile();
        likeDSName = node.label.toString().replace(/\[.*\]: /g, "");
    }
    ZoweLogger.info(localize("allocateLike.logger.info1", "Allocating data set like {0}.", likeDSName));

    // Get new data set name
    const options: vscode.InputBoxOptions = {
        ignoreFocusOut: true,
        placeHolder: localize("allocateLike.inputBox.placeHolder", "Enter a name for the new data set"),
        validateInput: (text) => {
            return dsUtils.validateDataSetName(text) === true ? null : localize("dataset.validation", "Enter a valid data set name.");
        },
    };
    const newDSName = await api.Gui.showInputBox(options);
    if (!newDSName) {
        api.Gui.showMessage(localize("allocateLike.noNewName", "You must enter a new data set name."));
        return;
    } else {
        ZoweLogger.trace(`${newDSName} was entered for the name of the new data set.`);
        // Allocate the data set, or throw an error
        try {
            await ZoweExplorerApiRegister.getMvsApi(profile).allocateLikeDataSet(newDSName.toUpperCase(), likeDSName);
        } catch (err) {
            if (err instanceof Error) {
                await errorHandling(err, newDSName, localize("createDataSet.error", "Unable to create data set."));
            }
            throw err;
        }
    }

    // Refresh tree and open new node, if applicable
    if (!currSession) {
        currSession = datasetProvider.mSessionNodes.find((thisSession) => thisSession.label.toString().trim() === profile.name);
    }

    const theFilter = datasetProvider.createFilterString(newDSName, currSession);
    currSession.tooltip = currSession.pattern = theFilter.toUpperCase();
    datasetProvider.addSearchHistory(theFilter);
    datasetProvider.refresh();
    currSession.dirty = true;
    datasetProvider.refreshElement(currSession);
    const newNode = (await currSession.getChildren()).find((child) => child.label.toString() === newDSName.toUpperCase());
    await datasetProvider.getTreeView().reveal(currSession, { select: true, focus: true });
    datasetProvider.getTreeView().reveal(newNode, { select: true, focus: true });
    ZoweLogger.info(localize("allocateLike.logger.info2", "{0} was created like {0}.", newDSName, likeDSName));
}

export async function uploadDialog(node: ZoweDatasetNode, datasetProvider: api.IZoweTree<api.IZoweDatasetTreeNode>): Promise<void> {
    ZoweLogger.trace("dataset.actions.uploadDialog called.");
    const fileOpenOptions = {
        canSelectFiles: true,
        openLabel: "Upload File",
        canSelectMany: true,
        defaultUri: getDefaultUri(),
    };
    const value = await api.Gui.showOpenDialog(fileOpenOptions);
    if (value?.length > 0) {
        await api.Gui.withProgress(
            {
                location: vscode.ProgressLocation.Notification,
                title: localize("uploadFile.response.upload.title", "Uploading to data set"),
                cancellable: true,
            },
            async (progress, token) => {
                let index = 0;
                for (const item of value) {
                    if (token.isCancellationRequested) {
                        api.Gui.showMessage(localize("uploadFile.uploadCancelled", "Upload action was cancelled."));
                        break;
                    }
                    api.Gui.reportProgress(progress, value.length, index, "Uploading");
                    const response = await uploadFile(node, item.path);
                    if (!response?.success) {
                        await errorHandling(response?.commandResponse, node.getProfileName(), response?.commandResponse);
                        break;
                    }
                    index++;
                }
            }
        );

        // refresh Tree View & favorites
        datasetProvider.refreshElement(node);
        datasetProvider.getTreeView().reveal(node, { expand: true, focus: true });
        if (contextually.isFavorite(node) || contextually.isFavoriteContext(node.getParent())) {
            const nonFavNode = datasetProvider.findNonFavoritedNode(node);
            if (nonFavNode) {
                datasetProvider.refreshElement(nonFavNode);
            }
        } else {
            const favNode = datasetProvider.findFavoritedNode(node);
            if (favNode) {
                datasetProvider.refreshElement(favNode);
            }
        }
    } else {
        api.Gui.showMessage(localizedStrings.opCancelled);
    }
}

export async function uploadFile(node: ZoweDatasetNode, docPath: string): Promise<zowe.IZosFilesResponse> {
    ZoweLogger.trace("dataset.actions.uploadFile called.");
    try {
        const datasetName = node.label as string;
        const prof = node.getProfile();

        const response = await ZoweExplorerApiRegister.getMvsApi(prof).putContents(docPath, datasetName, {
            encoding: prof.profile?.encoding,
            responseTimeout: prof.profile?.responseTimeout,
        });
        return response;
    } catch (e) {
        await errorHandling(e, node.getProfileName());
    }
}

/**
 * Deletes nodes from the data set tree & delegates deletion of data sets, members, and profiles
 *
 * @export
 * @param {IZoweDatasetTreeNode} node - The node selected for deletion
 * @param {DatasetTree} datasetProvider - the tree which contains the nodes
 */
export async function deleteDatasetPrompt(datasetProvider: api.IZoweTree<api.IZoweDatasetTreeNode>, node?: api.IZoweDatasetTreeNode): Promise<void> {
    ZoweLogger.trace("dataset.actions.deleteDatasetPrompt called.");
    let nodes: api.IZoweDatasetTreeNode[];
    const treeView = datasetProvider.getTreeView();
    let selectedNodes = treeView.selection;
    let includedSelection = false;
    if (node) {
        for (const item of selectedNodes) {
            if (node.getLabel().toString() === item.getLabel().toString()) {
                includedSelection = true;
            }
        }
    }

    // Check that child and parent aren't both in array, removing children whose parents are in
    // array to avoid errors from host when deleting none=existent children.
    const childArray: api.IZoweDatasetTreeNode[] = [];
    for (const item of selectedNodes) {
        if (contextually.isDsMember(item)) {
            for (const parent of selectedNodes) {
                if (parent.getLabel() === item.getParent().getLabel()) {
                    childArray.push(item);
                }
            }
        }
    }
    selectedNodes = selectedNodes.filter((val) => !childArray.includes(val));

    if (includedSelection || !node) {
        // Filter out sessions and information messages
        nodes = selectedNodes.filter(
            (selectedNode) => selectedNode.getParent() && !contextually.isSession(selectedNode) && !contextually.isInformation(selectedNode)
        );
    } else {
        if (node.getParent() && !contextually.isSession(node) && !contextually.isInformation(node)) {
            nodes = [];
            nodes.push(node);
        }
    }

    // Check that there are items to be deleted
    if (!nodes || nodes.length === 0) {
        api.Gui.showMessage(localize("deleteDatasetPrompt.nodesToDelete.empty", "No data sets selected for deletion, cancelling..."));
        return;
    }

    // The names of the nodes that should be deleted
    const nodesToDelete: string[] = nodes.map((deletedNode) => {
        return contextually.isDsMember(deletedNode)
            ? ` ${deletedNode.getParent().getLabel().toString()}(${deletedNode.getLabel().toString()})`
            : ` ${deletedNode.getLabel().toString()}`;
    });
    nodesToDelete.sort();

    const nodesDeleted: string[] = [];

    // The member parent nodes that should be refreshed individually
    const memberParents: api.IZoweDatasetTreeNode[] = [];
    for (const deletedNode of nodes) {
        if (contextually.isDsMember(deletedNode)) {
            const parent = deletedNode.getParent();
            if (memberParents.filter((alreadyAddedParent) => alreadyAddedParent.label.toString() === parent.label.toString()).length === 0) {
                memberParents.push(parent);
            }
        }
    }

    nodes.map((deletedNode) => {
        return contextually.isDsMember(deletedNode) ? deletedNode.getParent() : ` ${deletedNode.getLabel().toString()}`;
    });

    // Confirm that the user really wants to delete
    ZoweLogger.debug(localize("deleteDatasetPrompt.deleting", "Deleting data set(s): {0}", nodesToDelete.join(",")));
    const deleteButton = localize("deleteDatasetPrompt.delete.button", "Delete");
    const message = localize(
        "deleteDatasetPrompt.delete.message",
        // eslint-disable-next-line max-len
        `Are you sure you want to delete the following {0} item(s)?\nThis will permanently remove these data sets and/or members from your system.\n\n{1}`,
        nodesToDelete.length,
        nodesToDelete.toString().replace(/(,)/g, "\n")
    );
    await api.Gui.warningMessage(message, {
        items: [deleteButton],
        vsCodeOpts: { modal: true },
    }).then((selection) => {
        if (!selection || selection === "Cancel") {
            ZoweLogger.debug(localizedStrings.opCancelled);
            nodes = [];
            return;
        }
    });

    if (nodes.length === 0) {
        return;
    }
    if (nodes.length === 1) {
        // no multi-select available in Theia
        await deleteDataset(nodes[0], datasetProvider);
        const deleteItemName = contextually.isDsMember(nodes[0])
            ? ` ${nodes[0].getParent().getLabel().toString()}(${nodes[0].getLabel().toString()})`
            : ` ${nodes[0].getLabel().toString()}`;
        nodesDeleted.push(deleteItemName);
    }
    if (nodes.length > 1) {
        // Delete multiple selected nodes
        await api.Gui.withProgress(
            {
                location: vscode.ProgressLocation.Notification,
                title: localize("deleteDatasetPrompt.deleteCounter", "Deleting items"),
                cancellable: true,
            },
            async (progress, token) => {
                for (const [index, currNode] of nodes.entries()) {
                    if (token.isCancellationRequested) {
                        api.Gui.showMessage(localizedStrings.opCancelled);
                        return;
                    }
                    api.Gui.reportProgress(progress, nodes.length, index, "Deleting");
                    try {
                        await deleteDataset(currNode, datasetProvider);
                        const deleteItemName = contextually.isDsMember(currNode)
                            ? ` ${currNode.getParent().getLabel().toString()}(${currNode.getLabel().toString()})`
                            : ` ${currNode.getLabel().toString()}`;
                        nodesDeleted.push(deleteItemName);
                    } catch (err) {
                        ZoweLogger.error(err);
                    }
                }
            }
        );
    }
    if (nodesDeleted.length > 0) {
        nodesDeleted.sort();
        api.Gui.showMessage(
            localize("deleteDatasetPrompt.success", "The following {0} item(s) were deleted:{1}", nodesDeleted.length, nodesDeleted.toString())
        );
    }

    // refresh Tree View & favorites
    datasetProvider.refresh();
    for (const member of memberParents) {
        datasetProvider.refreshElement(member);
    }
}

/**
 * Creates a PDS member
 *
 * @export
 * @param {IZoweDatasetTreeNode} parent - The parent Node
 * @param {DatasetTree} datasetProvider - the tree which contains the nodes
 */
export async function createMember(parent: api.IZoweDatasetTreeNode, datasetProvider: api.IZoweTree<api.IZoweDatasetTreeNode>): Promise<void> {
    ZoweLogger.trace("dataset.actions.createMember called.");
    const options: vscode.InputBoxOptions = {
        placeHolder: localize("createMember.inputBox.placeholder", "Name of Member"),
        validateInput: (text) => {
            return dsUtils.validateMemberName(text) === true ? null : localize("createMember.member.validation", "Enter valid member name");
        },
    };
    const name = await api.Gui.showInputBox(options);
    ZoweLogger.debug(localize("createMember.creating", "Creating new data set member {0}", name));
    if (name) {
        const label = parent.label as string;
        const profile = parent.getProfile();
        try {
            await ZoweExplorerApiRegister.getMvsApi(profile).createDataSetMember(label + "(" + name + ")", {
                responseTimeout: profile.profile?.responseTimeout,
            });
        } catch (err) {
            if (err instanceof Error) {
                await errorHandling(err, label, localize("createMember.error", "Unable to create member."));
            }
            throw err;
        }
        parent.dirty = true;
        datasetProvider.refreshElement(parent);

        openPS(
            new ZoweDatasetNode(name, vscode.TreeItemCollapsibleState.None, parent, null, undefined, undefined, parent.getProfile()),
            true,
            datasetProvider
        );

        // Refresh corresponding tree parent to reflect addition
        const otherTreeParent = datasetProvider.findEquivalentNode(parent, contextually.isFavorite(parent));
        if (otherTreeParent != null) {
            datasetProvider.refreshElement(otherTreeParent);
        }

        datasetProvider.refresh();
    }
}

/**
 * Downloads and displays a PS or data set member in a text editor view
 *
 * @param {IZoweDatasetTreeNode} node
 */
export async function openPS(
    node: api.IZoweDatasetTreeNode,
    previewMember: boolean,
    datasetProvider?: api.IZoweTree<api.IZoweDatasetTreeNode>
): Promise<void> {
    ZoweLogger.trace("dataset.actions.openPS called.");
    if (datasetProvider) {
        await datasetProvider.checkCurrentProfile(node);
    }

    const doubleClicked = api.Gui.utils.wasDoubleClicked(node, datasetProvider);
    const shouldPreview = doubleClicked ? false : previewMember;
    if (Profiles.getInstance().validProfile !== api.ValidProfileEnum.INVALID) {
        try {
            let label: string;
            const defaultMessage = localize("openPS.error", "Invalid data set or member.");
            switch (true) {
                // For favorited or non-favorited sequential DS:
                case contextually.isFavorite(node):
                case contextually.isSessionNotFav(node.getParent()):
                    label = node.label as string;
                    break;
                // For favorited or non-favorited data set members:
                case contextually.isFavoritePds(node.getParent()):
                case contextually.isPdsNotFav(node.getParent()):
                    label = node.getParent().getLabel().toString() + "(" + node.getLabel().toString() + ")";
                    break;
                default:
                    api.Gui.errorMessage(defaultMessage);
                    throw Error(defaultMessage);
            }
            // if local copy exists, open that instead of pulling from mainframe
            const documentFilePath = getDocumentFilePath(label, node);
            if (!fs.existsSync(documentFilePath)) {
                const prof = node.getProfile();
                ZoweLogger.info(localize("openPS.openDataSet", "Opening {0}", label));
                const statusMsg = api.Gui.setStatusBarMessage(localize("dataSet.opening", "$(sync~spin) Opening data set..."));
                const response = await ZoweExplorerApiRegister.getMvsApi(prof).getContents(label, {
                    file: documentFilePath,
                    returnEtag: true,
                    encoding: prof.profile?.encoding,
                    responseTimeout: prof.profile?.responseTimeout,
                });
                node.setEtag(response?.apiResponse?.etag);
                statusMsg.dispose();
            }
            const document = await vscode.workspace.openTextDocument(getDocumentFilePath(label, node));
            await api.Gui.showTextDocument(document, { preview: shouldPreview });
            if (datasetProvider) {
                datasetProvider.addFileHistory(`[${node.getProfileName()}]: ${label}`);
            }
        } catch (err) {
            await errorHandling(err, node.getProfileName());
            throw err;
        }
    }
}

export function getDataSetTypeAndOptions(type: string): {
    typeEnum: zowe.CreateDataSetTypeEnum;
    createOptions: vscode.WorkspaceConfiguration;
} {
    let createOptions: vscode.WorkspaceConfiguration;
    switch (type) {
        case localizedStrings.dsBinary:
            typeEnum = zowe.CreateDataSetTypeEnum.DATA_SET_BINARY;
            createOptions = vscode.workspace.getConfiguration(globals.SETTINGS_DS_DEFAULT_BINARY);
            break;
        case localizedStrings.dsC:
            typeEnum = zowe.CreateDataSetTypeEnum.DATA_SET_C;
            createOptions = vscode.workspace.getConfiguration(globals.SETTINGS_DS_DEFAULT_C);
            break;
        case localizedStrings.dsClassic:
            typeEnum = zowe.CreateDataSetTypeEnum.DATA_SET_CLASSIC;
            createOptions = vscode.workspace.getConfiguration(globals.SETTINGS_DS_DEFAULT_CLASSIC);
            break;
        case localizedStrings.dsPartitioned:
            typeEnum = zowe.CreateDataSetTypeEnum.DATA_SET_PARTITIONED;
            createOptions = vscode.workspace.getConfiguration(globals.SETTINGS_DS_DEFAULT_PDS);
            break;
        case localizedStrings.dsSequential:
            typeEnum = zowe.CreateDataSetTypeEnum.DATA_SET_SEQUENTIAL;
            createOptions = vscode.workspace.getConfiguration(globals.SETTINGS_DS_DEFAULT_PS);
            break;
    }
    return {
        typeEnum,
        createOptions,
    };
}

/**
 * Creates a new file and uploads to the server
 * @export
 * @param {IZoweDatasetTreeNode} node - Desired Zowe session
 * @param {DatasetTree} datasetProvider - the tree which contains the nodes
 */
export async function createFile(node: api.IZoweDatasetTreeNode, datasetProvider: api.IZoweTree<api.IZoweDatasetTreeNode>): Promise<void> {
    datasetProvider.checkCurrentProfile(node);
<<<<<<< HEAD
    if (Profiles.getInstance().validProfile === api.ValidProfileEnum.INVALID) {
        return;
    }
    // 1st step: Get data set name
    let dsName = await getDataSetName();
    if (!dsName) {
        ZoweLogger.debug(localizedStrings.opCancelled);
        api.Gui.showMessage(localizedStrings.opCancelled);
        return;
    }
    newDSProperties.forEach((property) => {
        if (property.key === `dsName`) {
            property.value = dsName;
            property.placeHolder = dsName;
=======
    if (Profiles.getInstance().validProfile !== api.ValidProfileEnum.INVALID) {
        // 1st step: Get data set name
        const options: vscode.InputBoxOptions = {
            placeHolder: localize("createFile.inputBox.placeHolder", "Name of Data Set"),
            ignoreFocusOut: true,
            validateInput: (text) => {
                return dsUtils.validateDataSetName(text) === true ? null : localize("dataset.validation", "Enter a valid data set name.");
            },
        };
        dsName = await api.Gui.showInputBox(options);
        if (dsName) {
            dsName = dsName.trim().toUpperCase();
            newDSProperties.forEach((property) => {
                if (property.key === `dsName`) {
                    property.value = dsName;
                    property.placeHolder = dsName;
                }
            });
        } else {
            ZoweLogger.debug(localize("createFile.noValidNameEntered", "No valid data set name entered. Operation cancelled"));
            api.Gui.showMessage(localizedStrings.dsActionCancelled);
            return;
>>>>>>> fe728546
        }
    });
    // 2nd step: Get data set type
    const type = await getDsTypeForCreation(datasetProvider);
    if (!type) {
        ZoweLogger.debug(localizedStrings.opCancelled);
        api.Gui.showMessage(localizedStrings.opCancelled);
        return;
    }
    const propertiesFromDsType = getDsProperties(type, datasetProvider);
    // 3rd step: Ask if we allocate, or show DS attributes
    const choice = await allocateOrEditAttributes();
    if (!choice) {
        ZoweLogger.debug(localizedStrings.opCancelled);
        api.Gui.showMessage(localizedStrings.opCancelled);
        return;
    }
    if (choice.includes(localizedStrings.allocString)) {
        // User wants to allocate straightaway - skip Step 4
        const allocMsg = localize("createFile.allocatingNewDataSet", "Allocating new data set");
        ZoweLogger.debug(allocMsg);
        api.Gui.showMessage(allocMsg);
    } else {
        // 4th step (optional): Show data set attributes
        const choice2 = await handleUserSelection();
        if (!choice2) {
            ZoweLogger.debug(localizedStrings.opCancelled);
            api.Gui.showMessage(localizedStrings.opCancelled);
            return;
        }
        ZoweLogger.debug(localize("createFile.allocatingNewDataSet", "Attempting to allocate new data set"));
    }
    const isMatch = compareDsProperties(type, datasetProvider);
    // Format properties for use by API
    const dsPropsForAPI = {};
    newDSProperties.forEach((property) => {
        if (property.value) {
            if (property.key === `dsName`) {
                dsName = property.value;
            } else {
                if (typeof propertiesFromDsType[property.key] === "number") {
                    dsPropsForAPI[property.key] = Number(property.value);
                } else {
                    dsPropsForAPI[property.key] = property.value;
                }
            }
        }
    });
    await allocateNewDataSet(node, dsName, dsPropsForAPI, datasetProvider);
    if (!isMatch) {
        await saveDsTemplate(datasetProvider, dsPropsForAPI);
    }
}

async function handleUserSelection(): Promise<string> {
    // Create the array of items in the quickpick list
    const qpItems = [];
    qpItems.push(new FilterItem({ text: ` + Allocate Data Set`, show: true }));
    newDSProperties.forEach((prop) => {
        qpItems.push(new FilterItem({ text: prop.label, description: prop.value, show: true }));
    });

    // Provide the settings for the quickpick's appearance & behavior
    const quickpick = api.Gui.createQuickPick();
    quickpick.placeholder = localize("handleUserSelection.qp.prompt", "Click on parameters to change them");
    quickpick.ignoreFocusOut = true;
    quickpick.items = [...qpItems];
    quickpick.matchOnDescription = false;
    quickpick.onDidHide(() => {
        if (quickpick.selectedItems.length === 0) {
            ZoweLogger.debug(localizedStrings.opCancelled);
            api.Gui.showMessage(localizedStrings.opCancelled);
        }
    });

    // Show quickpick and store the user's input
    quickpick.show();
    const choice2 = await api.Gui.resolveQuickPick(quickpick);
    quickpick.dispose();
    if (!choice2) {
        return;
    }
    const pattern = choice2.label;
    const showPatternOptions = async (): Promise<void> => {
        const options: vscode.InputBoxOptions = {
            value: newDSProperties.find((prop) => prop.label === pattern).value,
            placeHolder: newDSProperties.find((prop) => prop.label === pattern).placeHolder,
        };
        newDSProperties.find((prop) => prop.label === pattern).value = await api.Gui.showInputBox(options);
    };

    if (pattern) {
        // Parse pattern for selected attribute
        switch (pattern) {
            case " + Allocate Data Set":
                return new Promise((resolve) => resolve(` + Allocate Data Set`));
            default:
                await showPatternOptions();
                break;
        }
        return Promise.resolve(handleUserSelection());
    }
}

async function getDataSetName(): Promise<string> {
    const options: vscode.InputBoxOptions = {
        placeHolder: localize("createFile.inputBox.placeHolder", "Name of Data Set"),
        ignoreFocusOut: true,
        validateInput: (text) => {
            return dsUtils.validateDataSetName(text) === true ? null : localize("dataset.validation", "Enter valid dataset name");
        },
    };
    let dsName = await api.Gui.showInputBox(options);
    if (!dsName) {
        return;
    }
    dsName = dsName.trim().toUpperCase();
    return dsName;
}

async function getDsTypeForCreation(datasetProvider: api.IZoweTree<api.IZoweDatasetTreeNode>): Promise<string> {
    const stepTwoOptions: vscode.QuickPickOptions = {
        placeHolder: localize("createFile.quickPickOption.dataSetType", "Template of Data Set to be Created"),
        ignoreFocusOut: true,
        canPickMany: false,
    };
    //get array of template names
    const dsTemplateNames = getTemplateNames(datasetProvider);
    const stepTwoChoices = [
        ...dsTemplateNames,
        localizedStrings.dsBinary,
        localizedStrings.dsC,
        localizedStrings.dsClassic,
        localizedStrings.dsPartitioned,
        localizedStrings.dsSequential,
    ];
    // eslint-disable-next-line no-return-await
    return await api.Gui.showQuickPick(stepTwoChoices, stepTwoOptions);
}

function getTemplateNames(datasetProvider: api.IZoweTree<api.IZoweDatasetTreeNode>): string[] {
    const templates = datasetProvider.getDsTemplates();
    const templateNames: string[] = [];
    templates?.forEach((item) => {
        templateNames.push(item.name);
    });
    return templateNames;
}

function compareDsProperties(type: string, datasetProvider: api.IZoweTree<api.IZoweDatasetTreeNode>): boolean {
    let isMatch = true;
    const templates: api.dsAlloc[] = datasetProvider.getDsTemplates();
    let propertiesFromDsType: api.dsAlloc;
    // Look for template
    templates?.forEach((template) => {
        if (type === template.name) {
            propertiesFromDsType = template;
        }
    });
    if (!propertiesFromDsType) {
        propertiesFromDsType = getDefaultDsTypeProperties(type);
    }
    newDSProperties.forEach((property) => {
        Object.keys(propertiesFromDsType).forEach((typeProperty) => {
            if (typeProperty === property.key) {
                if (property.value !== propertiesFromDsType[typeProperty].toString()) {
                    isMatch = false;
                    return;
                }
            }
        });
    });
    return isMatch;
}

function getDsProperties(type: string, datasetProvider: api.IZoweTree<api.IZoweDatasetTreeNode>): api.dsAlloc {
    const templates: api.dsAlloc[] = datasetProvider.getDsTemplates();
    let propertiesFromDsType: api.dsAlloc;
    // Look for template
    templates?.forEach((template) => {
        if (type === template.name) {
            if (template.dsorg === "PS") {
                typeEnum = 4;
            } else {
                typeEnum = 3;
            }
            propertiesFromDsType = template;
        }
    });
    if (!propertiesFromDsType) {
        propertiesFromDsType = getDefaultDsTypeProperties(type);
    }
    newDSProperties.forEach((property) => {
        Object.keys(propertiesFromDsType).forEach((typeProperty) => {
            if (typeProperty === property.key) {
                property.value = propertiesFromDsType[typeProperty].toString();
                property.placeHolder = propertiesFromDsType[typeProperty];
            }
        });
    });
    return propertiesFromDsType;
}

function getDefaultDsTypeProperties(dsType: string): api.dsAlloc {
    typeEnum = getDataSetTypeAndOptions(dsType)?.typeEnum;
    const cliDefaultsKey = globals.CreateDataSetTypeWithKeysEnum[typeEnum]?.replace("DATA_SET_", "");
    return zowe.CreateDefaults.DATA_SET[cliDefaultsKey] as api.dsAlloc;
}

async function allocateOrEditAttributes(): Promise<string> {
    const stepThreeOptions: vscode.QuickPickOptions = {
        ignoreFocusOut: true,
        canPickMany: false,
    };
    const allocate = `\u002B ${localizedStrings.allocString}`;
    const editAtts = `\u270F ${localizedStrings.editString}`;
    const stepThreeChoices = [allocate, editAtts];
    // eslint-disable-next-line no-return-await
    return await api.Gui.showQuickPick(stepThreeChoices, stepThreeOptions);
}

async function allocateNewDataSet(
    node: api.IZoweDatasetTreeNode,
    dsName: string,
    dsPropsForAPI: {},
    datasetProvider: api.IZoweTree<api.IZoweDatasetTreeNode>
): Promise<void> {
    const profile = node.getProfile();
    try {
        // Allocate the data set
        await ZoweExplorerApiRegister.getMvsApi(profile).createDataSet(typeEnum, dsName, {
            responseTimeout: profile?.profile?.responseTimeout,
            ...dsPropsForAPI,
        });
        node.dirty = true;
        const theFilter = datasetProvider.createFilterString(dsName, node);
        datasetProvider.refresh();

        // Show newly-created data set in expanded tree view
        await focusOnNewDs(node, dsName, datasetProvider, theFilter);
    } catch (err) {
        const errorMsg = localize("allocateNewDataSet.error", "Error encountered when creating data set.");
        ZoweLogger.error(errorMsg + JSON.stringify(err));
        if (err instanceof Error) {
            await errorHandling(err, node.getProfileName(), errorMsg);
        }
        throw new Error(err);
    }
}

async function focusOnNewDs(
    node: api.IZoweDatasetTreeNode,
    dsName: string,
    datasetProvider: api.IZoweTree<api.IZoweDatasetTreeNode>,
    theFilter: any
): Promise<void> {
    node.tooltip = node.pattern = theFilter.toUpperCase();
    node.collapsibleState = vscode.TreeItemCollapsibleState.Expanded;
    const icon = getIconByNode(node);
    if (icon) {
        node.iconPath = icon.path;
    }
    node.dirty = true;

    const newNode = await node.getChildren().then((children) => children.find((child) => child.label === dsName));
    datasetProvider
        .getTreeView()
        .reveal(node, { select: true, focus: true })
        .then(() => datasetProvider.getTreeView().reveal(newNode, { select: true, focus: true }));
}

async function saveDsTemplate(datasetProvider: api.IZoweTree<api.IZoweDatasetTreeNode>, dsPropsForAPI: any): Promise<void> {
    // newDSProperties
    await api.Gui.infoMessage("Would you like to save these attributes as a template for future data set creation?", {
        items: ["Save"],
        vsCodeOpts: { modal: true },
    }).then(async (selection) => {
        if (selection) {
            const options: vscode.InputBoxOptions = {
                placeHolder: localize("saveDsTemplate.inputBox.placeHolder", "Name of Data Set Template"),
                ignoreFocusOut: true,
            };
            const templateName = await vscode.window.showInputBox(options);
            if (!templateName) {
                ZoweLogger.debug(localizedStrings.opCancelled);
                api.Gui.showMessage(localizedStrings.opCancelled);
                return;
            }
            dsPropsForAPI.name = templateName;
            await datasetProvider.addDsTemplate(dsPropsForAPI);
        }
    });
}

/**
 * Shows data set attributes in a new text editor
 *
 * @export
 * @param {IZoweDatasetTreeNode} node   - The node to show attributes for
 * @param {DatasetTree} datasetProvider - the tree which contains the nodes
 */
export async function showAttributes(node: api.IZoweDatasetTreeNode, datasetProvider: api.IZoweTree<api.IZoweDatasetTreeNode>): Promise<void> {
    ZoweLogger.trace("dataset.actions.showAttributes called.");
    await datasetProvider.checkCurrentProfile(node);
    if (Profiles.getInstance().validProfile !== api.ValidProfileEnum.INVALID) {
        const label = node.label as string;
        ZoweLogger.debug(localize("showAttributes.show", "Showing attributes for {0}.", label));
        let attributes: any;
        try {
            const nodeProfile = node.getProfile();
            if (contextually.isDsMember(node)) {
                const dsName = node.getParent().getLabel() as string;
                attributes = await ZoweExplorerApiRegister.getMvsApi(nodeProfile).allMembers(dsName.toUpperCase(), {
                    attributes: true,
                    pattern: label.toUpperCase(),
                    responseTimeout: nodeProfile?.profile?.responseTimeout,
                });
            } else {
                attributes = await ZoweExplorerApiRegister.getMvsApi(nodeProfile).dataSet(label, {
                    attributes: true,
                    responseTimeout: nodeProfile?.profile?.responseTimeout,
                });
            }
            attributes = attributes.apiResponse.items;
            if (contextually.isDs(node)) {
                attributes = attributes.filter((dataSet) => {
                    return dataSet.dsname.toUpperCase() === label.toUpperCase();
                });
            }
            if (attributes.length === 0) {
                throw new Error(localize("showAttributes.lengthError", "No matching names found for query: {0}", label));
            }
        } catch (err) {
            if (err instanceof Error) {
                await errorHandling(err, node.getProfileName(), localize("showAttributes.error", "Unable to list attributes."));
            }
            throw err;
        }

        const attributesMessage = localize("attributes.title", "Attributes");
        const webviewHTML = `<!DOCTYPE html>
        <html lang="en">
        <head>
            <meta charset="UTF-8">
            <title>${label} "${attributesMessage}"</title>
        </head>
        <body>
        <table style="margin-top: 2em; border-spacing: 2em 0">
        ${Object.keys(attributes[0]).reduce(
            (html, key) =>
                html.concat(`
                <tr>
                    <td align="left" style="color: var(--vscode-editorLink-activeForeground); font-weight: bold">${key}:</td>
                    <td align="right" style="color: ${
                        isNaN(attributes[0][key]) ? "var(--vscode-settings-textInputForeground)" : "var(--vscode-problemsWarningIcon-foreground)"
                        // eslint-disable-next-line @typescript-eslint/restrict-template-expressions
                    }">${attributes[0][key]}</td>
                </tr>
        `),
            ""
        )}
        </table>
        </body>
        </html>`;
        const panel: vscode.WebviewPanel = api.Gui.createWebviewPanel({
            viewType: "zowe",
            title: label + " " + localize("attributes.title", "Attributes"),
            showOptions: vscode.window.activeTextEditor ? vscode.window.activeTextEditor.viewColumn : 1,
        });
        panel.webview.html = webviewHTML;
    }
}

/**
 * Submit the contents of the editor as JCL.
 *
 * @export
 * @param {DatasetTree} datasetProvider - our DatasetTree object
 */
// This function does not appear to currently be made available in the UI
export async function submitJcl(datasetProvider: api.IZoweTree<api.IZoweDatasetTreeNode>): Promise<void> {
    ZoweLogger.trace("dataset.actions.submitJcl called.");
    if (!vscode.window.activeTextEditor) {
        const errorMsg = localize("submitJcl.noDocumentOpen", "No editor with a document that could be submitted as JCL is currently open.");
        api.Gui.errorMessage(errorMsg);
        ZoweLogger.error(errorMsg);
        return;
    }
    const doc = vscode.window.activeTextEditor.document;
    ZoweLogger.debug(localize("submitJcl.submitting", "Submitting JCL in document {0}", doc.fileName));
    // get session name
    const sessionregex = /\[(.*)(\])(?!.*\])/g;
    const regExp = sessionregex.exec(doc.fileName);
    const profiles = Profiles.getInstance();
    let sessProfileName;
    if (regExp === null) {
        const allProfiles: zowe.imperative.IProfileLoaded[] = profiles.allProfiles;
        const profileNamesList = allProfiles.map((profile) => {
            return profile.name;
        });
        if (profileNamesList.length) {
            const quickPickOptions: vscode.QuickPickOptions = {
                placeHolder: localize("submitJcl.qp.placeholder", "Select the Profile to use to submit the job"),
                ignoreFocusOut: true,
                canPickMany: false,
            };
            sessProfileName = await api.Gui.showQuickPick(profileNamesList, quickPickOptions);
        } else {
            api.Gui.showMessage(localize("submitJcl.noProfile", "No profiles available"));
        }
    } else {
        sessProfileName = regExp[1];
        if (sessProfileName.includes("[")) {
            // if submitting from favorites, sesName might be the favorite node, so extract further
            sessProfileName = sessionregex.exec(sessProfileName)[1];
        }
    }

    // get profile from session name
    let sessProfile: zowe.imperative.IProfileLoaded;
    const sesNode = (await datasetProvider.getChildren()).find((child) => child.label.toString() === sessProfileName);
    if (sesNode) {
        sessProfile = sesNode.getProfile();
    } else {
        // if submitting from favorites, a session might not exist for this node
        sessProfile = profiles.loadNamedProfile(sessProfileName);
    }
    if (sessProfile == null) {
        ZoweLogger.error(localize("submitJcl.nullSession.error", "Session for submitting JCL was null or undefined!"));
        return;
    }
    await Profiles.getInstance().checkCurrentProfile(sessProfile);
    if (Profiles.getInstance().validProfile !== api.ValidProfileEnum.INVALID) {
        try {
            const job = await ZoweExplorerApiRegister.getJesApi(sessProfile).submitJcl(doc.getText());
            const args = [sessProfileName, job.jobid];
            const setJobCmd = `command:zowe.jobs.setJobSpool?${encodeURIComponent(JSON.stringify(args))}`;
            api.Gui.showMessage(localize("submitJcl.jobSubmitted", "Job submitted ") + `[${job.jobid}](${setJobCmd})`);
            ZoweLogger.info(localize("submitJcl.jobSubmitted", "Job submitted {0} using profile {1}.", job.jobid, sessProfileName));
        } catch (error) {
            if (error instanceof Error) {
                await errorHandling(error, sessProfileName, localize("submitJcl.jobSubmissionFailed", "Job submission failed."));
            }
        }
    } else {
        api.Gui.errorMessage(localizedStrings.profileInvalid);
    }
}

/**
 * Shows a confirmation dialog (if needed) when submitting a job.
 *
 * @param node The node/member that is being submitted
 * @param ownsJob Whether the current user profile owns this job
 * @returns Whether the job submission should continue.
 */
async function confirmJobSubmission(node: api.IZoweTreeNode, ownsJob: boolean): Promise<boolean> {
    ZoweLogger.trace("dataset.actions.confirmJobSubmission called.");
    const showConfirmationDialog = async (): Promise<boolean> => {
        const selection = await api.Gui.warningMessage(
            localize("confirmJobSubmission.confirm", "Are you sure you want to submit the following job?\n\n{0}", node.getLabel().toString()),
            { items: [{ title: "Submit" }], vsCodeOpts: { modal: true } }
        );

        return selection != null && selection?.title === "Submit";
    };

    const confirmationOption: string = vscode.workspace.getConfiguration().get("zowe.jobs.confirmSubmission");
    switch (JOB_SUBMIT_DIALOG_OPTS.indexOf(confirmationOption)) {
        case JobSubmitDialogOpts.OtherUserJobs:
            if (!ownsJob && !(await showConfirmationDialog())) {
                return false;
            }
            break;
        case JobSubmitDialogOpts.YourJobs:
            if (ownsJob && !(await showConfirmationDialog())) {
                return false;
            }
            break;
        case JobSubmitDialogOpts.AllJobs:
            if (!(await showConfirmationDialog())) {
                return false;
            }
            break;
        case JobSubmitDialogOpts.Disabled:
        default:
            break;
    }

    return true;
}

/**
 * Submit the selected dataset member as a Job.
 *
 * @export
 * @param node The dataset member
 */
export async function submitMember(node: api.IZoweTreeNode): Promise<void> {
    ZoweLogger.trace("dataset.actions.submitMember called.");
    let label: string;
    let sesName: string;
    let sessProfile: zowe.imperative.IProfileLoaded;
    const profiles = Profiles.getInstance();
    const nodeProfile = node.getProfile();
    await profiles.checkCurrentProfile(nodeProfile);

    const datasetName = contextually.isDsMember(node) ? node.getParent().getLabel().toString() : node.getLabel().toString();
    const ownsJob = datasetName.split(".")[0] === nodeProfile.profile?.user?.toUpperCase();

    if (!(await confirmJobSubmission(node, ownsJob))) {
        return;
    }

    if (Profiles.getInstance().validProfile !== api.ValidProfileEnum.INVALID) {
        const defaultMessage = localize("submitMember.invalidNode.error", "Cannot submit, item invalid.");
        switch (true) {
            // For favorited or non-favorited sequential DS:
            case contextually.isFavorite(node):
            case contextually.isSessionNotFav(node.getParent()):
                sesName = node.getParent().getLabel() as string;
                label = node.label as string;
                sessProfile = node.getProfile();
                break;
            // For favorited or non-favorited data set members:
            case contextually.isFavoritePds(node.getParent()):
            case contextually.isPdsNotFav(node.getParent()):
                sesName = node.getParent().getParent().getLabel() as string;
                label = node.getParent().getLabel().toString() + "(" + node.label.toString() + ")";
                sessProfile = node.getProfile();
                break;
            default:
                api.Gui.errorMessage(defaultMessage);
                throw Error(defaultMessage);
        }
        try {
            const job = await ZoweExplorerApiRegister.getJesApi(sessProfile).submitJob(label);
            const args = [sesName, job.jobid];
            const setJobCmd = `command:zowe.jobs.setJobSpool?${encodeURIComponent(JSON.stringify(args))}`;
            api.Gui.showMessage(localize("submitMember.jobSubmitted", "Job submitted ") + `[${job.jobid}](${setJobCmd})`);
            ZoweLogger.info(localize("submitMember.success", "Job submitted {0} using profile {1}.", job.jobid, sesName));
        } catch (error) {
            if (error instanceof Error) {
                await errorHandling(error, sesName, localize("submitMember.jobSubmissionFailed", "Job submission failed."));
            }
        }
    }
}

/**
 * Deletes a dataset/data set member
 *
 * @export
 * @param {IZoweTreeNode} node - The node to be deleted
 * @param {IZoweTree<IZoweDatasetTreeNode>} datasetProvider - the tree which contains the nodes
 */
export async function deleteDataset(node: api.IZoweTreeNode, datasetProvider: api.IZoweTree<api.IZoweDatasetTreeNode>): Promise<void> {
    ZoweLogger.trace("dataset.actions.deleteDataset called.");
    let label = "";
    let fav = false;

    const parent = node.getParent();
    try {
        const parentContext = parent.contextValue;
        if (parentContext.includes(globals.FAV_SUFFIX)) {
            label = node.getLabel() as string;
            fav = true;
            if (parentContext.includes(globals.DS_PDS_CONTEXT + globals.FAV_SUFFIX)) {
                label = parent.getLabel().toString() + "(" + node.getLabel().toString() + ")";
            }
        } else if (parentContext.includes(globals.DS_SESSION_CONTEXT)) {
            label = node.getLabel() as string;
        } else if (parentContext.includes(globals.DS_PDS_CONTEXT)) {
            label = parent.getLabel().toString() + "(" + node.getLabel().toString() + ")";
        } else {
            throw Error(localize("deleteDataSet.invalidNode.error", "Cannot delete, item invalid."));
        }
        await datasetProvider.checkCurrentProfile(node);
        if (Profiles.getInstance().validProfile !== api.ValidProfileEnum.INVALID) {
            const profile = node.getProfile();
            await ZoweExplorerApiRegister.getMvsApi(profile).deleteDataSet(label, { responseTimeout: profile.profile?.responseTimeout });
        } else {
            return;
        }
    } catch (err) {
        if (err?.message.includes(localize("deleteDataSet.notFound.error", "not found"))) {
            ZoweLogger.error(localize("deleteDataSet.error", "Error encountered when deleting data set. {0}", JSON.stringify(err)));
            api.Gui.showMessage(localize("deleteDataSet.notFound.error", "Unable to find file {0}", label));
        } else {
            await errorHandling(err, node.getProfileName());
        }
        throw err;
    }

    // remove node from tree
    if (fav) {
        datasetProvider.mSessionNodes.forEach((ses) => {
            if (node.getProfileName() === ses.label.toString()) {
                ses.dirty = true;
            }
        });
    } else {
        node.getSessionNode().dirty = true;
    }
    datasetProvider.removeFavorite(node);

    const isMember = contextually.isDsMember(node);

    // If the node is a dataset member, go up a level in the node tree
    // to find the relevant, matching node
    const nodeOfInterest = isMember ? node.getParent() : node;
    const parentNode = datasetProvider.findEquivalentNode(nodeOfInterest, fav);

    if (parentNode != null) {
        // Refresh the correct node (parent of node to delete) to reflect changes
        datasetProvider.refreshElement(isMember ? parentNode : parentNode.getParent());
    }

    datasetProvider.refreshElement(node.getSessionNode());

    // remove local copy of file
    const fileName = getDocumentFilePath(label, node);
    try {
        if (fs.existsSync(fileName)) {
            fs.unlinkSync(fileName);
        }
    } catch (err) {
        ZoweLogger.warn(err);
    }
}

/**
 * Refreshes the passed node with current mainframe data
 *
 * @param {IZoweDatasetTreeNode} node - The node which represents the dataset
 */
// This is not a UI refresh.
export async function refreshPS(node: api.IZoweDatasetTreeNode): Promise<void> {
    ZoweLogger.trace("dataset.actions.refreshPS called.");
    let label: string;
    try {
        switch (true) {
            // For favorited or non-favorited sequential DS:
            case contextually.isFavorite(node):
            case contextually.isSessionNotFav(node.getParent()):
                label = node.label as string;
                break;
            // For favorited or non-favorited data set members:
            case contextually.isFavoritePds(node.getParent()):
            case contextually.isPdsNotFav(node.getParent()):
                label = node.getParent().getLabel().toString() + "(" + node.getLabel().toString() + ")";
                break;
            default:
                throw Error(localize("refreshPS.invalidNode.error", "Item invalid."));
        }
        const documentFilePath = getDocumentFilePath(label, node);
        const prof = node.getProfile();
        const response = await ZoweExplorerApiRegister.getMvsApi(prof).getContents(label, {
            file: documentFilePath,
            returnEtag: true,
            encoding: prof.profile?.encoding,
            responseTimeout: prof.profile?.responseTimeout,
        });
        node.setEtag(response.apiResponse.etag);

        const document = await vscode.workspace.openTextDocument(documentFilePath);
        api.Gui.showTextDocument(document, { preview: false });
        // if there are unsaved changes, vscode won't automatically display the updates, so close and reopen
        if (document.isDirty) {
            await vscode.commands.executeCommand("workbench.action.closeActiveEditor");
            api.Gui.showTextDocument(document, { preview: false });
        }
    } catch (err) {
        if (err.message.includes(localize("refreshPS.notFound.error", "not found"))) {
            ZoweLogger.error(localize("refreshPS.error", "Error encountered when refreshing data set view. {0}", JSON.stringify(err)));
            api.Gui.showMessage(localize("refreshPS.file", "Unable to find file {0}", label));
        } else {
            await errorHandling(err, node.getProfileName());
        }
    }
}

/**
 * Refreshes the names of each member within a PDS
 *
 * @param {IZoweDatasetTreeNode} node - The node which represents the parent PDS of members
 * @param datasetProvider
 */
export async function refreshDataset(node: api.IZoweDatasetTreeNode, datasetProvider: api.IZoweTree<api.IZoweDatasetTreeNode>): Promise<void> {
    ZoweLogger.trace("dataset.actions.refreshDataset called.");
    try {
        await node.getChildren();
        datasetProvider.refreshElement(node);
    } catch (err) {
        await errorHandling(err, node.getProfileName());
    }
}

/**
 * Prompts the user for a pattern, and populates the [TreeView]{@link vscode.TreeView} based on the pattern
 *
 * @param {IZoweDatasetTreeNode} node - The session node
 * @param {DatasetTree} datasetProvider - Current DatasetTree used to populate the TreeView
 * @returns {Promise<void>}
 */
// This function does not appear to be called by anything except unit and integration tests.
export async function enterPattern(node: api.IZoweDatasetTreeNode, datasetProvider: DatasetTree): Promise<void> {
    ZoweLogger.trace("dataset.actions.enterPattern called.");
    let pattern: string;
    if (contextually.isSessionNotFav(node)) {
        // manually entering a search
        const options: vscode.InputBoxOptions = {
            prompt: localize("enterPattern.inputBox.prompt", "Search Data Sets: use a comma to separate multiple patterns"),
            value: node.pattern,
        };
        // get user input
        pattern = await api.Gui.showInputBox(options);
        if (!pattern) {
            api.Gui.showMessage(localize("enterPattern.pattern", "You must enter a pattern."));
            return;
        }
        ZoweLogger.debug(localize("enterPattern.user.prompted", "Prompted for a data set pattern, recieved {0}.", pattern));
    } else {
        // executing search from saved search in favorites
        pattern = node.label.toString().substring(node.label.toString().indexOf(":") + 2);
        const sessionName = node.label.toString().substring(node.label.toString().indexOf("[") + 1, node.label.toString().indexOf("]"));
        await datasetProvider.addSession(sessionName.trim());
        node = datasetProvider.mSessionNodes.find((tempNode) => tempNode.label.toString().trim() === sessionName.trim());
    }

    // update the treeview with the new pattern
    // TODO figure out why a label change is needed to refresh the treeview,
    // instead of changing the collapsible state
    // change label so the treeview updates
    node.tooltip = node.pattern = pattern.toUpperCase();
    node.collapsibleState = vscode.TreeItemCollapsibleState.Expanded;
    node.dirty = true;
    const icon = getIconByNode(node);
    if (icon) {
        node.iconPath = icon.path;
    }
    datasetProvider.addSearchHistory(node.pattern);
}

/**
 * Copy data set info
 *
 * @export
 * @deprecated Please use copyDataSets
 * @param {IZoweNodeType} node - The node to copy
 */
export async function copyDataSet(node: api.IZoweNodeType): Promise<void> {
    ZoweLogger.trace("dataset.actions.copyDataSet called.");
    return vscode.env.clipboard.writeText(JSON.stringify(dsUtils.getNodeLabels(node)));
}

/**
 * Copy data sets
 *
 * @export
 * @param {ZoweDatasetNode} node Node to copy,
 * @param {ZoweDatasetNode[]} nodeList - Multiple selected Nodes to copy
 * @param datasetProvider
 */
export async function copyDataSets(node, nodeList: ZoweDatasetNode[], datasetProvider: api.IZoweTree<api.IZoweDatasetTreeNode>): Promise<void> {
    ZoweLogger.trace("dataset.actions.copyDataSets called.");
    let selectedNodes: ZoweDatasetNode[] = [];
    if (!(node || nodeList)) {
        selectedNodes = datasetProvider.getTreeView().selection as ZoweDatasetNode[];
    } else {
        selectedNodes = getSelectedNodeList(node, nodeList) as ZoweDatasetNode[];
    }

    const unique = [...new Set(selectedNodes.map((item) => item.contextValue))];
    if (unique.length > 1) {
        api.Gui.showMessage(
            localize("copyDataSet.multitype.error", "Cannot perform the copy operation as the data sets selected have different types")
        );
        return;
    }
    if (contextually.isDsMember(selectedNodes[0])) {
        // multiple member
        const filePaths = [];
        selectedNodes.forEach((el) => {
            filePaths.push(dsUtils.getNodeLabels(el));
        });
        return vscode.env.clipboard.writeText(JSON.stringify(filePaths.length > 1 ? filePaths : filePaths[0]));
    }
    if (contextually.isDs(selectedNodes[0])) {
        await copySequentialDatasets(selectedNodes);
        return refreshDataset(selectedNodes[0].getParent(), datasetProvider);
    } else if (contextually.isPds(selectedNodes[0])) {
        await copyPartitionedDatasets(selectedNodes);
        return refreshDataset(selectedNodes[0].getParent(), datasetProvider);
    }
}

/**
 * Migrate data sets
 *
 * @export
 * @param {IZoweDatasetTreeNode} node - The node to migrate
 */
export async function hMigrateDataSet(node: ZoweDatasetNode): Promise<zowe.IZosFilesResponse> {
    ZoweLogger.trace("dataset.actions.hMigrateDataSet called.");
    await Profiles.getInstance().checkCurrentProfile(node.getProfile());
    if (Profiles.getInstance().validProfile !== api.ValidProfileEnum.INVALID) {
        const { dataSetName } = dsUtils.getNodeLabels(node);
        try {
            const response = await ZoweExplorerApiRegister.getMvsApi(node.getProfile()).hMigrateDataSet(dataSetName);
            api.Gui.showMessage(localize("hMigrateDataSet.requestSent", "Migration of data set {0} requested.", dataSetName));
            return response;
        } catch (err) {
            ZoweLogger.error(err);
            api.Gui.errorMessage(err.message);
            return;
        }
    } else {
        api.Gui.errorMessage(localizedStrings.profileInvalid);
    }
}

/**
 * Recall data sets
 *
 * @export
 * @param {IZoweDatasetTreeNode} node - The node to recall
 */
export async function hRecallDataSet(node: ZoweDatasetNode): Promise<zowe.IZosFilesResponse> {
    ZoweLogger.trace("dataset.actions.hRecallDataSet called.");
    await Profiles.getInstance().checkCurrentProfile(node.getProfile());
    if (Profiles.getInstance().validProfile !== api.ValidProfileEnum.INVALID) {
        const { dataSetName } = dsUtils.getNodeLabels(node);
        try {
            const response = await ZoweExplorerApiRegister.getMvsApi(node.getProfile()).hRecallDataSet(dataSetName);
            api.Gui.showMessage(localize("hRecallDataSet.requestSent", "Recall of data set {0} requested.", dataSetName));
            return response;
        } catch (err) {
            ZoweLogger.error(err);
            api.Gui.errorMessage(err.message);
            return;
        }
    } else {
        api.Gui.errorMessage(localizedStrings.profileInvalid);
    }
}

/**
 * Show File Error details when gathering attributes for these data sets
 *
 * @export
 * @param {IZoweDatasetTreeNode} node - The node to get details from
 */
export async function showFileErrorDetails(node: ZoweDatasetNode): Promise<void> {
    ZoweLogger.trace("dataset.actions.showFileErrorDetails called.");
    await Profiles.getInstance().checkCurrentProfile(node.getProfile());
    if (Profiles.getInstance().validProfile === api.ValidProfileEnum.INVALID) {
        api.Gui.errorMessage(localizedStrings.profileInvalid);
    } else {
        const { dataSetName } = dsUtils.getNodeLabels(node);
        if (node.errorDetails) {
            ZoweLogger.error(JSON.stringify(node.errorDetails, null, 2));
            api.Gui.errorMessage(node.errorDetails.message);
        } else {
            try {
                await ZoweExplorerApiRegister.getMvsApi(node.getProfile()).hRecallDataSet(dataSetName);
                api.Gui.errorMessage(localize("showFileErrorDetails.noErrorDetails", "Unable to gather more information"));
            } catch (err) {
                ZoweLogger.error(JSON.stringify(err, null, 2));
                api.Gui.errorMessage(err.message);
            }
        }
    }
}

/**
 * Paste member
 *
 * @export
 * @param {ZoweNode} node - The node to paste to
 * @param {DatasetTree} datasetProvider - the tree which contains the nodes
 */
export async function pasteMember(node: api.IZoweDatasetTreeNode, datasetProvider: api.IZoweTree<api.IZoweDatasetTreeNode>): Promise<void> {
    ZoweLogger.trace("dataset.actions.pasteMember called.");
    const { profileName, dataSetName } = dsUtils.getNodeLabels(node);
    let memberName: string;
    let beforeDataSetName: string;
    let beforeProfileName: string;
    let beforeMemberName: string;

    await Profiles.getInstance().checkCurrentProfile(node.getProfile());
    if (Profiles.getInstance().validProfile !== api.ValidProfileEnum.INVALID) {
        try {
            ({
                dataSetName: beforeDataSetName,
                memberName: beforeMemberName,
                profileName: beforeProfileName,
            } = JSON.parse(await vscode.env.clipboard.readText()));
        } catch (err) {
            throw Error(localize("pasteMember.paste.error", "Invalid paste. Copy data set(s) first."));
        }
        if (node.contextValue.includes(globals.DS_PDS_CONTEXT)) {
            const inputBoxOptions: vscode.InputBoxOptions = {
                value: beforeMemberName,
                placeHolder: localize("pasteMember.inputBox.placeHolder", "Name of Data Set Member"),
                validateInput: (text) => {
                    return dsUtils.validateMemberName(text) === true ? null : localize("member.validation", "Enter valid member name");
                },
            };
            memberName = await api.Gui.showInputBox(inputBoxOptions);
            if (!memberName) {
                return;
            }
        }

        if (beforeProfileName === profileName) {
            let replace: shouldReplace;
            if (memberName) {
                replace = await determineReplacement(node.getProfile(), `${dataSetName}(${memberName})`, "mem");
            }
            if (replace !== "cancel") {
                try {
                    await ZoweExplorerApiRegister.getMvsApi(node.getProfile()).copyDataSetMember(
                        { dsn: beforeDataSetName, member: beforeMemberName },
                        { dsn: dataSetName, member: memberName },
                        { replace: replace === "replace" }
                    );
                } catch (err) {
                    ZoweLogger.error(err);
                    api.Gui.errorMessage(err.message);
                    return;
                }
                if (memberName) {
                    datasetProvider.refreshElement(node);
                    let node2;
                    if (node.contextValue.includes(globals.FAV_SUFFIX)) {
                        node2 = datasetProvider.findNonFavoritedNode(node);
                    } else {
                        node2 = datasetProvider.findFavoritedNode(node);
                    }
                    if (node2) {
                        datasetProvider.refreshElement(node2);
                    }
                } else {
                    refreshPS(node);
                }
            }
        }
    }
}

/**
 * Uploads the file to the mainframe
 *
 * @export
 * @param {vscode.TextDocument} doc - TextDocument that is being saved
 */
export async function saveFile(doc: vscode.TextDocument, datasetProvider: api.IZoweTree<api.IZoweDatasetTreeNode>): Promise<void> {
    ZoweLogger.trace("dataset.actions.saveFile called.");
    // Check if file is a data set, instead of some other file
    const docPath = path.join(doc.fileName, "..");
    ZoweLogger.debug(localize("saveFile.requestSave", "Requested to save data set {0}", doc.fileName));
    if (docPath.toUpperCase().indexOf(globals.DS_DIR.toUpperCase()) === -1) {
        ZoweLogger.error(
            localize("saveFile.log.debug.path", "path.relative returned a non-blank directory.") +
                localize("saveFile.log.debug.directory", " Assuming we are not in the DS_DIR directory: ") +
                path.relative(docPath, globals.DS_DIR)
        );
        return;
    }
    const start = path.join(globals.DS_DIR + path.sep).length;
    const ending = doc.fileName.substring(start);
    const sesName = ending.substring(0, ending.indexOf(path.sep));
    const profile = Profiles.getInstance().loadNamedProfile(sesName);
    if (!profile) {
        const sessionError = localize("saveFile.session.error", "Could not locate session when saving data set.");
        ZoweLogger.error(sessionError);
        await api.Gui.errorMessage(sessionError);
        return;
    }

    // get session from session name
    const sesNode = (await datasetProvider.getChildren()).find((child) => child.label.toString().trim() === sesName);
    if (!sesNode) {
        // if saving from favorites, a session might not exist for this node
        ZoweLogger.debug(localize("saveFile.missingSessionNode", "Could not find session node"));
    }

    // If not a member
    let label = doc.fileName.substring(
        doc.fileName.lastIndexOf(path.sep) + 1,
        checkForAddedSuffix(doc.fileName) ? doc.fileName.lastIndexOf(".") : doc.fileName.length
    );
    label = label.toUpperCase().trim();
    ZoweLogger.info(localize("saveFile.saving", "Saving file {0}", label));
    const dsname = label.includes("(") ? label.slice(0, label.indexOf("(")) : label;
    try {
        // Checks if file still exists on server
        const response = await ZoweExplorerApiRegister.getMvsApi(profile).dataSet(dsname, { responseTimeout: profile.profile?.responseTimeout });
        if (!response.apiResponse.items.length) {
            const saveError = localize(
                "saveFile.saveFailed.error",
                "Data set failed to save. Data set may have been deleted or renamed on mainframe."
            );
            ZoweLogger.error(saveError);
            await api.Gui.errorMessage(saveError);
            return;
        }
    } catch (err) {
        await errorHandling(err, sesName);
    }
    // Get specific node based on label and parent tree (session / favorites)
    const nodes: api.IZoweNodeType[] = concatChildNodes(sesNode ? [sesNode] : datasetProvider.mSessionNodes);
    const node: api.IZoweDatasetTreeNode = nodes.find((zNode) => {
        if (contextually.isDsMember(zNode)) {
            const zNodeDetails = dsUtils.getProfileAndDataSetName(zNode);
            return `${zNodeDetails.profileName}(${zNodeDetails.dataSetName})` === `${label}`;
        } else if (contextually.isDs(zNode) || contextually.isDsSession(zNode)) {
            return zNode.label.toString().trim() === label;
        } else {
            return false;
        }
    });

    // define upload options
    const uploadOptions: IUploadOptions = {
        etag: node?.getEtag(),
        returnEtag: true,
    };

    try {
        const uploadResponse = await api.Gui.withProgress(
            {
                location: vscode.ProgressLocation.Window,
                title: localize("saveFile.progress.title", "Saving data set..."),
            },
            () => {
                const prof = node?.getProfile() ?? profile;
                if (prof.profile?.encoding) {
                    uploadOptions.encoding = prof.profile.encoding;
                }
                return ZoweExplorerApiRegister.getMvsApi(prof).putContents(doc.fileName, label, {
                    ...uploadOptions,
                    responseTimeout: prof.profile?.responseTimeout,
                });
            }
        );
        if (uploadResponse.success) {
            api.Gui.setStatusBarMessage(uploadResponse.commandResponse, globals.STATUS_BAR_TIMEOUT_MS);
            // set local etag with the new etag from the updated file on mainframe
            if (node) {
                node.setEtag(uploadResponse.apiResponse[0].etag);
                setFileSaved(true);
            }
        } else if (!uploadResponse.success && uploadResponse.commandResponse.includes("Rest API failure with HTTP(S) status 412")) {
            if (globals.ISTHEIA) {
                willForceUpload(node, doc, label, node ? node.getProfile() : profile);
            } else {
                const oldDoc = doc;
                const oldDocText = oldDoc.getText();
                const prof = node ? node.getProfile() : profile;
                const downloadResponse = await ZoweExplorerApiRegister.getMvsApi(prof).getContents(label, {
                    file: doc.fileName,
                    returnEtag: true,
                    encoding: prof.profile?.encoding,
                    responseTimeout: prof.profile?.responseTimeout,
                });
                // re-assign etag, so that it can be used with subsequent requests
                const downloadEtag = downloadResponse.apiResponse.etag;
                if (node && downloadEtag !== node.getEtag()) {
                    node.setEtag(downloadEtag);
                }
                ZoweLogger.warn(localize("saveFile.etagMismatch.log.warning", "Remote file has changed. Presented with way to resolve file."));
                api.Gui.warningMessage(
                    localize(
                        "saveFile.etagMismatch.warning",
                        "Remote file has been modified in the meantime.\nSelect 'Compare' to resolve the conflict."
                    )
                );
                if (vscode.window.activeTextEditor) {
                    // Store document in a separate variable, to be used on merge conflict
                    const startPosition = new vscode.Position(0, 0);
                    const endPosition = new vscode.Position(oldDoc.lineCount, 0);
                    const deleteRange = new vscode.Range(startPosition, endPosition);
                    await vscode.window.activeTextEditor.edit((editBuilder) => {
                        // re-write the old content in the editor view
                        editBuilder.delete(deleteRange);
                        editBuilder.insert(startPosition, oldDocText);
                    });
                    await vscode.window.activeTextEditor.document.save();
                }
            }
        } else {
            await markDocumentUnsaved(doc);
            api.Gui.errorMessage(uploadResponse.commandResponse);
        }
    } catch (err) {
        await markDocumentUnsaved(doc);
        await errorHandling(err, sesName);
    }
}

/**
 * Paste members
 *
 * @export
 * @param {DatasetTree} datasetProvider - the tree which contains the nodes
 */
export async function pasteDataSetMembers(datasetProvider: api.IZoweTree<api.IZoweDatasetTreeNode>, node: ZoweDatasetNode): Promise<void> {
    ZoweLogger.trace("dataset.actions.pasteDataSetMembers called.");
    let clipboardContent;
    try {
        clipboardContent = JSON.parse(await vscode.env.clipboard.readText());
    } catch (err) {
        api.Gui.errorMessage(localize("pasteDataSetMembers.paste.error", "Invalid paste. Copy data set(s) first."));
        return;
    }
    if (!Array.isArray(clipboardContent) && clipboardContent.memberName) {
        return pasteMember(node, datasetProvider);
    }

    await api.Gui.withProgress(
        {
            location: vscode.ProgressLocation.Window,
            title: localizedStrings.copyingFiles,
        },
        async function copyDsMember() {
            for (const content of clipboardContent) {
                if (content.memberName) {
                    try {
                        await ZoweExplorerApiRegister.getMvsApi(node.getProfile()).copyDataSetMember(
                            { dsn: content.dataSetName, member: content.memberName },
                            { dsn: node.getLabel().toString(), member: content.memberName }
                        );
                    } catch (err) {
                        api.Gui.errorMessage(err.message);
                        return;
                    }
                }
            }
            datasetProvider.refreshElement(node);
            vscode.env.clipboard.writeText("");
        }
    );
}

/**
 * download given dataset node
 *
 * @export
 * @param {ZoweDatasetNode} node - node to be downloaded
 */
export async function downloadDs(node: ZoweDatasetNode): Promise<zowe.IZosFilesResponse> {
    ZoweLogger.trace("dataset.actions.downloadDs called.");
    const profile = node.getProfile();
    let lbl: string;
    const invalidMsg = localize("downloadDs.invalidNode.error", "Cannot download, item invalid.");
    switch (true) {
        case contextually.isFavorite(node):
        case contextually.isSessionNotFav(node.getParent()):
            lbl = node.label as string;
            break;
        case contextually.isFavoritePds(node.getParent()):
        case contextually.isPdsNotFav(node.getParent()):
            lbl = node.getParent().getLabel().toString() + "(" + node.getLabel().toString() + ")";
            break;
        default:
            api.Gui.errorMessage(invalidMsg);
            throw Error(invalidMsg);
    }
    const filePath = getDocumentFilePath(lbl, node);
    return ZoweExplorerApiRegister.getMvsApi(profile).getContents(lbl, {
        file: filePath,
        returnEtag: true,
        encoding: profile.profile.encoding,
    });
}

/**
 * copies given sequential dataset nodes
 *
 * @export
 * @param {ZoweDatasetNode[]} nodes - nodes to be copied
 */
export async function copySequentialDatasets(nodes: ZoweDatasetNode[]): Promise<void> {
    ZoweLogger.trace("dataset.actions.copySequentialDatasets called.");
    await _copyProcessor(nodes, "ps", async (node: ZoweDatasetNode, dsname: string, replace: shouldReplace) => {
        const lbl = node.getLabel().toString();
        const mvsApi = ZoweExplorerApiRegister.getMvsApi(node.getProfile());
        if (mvsApi?.copyDataSet == null) {
            await api.Gui.errorMessage(localize("copySequentialDatasets.notSupported.error", "Copying data sets is not supported."));
        } else {
            await api.Gui.withProgress(
                {
                    location: vscode.ProgressLocation.Window,
                    title: localizedStrings.copyingFiles,
                },
                () => {
                    return mvsApi.copyDataSet(lbl, dsname, null, replace === "replace");
                }
            );
        }
    });
}

/**
 * copies given partitioned dataset nodes
 *
 * @export
 * @param {ZoweDatasetNode[]} nodes - nodes to be copied
 */
export async function copyPartitionedDatasets(nodes: ZoweDatasetNode[]): Promise<void> {
    ZoweLogger.trace("dataset.actions.copyPartitionedDatasets called.");
    await _copyProcessor(nodes, "po", async (node: ZoweDatasetNode, dsname: string, replace: shouldReplace) => {
        const lbl = node.getLabel().toString();
        const uploadOptions: IUploadOptions = {
            etag: node.getEtag(),
            returnEtag: true,
        };

        const children = await node.getChildren();
        const prof = node.getProfile();
        if (prof.profile.encoding) {
            uploadOptions.encoding = prof.profile.encoding;
        }

        await api.Gui.withProgress(
            {
                location: vscode.ProgressLocation.Window,
                title: localizedStrings.copyingFiles,
            },
            () => {
                for (const child of children) {
                    ZoweExplorerApiRegister.getMvsApi(node.getProfile()).copyDataSetMember(
                        { dsn: lbl, member: child.getLabel().toString() },
                        { dsn: dsname, member: child.getLabel().toString() },
                        { replace: replace === "replace" }
                    );
                }
                return Promise.resolve();
            }
        );
    });
}

/**
 * Type of z/os dataset or member intended for replacement
 * @export
 */
export type replaceDstype = "ps" | "po" | "mem";

/**
 * String type to determine whether or not the z/os dataset should be replaced
 * @export
 */
export type shouldReplace = "replace" | "cancel" | "notFound";

/**
 * Helper function to determine whether or not we should replace some z/os content
 *
 * @param nodeProfile The node for which we are going to determine replacement
 * @param name The fully quallified name of the dataset (member included)
 * @param type The type of z/os dataset (or member) that we should determine whether or not to replace
 * @returns string that explain whether or not to replace the z/os content
 */
export async function determineReplacement(nodeProfile: zowe.imperative.IProfileLoaded, name: string, type: replaceDstype): Promise<shouldReplace> {
    ZoweLogger.trace("dataset.actions.determineReplacement called.");
    const mvsApi = ZoweExplorerApiRegister.getMvsApi(nodeProfile);
    const options = { responseTimeout: nodeProfile.profile?.responseTimeout };
    const stringReplace = localize("copyDataSet.replace.option1", "Replace");
    const stringCancel = localize("copyDataSet.replace.option2", "Cancel");
    let q: string = null;
    let replace = false;
    if (type === "mem") {
        const dsname = name.split("(")[0];
        const member = name.split("(")[1].slice(0, -1);
        const res = await mvsApi.allMembers(dsname, options);
        if (res?.success && res.apiResponse?.items.some((m) => m.member === member.toUpperCase())) {
            q = localize("copyDataSet.replace.mem.question", "The data set member already exists.\nDo you want to replace it?");
            replace = stringReplace === (await api.Gui.showMessage(q, { items: [stringReplace, stringCancel] }));
        }
    } else {
        const res = await mvsApi.dataSet(name, options);
        if (res?.success && res.apiResponse?.items.length > 0) {
            if (type === "ps") {
                q = localize("copyDataSet.replace.ps.question", "The physical sequential (PS) data set already exists.\nDo you want to replace it?");
            } else if (type === "po") {
                q = localize(
                    "copyDataSet.replace.po.question",
                    "The partitioned (PO) data set already exists.\nDo you want to merge them while replacing any existing members?"
                );
            }
            replace = stringReplace === (await api.Gui.showMessage(q, { items: [stringReplace, stringCancel] }));
        }
    }
    // Sonar cloud code-smell :'(
    const returnValueIfNotReplacing = q === null ? "notFound" : "cancel";
    return replace ? "replace" : returnValueIfNotReplacing;
}

/**
 * Helper funciton to process the copy operation on all selected nodes
 *
 * @param nodes List of selected nodes to process
 * @param type Type of replacement that should occur
 * @param action Function that will perform the actual replacement/copy operation
 * @returns void - Please don't expect a return value from this method
 */
export async function _copyProcessor(
    nodes: ZoweDatasetNode[],
    type: replaceDstype,
    action: (_node: ZoweDatasetNode, _dsname: string, _shouldReplace: shouldReplace) => Promise<void>
): Promise<void> {
    ZoweLogger.trace("dataset.actions._copyProcessor called.");
    for (const node of nodes) {
        try {
            const lbl = node.getLabel().toString();
            const inputBoxOptions: vscode.InputBoxOptions = {
                prompt: localize("copyProcessor.inputBox.prompt", "Enter a name for the new data set"),
                value: lbl,
                placeHolder: localize("copyProcessor.inputBox.placeHolder", "Name of Data Set"),
                validateInput: (text) => {
                    return dsUtils.validateDataSetName(text) && (lbl !== text) === true
                        ? null
                        : localize("dataset.validation", "Enter a valid data set name.");
                },
            };

            const dsname = await api.Gui.showInputBox(inputBoxOptions);
            if (!dsname) {
                return;
            }
            const replace = await determineReplacement(nodes[0].getProfile(), dsname, type);
            let res: zowe.IZosFilesResponse;
            if (replace === "notFound") {
                res = await ZoweExplorerApiRegister.getMvsApi(nodes[0].getProfile()).allocateLikeDataSet(dsname, lbl);
            }
            if (res?.success || replace !== "cancel") {
                await action(node, dsname, replace);
            }
        } catch (error) {
            if (error instanceof Error) {
                await errorHandling(error, dsUtils.getNodeLabels(node).dataSetName, localize("copyDataSet.error", "Unable to copy data set."));
            }
        }
    }
}<|MERGE_RESOLUTION|>--- conflicted
+++ resolved
@@ -540,7 +540,6 @@
  */
 export async function createFile(node: api.IZoweDatasetTreeNode, datasetProvider: api.IZoweTree<api.IZoweDatasetTreeNode>): Promise<void> {
     datasetProvider.checkCurrentProfile(node);
-<<<<<<< HEAD
     if (Profiles.getInstance().validProfile === api.ValidProfileEnum.INVALID) {
         return;
     }
@@ -551,36 +550,6 @@
         api.Gui.showMessage(localizedStrings.opCancelled);
         return;
     }
-    newDSProperties.forEach((property) => {
-        if (property.key === `dsName`) {
-            property.value = dsName;
-            property.placeHolder = dsName;
-=======
-    if (Profiles.getInstance().validProfile !== api.ValidProfileEnum.INVALID) {
-        // 1st step: Get data set name
-        const options: vscode.InputBoxOptions = {
-            placeHolder: localize("createFile.inputBox.placeHolder", "Name of Data Set"),
-            ignoreFocusOut: true,
-            validateInput: (text) => {
-                return dsUtils.validateDataSetName(text) === true ? null : localize("dataset.validation", "Enter a valid data set name.");
-            },
-        };
-        dsName = await api.Gui.showInputBox(options);
-        if (dsName) {
-            dsName = dsName.trim().toUpperCase();
-            newDSProperties.forEach((property) => {
-                if (property.key === `dsName`) {
-                    property.value = dsName;
-                    property.placeHolder = dsName;
-                }
-            });
-        } else {
-            ZoweLogger.debug(localize("createFile.noValidNameEntered", "No valid data set name entered. Operation cancelled"));
-            api.Gui.showMessage(localizedStrings.dsActionCancelled);
-            return;
->>>>>>> fe728546
-        }
-    });
     // 2nd step: Get data set type
     const type = await getDsTypeForCreation(datasetProvider);
     if (!type) {
