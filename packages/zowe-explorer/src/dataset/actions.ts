--- conflicted
+++ resolved
@@ -24,14 +24,8 @@
     getSelectedNodeList,
     JobSubmitDialogOpts,
     JOB_SUBMIT_DIALOG_OPTS,
-<<<<<<< HEAD
     LocalFileInfo,
     uploadContent,
-=======
-    getDefaultUri,
-    uploadContent,
-    updateOpenFiles,
->>>>>>> b2c62f4b
 } from "../shared/utils";
 import { ZoweExplorerApiRegister } from "../ZoweExplorerApiRegister";
 import { Profiles } from "../Profiles";
@@ -43,16 +37,9 @@
 import { ZoweLogger } from "../utils/LoggerUtils";
 import { promiseStatus, PromiseStatuses } from "promise-status-async";
 import { ProfileManagement } from "../utils/ProfileManagement";
-<<<<<<< HEAD
 import { LocalFileManagement } from "../utils/LocalFileManagement";
 // Set up localization
 import * as nls from "vscode-nls";
-=======
-
-// Set up localization
-import * as nls from "vscode-nls";
-import { resolveFileConflict } from "../shared/actions";
->>>>>>> b2c62f4b
 
 nls.config({
     messageFormat: nls.MessageFormat.bundle,
@@ -488,60 +475,8 @@
 
     if (Profiles.getInstance().validProfile !== api.ValidProfileEnum.INVALID) {
         try {
-<<<<<<< HEAD
             const fileInfo = await downloadPs(node);
             const document = await vscode.workspace.openTextDocument(getDocumentFilePath(fileInfo.name, node));
-=======
-            let label: string;
-            const defaultMessage = localize("openPS.error", "Invalid data set or member.");
-            switch (true) {
-                // For favorited or non-favorited sequential DS:
-                case contextually.isFavorite(node):
-                case contextually.isSessionNotFav(node.getParent()):
-                    label = node.label as string;
-                    break;
-                // For favorited or non-favorited data set members:
-                case contextually.isFavoritePds(node.getParent()):
-                case contextually.isPdsNotFav(node.getParent()):
-                    label = node.getParent().getLabel().toString() + "(" + node.getLabel().toString() + ")";
-                    break;
-                default:
-                    api.Gui.errorMessage(defaultMessage);
-                    throw Error(defaultMessage);
-            }
-
-            const documentFilePath = getDocumentFilePath(label, node);
-            let responsePromise = node.ongoingActions ? node.ongoingActions[api.NodeAction.Download] : null;
-            // If there is no ongoing action and the local copy does not exist, fetch contents
-            if (responsePromise == null && !fs.existsSync(documentFilePath)) {
-                const prof = node.getProfile();
-                ZoweLogger.info(localize("openPS.openDataSet", "Opening {0}", label));
-                if (node.ongoingActions) {
-                    node.ongoingActions[api.NodeAction.Download] = ZoweExplorerApiRegister.getMvsApi(prof).getContents(label, {
-                        file: documentFilePath,
-                        returnEtag: true,
-                        encoding: prof.profile?.encoding,
-                        responseTimeout: prof.profile?.responseTimeout,
-                    });
-                    responsePromise = node.ongoingActions[api.NodeAction.Download];
-                } else {
-                    responsePromise = ZoweExplorerApiRegister.getMvsApi(prof).getContents(label, {
-                        file: documentFilePath,
-                        returnEtag: true,
-                        encoding: prof.profile?.encoding,
-                        responseTimeout: prof.profile?.responseTimeout,
-                    });
-                }
-            }
-
-            if (responsePromise != null) {
-                const response = await responsePromise;
-                node.setEtag(response.apiResponse.etag);
-            }
-            statusMsg.dispose();
-            updateOpenFiles(datasetProvider, documentFilePath, node);
-            const document = await vscode.workspace.openTextDocument(getDocumentFilePath(label, node));
->>>>>>> b2c62f4b
             await api.Gui.showTextDocument(document, { preview: node.wasDoubleClicked != null ? !node.wasDoubleClicked : shouldPreview });
             // discard ongoing action to allow new requests on this node
             if (node.ongoingActions) {
@@ -1734,11 +1669,7 @@
             node?.setEtag(uploadResponse.apiResponse[0].etag);
             setFileSaved(true);
         } else if (!uploadResponse.success && uploadResponse.commandResponse.includes("Rest API failure with HTTP(S) status 412")) {
-<<<<<<< HEAD
             await LocalFileManagement.compareSavedFileContent(doc, node, label, null, profile);
-=======
-            resolveFileConflict(node, prof, doc, fileLabel, label);
->>>>>>> b2c62f4b
         } else {
             await markDocumentUnsaved(doc);
             api.Gui.errorMessage(uploadResponse.commandResponse);
