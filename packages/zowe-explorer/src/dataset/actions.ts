--- conflicted
+++ resolved
@@ -16,20 +16,8 @@
 import * as globals from "../globals";
 import * as path from "path";
 import * as api from "@zowe/zowe-explorer-api";
-<<<<<<< HEAD
 import { FilterItem, errorHandling } from "../utils/ProfilesUtils";
 import { getDocumentFilePath, concatChildNodes, checkForAddedSuffix, willForceUpload } from "../shared/utils";
-=======
-import { FilterItem, errorHandling, resolveQuickPickHelper } from "../utils/ProfilesUtils";
-import {
-    checkForAddedSuffix,
-    concatChildNodes,
-    getDocumentFilePath,
-    JobSubmitDialogOpts,
-    JOB_SUBMIT_DIALOG_OPTS,
-    willForceUpload,
-} from "../shared/utils";
->>>>>>> 3e95c210
 import { ZoweExplorerApiRegister } from "../ZoweExplorerApiRegister";
 import { Profiles } from "../Profiles";
 import { getIconByNode } from "../generators/icons";
@@ -60,16 +48,11 @@
     if (!node) {
         // The user must choose a session
         const qpItems = [];
-<<<<<<< HEAD
         const quickpick = api.Gui.createQuickPick();
         quickpick.placeholder = localize(
             "allocateLike.options.prompt",
             "Select the profile to which the original data set belongs"
         );
-=======
-        const quickpick = vscode.window.createQuickPick();
-        quickpick.placeholder = localize("allocateLike.options.prompt", "Select the profile to which the original data set belongs");
->>>>>>> 3e95c210
         quickpick.ignoreFocusOut = true;
 
         for (const thisSession of datasetProvider.mSessionNodes) {
@@ -102,11 +85,7 @@
         };
         likeDSName = await api.Gui.showInputBox(inputBoxOptions);
         if (!likeDSName) {
-<<<<<<< HEAD
             api.Gui.showMessage(localize("allocateLike.noNewName", "You must enter a new data set name."));
-=======
-            vscode.window.showInformationMessage(localize("allocateLike.noNewName", "You must enter a new data set name."));
->>>>>>> 3e95c210
             return;
         }
     } else {
@@ -186,11 +165,7 @@
             }
         }
     } else {
-<<<<<<< HEAD
         api.Gui.showMessage(localize("enterPattern.pattern", "No selection made. Operation cancelled."));
-=======
-        vscode.window.showInformationMessage(localize("enterPattern.pattern", "No selection made. Operation cancelled."));
->>>>>>> 3e95c210
     }
 }
 
@@ -329,13 +304,9 @@
                 const total = 100;
                 for (const [index, currNode] of nodes.entries()) {
                     if (token.isCancellationRequested) {
-<<<<<<< HEAD
                         api.Gui.showMessage(
                             localize("deleteDatasetPrompt.deleteCancelled", "Delete action was cancelled.")
                         );
-=======
-                        vscode.window.showInformationMessage(localize("deleteDatasetPrompt.deleteCancelled", "Delete action was cancelled."));
->>>>>>> 3e95c210
                         return;
                     }
                     progress.report({
@@ -357,7 +328,6 @@
     }
     if (nodesDeleted.length > 0) {
         nodesDeleted.sort();
-<<<<<<< HEAD
         api.Gui.showMessage(
             localize(
                 "deleteMulti.datasetNode",
@@ -365,10 +335,6 @@
                 nodesDeleted.length,
                 nodesDeleted.toString()
             )
-=======
-        vscode.window.showInformationMessage(
-            localize("deleteMulti.datasetNode", "The following {0} item(s) were deleted:{1}", nodesDeleted.length, nodesDeleted.toString())
->>>>>>> 3e95c210
         );
     }
 
@@ -393,15 +359,10 @@
             return dsUtils.validateMemberName(text) === true ? null : localize("member.validation", "Enter valid member name");
         },
     };
-<<<<<<< HEAD
     const name = await api.Gui.showInputBox(options);
     globals.LOG.debug(
         localize("createMember.log.debug.createNewDataSet", "creating new data set member of name ") + name
     );
-=======
-    const name = await vscode.window.showInputBox(options);
-    globals.LOG.debug(localize("createMember.log.debug.createNewDataSet", "creating new data set member of name ") + name);
->>>>>>> 3e95c210
     if (name) {
         const label = parent.label as string;
         try {
@@ -454,11 +415,7 @@
                     label = node.getParent().getLabel().toString() + "(" + node.getLabel().toString() + ")";
                     break;
                 default:
-<<<<<<< HEAD
                     api.Gui.errorMessage(localize("openPS.invalidNode", "openPS() called from invalid node."));
-=======
-                    vscode.window.showErrorMessage(localize("openPS.invalidNode", "openPS() called from invalid node."));
->>>>>>> 3e95c210
                     throw Error(localize("openPS.error.invalidNode", "openPS() called from invalid node. "));
             }
             globals.LOG.debug(localize("openPS.log.debug.openDataSet", "opening physical sequential data set from label ") + label);
@@ -582,30 +539,20 @@
                 }
             });
         } else {
-<<<<<<< HEAD
             globals.LOG.debug(
                 localize("createFile.noValidNameEntered", "No valid data set name entered. Operation cancelled")
             );
             api.Gui.showMessage(localize("createFile.operationCancelled", "Operation cancelled."));
-=======
-            globals.LOG.debug(localize("createFile.noValidNameEntered", "No valid data set name entered. Operation cancelled"));
-            vscode.window.showInformationMessage(localize("createFile.operationCancelled", "Operation cancelled."));
->>>>>>> 3e95c210
             return;
         }
 
         // 2nd step: Get data set type
         const type = await api.Gui.showQuickPick(stepTwoChoices, stepTwoOptions);
         if (type == null) {
-<<<<<<< HEAD
             globals.LOG.debug(
                 localize("createFile.noValidTypeSelected", "No valid data set type selected. Operation cancelled.")
             );
             api.Gui.showMessage(localize("createFile.operationCancelled", "Operation cancelled."));
-=======
-            globals.LOG.debug(localize("createFile.noValidTypeSelected", "No valid data set type selected. Operation cancelled."));
-            vscode.window.showInformationMessage(localize("createFile.operationCancelled", "Operation cancelled."));
->>>>>>> 3e95c210
             return;
         } else {
             // Add the default property values to the list of items
@@ -634,24 +581,15 @@
             if (choice === " + Allocate Data Set") {
                 // User wants to allocate straightaway - skip Step 4
                 globals.LOG.debug(localize("createFile.allocatingNewDataSet", "Allocating new data set"));
-<<<<<<< HEAD
                 api.Gui.showMessage(localize("createFile.allocatingNewDataSet", "Allocating new data set"));
-=======
-                vscode.window.showInformationMessage(localize("createFile.allocatingNewDataSet", "Allocating new data set"));
->>>>>>> 3e95c210
             } else {
                 // 4th step (optional): Show data set attributes
                 const choice2 = await handleUserSelection(newDSProperties, type);
                 if (choice2 == null) {
-<<<<<<< HEAD
                     globals.LOG.debug(
                         localize("createFile.noOptionSelected", "No option selected. Operation cancelled.")
                     );
                     api.Gui.showMessage(localize("createFile.operationCancelled", "Operation cancelled."));
-=======
-                    globals.LOG.debug(localize("createFile.noOptionSelected", "No option selected. Operation cancelled."));
-                    vscode.window.showInformationMessage(localize("createFile.operationCancelled", "Operation cancelled."));
->>>>>>> 3e95c210
                     return;
                 } else {
                     globals.LOG.debug(localize("createFile.allocatingNewDataSet", "Attempting to allocate new data set"));
@@ -751,11 +689,7 @@
                     value: newDSProperties.find((prop) => prop.label === pattern).value,
                     placeHolder: newDSProperties.find((prop) => prop.label === pattern).placeHolder,
                 };
-<<<<<<< HEAD
                 newDSProperties.find((prop) => prop.label === pattern).value = await api.Gui.showInputBox(options);
-=======
-                newDSProperties.find((prop) => prop.label === pattern).value = await vscode.window.showInputBox(options);
->>>>>>> 3e95c210
                 break;
         }
         return Promise.resolve(handleUserSelection(newDSProperties, dsType));
@@ -844,16 +778,11 @@
 // This function does not appear to currently be made available in the UI
 export async function submitJcl(datasetProvider: api.IZoweTree<api.IZoweDatasetTreeNode>) {
     if (!vscode.window.activeTextEditor) {
-<<<<<<< HEAD
         api.Gui.errorMessage(
             localize(
                 "submitJcl.noDocumentOpen",
                 "No editor with a document that could be submitted as JCL is currently open."
             )
-=======
-        vscode.window.showErrorMessage(
-            localize("submitJcl.noDocumentOpen", "No editor with a document that could be submitted as JCL is currently open.")
->>>>>>> 3e95c210
         );
         return;
     }
@@ -906,11 +835,7 @@
             const job = await ZoweExplorerApiRegister.getJesApi(sessProfile).submitJcl(doc.getText());
             const args = [sessProfileName, job.jobid];
             const setJobCmd = `command:zowe.jobs.setJobSpool?${encodeURIComponent(JSON.stringify(args))}`;
-<<<<<<< HEAD
             api.Gui.showMessage(localize("submitJcl.jobSubmitted", "Job submitted ") + `[${job.jobid}](${setJobCmd})`);
-=======
-            vscode.window.showInformationMessage(localize("submitJcl.jobSubmitted", "Job submitted ") + `[${job.jobid}](${setJobCmd})`);
->>>>>>> 3e95c210
         } catch (error) {
             await errorHandling(error, sessProfileName, localize("submitJcl.jobSubmissionFailed", "Job submission failed\n") + error.message);
         }
@@ -1001,24 +926,16 @@
                 sessProfile = node.getProfile();
                 break;
             default:
-<<<<<<< HEAD
                 api.Gui.errorMessage(localize("submitMember.invalidNode", "submitMember() called from invalid node."));
-=======
-                vscode.window.showErrorMessage(localize("submitMember.invalidNode", "submitMember() called from invalid node."));
->>>>>>> 3e95c210
                 throw Error(localize("submitMember.error.invalidNode", "submitMember() called from invalid node."));
         }
         try {
             const job = await ZoweExplorerApiRegister.getJesApi(sessProfile).submitJob(label);
             const args = [sesName, job.jobid];
             const setJobCmd = `command:zowe.jobs.setJobSpool?${encodeURIComponent(JSON.stringify(args))}`;
-<<<<<<< HEAD
             api.Gui.showMessage(
                 localize("submitMember.jobSubmitted", "Job submitted ") + `[${job.jobid}](${setJobCmd})`
             );
-=======
-            vscode.window.showInformationMessage(localize("submitMember.jobSubmitted", "Job submitted ") + `[${job.jobid}](${setJobCmd})`);
->>>>>>> 3e95c210
         } catch (error) {
             await errorHandling(error, sesName, localize("submitMember.jobSubmissionFailed", "Job submission failed\n") + error.message);
         }
@@ -1151,15 +1068,10 @@
     } catch (err) {
         globals.LOG.error(localize("refreshPS.log.error.refresh", "Error encountered when refreshing data set view: ") + JSON.stringify(err));
         if (err.message.includes(localize("refreshPS.error.notFound", "not found"))) {
-<<<<<<< HEAD
             api.Gui.showMessage(
                 localize("refreshPS.file1", "Unable to find file: ") +
                     label +
                     localize("refreshPS.file2", " was probably deleted.")
-=======
-            vscode.window.showInformationMessage(
-                localize("refreshPS.file1", "Unable to find file: ") + label + localize("refreshPS.file2", " was probably deleted.")
->>>>>>> 3e95c210
             );
         } else {
             await errorHandling(err, node.getProfileName(), err.message);
@@ -1249,15 +1161,10 @@
     await Profiles.getInstance().checkCurrentProfile(node.getProfile());
     if (Profiles.getInstance().validProfile !== api.ValidProfileEnum.INVALID) {
         const { dataSetName } = dsUtils.getNodeLabels(node);
-<<<<<<< HEAD
         api.Gui.showMessage(
             localize("hMigrate.requestSent1", "Migration of dataset: ") +
                 dataSetName +
                 localize("hMigrate.requestSent2", " requested.")
-=======
-        vscode.window.showInformationMessage(
-            localize("hMigrate.requestSent1", "Migration of dataset: ") + dataSetName + localize("hMigrate.requestSent2", " requested.")
->>>>>>> 3e95c210
         );
         try {
             return ZoweExplorerApiRegister.getMvsApi(node.getProfile()).hMigrateDataSet(dataSetName);
@@ -1282,15 +1189,10 @@
     await Profiles.getInstance().checkCurrentProfile(node.getProfile());
     if (Profiles.getInstance().validProfile !== api.ValidProfileEnum.INVALID) {
         const { dataSetName } = dsUtils.getNodeLabels(node);
-<<<<<<< HEAD
         api.Gui.showMessage(
             localize("hRecall.requestSent1", "Recall of dataset: ") +
                 dataSetName +
                 localize("hRecall.requestSent2", " requested.")
-=======
-        vscode.window.showInformationMessage(
-            localize("hRecall.requestSent1", "Recall of dataset: ") + dataSetName + localize("hRecall.requestSent2", " requested.")
->>>>>>> 3e95c210
         );
         try {
             return ZoweExplorerApiRegister.getMvsApi(node.getProfile()).hRecallDataSet(dataSetName);
@@ -1404,13 +1306,9 @@
     const profile = Profiles.getInstance().loadNamedProfile(sesName);
     if (!profile) {
         globals.LOG.error(localize("saveFile.log.error.session", "Couldn't locate session when saving data set!"));
-<<<<<<< HEAD
         return api.Gui.errorMessage(
             localize("saveFile.log.error.session", "Couldn't locate session when saving data set!")
         );
-=======
-        return vscode.window.showErrorMessage(localize("saveFile.log.error.session", "Couldn't locate session when saving data set!"));
->>>>>>> 3e95c210
     }
 
     // get session from session name
@@ -1432,16 +1330,11 @@
             // Checks if file still exists on server
             const response = await ZoweExplorerApiRegister.getMvsApi(profile).dataSet(label);
             if (!response.apiResponse.items.length) {
-<<<<<<< HEAD
                 return api.Gui.errorMessage(
                     localize(
                         "saveFile.error.saveFailed",
                         "Data set failed to save. Data set may have been deleted on mainframe."
                     )
-=======
-                return vscode.window.showErrorMessage(
-                    localize("saveFile.error.saveFailed", "Data set failed to save. Data set may have been deleted on mainframe.")
->>>>>>> 3e95c210
                 );
             }
         } catch (err) {
