/**
 * This program and the accompanying materials are made available under the terms of the
 * Eclipse Public License v2.0 which accompanies this distribution, and is available at
 * https://www.eclipse.org/legal/epl-v20.html
 *
 * SPDX-License-Identifier: EPL-2.0
 *
 * Copyright Contributors to the Zowe Project.
 *
 */

import * as dsUtils from "../dataset/utils";
import * as vscode from "vscode";
<<<<<<< HEAD
import * as zowe from "@zowe/cli";
=======
import * as fs from "fs";
import * as zosfiles from "@zowe/zos-files-for-zowe-sdk";
>>>>>>> ceaba7c1
import * as globals from "../globals";
import * as path from "path";
import { FilterItem, errorHandling } from "../utils/ProfilesUtils";
import { getSelectedNodeList, JobSubmitDialogOpts, JOB_SUBMIT_DIALOG_OPTS } from "../shared/utils";
import { ZoweExplorerApiRegister } from "../ZoweExplorerApiRegister";
import { Profiles } from "../Profiles";
import { getIconByNode } from "../generators/icons";
import { ZoweDatasetNode } from "./ZoweDatasetNode";
import * as contextually from "../shared/context";
<<<<<<< HEAD
import { IUploadOptions } from "@zowe/zos-files-for-zowe-sdk";
import { ZoweLogger } from "../utils/LoggerUtils";
import { ProfileManagement } from "../utils/ProfileManagement";
import { LocalFileManagement } from "../utils/LocalFileManagement";
import { Gui, IZoweDatasetTreeNode, Validation, Types } from "@zowe/zowe-explorer-api";
import { DatasetFSProvider } from "./DatasetFSProvider";
=======
import { markDocumentUnsaved, setFileSaved } from "../utils/workspace";
import { ZoweLogger } from "../utils/LoggerUtils";
import { ProfileManagement } from "../utils/ProfileManagement";
import { LocalFileManagement } from "../utils/LocalFileManagement";
import { Gui, imperative, IZoweDatasetTreeNode, ZoweTreeNodeActions, Validation, Types } from "@zowe/zowe-explorer-api";
>>>>>>> ceaba7c1

let typeEnum: zosfiles.CreateDataSetTypeEnum;
// Make a nice new mutable array for the DS properties
let newDSProperties;

/**
 * Localized strings that are used multiple times within the file
 */
const localizedStrings = {
    dsBinary: vscode.l10n.t("Partitioned Data Set: Binary"),
    dsC: vscode.l10n.t("Partitioned Data Set: C"),
    dsClassic: vscode.l10n.t("Partitioned Data Set: Classic"),
    dsPartitioned: vscode.l10n.t("Partitioned Data Set: Default"),
    dsExtended: vscode.l10n.t("Partitioned Data Set: Extended"),
    dsSequential: vscode.l10n.t("Sequential Data Set"),
    opCancelled: vscode.l10n.t("Operation Cancelled"),
    copyingFiles: vscode.l10n.t("Copying File(s)"),
    profileInvalid: vscode.l10n.t("Profile is invalid, check connection details."),
    allocString: vscode.l10n.t("Allocate Data Set"),
    editString: vscode.l10n.t("Edit Attributes"),
};

/**
 * Allocates a copy of a data set or member
 *
 */
export async function allocateLike(datasetProvider: Types.IZoweDatasetTreeType, node?: IZoweDatasetTreeNode): Promise<void> {
    let profile: imperative.IProfileLoaded;
    let likeDSName: string;
    let currSession: IZoweDatasetTreeNode;

    // User called allocateLike from the command palette
    if (!node) {
        // The user must choose a session
        const qpItems = [];
        const quickpick = Gui.createQuickPick();
        quickpick.placeholder = vscode.l10n.t("Select the profile to which the original data set belongs");
        quickpick.ignoreFocusOut = true;

        for (const thisSession of datasetProvider.mSessionNodes) {
            if (!thisSession.label.toString().includes("Favorites")) {
                qpItems.push(new FilterItem({ text: thisSession.label as string }));
            }
        }
        quickpick.items = [...qpItems];

        quickpick.show();
        const selection = await Gui.resolveQuickPick(quickpick);
        if (!selection) {
            Gui.showMessage(vscode.l10n.t("You must select a profile."));
            return;
        } else {
            ZoweLogger.trace(`${selection?.toString()} was profile chosen to allocate a data set.`);
            currSession = datasetProvider.mSessionNodes.find((thisSession) => thisSession.label === selection.label);
            profile = currSession.getProfile();
        }
        quickpick.dispose();

        // The user must enter the name of a data set to copy
        const currSelection = datasetProvider.getTreeView().selection.length > 0 ? datasetProvider.getTreeView().selection[0].label : null;
        const inputBoxOptions: vscode.InputBoxOptions = {
            ignoreFocusOut: true,
            placeHolder: vscode.l10n.t("Enter the name of the data set to copy attributes from"),
            value: currSelection as string,
            validateInput: (text) => {
                return dsUtils.validateDataSetName(text) === true ? null : vscode.l10n.t("Enter a valid data set name.");
            },
        };
        likeDSName = await Gui.showInputBox(inputBoxOptions);
        if (!likeDSName) {
            Gui.showMessage(vscode.l10n.t("You must enter a new data set name."));
            return;
        }
        ZoweLogger.trace(`${likeDSName} was entered to use attributes for new data set.`);
    } else {
        // User called allocateLike by right-clicking a node
        profile = node.getProfile();
        likeDSName = node.label.toString().replace(/\[.*\]: /g, "");
    }
    ZoweLogger.info(
        vscode.l10n.t({
            message: "Allocating data set like {0}.",
            args: [likeDSName],
            comment: ["Like Data Set name"],
        })
    );

    // Get new data set name
    const options: vscode.InputBoxOptions = {
        ignoreFocusOut: true,
        placeHolder: vscode.l10n.t("allocateLike.inputBox.placeHolder", "Enter a name for the new data set"),
        validateInput: (text) => {
            return dsUtils.validateDataSetName(text) === true ? null : vscode.l10n.t("Enter a valid data set name.");
        },
    };
    const newDSName = await Gui.showInputBox(options);
    if (!newDSName) {
        Gui.showMessage(vscode.l10n.t("You must enter a new data set name."));
        return;
    } else {
        ZoweLogger.trace(`${newDSName} was entered for the name of the new data set.`);
        // Allocate the data set, or throw an error
        try {
            await ZoweExplorerApiRegister.getMvsApi(profile).allocateLikeDataSet(newDSName.toUpperCase(), likeDSName);
        } catch (err) {
            if (err instanceof Error) {
                await errorHandling(err, newDSName, vscode.l10n.t("Unable to create data set."));
            }
            throw err;
        }
    }

    // Refresh tree and open new node, if applicable
    if (!currSession) {
        currSession = datasetProvider.mSessionNodes.find((thisSession) => thisSession.label.toString().trim() === profile.name);
    }

    const theFilter = datasetProvider.createFilterString(newDSName, currSession);
    currSession.tooltip = currSession.pattern = theFilter.toUpperCase();
    datasetProvider.refresh();
    currSession.dirty = true;
    datasetProvider.refreshElement(currSession);
    const newNode = (await currSession.getChildren()).find((child) => child.label.toString() === newDSName.toUpperCase());
    await datasetProvider.getTreeView().reveal(currSession, { select: true, focus: true });
    datasetProvider.getTreeView().reveal(newNode, { select: true, focus: true });
    ZoweLogger.info(
        vscode.l10n.t({
            message: "{0} was created like {1}.",
            args: [newDSName, likeDSName],
            comment: ["New Data Set name", "Like Data Set name"],
        })
    );
}

export async function uploadDialog(node: ZoweDatasetNode, datasetProvider: Types.IZoweDatasetTreeType): Promise<void> {
    ZoweLogger.trace("dataset.actions.uploadDialog called.");
    const fileOpenOptions = {
        canSelectFiles: true,
        openLabel: "Upload File",
        canSelectMany: true,
        defaultUri: LocalFileManagement.getDefaultUri(),
    };
    const value = await Gui.showOpenDialog(fileOpenOptions);
    if (value?.length > 0) {
        await Gui.withProgress(
            {
                location: vscode.ProgressLocation.Notification,
                title: vscode.l10n.t("Uploading to data set"),
                cancellable: true,
            },
            async (progress, token) => {
                let index = 0;
                for (const item of value) {
                    if (token.isCancellationRequested) {
                        Gui.showMessage(vscode.l10n.t("Upload action was cancelled."));
                        break;
                    }
                    Gui.reportProgress(progress, value.length, index, "Uploading");
                    const response = await uploadFile(node, item.fsPath);
                    if (!response?.success) {
                        await errorHandling(response?.commandResponse, node.getProfileName(), response?.commandResponse);
                        break;
                    }
                    index++;
                }
            }
        );

        // refresh Tree View & favorites
        datasetProvider.refreshElement(node);
        datasetProvider.getTreeView().reveal(node, { expand: true, focus: true });
        if (contextually.isFavorite(node) || contextually.isFavoriteContext(node.getParent())) {
            const nonFavNode = datasetProvider.findNonFavoritedNode(node);
            if (nonFavNode) {
                datasetProvider.refreshElement(nonFavNode);
            }
        } else {
            const favNode = datasetProvider.findFavoritedNode(node);
            if (favNode) {
                datasetProvider.refreshElement(favNode);
            }
        }
    } else {
        Gui.showMessage(localizedStrings.opCancelled);
    }
}

export async function uploadFile(node: ZoweDatasetNode, docPath: string): Promise<zosfiles.IZosFilesResponse> {
    ZoweLogger.trace("dataset.actions.uploadFile called.");
    try {
        const datasetName = node.label as string;
        const prof = node.getProfile();

        const response = await ZoweExplorerApiRegister.getMvsApi(prof).putContents(docPath, datasetName, {
            encoding: prof.profile?.encoding,
            responseTimeout: prof.profile?.responseTimeout,
        });
        return response;
    } catch (e) {
        await errorHandling(e, node.getProfileName());
    }
}

/**
 * Deletes nodes from the data set tree & delegates deletion of data sets, members, and profiles
 *
 * @export
 * @param {IZoweDatasetTreeNode} node - The node selected for deletion
 * @param datasetProvider - the tree which contains the nodes
 */
export async function deleteDatasetPrompt(datasetProvider: Types.IZoweDatasetTreeType, node?: IZoweDatasetTreeNode): Promise<void> {
    ZoweLogger.trace("dataset.actions.deleteDatasetPrompt called.");
    let nodes: IZoweDatasetTreeNode[];
    const treeView = datasetProvider.getTreeView();
    let selectedNodes = treeView.selection;
    let includedSelection = false;
    if (node) {
        for (const item of selectedNodes) {
            if (node.getLabel().toString() === item.getLabel().toString()) {
                includedSelection = true;
            }
        }
    }

    // Check that child and parent aren't both in array, removing children whose parents are in
    // array to avoid errors from host when deleting none=existent children.
    const childArray: IZoweDatasetTreeNode[] = [];
    for (const item of selectedNodes) {
        if (contextually.isDsMember(item)) {
            for (const parent of selectedNodes) {
                if (parent.getLabel() === item.getParent().getLabel()) {
                    childArray.push(item);
                }
            }
        }
    }
    selectedNodes = selectedNodes.filter((val) => !childArray.includes(val));

    if (includedSelection || !node) {
        // Filter out sessions and information messages
        nodes = selectedNodes.filter(
            (selectedNode) => selectedNode.getParent() && !contextually.isSession(selectedNode) && !contextually.isInformation(selectedNode)
        );
    } else {
        if (node.getParent() && !contextually.isSession(node) && !contextually.isInformation(node)) {
            nodes = [];
            nodes.push(node);
        }
    }

    // Check that there are items to be deleted
    if (!nodes || nodes.length === 0) {
        Gui.showMessage(vscode.l10n.t("No data sets selected for deletion, cancelling..."));
        return;
    }

    // The names of the nodes that should be deleted
    const nodesToDelete: string[] = nodes.map((deletedNode) => {
        return contextually.isDsMember(deletedNode)
            ? ` ${deletedNode.getParent().getLabel().toString()}(${deletedNode.getLabel().toString()})`
            : ` ${deletedNode.getLabel().toString()}`;
    });
    nodesToDelete.sort((a, b) => a.localeCompare(b));

    const nodesDeleted: string[] = [];

    // The member parent nodes that should be refreshed individually
    const memberParents: IZoweDatasetTreeNode[] = [];
    for (const deletedNode of nodes) {
        if (contextually.isDsMember(deletedNode)) {
            const parent = deletedNode.getParent();
            if (memberParents.filter((alreadyAddedParent) => alreadyAddedParent.label.toString() === parent.label.toString()).length === 0) {
                memberParents.push(parent);
            }
        }
    }

    nodes.map((deletedNode) => {
        return contextually.isDsMember(deletedNode) ? deletedNode.getParent() : ` ${deletedNode.getLabel().toString()}`;
    });

    // Confirm that the user really wants to delete
    ZoweLogger.debug(
        vscode.l10n.t({
            message: "Deleting data set(s): {0}",
            args: [nodesToDelete.join(",")],
            comment: ["Data Sets to delete"],
        })
    );
    const deleteButton = vscode.l10n.t("Delete");
    const message = vscode.l10n.t({
        message: `Are you sure you want to delete the following {0} item(s)?
This will permanently remove these data sets and/or members from your system.\n\n{1}`,
        args: [nodesToDelete.length, nodesToDelete.toString().replace(/(,)/g, "\n")],
        comment: ["Data Sets to delete length", "Data Sets to delete"],
    });
    await Gui.warningMessage(message, {
        items: [deleteButton],
        vsCodeOpts: { modal: true },
    }).then((selection) => {
        if (!selection || selection === "Cancel") {
            ZoweLogger.debug(localizedStrings.opCancelled);
            nodes = [];
            return;
        }
    });

    if (nodes.length === 0) {
        return;
    }
    if (nodes.length === 1) {
        await deleteDataset(nodes[0], datasetProvider);
        const deleteItemName = contextually.isDsMember(nodes[0])
            ? ` ${nodes[0].getParent().getLabel().toString()}(${nodes[0].getLabel().toString()})`
            : ` ${nodes[0].getLabel().toString()}`;
        nodesDeleted.push(deleteItemName);
    }
    if (nodes.length > 1) {
        // Delete multiple selected nodes
        await Gui.withProgress(
            {
                location: vscode.ProgressLocation.Notification,
                title: vscode.l10n.t("Deleting items"),
                cancellable: true,
            },
            async (progress, token) => {
                for (const [index, currNode] of nodes.entries()) {
                    if (token.isCancellationRequested) {
                        Gui.showMessage(localizedStrings.opCancelled);
                        return;
                    }
                    Gui.reportProgress(progress, nodes.length, index, "Deleting");
                    try {
                        await deleteDataset(currNode, datasetProvider);
                        const deleteItemName = contextually.isDsMember(currNode)
                            ? ` ${currNode.getParent().getLabel().toString()}(${currNode.getLabel().toString()})`
                            : ` ${currNode.getLabel().toString()}`;
                        nodesDeleted.push(deleteItemName);
                    } catch (err) {
                        ZoweLogger.error(err);
                    }
                }
            }
        );
    }
    if (nodesDeleted.length > 0) {
        nodesDeleted.sort((a, b) => a.localeCompare(b));
        Gui.showMessage(
            vscode.l10n.t({
                message: "The following {0} item(s) were deleted: {1}",
                args: [nodesDeleted.length, nodesDeleted.toString().trim()],
                comment: ["Data Sets deleted length", "Data Sets deleted"],
            })
        );
    }

    // refresh Tree View & favorites
    datasetProvider.refresh();
    for (const member of memberParents) {
        datasetProvider.refreshElement(member);
    }
}

/**
 * Creates a PDS member
 *
 * @export
 * @param {IZoweDatasetTreeNode} parent - The parent Node
 * @param datasetProvider - the tree which contains the nodes
 */
export async function createMember(parent: IZoweDatasetTreeNode, datasetProvider: Types.IZoweDatasetTreeType): Promise<void> {
    ZoweLogger.trace("dataset.actions.createMember called.");
    const options: vscode.InputBoxOptions = {
        placeHolder: vscode.l10n.t("Name of Member"),
        validateInput: (text) => {
            return dsUtils.validateMemberName(text) === true ? null : vscode.l10n.t("Enter valid member name");
        },
    };
    const name = await Gui.showInputBox(options);
    ZoweLogger.debug(
        vscode.l10n.t({
            message: "Creating new data set member {0}",
            args: [name],
            comment: ["Data Set member name"],
        })
    );
    if (name) {
        const label = parent.label as string;
        const profile = parent.getProfile();
        try {
            await ZoweExplorerApiRegister.getMvsApi(profile).createDataSetMember(label + "(" + name + ")", {
                responseTimeout: profile.profile?.responseTimeout,
            });
        } catch (err) {
            if (err instanceof Error) {
                await errorHandling(err, label, vscode.l10n.t("Unable to create member."));
            }
            throw err;
        }
        parent.dirty = true;
        datasetProvider.refreshElement(parent);

        const newNode = new ZoweDatasetNode({
            label: name,
            collapsibleState: vscode.TreeItemCollapsibleState.None,
            parentNode: parent,
            profile: parent.getProfile(),
        });
        await vscode.workspace.fs.writeFile(newNode.resourceUri, new Uint8Array());

        // Refresh corresponding tree parent to reflect addition
        const otherTreeParent = datasetProvider.findEquivalentNode(parent, contextually.isFavorite(parent));
        if (otherTreeParent != null) {
            datasetProvider.refreshElement(otherTreeParent);
        }
        await vscode.commands.executeCommand("vscode.open", newNode.resourceUri);
        datasetProvider.refresh();
    }
}

export function getDataSetTypeAndOptions(type: string): {
    typeEnum: zosfiles.CreateDataSetTypeEnum;
    createOptions: vscode.WorkspaceConfiguration;
} {
    let createOptions: vscode.WorkspaceConfiguration;
    switch (type) {
        case localizedStrings.dsBinary:
            typeEnum = zosfiles.CreateDataSetTypeEnum.DATA_SET_BINARY;
            createOptions = vscode.workspace.getConfiguration(globals.SETTINGS_DS_DEFAULT_BINARY);
            break;
        case localizedStrings.dsC:
            typeEnum = zosfiles.CreateDataSetTypeEnum.DATA_SET_C;
            createOptions = vscode.workspace.getConfiguration(globals.SETTINGS_DS_DEFAULT_C);
            break;
        case localizedStrings.dsClassic:
            typeEnum = zosfiles.CreateDataSetTypeEnum.DATA_SET_CLASSIC;
            createOptions = vscode.workspace.getConfiguration(globals.SETTINGS_DS_DEFAULT_CLASSIC);
            break;
        case localizedStrings.dsPartitioned:
            typeEnum = zosfiles.CreateDataSetTypeEnum.DATA_SET_PARTITIONED;
            createOptions = vscode.workspace.getConfiguration(globals.SETTINGS_DS_DEFAULT_PDS);
            break;
        case localizedStrings.dsExtended:
            typeEnum = zosfiles.CreateDataSetTypeEnum.DATA_SET_BLANK;
            createOptions = vscode.workspace.getConfiguration(globals.SETTINGS_DS_DEFAULT_EXTENDED);
            break;
        case localizedStrings.dsSequential:
            typeEnum = zosfiles.CreateDataSetTypeEnum.DATA_SET_SEQUENTIAL;
            createOptions = vscode.workspace.getConfiguration(globals.SETTINGS_DS_DEFAULT_PS);
            break;
    }
    return {
        typeEnum,
        createOptions,
    };
}

/**
 * Creates a new file and uploads to the server
 * @export
 * @param {IZoweDatasetTreeNode} node - Desired Zowe session
 * @param datasetProvider - the tree which contains the nodes
 */
export async function createFile(node: IZoweDatasetTreeNode, datasetProvider: Types.IZoweDatasetTreeType): Promise<void> {
    datasetProvider.checkCurrentProfile(node);
    if (Profiles.getInstance().validProfile === Validation.ValidationType.INVALID) {
        return;
    }
    newDSProperties = JSON.parse(JSON.stringify(globals.DATA_SET_PROPERTIES));
    // 1st step: Get data set name
    let dsName = await getDataSetName();
    if (!dsName) {
        ZoweLogger.debug(localizedStrings.opCancelled);
        Gui.showMessage(localizedStrings.opCancelled);
        return;
    }
    // 2nd step: Get data set type
    const type = await getDsTypeForCreation(datasetProvider);
    if (!type) {
        ZoweLogger.debug(localizedStrings.opCancelled);
        Gui.showMessage(localizedStrings.opCancelled);
        return;
    }
    const propertiesFromDsType = getDsProperties(type, datasetProvider);
    // 3rd step: Ask if we allocate, or show DS attributes
    const choice = await allocateOrEditAttributes();
    if (!choice) {
        ZoweLogger.debug(localizedStrings.opCancelled);
        Gui.showMessage(localizedStrings.opCancelled);
        return;
    }
    if (choice.includes(localizedStrings.allocString)) {
        // User wants to allocate straightaway - skip Step 4
        const allocMsg = vscode.l10n.t("Allocating new data set");
        ZoweLogger.debug(allocMsg);
        Gui.showMessage(allocMsg);
    } else {
        // 4th step (optional): Show data set attributes
        const choice2 = await handleUserSelection();
        if (!choice2) {
            ZoweLogger.debug(localizedStrings.opCancelled);
            Gui.showMessage(localizedStrings.opCancelled);
            return;
        }
        ZoweLogger.debug(vscode.l10n.t("Attempting to allocate new data set"));
    }
    const isMatch = compareDsProperties(type, datasetProvider);
    // Format properties for use by API
    const dsPropsForAPI = {};
    newDSProperties?.forEach((property) => {
        if (property.value) {
            if (property.key === `dsName`) {
                dsName = property.value;
            } else {
                if (typeof propertiesFromDsType[property.key] === "number" || property.type === "number") {
                    dsPropsForAPI[property.key] = Number(property.value);
                } else {
                    dsPropsForAPI[property.key] = property.value;
                }
            }
        }
    });
    await allocateNewDataSet(node, dsName, dsPropsForAPI, datasetProvider);
    if (!isMatch) {
        await saveDsTemplate(datasetProvider, dsPropsForAPI);
    }
}

async function handleUserSelection(): Promise<string> {
    // Create the array of items in the quickpick list
    const qpItems = [];
    qpItems.push(new FilterItem({ text: `\u002B ${localizedStrings.allocString}`, show: true }));
    newDSProperties?.forEach((prop) => {
        const propLabel = `\u270F ${prop.label as string}`;
        qpItems.push(new FilterItem({ text: propLabel, description: prop.value, show: true }));
    });

    // Provide the settings for the quickpick's appearance & behavior
    const quickpick = Gui.createQuickPick();
    quickpick.placeholder = vscode.l10n.t("Click on parameters to change them");
    quickpick.ignoreFocusOut = true;
    quickpick.items = [...qpItems];
    quickpick.matchOnDescription = false;
    quickpick.onDidHide(() => {
        if (quickpick.selectedItems.length === 0) {
            ZoweLogger.debug(localizedStrings.opCancelled);
            Gui.showMessage(localizedStrings.opCancelled);
        }
    });

    // Show quickpick and store the user's input
    quickpick.show();
    const choice2 = await Gui.resolveQuickPick(quickpick);
    quickpick.dispose();
    if (!choice2) {
        return;
    }
    const pattern = choice2.label;
    const showPatternOptions = async (): Promise<void> => {
        const options: vscode.InputBoxOptions = {
            value: newDSProperties?.find((prop) => pattern.includes(prop.label))?.value,
            placeHolder: newDSProperties?.find((prop) => prop.label === pattern)?.placeHolder,
        };
        newDSProperties.find((prop) => pattern.includes(prop.label)).value = await Gui.showInputBox(options);
    };

    if (pattern) {
        // Parse pattern for selected attribute
        if (pattern.includes(localizedStrings.allocString)) {
            return Promise.resolve(localizedStrings.allocString);
        } else {
            await showPatternOptions();
        }
        return Promise.resolve(handleUserSelection());
    }
}

async function getDataSetName(): Promise<string> {
    const options: vscode.InputBoxOptions = {
        placeHolder: vscode.l10n.t("Name of Data Set"),
        ignoreFocusOut: true,
        validateInput: (text) => {
            return dsUtils.validateDataSetName(text) === true ? null : vscode.l10n.t("Enter valid dataset name");
        },
    };
    let dsName = await Gui.showInputBox(options);
    if (!dsName) {
        return;
    }
    dsName = dsName.trim().toUpperCase();
    return dsName;
}

async function getDsTypeForCreation(datasetProvider: Types.IZoweDatasetTreeType): Promise<string> {
    const stepTwoOptions: vscode.QuickPickOptions = {
        placeHolder: vscode.l10n.t("Template of Data Set to be Created"),
        ignoreFocusOut: true,
        canPickMany: false,
    };
    //get array of template names
    const dsTemplateNames = getTemplateNames(datasetProvider);
    const stepTwoChoices = [
        ...dsTemplateNames,
        localizedStrings.dsBinary,
        localizedStrings.dsC,
        localizedStrings.dsClassic,
        localizedStrings.dsPartitioned,
        localizedStrings.dsExtended,
        localizedStrings.dsSequential,
    ];
    return Promise.resolve(Gui.showQuickPick(stepTwoChoices, stepTwoOptions));
}

function getTemplateNames(datasetProvider: Types.IZoweDatasetTreeType): string[] {
    const templates = datasetProvider.getDsTemplates();
    const templateNames: string[] = [];
    templates?.forEach((template) => {
        Object.entries(template).forEach(([key, _value]) => {
            templateNames.push(key);
        });
    });
    return templateNames;
}

function compareDsProperties(type: string, datasetProvider: Types.IZoweDatasetTreeType): boolean {
    let isMatch = true;
    const templates: Types.DataSetAllocTemplate[] = datasetProvider.getDsTemplates();
    let propertiesFromDsType: Partial<zosfiles.ICreateDataSetOptions>;
    // Look for template
    templates?.forEach((template) => {
        for (const [key, value] of Object.entries(template)) {
            if (type === key) {
                propertiesFromDsType = value;
            }
        }
    });
    if (!propertiesFromDsType) {
        propertiesFromDsType = getDefaultDsTypeProperties(type);
    }
    newDSProperties?.forEach((property) => {
        Object.keys(propertiesFromDsType).forEach((typeProperty) => {
            if (typeProperty === property.key) {
                if (property.value !== propertiesFromDsType[typeProperty].toString()) {
                    isMatch = false;
                    return;
                }
            }
        });
    });
    return isMatch;
}

function getDsProperties(type: string, datasetProvider: Types.IZoweDatasetTreeType): Partial<zosfiles.ICreateDataSetOptions> {
    const templates: Types.DataSetAllocTemplate[] = datasetProvider.getDsTemplates();
    let propertiesFromDsType: Partial<zosfiles.ICreateDataSetOptions>;
    // Look for template
    templates?.forEach((template) => {
        Object.entries(template).forEach(([key, value]) => {
            if (type === key) {
                if (template[key].dsorg === "PS") {
                    typeEnum = 4;
                } else {
                    typeEnum = 3;
                }
                propertiesFromDsType = value;
            }
        });
    });
    if (!propertiesFromDsType) {
        propertiesFromDsType = getDefaultDsTypeProperties(type);
    }
    newDSProperties?.forEach((property) => {
        Object.keys(propertiesFromDsType).forEach((typeProperty) => {
            if (typeProperty === property.key) {
                property.value = propertiesFromDsType[typeProperty].toString();
                property.placeHolder = propertiesFromDsType[typeProperty];
            }
        });
    });
    return propertiesFromDsType;
}

function getDefaultDsTypeProperties(dsType: string): zosfiles.ICreateDataSetOptions {
    typeEnum = getDataSetTypeAndOptions(dsType)?.typeEnum;

    if (typeEnum === zosfiles.CreateDataSetTypeEnum.DATA_SET_BLANK) {
        const options = getDataSetTypeAndOptions(dsType)?.createOptions;
        return getDsTypePropertiesFromWorkspaceConfig(options);
    } else {
        const cliDefaultsKey = globals.CreateDataSetTypeWithKeysEnum[typeEnum]?.replace("DATA_SET_", "");
        return zosfiles.CreateDefaults.DATA_SET[cliDefaultsKey] as zosfiles.ICreateDataSetOptions;
    }
}

export function getDsTypePropertiesFromWorkspaceConfig(createOptions: vscode.WorkspaceConfiguration): zosfiles.ICreateDataSetOptions {
    const dsTypeProperties = {} as zosfiles.ICreateDataSetOptions;
    if (createOptions) {
        dsTypeProperties.dsntype = createOptions.get("dsntype");
        dsTypeProperties.dsorg = createOptions.get("dsorg");
        dsTypeProperties.alcunit = createOptions.get("alcunit");
        dsTypeProperties.primary = createOptions.get("primary");
        dsTypeProperties.secondary = createOptions.get("secondary");
        dsTypeProperties.dirblk = createOptions.get("dirblk");
        dsTypeProperties.recfm = createOptions.get("recfm");
        dsTypeProperties.blksize = createOptions.get("blksize");
        dsTypeProperties.lrecl = createOptions.get("lrecl");
    }
    return dsTypeProperties;
}

async function allocateOrEditAttributes(): Promise<string> {
    const stepThreeOptions: vscode.QuickPickOptions = {
        ignoreFocusOut: true,
        canPickMany: false,
    };
    const allocate = `\u002B ${localizedStrings.allocString}`;
    const editAtts = `\u270F ${localizedStrings.editString}`;
    const stepThreeChoices = [allocate, editAtts];
    return Promise.resolve(Gui.showQuickPick(stepThreeChoices, stepThreeOptions));
}

async function allocateNewDataSet(
    node: IZoweDatasetTreeNode,
    dsName: string,
    dsPropsForAPI: {},
    datasetProvider: Types.IZoweDatasetTreeType
): Promise<void> {
    const profile = node.getProfile();
    try {
        // Allocate the data set
        await ZoweExplorerApiRegister.getMvsApi(profile).createDataSet(typeEnum, dsName, {
            responseTimeout: profile?.profile?.responseTimeout,
            ...dsPropsForAPI,
        });
        node.dirty = true;
        const theFilter = datasetProvider.createFilterString(dsName, node);
        datasetProvider.refresh();

        // Show newly-created data set in expanded tree view
        await focusOnNewDs(node, dsName, datasetProvider, theFilter);
    } catch (err) {
        const errorMsg = vscode.l10n.t("Error encountered when creating data set.");
        ZoweLogger.error(errorMsg + JSON.stringify(err));
        if (err instanceof Error) {
            await errorHandling(err, node.getProfileName(), errorMsg);
        }
        throw new Error(err);
    }
}

async function focusOnNewDs(node: IZoweDatasetTreeNode, dsName: string, datasetProvider: Types.IZoweDatasetTreeType, theFilter: any): Promise<void> {
    node.tooltip = node.pattern = theFilter.toUpperCase();
    node.collapsibleState = vscode.TreeItemCollapsibleState.Expanded;
    const icon = getIconByNode(node);
    if (icon) {
        node.iconPath = icon.path;
    }
    node.dirty = true;

    const newNode = await node.getChildren().then((children) => children.find((child) => child.label === dsName));
    datasetProvider
        .getTreeView()
        .reveal(node, { select: true, focus: true })
        .then(() => datasetProvider.getTreeView().reveal(newNode, { select: true, focus: true }));
}

async function saveDsTemplate(datasetProvider: Types.IZoweDatasetTreeType, dsPropsForAPI: any): Promise<void> {
    // newDSProperties
    await Gui.infoMessage("Would you like to save these attributes as a template for future data set creation?", {
        items: ["Save"],
        vsCodeOpts: { modal: true },
    }).then(async (selection) => {
        if (selection) {
            const options: vscode.InputBoxOptions = {
                placeHolder: vscode.l10n.t("Name of Data Set Template"),
                ignoreFocusOut: true,
            };
            const templateName = await vscode.window.showInputBox(options);
            if (!templateName) {
                ZoweLogger.debug(localizedStrings.opCancelled);
                Gui.showMessage(localizedStrings.opCancelled);
                return;
            }
            const newTemplate: Types.DataSetAllocTemplate = {
                [templateName]: dsPropsForAPI,
            };
            datasetProvider.addDsTemplate(newTemplate);
        }
    });
}

/**
 * Shows data set attributes in a new text editor
 *
 * @export
 * @param {IZoweDatasetTreeNode} node   - The node to show attributes for
 * @param datasetProvider - the tree which contains the nodes
 */
export async function showAttributes(node: IZoweDatasetTreeNode, datasetProvider: Types.IZoweDatasetTreeType): Promise<void> {
    ZoweLogger.trace("dataset.actions.showAttributes called.");
    await datasetProvider.checkCurrentProfile(node);
    if (Profiles.getInstance().validProfile !== Validation.ValidationType.INVALID) {
        const label = node.label as string;
        ZoweLogger.debug(
            vscode.l10n.t({
                message: "Showing attributes for {0}.",
                args: [label],
                comment: ["Label"],
            })
        );
        let attributes: any;
        try {
            const nodeProfile = node.getProfile();
            if (contextually.isDsMember(node)) {
                const dsName = node.getParent().getLabel() as string;
                attributes = await ZoweExplorerApiRegister.getMvsApi(nodeProfile).allMembers(dsName.toUpperCase(), {
                    attributes: true,
                    pattern: label.toUpperCase(),
                    responseTimeout: nodeProfile?.profile?.responseTimeout,
                });
            } else {
                attributes = await ZoweExplorerApiRegister.getMvsApi(nodeProfile).dataSet(label, {
                    attributes: true,
                    responseTimeout: nodeProfile?.profile?.responseTimeout,
                });
            }
            attributes = attributes.apiResponse.items;
            if (contextually.isDs(node)) {
                attributes = attributes.filter((dataSet) => {
                    return dataSet.dsname.toUpperCase() === label.toUpperCase();
                });
            }
            if (attributes.length === 0) {
                throw new Error(
                    vscode.l10n.t({
                        message: "No matching names found for query: {0}",
                        args: [label],
                        comment: ["Label"],
                    })
                );
            }
        } catch (err) {
            if (err instanceof Error) {
                await errorHandling(err, node.getProfileName(), vscode.l10n.t("Unable to list attributes."));
            }
            throw err;
        }

        const attributesMessage = vscode.l10n.t("Attributes");
        const webviewHTML = `<!DOCTYPE html>
        <html lang="en">
        <head>
            <meta charset="UTF-8">
            <title>${label} "${attributesMessage}"</title>
        </head>
        <body>
        <table style="margin-top: 2em; border-spacing: 2em 0">
        ${Object.keys(attributes[0]).reduce(
            (html, key) =>
                html.concat(`
                <tr>
                    <td align="left" style="color: var(--vscode-editorLink-activeForeground); font-weight: bold">${key}:</td>
                    <td align="right" style="color: ${
                        isNaN(attributes[0][key]) ? "var(--vscode-settings-textInputForeground)" : "var(--vscode-problemsWarningIcon-foreground)"
                        // eslint-disable-next-line @typescript-eslint/restrict-template-expressions
                    }">${attributes[0][key]}</td>
                </tr>
        `),
            ""
        )}
        </table>
        </body>
        </html>`;
        const panel: vscode.WebviewPanel = Gui.createWebviewPanel({
            viewType: "zowe",
            title: label + " " + vscode.l10n.t("Attributes"),
            showOptions: vscode.window.activeTextEditor ? vscode.window.activeTextEditor.viewColumn : 1,
        });
        panel.webview.html = webviewHTML;
    }
}

/**
 * Submit the contents of the editor or file as JCL.
 *
 * @export
 * @param datasetProvider DatasetTree object
 */
// This function does not appear to currently be made available in the UI
export async function submitJcl(datasetProvider: Types.IZoweDatasetTreeType, file?: vscode.Uri): Promise<void> {
    ZoweLogger.trace("dataset.actions.submitJcl called.");
    if (!vscode.window.activeTextEditor && !file) {
        const notActiveEditorMsg = vscode.l10n.t("No editor with a document that could be submitted as JCL is currently open.");
        Gui.errorMessage(notActiveEditorMsg);
        ZoweLogger.error(notActiveEditorMsg);
        return;
    }

    if (file) {
        await vscode.window.showTextDocument(file, { preview: false });
    }
    const doc = vscode.window.activeTextEditor.document;
    ZoweLogger.debug(
        vscode.l10n.t({
            message: "Submitting as JCL in document {0}",
            args: [doc.fileName],
            comment: ["Document file name"],
        })
    );

    // prompts for job submit confirmation when submitting local JCL from editor/palette
    // no node passed in, ownsJob is true because local file is always owned by userID, passes in local file name
    if (!(await confirmJobSubmission(doc.fileName, true))) {
        return;
    }

    // get session name
    const sessionregex = /\[(.*)(\])(?!.*\])/;
    const regExp = sessionregex.exec(doc.fileName);
    const profiles = Profiles.getInstance();
    let sessProfileName;
    if (regExp === null) {
        if (!doc.uri.fsPath.includes(globals.ZOWETEMPFOLDER)) {
            const profileNamesList = ProfileManagement.getRegisteredProfileNameList(globals.Trees.JES);
            if (profileNamesList.length > 1) {
                const quickPickOptions: vscode.QuickPickOptions = {
                    placeHolder: vscode.l10n.t("Select the Profile to use to submit the job"),
                    ignoreFocusOut: true,
                    canPickMany: false,
                };
                sessProfileName = await Gui.showQuickPick(profileNamesList, quickPickOptions);
                if (!sessProfileName) {
                    Gui.infoMessage(localizedStrings.opCancelled);
                    return;
                }
            } else if (profileNamesList.length > 0) {
                sessProfileName = profileNamesList[0];
            } else {
                Gui.showMessage(vscode.l10n.t("No profiles available"));
            }
        } else {
            const filePathArray = doc.uri.fsPath.split(path.sep);
            sessProfileName = filePathArray[filePathArray.length - 2];
        }
    } else {
        sessProfileName = regExp[1];
        if (sessProfileName.includes("[")) {
            // if submitting from favorites, sesName might be the favorite node, so extract further
            sessProfileName = sessionregex.exec(sessProfileName)[1];
        }
    }

    // get profile from session name
    let sessProfile: imperative.IProfileLoaded;
    const sesNode = (await datasetProvider.getChildren()).find((child) => child.label.toString() === sessProfileName);
    if (sesNode) {
        sessProfile = sesNode.getProfile();
    } else {
        // if submitting from favorites, a session might not exist for this node
        sessProfile = profiles.loadNamedProfile(sessProfileName);
    }
    if (sessProfile == null) {
        ZoweLogger.error(vscode.l10n.t("Session for submitting JCL was null or undefined!"));
        return;
    }
    await Profiles.getInstance().checkCurrentProfile(sessProfile);
    if (Profiles.getInstance().validProfile !== Validation.ValidationType.INVALID) {
        try {
            const job = await ZoweExplorerApiRegister.getJesApi(sessProfile).submitJcl(doc.getText());
            const args = [sessProfileName, job.jobid];
            const setJobCmd = `command:zowe.jobs.setJobSpool?${encodeURIComponent(JSON.stringify(args))}`;
            Gui.showMessage(
                vscode.l10n.t({
                    message: "Job submitted {0}",
                    args: [`[${job.jobid}](${setJobCmd})`],
                    comment: ["Job ID and set job command"],
                })
            );
            ZoweLogger.info(
                vscode.l10n.t({
                    message: "Job submitted {0} using profile {1}.",
                    args: [job.jobid, sessProfileName],
                    comment: ["Job ID", "Profile name"],
                })
            );
        } catch (error) {
            if (error instanceof Error) {
                await errorHandling(error, sessProfileName, vscode.l10n.t("Job submission failed."));
            }
        }
    } else {
        Gui.errorMessage(localizedStrings.profileInvalid);
    }
}

/**
 * Shows a confirmation dialog (if needed) when submitting a job.
 *
 * @param nodeOrFileName The node/member that is being submitted, or the filename to submit
 * @param ownsJob Whether the current user profile owns this job
 * @returns Whether the job submission should continue.
 */
export async function confirmJobSubmission(nodeOrFileName: IZoweDatasetTreeNode | string, ownsJob: boolean): Promise<boolean> {
    ZoweLogger.trace("dataset.actions.confirmJobSubmission called.");

    const jclName = typeof nodeOrFileName === "string" ? path.basename(nodeOrFileName) : nodeOrFileName.getLabel().toString();

    const showConfirmationDialog = async (): Promise<boolean> => {
        const selection = await Gui.warningMessage(
            vscode.l10n.t({
                message: "Are you sure you want to submit the following job?\n\n{0}",
                args: [jclName],
                comment: ["JCL name"],
            }),
            {
                items: [{ title: "Submit" }],
                vsCodeOpts: { modal: true },
            }
        );
        return selection != null && selection?.title === "Submit";
    };

    const confirmationOption: string = vscode.workspace.getConfiguration().get("zowe.jobs.confirmSubmission");

    switch (JOB_SUBMIT_DIALOG_OPTS.indexOf(confirmationOption)) {
        case JobSubmitDialogOpts.OtherUserJobs:
            if (!ownsJob && !(await showConfirmationDialog())) {
                return false;
            }
            break;
        case JobSubmitDialogOpts.YourJobs:
            if (ownsJob && !(await showConfirmationDialog())) {
                return false;
            }
            break;
        case JobSubmitDialogOpts.AllJobs:
            if (!(await showConfirmationDialog())) {
                return false;
            }
            break;
        case JobSubmitDialogOpts.Disabled:
        default:
            break;
    }
    return true;
}

/**
 * Submit the selected dataset member as a Job.
 *
 * @export
 * @param node The dataset member
 */
export async function submitMember(node: IZoweDatasetTreeNode): Promise<void> {
    ZoweLogger.trace("dataset.actions.submitMember called.");
    let label: string;
    let sesName: string;
    let sessProfile: imperative.IProfileLoaded;
    const profiles = Profiles.getInstance();
    const nodeProfile = node.getProfile();
    await profiles.checkCurrentProfile(nodeProfile);

    const datasetName = contextually.isDsMember(node) ? node.getParent().getLabel().toString() : node.getLabel().toString();
    const ownsJob = datasetName.split(".")[0] === nodeProfile.profile?.user?.toUpperCase();

    if (!(await confirmJobSubmission(node, ownsJob))) {
        return;
    }

    if (Profiles.getInstance().validProfile !== Validation.ValidationType.INVALID) {
        const defaultMessage = vscode.l10n.t("Cannot submit, item invalid.");
        switch (true) {
            // For favorited or non-favorited sequential DS:
            case contextually.isFavorite(node):
            case contextually.isSessionNotFav(node.getParent()):
                sesName = node.getParent().getLabel() as string;
                label = node.label as string;
                sessProfile = node.getProfile();
                break;
            // For favorited or non-favorited data set members:
            case contextually.isFavoritePds(node.getParent()):
            case contextually.isPdsNotFav(node.getParent()):
                sesName = node.getParent().getParent().getLabel() as string;
                label = node.getParent().getLabel().toString() + "(" + node.label.toString() + ")";
                sessProfile = node.getProfile();
                break;
            default:
                Gui.errorMessage(defaultMessage);
                throw Error(defaultMessage);
        }
        try {
            const job = await ZoweExplorerApiRegister.getJesApi(sessProfile).submitJob(label);
            const args = [sesName, job.jobid];
            const setJobCmd = `command:zowe.jobs.setJobSpool?${encodeURIComponent(JSON.stringify(args))}`;
            Gui.showMessage(
                vscode.l10n.t({
                    message: "Job submitted {0}",
                    args: [`[${job.jobid}](${setJobCmd})`],
                    comment: ["Job ID and set job command"],
                })
            );
            ZoweLogger.info(
                vscode.l10n.t({
                    message: "Job submitted {0} using profile {1}.",
                    args: [job.jobid, sesName],
                    comment: ["Job ID", "Session name"],
                })
            );
        } catch (error) {
            if (error instanceof Error) {
                await errorHandling(error, sesName, vscode.l10n.t("Job submission failed."));
            }
        }
    }
}

/**
 * Deletes a dataset/data set member
 *
 * @export
 * @param {IZoweDatasetTreeNode} node - The node to be deleted
 * @param {Types.IZoweDatasetTreeType} datasetProvider - the tree which contains the nodes
 */
export async function deleteDataset(node: IZoweDatasetTreeNode, datasetProvider: Types.IZoweDatasetTreeType): Promise<void> {
    ZoweLogger.trace("dataset.actions.deleteDataset called.");
    let label = "";
    let fav = false;

    const parent = node.getParent();
    try {
        const parentContext = parent.contextValue;
        if (parentContext.includes(globals.FAV_SUFFIX)) {
            label = node.getLabel() as string;
            fav = true;
            if (parentContext.includes(globals.DS_PDS_CONTEXT + globals.FAV_SUFFIX)) {
                label = parent.getLabel().toString() + "(" + node.getLabel().toString() + ")";
            }
        } else if (parentContext.includes(globals.DS_SESSION_CONTEXT)) {
            label = node.getLabel() as string;
        } else if (parentContext.includes(globals.DS_PDS_CONTEXT)) {
            label = parent.getLabel().toString() + "(" + node.getLabel().toString() + ")";
        } else {
            throw Error(vscode.l10n.t("Cannot delete, item invalid."));
        }
        await datasetProvider.checkCurrentProfile(node);
        if (Profiles.getInstance().validProfile !== Validation.ValidationType.INVALID) {
            await DatasetFSProvider.instance.delete(node.resourceUri, { recursive: false });
        } else {
            return;
        }
    } catch (err) {
        if (err?.message.includes(vscode.l10n.t("not found"))) {
            ZoweLogger.error(
                vscode.l10n.t({
                    message: "Error encountered when deleting data set. {0}",
                    args: [JSON.stringify(err)],
                    comment: ["Stringified JSON error"],
                })
            );
            Gui.showMessage(
                vscode.l10n.t({
                    message: "Unable to find file {0}",
                    args: [label],
                    comment: ["Label"],
                })
            );
        } else {
            await errorHandling(err, node.getProfileName());
        }
        throw err;
    }

    // remove node from tree
    if (fav) {
        datasetProvider.mSessionNodes.forEach((ses) => {
            if (node.getProfileName() === ses.label.toString()) {
                ses.dirty = true;
            }
        });
    } else {
        node.getSessionNode().dirty = true;
    }
    datasetProvider.removeFavorite(node);

    const isMember = contextually.isDsMember(node);

    // If the node is a dataset member, go up a level in the node tree
    // to find the relevant, matching node
    const nodeOfInterest = isMember ? node.getParent() : node;
    const parentNode = datasetProvider.findEquivalentNode(nodeOfInterest, fav);

    if (parentNode != null) {
        // Refresh the correct node (parent of node to delete) to reflect changes
        datasetProvider.refreshElement(isMember ? parentNode : parentNode.getParent());
    }

    datasetProvider.refreshElement(node.getSessionNode());
}

/**
 * Refreshes the passed node with current mainframe data
 *
 * @param {IZoweDatasetTreeNode} node - The node which represents the dataset
 */
// This is not a UI refresh.
export async function refreshPS(node: IZoweDatasetTreeNode): Promise<void> {
    ZoweLogger.trace("dataset.actions.refreshPS called.");
    let label: string;
    try {
        switch (true) {
            // For favorited or non-favorited sequential DS:
            case contextually.isFavorite(node):
            case contextually.isSessionNotFav(node.getParent()):
            case contextually.isDs(node):
                label = node.label as string;
                break;
            // For favorited or non-favorited data set members:
            case contextually.isFavoritePds(node.getParent()):
            case contextually.isPdsNotFav(node.getParent()):
                label = node.getParent().getLabel().toString() + "(" + node.getLabel().toString() + ")";
                break;
            default:
                throw Error(vscode.l10n.t("Item invalid."));
        }

        const statusMsg = Gui.setStatusBarMessage(vscode.l10n.t("$(sync~spin) Fetching data set..."));
        await DatasetFSProvider.instance.fetchDatasetAtUri(
            node.resourceUri,
            vscode.window.visibleTextEditors.find((v) => v.document.uri.path === node.resourceUri.path)
        );
        statusMsg.dispose();
    } catch (err) {
        if (err.message.includes(vscode.l10n.t("not found"))) {
            ZoweLogger.error(
                vscode.l10n.t({
                    message: "Error encountered when refreshing data set view. {0}",
                    args: [JSON.stringify(err)],
                    comment: ["Stringified JSON error"],
                })
            );
            Gui.showMessage(
                vscode.l10n.t({
                    message: "Unable to find file {0}",
                    args: [label],
                    comment: ["Label"],
                })
            );
        } else {
            await errorHandling(err, node.getProfileName());
        }
    }
}

/**
 * Refreshes the names of each member within a PDS
 *
 * @param {IZoweDatasetTreeNode} node - The node which represents the parent PDS of members
 * @param datasetProvider
 */
export async function refreshDataset(node: IZoweDatasetTreeNode, datasetProvider: Types.IZoweDatasetTreeType): Promise<void> {
    ZoweLogger.trace("dataset.actions.refreshDataset called.");
    try {
        await node.getChildren();
        datasetProvider.refreshElement(node);
    } catch (err) {
        await errorHandling(err, node.getProfileName());
    }
}

/**
 * Prompts the user for a pattern, and populates the [TreeView]{@link vscode.TreeView} based on the pattern
 *
 * @param {IZoweDatasetTreeNode} node - The session node
 * @param datasetProvider - Current DatasetTree used to populate the TreeView
 * @returns {Promise<void>}
 */
// This function does not appear to be called by anything except unit and integration tests.
export async function enterPattern(node: IZoweDatasetTreeNode, datasetProvider: Types.IZoweDatasetTreeType): Promise<void> {
    ZoweLogger.trace("dataset.actions.enterPattern called.");
    let pattern: string;
    if (contextually.isSessionNotFav(node)) {
        // manually entering a search
        const options: vscode.InputBoxOptions = {
            prompt: vscode.l10n.t("Search Data Sets: use a comma to separate multiple patterns"),
            value: node.pattern,
        };
        // get user input
        pattern = await Gui.showInputBox(options);
        if (!pattern) {
            Gui.showMessage(vscode.l10n.t("You must enter a pattern."));
            return;
        }
        ZoweLogger.debug(
            vscode.l10n.t({
                message: "Prompted for a data set pattern, recieved {0}.",
                args: [pattern],
                comment: ["Data Set pattern"],
            })
        );
    } else {
        // executing search from saved search in favorites
        pattern = node.label.toString().substring(node.label.toString().indexOf(":") + 2);
        const sessionName = node.label.toString().substring(node.label.toString().indexOf("[") + 1, node.label.toString().indexOf("]"));
        await datasetProvider.addSession(sessionName.trim());
        node = datasetProvider.mSessionNodes.find((tempNode) => tempNode.label.toString().trim() === sessionName.trim());
    }

    // update the treeview with the new pattern
    // TODO figure out why a label change is needed to refresh the treeview,
    // instead of changing the collapsible state
    // change label so the treeview updates
    node.tooltip = node.pattern = pattern.toUpperCase();
    node.collapsibleState = vscode.TreeItemCollapsibleState.Expanded;
    node.dirty = true;
    const icon = getIconByNode(node);
    if (icon) {
        node.iconPath = icon.path;
    }
    datasetProvider.addSearchHistory(node.pattern);
}

/**
 * Copy data set info
 *
 * @export
 * @deprecated Please use copyDataSets
 * @param {IZoweNodeType} node - The node to copy
 */
export async function copyDataSet(node: Types.IZoweNodeType): Promise<void> {
    ZoweLogger.trace("dataset.actions.copyDataSet called.");
    return vscode.env.clipboard.writeText(JSON.stringify(dsUtils.getNodeLabels(node)));
}

/**
 * Copy data sets
 *
 * @export
 * @param {ZoweDatasetNode} node Node to copy,
 * @param {ZoweDatasetNode[]} nodeList - Multiple selected Nodes to copy
 * @param datasetProvider
 */
export async function copyDataSets(node, nodeList: ZoweDatasetNode[], datasetProvider: Types.IZoweDatasetTreeType): Promise<void> {
    ZoweLogger.trace("dataset.actions.copyDataSets called.");
    let selectedNodes: ZoweDatasetNode[] = [];
    if (!(node || nodeList)) {
        selectedNodes = datasetProvider.getTreeView().selection as ZoweDatasetNode[];
    } else {
        selectedNodes = getSelectedNodeList(node, nodeList) as ZoweDatasetNode[];
    }

    const unique = [...new Set(selectedNodes.map((item) => item.contextValue))];
    if (unique.length > 1) {
        Gui.showMessage(vscode.l10n.t("Cannot perform the copy operation as the data sets selected have different types"));
        return;
    }
    if (contextually.isDsMember(selectedNodes[0])) {
        // multiple member
        const filePaths = [];
        selectedNodes.forEach((el) => {
            filePaths.push(dsUtils.getNodeLabels(el));
        });
        return vscode.env.clipboard.writeText(JSON.stringify(filePaths.length > 1 ? filePaths : filePaths[0]));
    }
    if (contextually.isDs(selectedNodes[0])) {
        await copySequentialDatasets(selectedNodes);
        return refreshDataset(selectedNodes[0].getParent(), datasetProvider);
    } else if (contextually.isPds(selectedNodes[0])) {
        await copyPartitionedDatasets(selectedNodes);
        return refreshDataset(selectedNodes[0].getParent(), datasetProvider);
    }
}

/**
 * Migrate data sets
 *
 * @export
 * @param {IZoweDatasetTreeNode} node - The node to migrate
 */
export async function hMigrateDataSet(node: ZoweDatasetNode): Promise<zosfiles.IZosFilesResponse> {
    ZoweLogger.trace("dataset.actions.hMigrateDataSet called.");
    await Profiles.getInstance().checkCurrentProfile(node.getProfile());
    if (Profiles.getInstance().validProfile !== Validation.ValidationType.INVALID) {
        const { dataSetName } = dsUtils.getNodeLabels(node);
        try {
            const response = await ZoweExplorerApiRegister.getMvsApi(node.getProfile()).hMigrateDataSet(dataSetName);
            Gui.showMessage(
                vscode.l10n.t({
                    message: "Migration of data set {0} requested.",
                    args: [dataSetName],
                    comment: ["Data Set name"],
                })
            );
            return response;
        } catch (err) {
            ZoweLogger.error(err);
            Gui.errorMessage(err.message);
            return;
        }
    } else {
        Gui.errorMessage(localizedStrings.profileInvalid);
    }
}

/**
 * Recall data sets
 *
 * @export
 * @param {IZoweDatasetTreeNode} node - The node to recall
 */
export async function hRecallDataSet(node: ZoweDatasetNode): Promise<zosfiles.IZosFilesResponse> {
    ZoweLogger.trace("dataset.actions.hRecallDataSet called.");
    await Profiles.getInstance().checkCurrentProfile(node.getProfile());
    if (Profiles.getInstance().validProfile !== Validation.ValidationType.INVALID) {
        const { dataSetName } = dsUtils.getNodeLabels(node);
        try {
            const response = await ZoweExplorerApiRegister.getMvsApi(node.getProfile()).hRecallDataSet(dataSetName);
            Gui.showMessage(
                vscode.l10n.t({
                    message: "Recall of data set {0} requested.",
                    args: [dataSetName],
                    comment: ["Data Set name"],
                })
            );
            return response;
        } catch (err) {
            ZoweLogger.error(err);
            Gui.errorMessage(err.message);
            return;
        }
    } else {
        Gui.errorMessage(localizedStrings.profileInvalid);
    }
}

/**
 * Show File Error details when gathering attributes for these data sets
 *
 * @export
 * @param {IZoweDatasetTreeNode} node - The node to get details from
 */
export async function showFileErrorDetails(node: ZoweDatasetNode): Promise<void> {
    ZoweLogger.trace("dataset.actions.showFileErrorDetails called.");
    await Profiles.getInstance().checkCurrentProfile(node.getProfile());
    if (Profiles.getInstance().validProfile === Validation.ValidationType.INVALID) {
        Gui.errorMessage(localizedStrings.profileInvalid);
    } else {
        const { dataSetName } = dsUtils.getNodeLabels(node);
        if (node.errorDetails) {
            ZoweLogger.error(JSON.stringify(node.errorDetails, null, 2));
            Gui.errorMessage(node.errorDetails.message);
        } else {
            try {
                await ZoweExplorerApiRegister.getMvsApi(node.getProfile()).hRecallDataSet(dataSetName);
                Gui.errorMessage(vscode.l10n.t("Unable to gather more information"));
            } catch (err) {
                ZoweLogger.error(JSON.stringify(err, null, 2));
                Gui.errorMessage(err.message);
            }
        }
    }
}

/**
 * Paste member
 *
 * @export
 * @param {ZoweNode} node - The node to paste to
 * @param datasetProvider - the tree which contains the nodes
 */
export async function pasteMember(node: IZoweDatasetTreeNode, datasetProvider: Types.IZoweDatasetTreeType): Promise<void> {
    ZoweLogger.trace("dataset.actions.pasteMember called.");
    const { profileName, dataSetName } = dsUtils.getNodeLabels(node);
    let memberName: string;
    let beforeDataSetName: string;
    let beforeProfileName: string;
    let beforeMemberName: string;

    await Profiles.getInstance().checkCurrentProfile(node.getProfile());
    if (Profiles.getInstance().validProfile !== Validation.ValidationType.INVALID) {
        try {
            ({
                dataSetName: beforeDataSetName,
                memberName: beforeMemberName,
                profileName: beforeProfileName,
            } = JSON.parse(await vscode.env.clipboard.readText()));
        } catch (err) {
            throw Error(vscode.l10n.t("Invalid paste. Copy data set(s) first."));
        }
        if (node.contextValue.includes(globals.DS_PDS_CONTEXT)) {
            const inputBoxOptions: vscode.InputBoxOptions = {
                value: beforeMemberName,
                placeHolder: vscode.l10n.t("Name of Data Set Member"),
                validateInput: (text) => {
                    return dsUtils.validateMemberName(text) === true ? null : vscode.l10n.t("Enter valid member name");
                },
            };
            memberName = await Gui.showInputBox(inputBoxOptions);
            if (!memberName) {
                return;
            }
        }

        if (beforeProfileName === profileName) {
            let replace: shouldReplace;
            if (memberName) {
                replace = await determineReplacement(node.getProfile(), `${dataSetName}(${memberName})`, "mem");
            }
            if (replace !== "cancel") {
                try {
                    await ZoweExplorerApiRegister.getMvsApi(node.getProfile()).copyDataSetMember(
                        { dsn: beforeDataSetName, member: beforeMemberName },
                        { dsn: dataSetName, member: memberName },
                        { replace: replace === "replace" }
                    );
                } catch (err) {
                    ZoweLogger.error(err);
                    Gui.errorMessage(err.message);
                    return;
                }
                if (memberName) {
                    datasetProvider.refreshElement(node);
                    let node2;
                    if (node.contextValue.includes(globals.FAV_SUFFIX)) {
                        node2 = datasetProvider.findNonFavoritedNode(node);
                    } else {
                        node2 = datasetProvider.findFavoritedNode(node);
                    }
                    if (node2) {
                        datasetProvider.refreshElement(node2);
                    }
                } else {
                    await refreshPS(node);
                }
            }
        }
    }
}

/**
<<<<<<< HEAD
=======
 * Uploads the file to the mainframe
 *
 * @export
 * @param {vscode.TextDocument} doc - TextDocument that is being saved
 */
export async function saveFile(doc: vscode.TextDocument, datasetProvider: Types.IZoweDatasetTreeType): Promise<void> {
    ZoweLogger.trace("dataset.actions.saveFile called.");
    // Check if file is a data set, instead of some other file
    const docPath = path.join(doc.fileName, "..");
    ZoweLogger.debug(
        vscode.l10n.t({
            message: "Requested to save data set {0}",
            args: [doc.fileName],
            comment: ["Document file name"],
        })
    );
    if (docPath.toUpperCase().indexOf(globals.DS_DIR.toUpperCase()) === -1) {
        ZoweLogger.error(
            vscode.l10n.t({
                message: "path.relative returned a non-blank directory. Assuming we are not in the DS_DIR directory: {0}",
                args: [path.relative(docPath, globals.DS_DIR)],
                comment: ["Relative path to Data Set directory"],
            })
        );
        return;
    }
    const start = path.join(globals.DS_DIR + path.sep).length;
    const ending = doc.fileName.substring(start);
    const sesName = ending.substring(0, ending.indexOf(path.sep));
    const profile = Profiles.getInstance().loadNamedProfile(sesName);
    const fileLabel = path.basename(doc.fileName);
    const dataSetName = fileLabel.substring(0, fileLabel.indexOf("("));
    const memberName = fileLabel.substring(fileLabel.indexOf("(") + 1, fileLabel.indexOf(")"));
    if (!profile) {
        const sessionError = vscode.l10n.t("Could not locate session when saving data set.");
        ZoweLogger.error(sessionError);
        await Gui.errorMessage(sessionError);
        return;
    }

    const etagFavorites = (
        datasetProvider.mFavorites
            .find((child) => child.label.toString().trim() === sesName)
            ?.children.find((child) => child.label.toString().trim() === dataSetName)
            ?.children.find((child) => child.label.toString().trim() === memberName) as IZoweDatasetTreeNode
    )?.getEtag();
    const sesNode =
        etagFavorites !== "" && etagFavorites !== undefined
            ? datasetProvider.mFavorites.find((child) => child.label.toString().trim() === sesName)
            : datasetProvider.mSessionNodes.find((child) => child.label.toString().trim() === sesName);
    if (!sesNode) {
        // if saving from favorites, a session might not exist for this node
        ZoweLogger.debug(vscode.l10n.t("Could not find session node"));
    }

    // If not a member
    let label = doc.fileName.substring(
        doc.fileName.lastIndexOf(path.sep) + 1,
        checkForAddedSuffix(doc.fileName) ? doc.fileName.lastIndexOf(".") : doc.fileName.length
    );
    label = label.toUpperCase().trim();
    ZoweLogger.info(
        vscode.l10n.t({
            message: "Saving file {0}",
            args: [label],
            comment: ["Label"],
        })
    );
    const dsname = label.includes("(") ? label.slice(0, label.indexOf("(")) : label;
    try {
        // Checks if file still exists on server
        const response = await ZoweExplorerApiRegister.getMvsApi(profile).dataSet(dsname, { responseTimeout: profile.profile?.responseTimeout });
        if (!response.apiResponse.items.length) {
            const saveError = vscode.l10n.t("Data set failed to save. Data set may have been deleted or renamed on mainframe.");
            ZoweLogger.error(saveError);
            await Gui.errorMessage(saveError);
            return;
        }
    } catch (err) {
        await errorHandling(err, sesName);
    }
    // Get specific node based on label and parent tree (session / favorites)
    const nodes = concatChildNodes(sesNode ? [sesNode] : datasetProvider.mSessionNodes);
    const node: IZoweDatasetTreeNode =
        nodes.find((zNode) => {
            if (contextually.isDsMember(zNode)) {
                const zNodeDetails = dsUtils.getProfileAndDataSetName(zNode);
                return `${zNodeDetails.profileName}(${zNodeDetails.dataSetName})` === `${label}`;
            } else if (contextually.isDs(zNode) || contextually.isDsSession(zNode)) {
                return zNode.label.toString().trim() === label;
            } else {
                return false;
            }
        }) ?? datasetProvider.openFiles?.[doc.uri.fsPath];

    // define upload options
    const uploadOptions: zosfiles.IUploadOptions = {
        etag: node?.getEtag(),
        returnEtag: true,
    };

    const prof = node?.getProfile() ?? profile;
    try {
        const uploadResponse = await Gui.withProgress(
            {
                location: vscode.ProgressLocation.Window,
                title: vscode.l10n.t("Saving data set..."),
            },
            () => {
                return uploadContent(node, doc, label, prof, uploadOptions.etag, uploadOptions.returnEtag);
            }
        );
        if (uploadResponse.success) {
            Gui.setStatusBarMessage(uploadResponse.commandResponse, globals.STATUS_BAR_TIMEOUT_MS);
            // set local etag with the new etag from the updated file on mainframe
            node?.setEtag(uploadResponse.apiResponse[0].etag);
            setFileSaved(true);
        } else if (!uploadResponse.success && uploadResponse.commandResponse.includes("Rest API failure with HTTP(S) status 412")) {
            await LocalFileManagement.compareSavedFileContent(doc, node, label, profile);
        } else {
            await markDocumentUnsaved(doc);
            Gui.errorMessage(uploadResponse.commandResponse);
        }
    } catch (err) {
        await markDocumentUnsaved(doc);
        await errorHandling(err, sesName);
    }
}

/**
>>>>>>> ceaba7c1
 * Paste members
 *
 * @export
 * @param datasetProvider - the tree which contains the nodes
 */
export async function pasteDataSetMembers(datasetProvider: Types.IZoweDatasetTreeType, node: ZoweDatasetNode): Promise<void> {
    ZoweLogger.trace("dataset.actions.pasteDataSetMembers called.");
    let clipboardContent;
    try {
        clipboardContent = JSON.parse(await vscode.env.clipboard.readText());
    } catch (err) {
        Gui.errorMessage(vscode.l10n.t("Invalid paste. Copy data set(s) first."));
        return;
    }
    if (!Array.isArray(clipboardContent) && clipboardContent.memberName) {
        return pasteMember(node, datasetProvider);
    }

    await Gui.withProgress(
        {
            location: vscode.ProgressLocation.Window,
            title: localizedStrings.copyingFiles,
        },
        async function copyDsMember() {
            for (const content of clipboardContent) {
                if (content.memberName) {
                    try {
                        await ZoweExplorerApiRegister.getMvsApi(node.getProfile()).copyDataSetMember(
                            { dsn: content.dataSetName, member: content.memberName },
                            { dsn: node.getLabel().toString(), member: content.memberName }
                        );
                    } catch (err) {
                        Gui.errorMessage(err.message);
                        return;
                    }
                }
            }
            datasetProvider.refreshElement(node);
            vscode.env.clipboard.writeText("");
        }
    );
}

/**
 * copies given sequential dataset nodes
 *
 * @export
 * @param {ZoweDatasetNode[]} nodes - nodes to be copied
 */
export async function copySequentialDatasets(nodes: ZoweDatasetNode[]): Promise<void> {
    ZoweLogger.trace("dataset.actions.copySequentialDatasets called.");
    await _copyProcessor(nodes, "ps", async (node: ZoweDatasetNode, dsname: string, replace: shouldReplace) => {
        const lbl = node.getLabel().toString();
        const mvsApi = ZoweExplorerApiRegister.getMvsApi(node.getProfile());
        if (mvsApi?.copyDataSet == null) {
            await Gui.errorMessage(vscode.l10n.t("Copying data sets is not supported."));
        } else {
            await Gui.withProgress(
                {
                    location: vscode.ProgressLocation.Window,
                    title: localizedStrings.copyingFiles,
                },
                () => {
                    return mvsApi.copyDataSet(lbl, dsname, null, replace === "replace");
                }
            );
        }
    });
}

/**
 * copies given partitioned dataset nodes
 *
 * @export
 * @param {ZoweDatasetNode[]} nodes - nodes to be copied
 */
export async function copyPartitionedDatasets(nodes: ZoweDatasetNode[]): Promise<void> {
    ZoweLogger.trace("dataset.actions.copyPartitionedDatasets called.");
    await _copyProcessor(nodes, "po", async (node: ZoweDatasetNode, dsname: string, replace: shouldReplace) => {
        const lbl = node.getLabel().toString();
        const uploadOptions: zosfiles.IUploadOptions = {
            etag: node.getEtag(),
            returnEtag: true,
        };

        const children = await node.getChildren();
        const prof = node.getProfile();
        if (prof.profile.encoding) {
            uploadOptions.encoding = prof.profile.encoding;
        }

        await Gui.withProgress(
            {
                location: vscode.ProgressLocation.Window,
                title: localizedStrings.copyingFiles,
            },
            () => {
                return Promise.all(
                    children.map((child) =>
                        ZoweExplorerApiRegister.getMvsApi(node.getProfile()).copyDataSetMember(
                            { dsn: lbl, member: child.getLabel().toString() },
                            { dsn: dsname, member: child.getLabel().toString() },
                            { replace: replace === "replace" }
                        )
                    )
                );
            }
        );
    });
}

/**
 * Type of z/os dataset or member intended for replacement
 * @export
 */
export type replaceDstype = "ps" | "po" | "mem";

/**
 * String type to determine whether or not the z/os dataset should be replaced
 * @export
 */
export type shouldReplace = "replace" | "cancel" | "notFound";

/**
 * Helper function to determine whether or not we should replace some z/os content
 *
 * @param nodeProfile The node for which we are going to determine replacement
 * @param name The fully quallified name of the dataset (member included)
 * @param type The type of z/os dataset (or member) that we should determine whether or not to replace
 * @returns string that explain whether or not to replace the z/os content
 */
export async function determineReplacement(nodeProfile: imperative.IProfileLoaded, name: string, type: replaceDstype): Promise<shouldReplace> {
    ZoweLogger.trace("dataset.actions.determineReplacement called.");
    const mvsApi = ZoweExplorerApiRegister.getMvsApi(nodeProfile);
    const options = { responseTimeout: nodeProfile.profile?.responseTimeout };
    const stringReplace = vscode.l10n.t("Replace");
    const stringCancel = vscode.l10n.t("Cancel");
    let q: string = null;
    let replace = false;
    if (type === "mem") {
        const dsname = name.split("(")[0];
        const member = name.split("(")[1].slice(0, -1);
        const res = await mvsApi.allMembers(dsname, options);
        if (res?.success && res.apiResponse?.items.some((m) => m.member === member.toUpperCase())) {
            q = vscode.l10n.t("The data set member already exists.\nDo you want to replace it?");
            replace = stringReplace === (await Gui.showMessage(q, { items: [stringReplace, stringCancel] }));
        }
    } else {
        const res = await mvsApi.dataSet(name, options);
        if (res?.success && res.apiResponse?.items.length > 0) {
            if (type === "ps") {
                q = vscode.l10n.t("The physical sequential (PS) data set already exists.\nDo you want to replace it?");
            } else if (type === "po") {
                q = vscode.l10n.t("The partitioned (PO) data set already exists.\nDo you want to merge them while replacing any existing members?");
            }
            replace = stringReplace === (await Gui.showMessage(q, { items: [stringReplace, stringCancel] }));
        }
    }
    // Sonar cloud code-smell :'(
    const returnValueIfNotReplacing = q === null ? "notFound" : "cancel";
    return replace ? "replace" : returnValueIfNotReplacing;
}

/**
 * Helper funciton to process the copy operation on all selected nodes
 *
 * @param nodes List of selected nodes to process
 * @param type Type of replacement that should occur
 * @param action Function that will perform the actual replacement/copy operation
 * @returns void - Please don't expect a return value from this method
 */
export async function _copyProcessor(
    nodes: ZoweDatasetNode[],
    type: replaceDstype,
    action: (_node: ZoweDatasetNode, _dsname: string, _shouldReplace: shouldReplace) => Promise<void>
): Promise<void> {
    ZoweLogger.trace("dataset.actions._copyProcessor called.");
    for (const node of nodes) {
        try {
            const lbl = node.getLabel().toString();
            const inputBoxOptions: vscode.InputBoxOptions = {
                prompt: vscode.l10n.t("Enter a name for the new data set"),
                value: lbl,
                placeHolder: vscode.l10n.t("Name of Data Set"),
                validateInput: (text) => {
                    return dsUtils.validateDataSetName(text) && (lbl !== text) === true ? null : vscode.l10n.t("Enter a valid data set name.");
                },
            };

            const dsname = await Gui.showInputBox(inputBoxOptions);
            if (!dsname) {
                return;
            }
            const replace = await determineReplacement(nodes[0].getProfile(), dsname, type);
            let res: zosfiles.IZosFilesResponse;
            if (replace === "notFound") {
                res = await ZoweExplorerApiRegister.getMvsApi(nodes[0].getProfile()).allocateLikeDataSet(dsname, lbl);
            }
            if (res?.success || replace !== "cancel") {
                await action(node, dsname, replace);
            }
        } catch (error) {
            if (error instanceof Error) {
                await errorHandling(error, dsUtils.getNodeLabels(node).dataSetName, vscode.l10n.t("Unable to copy data set."));
            }
        }
    }
}<|MERGE_RESOLUTION|>--- conflicted
+++ resolved
@@ -11,12 +11,7 @@
 
 import * as dsUtils from "../dataset/utils";
 import * as vscode from "vscode";
-<<<<<<< HEAD
-import * as zowe from "@zowe/cli";
-=======
-import * as fs from "fs";
 import * as zosfiles from "@zowe/zos-files-for-zowe-sdk";
->>>>>>> ceaba7c1
 import * as globals from "../globals";
 import * as path from "path";
 import { FilterItem, errorHandling } from "../utils/ProfilesUtils";
@@ -26,20 +21,11 @@
 import { getIconByNode } from "../generators/icons";
 import { ZoweDatasetNode } from "./ZoweDatasetNode";
 import * as contextually from "../shared/context";
-<<<<<<< HEAD
-import { IUploadOptions } from "@zowe/zos-files-for-zowe-sdk";
 import { ZoweLogger } from "../utils/LoggerUtils";
 import { ProfileManagement } from "../utils/ProfileManagement";
 import { LocalFileManagement } from "../utils/LocalFileManagement";
-import { Gui, IZoweDatasetTreeNode, Validation, Types } from "@zowe/zowe-explorer-api";
+import { Gui, imperative, IZoweDatasetTreeNode, Validation, Types } from "@zowe/zowe-explorer-api";
 import { DatasetFSProvider } from "./DatasetFSProvider";
-=======
-import { markDocumentUnsaved, setFileSaved } from "../utils/workspace";
-import { ZoweLogger } from "../utils/LoggerUtils";
-import { ProfileManagement } from "../utils/ProfileManagement";
-import { LocalFileManagement } from "../utils/LocalFileManagement";
-import { Gui, imperative, IZoweDatasetTreeNode, ZoweTreeNodeActions, Validation, Types } from "@zowe/zowe-explorer-api";
->>>>>>> ceaba7c1
 
 let typeEnum: zosfiles.CreateDataSetTypeEnum;
 // Make a nice new mutable array for the DS properties
@@ -1579,139 +1565,6 @@
 }
 
 /**
-<<<<<<< HEAD
-=======
- * Uploads the file to the mainframe
- *
- * @export
- * @param {vscode.TextDocument} doc - TextDocument that is being saved
- */
-export async function saveFile(doc: vscode.TextDocument, datasetProvider: Types.IZoweDatasetTreeType): Promise<void> {
-    ZoweLogger.trace("dataset.actions.saveFile called.");
-    // Check if file is a data set, instead of some other file
-    const docPath = path.join(doc.fileName, "..");
-    ZoweLogger.debug(
-        vscode.l10n.t({
-            message: "Requested to save data set {0}",
-            args: [doc.fileName],
-            comment: ["Document file name"],
-        })
-    );
-    if (docPath.toUpperCase().indexOf(globals.DS_DIR.toUpperCase()) === -1) {
-        ZoweLogger.error(
-            vscode.l10n.t({
-                message: "path.relative returned a non-blank directory. Assuming we are not in the DS_DIR directory: {0}",
-                args: [path.relative(docPath, globals.DS_DIR)],
-                comment: ["Relative path to Data Set directory"],
-            })
-        );
-        return;
-    }
-    const start = path.join(globals.DS_DIR + path.sep).length;
-    const ending = doc.fileName.substring(start);
-    const sesName = ending.substring(0, ending.indexOf(path.sep));
-    const profile = Profiles.getInstance().loadNamedProfile(sesName);
-    const fileLabel = path.basename(doc.fileName);
-    const dataSetName = fileLabel.substring(0, fileLabel.indexOf("("));
-    const memberName = fileLabel.substring(fileLabel.indexOf("(") + 1, fileLabel.indexOf(")"));
-    if (!profile) {
-        const sessionError = vscode.l10n.t("Could not locate session when saving data set.");
-        ZoweLogger.error(sessionError);
-        await Gui.errorMessage(sessionError);
-        return;
-    }
-
-    const etagFavorites = (
-        datasetProvider.mFavorites
-            .find((child) => child.label.toString().trim() === sesName)
-            ?.children.find((child) => child.label.toString().trim() === dataSetName)
-            ?.children.find((child) => child.label.toString().trim() === memberName) as IZoweDatasetTreeNode
-    )?.getEtag();
-    const sesNode =
-        etagFavorites !== "" && etagFavorites !== undefined
-            ? datasetProvider.mFavorites.find((child) => child.label.toString().trim() === sesName)
-            : datasetProvider.mSessionNodes.find((child) => child.label.toString().trim() === sesName);
-    if (!sesNode) {
-        // if saving from favorites, a session might not exist for this node
-        ZoweLogger.debug(vscode.l10n.t("Could not find session node"));
-    }
-
-    // If not a member
-    let label = doc.fileName.substring(
-        doc.fileName.lastIndexOf(path.sep) + 1,
-        checkForAddedSuffix(doc.fileName) ? doc.fileName.lastIndexOf(".") : doc.fileName.length
-    );
-    label = label.toUpperCase().trim();
-    ZoweLogger.info(
-        vscode.l10n.t({
-            message: "Saving file {0}",
-            args: [label],
-            comment: ["Label"],
-        })
-    );
-    const dsname = label.includes("(") ? label.slice(0, label.indexOf("(")) : label;
-    try {
-        // Checks if file still exists on server
-        const response = await ZoweExplorerApiRegister.getMvsApi(profile).dataSet(dsname, { responseTimeout: profile.profile?.responseTimeout });
-        if (!response.apiResponse.items.length) {
-            const saveError = vscode.l10n.t("Data set failed to save. Data set may have been deleted or renamed on mainframe.");
-            ZoweLogger.error(saveError);
-            await Gui.errorMessage(saveError);
-            return;
-        }
-    } catch (err) {
-        await errorHandling(err, sesName);
-    }
-    // Get specific node based on label and parent tree (session / favorites)
-    const nodes = concatChildNodes(sesNode ? [sesNode] : datasetProvider.mSessionNodes);
-    const node: IZoweDatasetTreeNode =
-        nodes.find((zNode) => {
-            if (contextually.isDsMember(zNode)) {
-                const zNodeDetails = dsUtils.getProfileAndDataSetName(zNode);
-                return `${zNodeDetails.profileName}(${zNodeDetails.dataSetName})` === `${label}`;
-            } else if (contextually.isDs(zNode) || contextually.isDsSession(zNode)) {
-                return zNode.label.toString().trim() === label;
-            } else {
-                return false;
-            }
-        }) ?? datasetProvider.openFiles?.[doc.uri.fsPath];
-
-    // define upload options
-    const uploadOptions: zosfiles.IUploadOptions = {
-        etag: node?.getEtag(),
-        returnEtag: true,
-    };
-
-    const prof = node?.getProfile() ?? profile;
-    try {
-        const uploadResponse = await Gui.withProgress(
-            {
-                location: vscode.ProgressLocation.Window,
-                title: vscode.l10n.t("Saving data set..."),
-            },
-            () => {
-                return uploadContent(node, doc, label, prof, uploadOptions.etag, uploadOptions.returnEtag);
-            }
-        );
-        if (uploadResponse.success) {
-            Gui.setStatusBarMessage(uploadResponse.commandResponse, globals.STATUS_BAR_TIMEOUT_MS);
-            // set local etag with the new etag from the updated file on mainframe
-            node?.setEtag(uploadResponse.apiResponse[0].etag);
-            setFileSaved(true);
-        } else if (!uploadResponse.success && uploadResponse.commandResponse.includes("Rest API failure with HTTP(S) status 412")) {
-            await LocalFileManagement.compareSavedFileContent(doc, node, label, profile);
-        } else {
-            await markDocumentUnsaved(doc);
-            Gui.errorMessage(uploadResponse.commandResponse);
-        }
-    } catch (err) {
-        await markDocumentUnsaved(doc);
-        await errorHandling(err, sesName);
-    }
-}
-
-/**
->>>>>>> ceaba7c1
  * Paste members
  *
  * @export
