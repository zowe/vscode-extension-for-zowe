--- conflicted
+++ resolved
@@ -227,24 +227,6 @@
                 !contextually.isSession(selectedNode) &&
                 !contextually.isInformation(selectedNode)
         );
-<<<<<<< HEAD
-        // Check that child and parent aren't both in array
-        const newNodeList: IZoweDatasetTreeNode[] = [];
-        for (const item of nodes) {
-            if (!contextually.isDsMember(item)) {
-                for (const parent of nodes) {
-                    const possParent = parent.getLabel().trim();
-                    const childParent = item.getParent().getLabel().trim();
-                    if (possParent !== childParent) {
-                        newNodeList.push(parent);
-                    }
-                }
-            }
-        }
-
-        if (newNodeList.length > 0) {
-            nodes = newNodeList;
-        }
     } else {
         if (
             node.getParent() &&
@@ -258,22 +240,6 @@
         }
     }
 
-=======
-    } else {
-        if (
-            node.getParent() &&
-            !contextually.isFavorite(node) &&
-            !contextually.isFavorite(node.getParent()) &&
-            !contextually.isSession(node) &&
-            !contextually.isInformation(node)
-        ) {
-            nodes = [];
-            nodes.push(node);
-        }
-    }
-
-  
->>>>>>> ef530e19
     // Check that there are items to be deleted, this can be caused by trying to delete favorites right now
     if (!nodes || nodes.length === 0) {
         vscode.window.showInformationMessage(
@@ -286,11 +252,7 @@
     }
 
     // The names of the nodes that should be deleted
-<<<<<<< HEAD
-    let nodesToDelete: string[] = nodes.map((deletedNode) => {
-=======
     const nodesToDelete: string[] = nodes.map((deletedNode) => {
->>>>>>> ef530e19
         return contextually.isDsMember(deletedNode)
             ? ` ${deletedNode.getParent().getLabel()}(${deletedNode.getLabel()})`
             : ` ${deletedNode.getLabel()}`;
@@ -320,12 +282,8 @@
     const deleteButton = localize("deleteDatasetPrompt.confirmation.delete", "Delete");
     const message = localize(
         "deleteDatasetPrompt.confirmation.message",
-<<<<<<< HEAD
-        "Are you sure you want to delete these items?\nThis will permanently remove these data sets and/or members from your system.\n\n{0}",
-=======
         "Are you sure you want to delete the following {0} item(s)?\nThis will permanently remove these data sets and/or members from your system.\n\n{1}",
         nodesToDelete.length,
->>>>>>> ef530e19
         nodesToDelete.toString().replace(/(,)/g, "\n")
     );
     await vscode.window.showWarningMessage(message, { modal: true }, ...[deleteButton]).then((selection) => {
@@ -383,16 +341,12 @@
     }
     if (nodesDeleted.length > 0) {
         vscode.window.showInformationMessage(
-<<<<<<< HEAD
-            localize("deleteMulti.datasetNode", "The following items were deleted:") + nodesDeleted
-=======
             localize(
                 "deleteMulti.datasetNode",
                 "The following {0} item(s) were deleted:{1}",
                 nodesDeleted.length,
                 nodesDeleted.toString()
             )
->>>>>>> ef530e19
         );
     }
 
