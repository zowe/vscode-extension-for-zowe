--- conflicted
+++ resolved
@@ -728,17 +728,10 @@
             (html, key) =>
                 html.concat(`
                 <tr>
-<<<<<<< HEAD
-                    <td align="left" style="color: yellow; font-weight: bold">${key}:</td>
-                    <td align="right" style="color: ${typeof attributes[0][key] === "number" ? "dodgerblue" : "white"}">${attributes[0][key]}</td>
-=======
                     <td align="left" style="color: var(--vscode-editorLink-activeForeground); font-weight: bold">${key}:</td>
                     <td align="right" style="color: ${
-                        isNaN(attributes[0][key])
-                            ? "var(--vscode-settings-textInputForeground)"
-                            : "var(--vscode-problemsWarningIcon-foreground)"
+                        isNaN(attributes[0][key]) ? "var(--vscode-settings-textInputForeground)" : "var(--vscode-problemsWarningIcon-foreground)"
                     }">${attributes[0][key]}</td>
->>>>>>> 63351b39
                 </tr>
         `),
             ""
