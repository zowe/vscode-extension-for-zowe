--- conflicted
+++ resolved
@@ -31,18 +31,10 @@
 import { ZoweDatasetNode } from "./ZoweDatasetNode";
 import * as contextually from "../shared/context";
 import { markDocumentUnsaved, setFileSaved } from "../utils/workspace";
-<<<<<<< HEAD
-import { IUploadOptions } from "@zowe/zos-files-for-zowe-sdk";
 import { ZoweLogger } from "../utils/ZoweLogger";
 import { ProfileManagement } from "../utils/ProfileManagement";
 import { LocalFileManagement } from "../utils/LocalFileManagement";
-import { Gui, IZoweDatasetTreeNode, Validation, Types } from "@zowe/zowe-explorer-api";
-=======
-import { ZoweLogger } from "../utils/LoggerUtils";
-import { ProfileManagement } from "../utils/ProfileManagement";
-import { LocalFileManagement } from "../utils/LocalFileManagement";
-import { Gui, imperative, IZoweDatasetTreeNode, ZoweTreeNodeActions, Validation, Types } from "@zowe/zowe-explorer-api";
->>>>>>> ceaba7c1
+import { Gui, imperative, IZoweDatasetTreeNode, Validation, Types } from "@zowe/zowe-explorer-api";
 
 let typeEnum: zosfiles.CreateDataSetTypeEnum;
 // Make a nice new mutable array for the DS properties
