/**
 * This program and the accompanying materials are made available under the terms of the
 * Eclipse Public License v2.0 which accompanies this distribution, and is available at
 * https://www.eclipse.org/legal/epl-v20.html
 *
 * SPDX-License-Identifier: EPL-2.0
 *
 * Copyright Contributors to the Zowe Project.
 *
 */

import * as dsUtils from "../dataset/utils";
import * as vscode from "vscode";
import * as fs from "fs";
import * as zowe from "@zowe/cli";
import * as globals from "../globals";
import * as path from "path";
import * as api from "@zowe/zowe-explorer-api";
import { FilterItem, errorHandling } from "../utils/ProfilesUtils";
import {
    getDocumentFilePath,
    concatChildNodes,
    checkForAddedSuffix,
    willForceUpload,
    getSelectedNodeList,
    JobSubmitDialogOpts,
    JOB_SUBMIT_DIALOG_OPTS,
} from "../shared/utils";
import { ZoweExplorerApiRegister } from "../ZoweExplorerApiRegister";
import { Profiles } from "../Profiles";
import { getIconByNode } from "../generators/icons";
import { ZoweDatasetNode } from "./ZoweDatasetNode";
import { DatasetTree } from "./DatasetTree";
import * as contextually from "../shared/context";
import { markDocumentUnsaved, setFileSaved } from "../utils/workspace";
import { IUploadOptions } from "@zowe/zos-files-for-zowe-sdk";
import { ZoweLogger } from "../utils/LoggerUtils";

// Set up localization
import * as nls from "vscode-nls";
nls.config({
    messageFormat: nls.MessageFormat.bundle,
    bundleFormat: nls.BundleFormat.standalone,
})();
const localize: nls.LocalizeFunc = nls.loadMessageBundle();

/**
 * Allocates a copy of a data set or member
 *
 */
export async function allocateLike(datasetProvider: api.IZoweTree<api.IZoweDatasetTreeNode>, node?: api.IZoweDatasetTreeNode) {
    let profile: zowe.imperative.IProfileLoaded;
    let likeDSName: string;
    let currSession: api.IZoweDatasetTreeNode;

    // User called allocateLike from the command palette
    if (!node) {
        // The user must choose a session
        const qpItems = [];
        const quickpick = api.Gui.createQuickPick();
        quickpick.placeholder = localize("allocateLike.options.prompt", "Select the profile to which the original data set belongs");
        quickpick.ignoreFocusOut = true;

        for (const thisSession of datasetProvider.mSessionNodes) {
            if (!thisSession.label.toString().includes("Favorites")) {
                qpItems.push(new FilterItem({ text: thisSession.label as string }));
            }
        }
        quickpick.items = [...qpItems];

        quickpick.show();
        const selection = await api.Gui.resolveQuickPick(quickpick);
        if (!selection) {
            api.Gui.showMessage(localize("allocateLike.noSelection", "You must select a profile."));
            return;
        } else {
            currSession = datasetProvider.mSessionNodes.find((thisSession) => thisSession.label === selection.label);
            profile = currSession.getProfile();
        }
        quickpick.dispose();

        // The user must enter the name of a data set to copy
        const currSelection = datasetProvider.getTreeView().selection.length > 0 ? datasetProvider.getTreeView().selection[0].label : null;
        const inputBoxOptions: vscode.InputBoxOptions = {
            ignoreFocusOut: true,
            placeHolder: localize("allocateLike.inputBox.placeHolder", "Enter the name of the data set to copy attributes from"),
            value: currSelection as string,
            validateInput: (text) => {
                return dsUtils.validateDataSetName(text) === true ? null : localize("dataset.validation", "Enter valid dataset name");
            },
        };
        likeDSName = await api.Gui.showInputBox(inputBoxOptions);
        if (!likeDSName) {
            api.Gui.showMessage(localize("allocateLike.noNewName", "You must enter a new data set name."));
            return;
        }
    } else {
        // User called allocateLike by right-clicking a node
        profile = node.getProfile();
        likeDSName = node.label.toString().replace(/\[.*\]: /g, "");
    }

    // Get new data set name
    const options: vscode.InputBoxOptions = {
        ignoreFocusOut: true,
        placeHolder: localize("allocateLike.inputBox.placeHolder", "Enter a name for the new data set"),
        validateInput: (text) => {
            return dsUtils.validateDataSetName(text) === true ? null : localize("dataset.validation", "Enter valid dataset name");
        },
    };
    const newDSName = await api.Gui.showInputBox(options);
    if (!newDSName) {
        api.Gui.showMessage(localize("allocateLike.noNewName", "You must enter a new data set name."));
        return;
    } else {
        // Allocate the data set, or throw an error
        try {
            await ZoweExplorerApiRegister.getMvsApi(profile).allocateLikeDataSet(newDSName.toUpperCase(), likeDSName);
        } catch (err) {
            await errorHandling(err, newDSName, localize("createDataSet.error", "Unable to create data set: ") + err.message);
            throw err;
        }
    }

    // Refresh tree and open new node, if applicable
    if (!currSession) {
        currSession = datasetProvider.mSessionNodes.find((thisSession) => thisSession.label.toString().trim() === profile.name);
    }

    const theFilter = await datasetProvider.createFilterString(newDSName, currSession);
    currSession.tooltip = currSession.pattern = theFilter.toUpperCase();
    datasetProvider.addSearchHistory(theFilter);
    datasetProvider.refresh();
    currSession.dirty = true;
    datasetProvider.refreshElement(currSession);
    const newNode = (await currSession.getChildren()).find((child) => child.label.toString() === newDSName.toUpperCase());
    await datasetProvider.getTreeView().reveal(currSession, { select: true, focus: true });
    datasetProvider.getTreeView().reveal(newNode, { select: true, focus: true });
}

export async function uploadDialog(node: ZoweDatasetNode, datasetProvider: api.IZoweTree<api.IZoweDatasetTreeNode>) {
    const fileOpenOptions = {
        canSelectFiles: true,
        openLabel: "Upload File",
        canSelectMany: true,
    };

    const value = await api.Gui.showOpenDialog(fileOpenOptions);

    if (value && value.length) {
        await Promise.all(
            value.map(async (item) => {
                // Convert to vscode.TextDocument
                const doc = await vscode.workspace.openTextDocument(item);
                await uploadFile(node, doc);
            })
        );

        // refresh Tree View & favorites
        datasetProvider.refreshElement(node);
        if (contextually.isFavorite(node) || contextually.isFavoriteContext(node.getParent())) {
            const nonFavNode = datasetProvider.findNonFavoritedNode(node);
            if (nonFavNode) {
                datasetProvider.refreshElement(nonFavNode);
            }
        } else {
            const favNode = datasetProvider.findFavoritedNode(node);
            if (favNode) {
                datasetProvider.refreshElement(favNode);
            }
        }
    } else {
        api.Gui.showMessage(localize("enterPattern.pattern", "No selection made. Operation cancelled."));
    }
}

export async function uploadFile(node: ZoweDatasetNode, doc: vscode.TextDocument) {
    try {
        const datasetName = node.label as string;
        const prof = node.getProfile();
        await ZoweExplorerApiRegister.getMvsApi(prof).putContents(doc.fileName, datasetName, {
            encoding: prof.profile?.encoding,
            responseTimeout: prof.profile?.responseTimeout,
        });
    } catch (e) {
        await errorHandling(e, node.getProfileName(), e.message);
    }
}

/**
 * Deletes nodes from the data set tree & delegates deletion of data sets, members, and profiles
 *
 * @export
 * @param {IZoweDatasetTreeNode} node - The node selected for deletion
 * @param {DatasetTree} datasetProvider - the tree which contains the nodes
 */
export async function deleteDatasetPrompt(datasetProvider: api.IZoweTree<api.IZoweDatasetTreeNode>, node?: api.IZoweDatasetTreeNode) {
    let nodes: api.IZoweDatasetTreeNode[];
    const treeView = datasetProvider.getTreeView();
    let selectedNodes = treeView.selection;
    let includedSelection = false;
    if (node) {
        for (const item of selectedNodes) {
            if (node.getLabel().toString() === item.getLabel().toString()) {
                includedSelection = true;
            }
        }
    }

    // Check that child and parent aren't both in array, removing children whose parents are in
    // array to avoid errors from host when deleting none=existent children.
    const childArray: api.IZoweDatasetTreeNode[] = [];
    for (const item of selectedNodes) {
        if (contextually.isDsMember(item)) {
            for (const parent of selectedNodes) {
                if (parent.getLabel() === item.getParent().getLabel()) {
                    childArray.push(item);
                }
            }
        }
    }
    selectedNodes = selectedNodes.filter((val) => !childArray.includes(val));

    if (includedSelection || !node) {
        // Filter out sessions and information messages
        nodes = selectedNodes.filter(
            (selectedNode) => selectedNode.getParent() && !contextually.isSession(selectedNode) && !contextually.isInformation(selectedNode)
        );
    } else {
        if (node.getParent() && !contextually.isSession(node) && !contextually.isInformation(node)) {
            nodes = [];
            nodes.push(node);
        }
    }

    // Check that there are items to be deleted
    if (!nodes || nodes.length === 0) {
        api.Gui.showMessage(localize("deleteDatasetPrompt.nodesToDelete.empty", "No data sets selected for deletion, cancelling..."));
        return;
    }

    // The names of the nodes that should be deleted
    const nodesToDelete: string[] = nodes.map((deletedNode) => {
        return contextually.isDsMember(deletedNode)
            ? ` ${deletedNode.getParent().getLabel().toString()}(${deletedNode.getLabel().toString()})`
            : ` ${deletedNode.getLabel().toString()}`;
    });
    nodesToDelete.sort();

    const nodesDeleted: string[] = [];

    // The member parent nodes that should be refreshed individually
    const memberParents: api.IZoweDatasetTreeNode[] = [];
    for (const deletedNode of nodes) {
        if (contextually.isDsMember(deletedNode)) {
            const parent = deletedNode.getParent();
            if (memberParents.filter((alreadyAddedParent) => alreadyAddedParent.label.toString() === parent.label.toString()).length === 0) {
                memberParents.push(parent);
            }
        }
    }

    nodes.map((deletedNode) => {
        return contextually.isDsMember(deletedNode) ? deletedNode.getParent() : ` ${deletedNode.getLabel().toString()}`;
    });

    // Confirm that the user really wants to delete
    ZoweLogger.logDebug(localize("deleteDatasetPrompt.log.debug", "Deleting data set(s): ") + nodesToDelete.join(","));
    const deleteButton = localize("deleteDatasetPrompt.confirmation.delete", "Delete");
    const message = localize(
        "deleteDatasetPrompt.confirmation.message",
        // eslint-disable-next-line max-len
        `Are you sure you want to delete the following {0} item(s)?\nThis will permanently remove these data sets and/or members from your system.\n\n{1}`,
        nodesToDelete.length,
        nodesToDelete.toString().replace(/(,)/g, "\n")
    );
    await api.Gui.warningMessage(message, {
        items: [deleteButton],
        vsCodeOpts: { modal: true },
    }).then((selection) => {
        if (!selection || selection === "Cancel") {
            ZoweLogger.logDebug(localize("deleteDatasetPrompt.deleteCancelled", "Delete action was cancelled."));
            nodes = [];
            return;
        }
    });

    if (nodes.length === 0) {
        return;
    }
    if (nodes.length === 1) {
        // no multi-select available in Theia
        await deleteDataset(nodes[0], datasetProvider);
        const deleteItemName = contextually.isDsMember(nodes[0])
            ? ` ${nodes[0].getParent().getLabel().toString()}(${nodes[0].getLabel().toString()})`
            : ` ${nodes[0].getLabel().toString()}`;
        nodesDeleted.push(deleteItemName);
    }
    if (nodes.length > 1) {
        // Delete multiple selected nodes
        await api.Gui.withProgress(
            {
                location: vscode.ProgressLocation.Notification,
                title: localize("deleteDatasetPrompt.deleteCounter", "Deleting nodes"),
                cancellable: true,
            },
            async (progress, token) => {
                const total = 100;
                for (const [index, currNode] of nodes.entries()) {
                    if (token.isCancellationRequested) {
                        api.Gui.showMessage(localize("deleteDatasetPrompt.deleteCancelled", "Delete action was cancelled."));
                        return;
                    }
                    progress.report({
                        message: `Deleting ${index + 1} of ${nodes.length}`,
                        increment: total / nodes.length,
                    });
                    try {
                        await deleteDataset(currNode, datasetProvider);
                        const deleteItemName = contextually.isDsMember(currNode)
                            ? ` ${currNode.getParent().getLabel().toString()}(${currNode.getLabel().toString()})`
                            : ` ${currNode.getLabel().toString()}`;
                        nodesDeleted.push(deleteItemName);
                    } catch (err) {
                        ZoweLogger.logError(err);
                    }
                }
            }
        );
    }
    if (nodesDeleted.length > 0) {
        nodesDeleted.sort();
        api.Gui.showMessage(
            localize("deleteMulti.datasetNode", "The following {0} item(s) were deleted:{1}", nodesDeleted.length, nodesDeleted.toString())
        );
    }

    // refresh Tree View & favorites
    datasetProvider.refresh();
    for (const member of memberParents) {
        datasetProvider.refreshElement(member);
    }
}

/**
 * Creates a PDS member
 *
 * @export
 * @param {IZoweDatasetTreeNode} parent - The parent Node
 * @param {DatasetTree} datasetProvider - the tree which contains the nodes
 */
export async function createMember(parent: api.IZoweDatasetTreeNode, datasetProvider: api.IZoweTree<api.IZoweDatasetTreeNode>) {
    const options: vscode.InputBoxOptions = {
        placeHolder: localize("createMember.inputBox.placeholder", "Name of Member"),
        validateInput: (text) => {
            return dsUtils.validateMemberName(text) === true ? null : localize("member.validation", "Enter valid member name");
        },
    };
    const name = await api.Gui.showInputBox(options);
    ZoweLogger.logDebug(localize("createMember.log.debug.createNewDataSet", "creating new data set member of name ") + name);
    if (name) {
        const label = parent.label as string;
        const profile = parent.getProfile();
        try {
            await ZoweExplorerApiRegister.getMvsApi(profile).createDataSetMember(label + "(" + name + ")", {
                responseTimeout: profile.profile?.responseTimeout,
            });
        } catch (err) {
            await errorHandling(err, label, localize("createMember.error", "Unable to create member: ") + err.message);
            throw err;
        }
        parent.dirty = true;
        datasetProvider.refreshElement(parent);

        openPS(
            new ZoweDatasetNode(name, vscode.TreeItemCollapsibleState.None, parent, null, undefined, undefined, parent.getProfile()),
            true,
            datasetProvider
        );

        // Refresh corresponding tree parent to reflect addition
        const otherTreeParent = datasetProvider.findEquivalentNode(parent, contextually.isFavorite(parent));
        if (otherTreeParent != null) {
            datasetProvider.refreshElement(otherTreeParent);
        }

        datasetProvider.refresh();
    }
}

/**
 * Downloads and displays a PS or data set member in a text editor view
 *
 * @param {IZoweDatasetTreeNode} node
 */
export async function openPS(node: api.IZoweDatasetTreeNode, previewMember: boolean, datasetProvider?: api.IZoweTree<api.IZoweDatasetTreeNode>) {
    if (datasetProvider) {
        await datasetProvider.checkCurrentProfile(node);
    }

    const doubleClicked = api.Gui.utils.wasDoubleClicked(node, datasetProvider);
    const shouldPreview = doubleClicked ? false : previewMember;
    if (Profiles.getInstance().validProfile !== api.ValidProfileEnum.INVALID) {
        try {
            let label: string;
            switch (true) {
                // For favorited or non-favorited sequential DS:
                case contextually.isFavorite(node):
                case contextually.isSessionNotFav(node.getParent()):
                    label = node.label as string;
                    break;
                // For favorited or non-favorited data set members:
                case contextually.isFavoritePds(node.getParent()):
                case contextually.isPdsNotFav(node.getParent()):
                    label = node.getParent().getLabel().toString() + "(" + node.getLabel().toString() + ")";
                    break;
                default:
                    api.Gui.errorMessage(localize("openPS.invalidNode", "openPS() called from invalid node."));
                    throw Error(localize("openPS.error.invalidNode", "openPS() called from invalid node. "));
            }
            ZoweLogger.logDebug(localize("openPS.log.debug.openDataSet", "opening physical sequential data set from label ") + label);
            // if local copy exists, open that instead of pulling from mainframe
            const documentFilePath = getDocumentFilePath(label, node);
            if (!fs.existsSync(documentFilePath)) {
                const prof = node.getProfile();
                const statusMsg = api.Gui.setStatusBarMessage(localize("dataSet.opening", "$(sync~spin) Opening data set..."));
                const response = await ZoweExplorerApiRegister.getMvsApi(prof).getContents(label, {
                    file: documentFilePath,
                    returnEtag: true,
                    encoding: prof.profile?.encoding,
                    responseTimeout: prof.profile?.responseTimeout,
                });
                node.setEtag(response?.apiResponse?.etag);
                statusMsg.dispose();
            }
            const document = await vscode.workspace.openTextDocument(getDocumentFilePath(label, node));
            await api.Gui.showTextDocument(document, { preview: shouldPreview });
            if (datasetProvider) {
                datasetProvider.addFileHistory(`[${node.getProfileName()}]: ${label}`);
            }
        } catch (err) {
            await errorHandling(err, node.getProfileName(), err.message);
            throw err;
        }
    }
}

export function getDataSetTypeAndOptions(type: string) {
    let typeEnum;
    let createOptions;
    switch (type) {
        case localize("createFile.dataSetBinary", "Data Set Binary"):
            typeEnum = zowe.CreateDataSetTypeEnum.DATA_SET_BINARY;
            createOptions = vscode.workspace.getConfiguration(globals.SETTINGS_DS_DEFAULT_BINARY);
            break;
        case localize("createFile.dataSetC", "Data Set C"):
            typeEnum = zowe.CreateDataSetTypeEnum.DATA_SET_C;
            createOptions = vscode.workspace.getConfiguration(globals.SETTINGS_DS_DEFAULT_C);
            break;
        case localize("createFile.dataSetClassic", "Data Set Classic"):
            typeEnum = zowe.CreateDataSetTypeEnum.DATA_SET_CLASSIC;
            createOptions = vscode.workspace.getConfiguration(globals.SETTINGS_DS_DEFAULT_CLASSIC);
            break;
        case localize("createFile.dataSetPartitioned", "Data Set Partitioned"):
            typeEnum = zowe.CreateDataSetTypeEnum.DATA_SET_PARTITIONED;
            createOptions = vscode.workspace.getConfiguration(globals.SETTINGS_DS_DEFAULT_PDS);
            break;
        case localize("createFile.dataSetSequential", "Data Set Sequential"):
            typeEnum = zowe.CreateDataSetTypeEnum.DATA_SET_SEQUENTIAL;
            createOptions = vscode.workspace.getConfiguration(globals.SETTINGS_DS_DEFAULT_PS);
            break;
    }
    return {
        typeEnum,
        createOptions,
    };
}

/**
 * Creates a new file and uploads to the server
 * !!!!!!!!!!!!!!!!!!!!!!!!!!!!!!!!!!!!!!!!!!!!!!!!!!!
 * TODO: Consider changing configuration to allow "custom" data set specifications
 * !!!!!!!!!!!!!!!!!!!!!!!!!!!!!!!!!!!!!!!!!!!!!!!!!!!
 * @export
 * @param {IZoweDatasetTreeNode} node - Desired Zowe session
 * @param {DatasetTree} datasetProvider - the tree which contains the nodes
 */
export async function createFile(node: api.IZoweDatasetTreeNode, datasetProvider: api.IZoweTree<api.IZoweDatasetTreeNode>) {
    let dsName: string;
    let typeEnum: number;
    let propertiesFromDsType: any;
    const stepTwoOptions = {
        placeHolder: localize("createFile.quickPickOption.dataSetType", "Type of Data Set to be Created"),
        ignoreFocusOut: true,
        canPickMany: false,
    };
    const stepThreeOptions: vscode.QuickPickOptions = {
        ignoreFocusOut: true,
        canPickMany: false,
    };
    const stepTwoChoices = [
        localize("createFile.dataSetBinary", "Data Set Binary"),
        localize("createFile.dataSetC", "Data Set C"),
        localize("createFile.dataSetClassic", "Data Set Classic"),
        localize("createFile.dataSetPartitioned", "Data Set Partitioned"),
        localize("createFile.dataSetSequential", "Data Set Sequential"),
    ];
    const stepThreeChoices = [localize("createFile.allocate", " + Allocate Data Set"), localize("createFile.editAttributes", "Edit Attributes")];
    // Make a nice new mutable array for the DS properties
    let newDSProperties = JSON.parse(JSON.stringify(globals.DATA_SET_PROPERTIES));

    datasetProvider.checkCurrentProfile(node);
    if (Profiles.getInstance().validProfile !== api.ValidProfileEnum.INVALID) {
        // 1st step: Get data set name
        const options: vscode.InputBoxOptions = {
            placeHolder: localize("createFile.inputBox.placeHolder", "Name of Data Set"),
            ignoreFocusOut: true,
            validateInput: (text) => {
                return dsUtils.validateDataSetName(text) === true ? null : localize("dataset.validation", "Enter valid dataset name");
            },
        };
        dsName = await api.Gui.showInputBox(options);
        if (dsName) {
            dsName = dsName.trim().toUpperCase();
            newDSProperties.forEach((property) => {
                if (property.key === `dsName`) {
                    property.value = dsName;
                    property.placeHolder = dsName;
                }
            });
        } else {
            ZoweLogger.logDebug(localize("createFile.noValidNameEntered", "No valid data set name entered. Operation cancelled"));
            api.Gui.showMessage(localize("createFile.operationCancelled", "Operation cancelled."));
            return;
        }

        // 2nd step: Get data set type
        const type = await api.Gui.showQuickPick(stepTwoChoices, stepTwoOptions);
        if (type == null) {
            ZoweLogger.logDebug(localize("createFile.noValidTypeSelected", "No valid data set type selected. Operation cancelled."));
            api.Gui.showMessage(localize("createFile.operationCancelled", "Operation cancelled."));
            return;
        } else {
            // Add the default property values to the list of items
            // that will be shown in DS attributes for editing
            typeEnum = getDataSetTypeAndOptions(type).typeEnum;
            const cliDefaultsKey = globals.CreateDataSetTypeWithKeysEnum[typeEnum].replace("DATA_SET_", "");

            propertiesFromDsType = zowe.CreateDefaults.DATA_SET[cliDefaultsKey];
            newDSProperties.forEach((property) => {
                Object.keys(propertiesFromDsType).forEach((typeProperty) => {
                    if (typeProperty === property.key) {
                        property.value = propertiesFromDsType[typeProperty].toString();
                        property.placeHolder = propertiesFromDsType[typeProperty];
                    }
                });
            });
        }

        // 3rd step: Ask if we allocate, or show DS attributes
        const choice = await api.Gui.showQuickPick(stepThreeChoices, stepThreeOptions);
        if (choice == null) {
            ZoweLogger.logDebug(localize("createFile.noOptionSelected", "No option selected. Operation cancelled."));
            api.Gui.showMessage(localize("createFile.operationCancelled", "Operation cancelled."));
            return;
        } else {
            if (choice === " + Allocate Data Set") {
                // User wants to allocate straightaway - skip Step 4
                ZoweLogger.logDebug(localize("createFile.allocatingNewDataSet", "Allocating new data set"));
                api.Gui.showMessage(localize("createFile.allocatingNewDataSet", "Allocating new data set"));
            } else {
                // 4th step (optional): Show data set attributes
                const choice2 = await handleUserSelection(newDSProperties, type);
                if (choice2 == null) {
                    ZoweLogger.logDebug(localize("createFile.noOptionSelected", "No option selected. Operation cancelled."));
                    api.Gui.showMessage(localize("createFile.operationCancelled", "Operation cancelled."));
                    return;
                } else {
                    ZoweLogger.logDebug(localize("createFile.allocatingNewDataSet", "Attempting to allocate new data set"));
                }
            }
        }

        // Format properties for use by API
        const dsPropsForAPI = {};
        newDSProperties.forEach((property) => {
            if (property.value) {
                if (property.key === `dsName`) {
                    dsName = property.value;
                } else {
                    if (typeof propertiesFromDsType[property.key] === "number") {
                        dsPropsForAPI[property.key] = Number(property.value);
                    } else {
                        dsPropsForAPI[property.key] = property.value;
                    }
                }
            }
        });

        const profile = node.getProfile();
        try {
            // Allocate the data set
            await ZoweExplorerApiRegister.getMvsApi(profile).createDataSet(typeEnum, dsName, {
                responseTimeout: profile?.profile?.responseTimeout,
                ...dsPropsForAPI,
            });
            node.dirty = true;

            const theFilter = await datasetProvider.createFilterString(dsName, node);
            datasetProvider.addSearchHistory(theFilter);
            datasetProvider.refresh();

            // Show newly-created data set in expanded tree view
            if (dsName) {
                node.tooltip = node.pattern = theFilter.toUpperCase();
                node.collapsibleState = vscode.TreeItemCollapsibleState.Expanded;
                const icon = getIconByNode(node);
                if (icon) {
                    node.iconPath = icon.path;
                }
                node.dirty = true;

                const newNode = await node.getChildren().then((children) => children.find((child) => child.label === dsName));
                datasetProvider
                    .getTreeView()
                    .reveal(node, { select: true, focus: true })
                    .then(() => datasetProvider.getTreeView().reveal(newNode, { select: true, focus: true }));
            }
        } catch (err) {
            await errorHandling(
                err,
                node.getProfileName(),
                localize("createDataSet.error", "Error encountered when creating data set! ") + err.message
            );
            throw err as Error;
        }
    }
}

async function handleUserSelection(newDSProperties, dsType): Promise<string> {
    // Create the array of items in the quickpick list
    const qpItems = [];
    qpItems.push(new FilterItem({ text: ` + Allocate Data Set`, show: true }));
    newDSProperties.forEach((prop) => {
        qpItems.push(new FilterItem({ text: prop.label, description: prop.value, show: true }));
    });

    // Provide the settings for the quickpick's appearance & behavior
    const quickpick = api.Gui.createQuickPick();
    quickpick.placeholder = localize("createFileNoWebview.options.prompt", "Click on parameters to change them");
    quickpick.ignoreFocusOut = true;
    quickpick.items = [...qpItems];
    quickpick.matchOnDescription = false;
    quickpick.onDidHide(() => {
        if (quickpick.selectedItems.length === 0) {
            ZoweLogger.logDebug(localize("createFile.noOptionSelected", "No option selected. Operation cancelled."));
            api.Gui.showMessage(localize("createFile.operationCancelled", "Operation cancelled."));
            return;
        }
    });

    // Show quickpick and store the user's input
    quickpick.show();
    let pattern: string;
    const choice2 = await api.Gui.resolveQuickPick(quickpick);
    pattern = choice2.label;
    quickpick.dispose();

    if (pattern) {
        // Parse pattern for selected attribute
        switch (pattern) {
            case " + Allocate Data Set":
                return new Promise((resolve) => resolve(` + Allocate Data Set`));
            default:
                const options: vscode.InputBoxOptions = {
                    value: newDSProperties.find((prop) => prop.label === pattern).value,
                    placeHolder: newDSProperties.find((prop) => prop.label === pattern).placeHolder,
                };
                newDSProperties.find((prop) => prop.label === pattern).value = await api.Gui.showInputBox(options);
                break;
        }
        return Promise.resolve(handleUserSelection(newDSProperties, dsType));
    }
}

/**
 * Shows data set attributes in a new text editor
 *
 * @export
 * @param {IZoweDatasetTreeNode} node   - The node to show attributes for
 * @param {DatasetTree} datasetProvider - the tree which contains the nodes
 */
export async function showAttributes(node: api.IZoweDatasetTreeNode, datasetProvider: api.IZoweTree<api.IZoweDatasetTreeNode>) {
    await datasetProvider.checkCurrentProfile(node);
    if (Profiles.getInstance().validProfile !== api.ValidProfileEnum.INVALID) {
        const label = node.label as string;
        ZoweLogger.logDebug(localize("showAttributes.debug", "showing attributes for ") + label);
        let attributes: any;
        try {
            const nodeProfile = node.getProfile();
            if (contextually.isDsMember(node)) {
                const dsName = node.getParent().getLabel() as string;
                attributes = await ZoweExplorerApiRegister.getMvsApi(nodeProfile).allMembers(dsName.toUpperCase(), {
                    attributes: true,
                    pattern: label.toUpperCase(),
                    responseTimeout: nodeProfile?.profile?.responseTimeout,
                });
            } else {
                attributes = await ZoweExplorerApiRegister.getMvsApi(nodeProfile).dataSet(label, {
                    attributes: true,
                    responseTimeout: nodeProfile?.profile?.responseTimeout,
                });
            }
            attributes = attributes.apiResponse.items;
            if (contextually.isDs(node)) {
                attributes = attributes.filter((dataSet) => {
                    return dataSet.dsname.toUpperCase() === label.toUpperCase();
                });
            }
            if (attributes.length === 0) {
                throw new Error(localize("showAttributes.lengthError", "No matching names found for query: ") + label);
            }
        } catch (err) {
            await errorHandling(err, node.getProfileName(), localize("showAttributes.error", "Unable to list attributes: ") + err.message);
            throw err;
        }

        const attributesMessage = localize("attributes.title", "Attributes");
        const webviewHTML = `<!DOCTYPE html>
        <html lang="en">
        <head>
            <meta charset="UTF-8">
            <title>${label} "${attributesMessage}"</title>
        </head>
        <body>
        <table style="margin-top: 2em; border-spacing: 2em 0">
        ${Object.keys(attributes[0]).reduce(
            (html, key) =>
                html.concat(`
                <tr>
                    <td align="left" style="color: var(--vscode-editorLink-activeForeground); font-weight: bold">${key}:</td>
                    <td align="right" style="color: ${
                        isNaN(attributes[0][key]) ? "var(--vscode-settings-textInputForeground)" : "var(--vscode-problemsWarningIcon-foreground)"
                    }">${attributes[0][key]}</td>
                </tr>
        `),
            ""
        )}
        </table>
        </body>
        </html>`;
        const panel: vscode.WebviewPanel = api.Gui.createWebviewPanel({
            viewType: "zowe",
            title: label + " " + localize("attributes.title", "Attributes"),
            showOptions: vscode.window.activeTextEditor ? vscode.window.activeTextEditor.viewColumn : 1,
        });
        panel.webview.html = webviewHTML;
    }
}

/**
 * Submit the contents of the editor as JCL.
 *
 * @export
 * @param {DatasetTree} datasetProvider - our DatasetTree object
 */
// This function does not appear to currently be made available in the UI
export async function submitJcl(datasetProvider: api.IZoweTree<api.IZoweDatasetTreeNode>) {
    if (!vscode.window.activeTextEditor) {
        api.Gui.errorMessage(localize("submitJcl.noDocumentOpen", "No editor with a document that could be submitted as JCL is currently open."));
        return;
    }
    const doc = vscode.window.activeTextEditor.document;
    ZoweLogger.logDebug(localize("submitJcl.log.debug", "Submitting JCL in document ") + doc.fileName);
    // get session name
    const sessionregex = /\[(.*)(\])(?!.*\])/g;
    const regExp = sessionregex.exec(doc.fileName);
    const profiles = Profiles.getInstance();
    let sessProfileName;
    if (regExp === null) {
        const allProfiles: zowe.imperative.IProfileLoaded[] = profiles.allProfiles;
        const profileNamesList = allProfiles.map((profile) => {
            return profile.name;
        });
        if (profileNamesList.length) {
            const quickPickOptions: vscode.QuickPickOptions = {
                placeHolder: localize("submitJcl.quickPickOption", "Select the Profile to use to submit the job"),
                ignoreFocusOut: true,
                canPickMany: false,
            };
            sessProfileName = await api.Gui.showQuickPick(profileNamesList, quickPickOptions);
        } else {
            api.Gui.showMessage(localize("submitJcl.noProfile", "No profiles available"));
        }
    } else {
        sessProfileName = regExp[1];
        if (sessProfileName.includes("[")) {
            // if submitting from favorites, sesName might be the favorite node, so extract further
            sessProfileName = sessionregex.exec(sessProfileName)[1];
        }
    }

    // get profile from session name
    let sessProfile: zowe.imperative.IProfileLoaded;
    const sesNode = (await datasetProvider.getChildren()).find((child) => child.label.toString() === sessProfileName);
    if (sesNode) {
        sessProfile = sesNode.getProfile();
    } else {
        // if submitting from favorites, a session might not exist for this node
        sessProfile = profiles.loadNamedProfile(sessProfileName);
    }
    if (sessProfile == null) {
        ZoweLogger.logError(localize("submitJcl.log.error.nullSession", "Session for submitting JCL was null or undefined!"));
        return;
    }
    await Profiles.getInstance().checkCurrentProfile(sessProfile);
    if (Profiles.getInstance().validProfile !== api.ValidProfileEnum.INVALID) {
        try {
            const job = await ZoweExplorerApiRegister.getJesApi(sessProfile).submitJcl(doc.getText());
            const args = [sessProfileName, job.jobid];
            const setJobCmd = `command:zowe.jobs.setJobSpool?${encodeURIComponent(JSON.stringify(args))}`;
            api.Gui.showMessage(localize("submitJcl.jobSubmitted", "Job submitted ") + `[${job.jobid}](${setJobCmd})`);
        } catch (error) {
            await errorHandling(error, sessProfileName, localize("submitJcl.jobSubmissionFailed", "Job submission failed\n") + error.message);
        }
    } else {
        api.Gui.errorMessage(localize("submitJcl.checkProfile", "Profile is invalid"));
        return;
    }
}

/**
 * Shows a confirmation dialog (if needed) when submitting a job.
 *
 * @param node The node/member that is being submitted
 * @param ownsJob Whether the current user profile owns this job
 * @returns Whether the job submission should continue.
 */
async function confirmJobSubmission(node: api.IZoweTreeNode, ownsJob: boolean): Promise<boolean> {
    const showConfirmationDialog = async () => {
        const selection = await api.Gui.warningMessage(
            localize("submitMember.confirm", "Are you sure you want to submit the following job?\n\n{0}", node.getLabel().toString()),
            { items: [{ title: "Submit" }], vsCodeOpts: { modal: true } }
        );

        return selection != null && selection?.title === "Submit";
    };

    const confirmationOption: string = vscode.workspace.getConfiguration().get("zowe.jobs.confirmSubmission");
    switch (JOB_SUBMIT_DIALOG_OPTS.indexOf(confirmationOption)) {
        case JobSubmitDialogOpts.OtherUserJobs:
            if (!ownsJob && !(await showConfirmationDialog())) {
                return false;
            }
            break;
        case JobSubmitDialogOpts.YourJobs:
            if (ownsJob && !(await showConfirmationDialog())) {
                return false;
            }
            break;
        case JobSubmitDialogOpts.AllJobs:
            if (!(await showConfirmationDialog())) {
                return false;
            }
            break;
        case JobSubmitDialogOpts.Disabled:
        default:
            break;
    }

    return true;
}

/**
 * Submit the selected dataset member as a Job.
 *
 * @export
 * @param node The dataset member
 */
export async function submitMember(node: api.IZoweTreeNode) {
    let label: string;
    let sesName: string;
    let sessProfile: zowe.imperative.IProfileLoaded;
    const profiles = Profiles.getInstance();
    const nodeProfile = node.getProfile();
    await profiles.checkCurrentProfile(nodeProfile);

    const datasetName = contextually.isDsMember(node) ? node.getParent().getLabel().toString() : node.getLabel().toString();
    const ownsJob = datasetName.split(".")[0] === nodeProfile.profile?.user?.toUpperCase();

    if (!(await confirmJobSubmission(node, ownsJob))) {
        return;
    }

    if (Profiles.getInstance().validProfile !== api.ValidProfileEnum.INVALID) {
        switch (true) {
            // For favorited or non-favorited sequential DS:
            case contextually.isFavorite(node):
            case contextually.isSessionNotFav(node.getParent()):
                sesName = node.getParent().getLabel() as string;
                label = node.label as string;
                sessProfile = node.getProfile();
                break;
            // For favorited or non-favorited data set members:
            case contextually.isFavoritePds(node.getParent()):
            case contextually.isPdsNotFav(node.getParent()):
                sesName = node.getParent().getParent().getLabel() as string;
                label = node.getParent().getLabel().toString() + "(" + node.label.toString() + ")";
                sessProfile = node.getProfile();
                break;
            default:
                api.Gui.errorMessage(localize("submitMember.invalidNode", "submitMember() called from invalid node."));
                throw Error(localize("submitMember.error.invalidNode", "submitMember() called from invalid node."));
        }
        try {
            const job = await ZoweExplorerApiRegister.getJesApi(sessProfile).submitJob(label);
            const args = [sesName, job.jobid];
            const setJobCmd = `command:zowe.jobs.setJobSpool?${encodeURIComponent(JSON.stringify(args))}`;
            api.Gui.showMessage(localize("submitMember.jobSubmitted", "Job submitted ") + `[${job.jobid}](${setJobCmd})`);
        } catch (error) {
            await errorHandling(error, sesName, localize("submitMember.jobSubmissionFailed", "Job submission failed\n") + error.message);
        }
    }
}

/**
 * Deletes a dataset/data set member
 *
 * @export
 * @param {IZoweTreeNode} node - The node to be deleted
 * @param {IZoweTree<IZoweDatasetTreeNode>} datasetProvider - the tree which contains the nodes
 */
export async function deleteDataset(node: api.IZoweTreeNode, datasetProvider: api.IZoweTree<api.IZoweDatasetTreeNode>) {
    let label = "";
    let fav = false;

    const parent = node.getParent();
    try {
        const parentContext = parent.contextValue;
        if (parentContext.includes(globals.FAV_SUFFIX)) {
            label = node.getLabel() as string;
            fav = true;
            if (parentContext.includes(globals.DS_PDS_CONTEXT + globals.FAV_SUFFIX)) {
                label = parent.getLabel().toString() + "(" + node.getLabel().toString() + ")";
            }
        } else if (parentContext.includes(globals.DS_SESSION_CONTEXT)) {
            label = node.getLabel() as string;
        } else if (parentContext.includes(globals.DS_PDS_CONTEXT)) {
            label = parent.getLabel().toString() + "(" + node.getLabel().toString() + ")";
        } else {
            throw Error(localize("deleteDataSet.invalidNode.error", "deleteDataSet() called from invalid node."));
        }
        await datasetProvider.checkCurrentProfile(node);
        if (Profiles.getInstance().validProfile !== api.ValidProfileEnum.INVALID) {
            const profile = node.getProfile();
            await ZoweExplorerApiRegister.getMvsApi(profile).deleteDataSet(label, { responseTimeout: profile.profile?.responseTimeout });
        } else {
            return;
        }
    } catch (err) {
        if (err.message.includes(localize("deleteDataSet.error.notFound", "not found"))) {
            ZoweLogger.logError(localize("deleteDataSet.delete.log.error", "Error encountered when deleting data set! ") + JSON.stringify(err));
            api.Gui.showMessage(
                localize("deleteDataSet.notFound.error1", "Unable to find file: ") +
                    label +
                    localize("deleteDataSet.notFound.error2", " was probably already deleted.")
            );
        } else {
            await errorHandling(err, node.getProfileName(), err.message);
        }
        throw err;
    }

    // remove node from tree
    if (fav) {
        datasetProvider.mSessionNodes.forEach((ses) => {
            if (node.getProfileName() === ses.label.toString()) {
                ses.dirty = true;
            }
        });
    } else {
        node.getSessionNode().dirty = true;
    }
    datasetProvider.removeFavorite(node);

    const isMember = contextually.isDsMember(node);

    // If the node is a dataset member, go up a level in the node tree
    // to find the relevant, matching node
    const nodeOfInterest = isMember ? node.getParent() : node;
    const parentNode = datasetProvider.findEquivalentNode(nodeOfInterest, fav);

    if (parentNode != null) {
        // Refresh the correct node (parent of node to delete) to reflect changes
        datasetProvider.refreshElement(isMember ? parentNode : parentNode.getParent());
    }

    datasetProvider.refreshElement(node.getSessionNode());

    // remove local copy of file
    const fileName = getDocumentFilePath(label, node);
    try {
        if (fs.existsSync(fileName)) {
            fs.unlinkSync(fileName);
        }
    } catch (err) {
        ZoweLogger.logWarn(err);
    }
}

/**
 * Refreshes the passed node with current mainframe data
 *
 * @param {IZoweDatasetTreeNode} node - The node which represents the dataset
 */
// This is not a UI refresh.
export async function refreshPS(node: api.IZoweDatasetTreeNode) {
    let label: string;
    try {
        switch (true) {
            // For favorited or non-favorited sequential DS:
            case contextually.isFavorite(node):
            case contextually.isSessionNotFav(node.getParent()):
                label = node.label as string;
                break;
            // For favorited or non-favorited data set members:
            case contextually.isFavoritePds(node.getParent()):
            case contextually.isPdsNotFav(node.getParent()):
                label = node.getParent().getLabel().toString() + "(" + node.getLabel().toString() + ")";
                break;
            default:
                throw Error(localize("refreshPS.error.invalidNode", "refreshPS() called from invalid node."));
        }
        const documentFilePath = getDocumentFilePath(label, node);
        const prof = node.getProfile();
        const response = await ZoweExplorerApiRegister.getMvsApi(prof).getContents(label, {
            file: documentFilePath,
            returnEtag: true,
            encoding: prof.profile?.encoding,
            responseTimeout: prof.profile?.responseTimeout,
        });
        node.setEtag(response.apiResponse.etag);

        const document = await vscode.workspace.openTextDocument(documentFilePath);
        api.Gui.showTextDocument(document, { preview: false });
        // if there are unsaved changes, vscode won't automatically display the updates, so close and reopen
        if (document.isDirty) {
            await vscode.commands.executeCommand("workbench.action.closeActiveEditor");
            api.Gui.showTextDocument(document, { preview: false });
        }
    } catch (err) {
        if (err.message.includes(localize("refreshPS.error.notFound", "not found"))) {
            ZoweLogger.logError(localize("refreshPS.log.error.refresh", "Error encountered when refreshing data set view: ") + JSON.stringify(err));
            api.Gui.showMessage(localize("refreshPS.file1", "Unable to find file: ") + label + localize("refreshPS.file2", " was probably deleted."));
        } else {
            await errorHandling(err, node.getProfileName(), err.message);
        }
    }
}

/**
 * Refreshes the names of each member within a PDS
 *
 * @param {IZoweDatasetTreeNode} node - The node which represents the parent PDS of members
 * @param datasetProvider
 */
export async function refreshDataset(node: api.IZoweDatasetTreeNode, datasetProvider: api.IZoweTree<api.IZoweDatasetTreeNode>) {
    try {
        await node.getChildren();
        datasetProvider.refreshElement(node);
    } catch (err) {
        await errorHandling(err, node.getProfileName(), err.message);
    }
}

/**
 * Prompts the user for a pattern, and populates the [TreeView]{@link vscode.TreeView} based on the pattern
 *
 * @param {IZoweDatasetTreeNode} node - The session node
 * @param {DatasetTree} datasetProvider - Current DatasetTree used to populate the TreeView
 * @returns {Promise<void>}
 */
// This function does not appear to be called by anything except unit and integration tests.
export async function enterPattern(node: api.IZoweDatasetTreeNode, datasetProvider: DatasetTree) {
    if (globals.LOG) {
        globals.LOG.debug(localize("enterPattern.log.debug.prompt", "Prompting the user for a data set pattern"));
    }
    let pattern: string;
    if (contextually.isSessionNotFav(node)) {
        // manually entering a search
        const options: vscode.InputBoxOptions = {
            prompt: localize("enterPattern.inputBox.prompt", "Search Data Sets: use a comma to separate multiple patterns"),
            value: node.pattern,
        };
        // get user input
        pattern = await api.Gui.showInputBox(options);
        if (!pattern) {
            api.Gui.showMessage(localize("enterPattern.pattern", "You must enter a pattern."));
            return;
        }
    } else {
        // executing search from saved search in favorites
        pattern = node.label.toString().substring(node.label.toString().indexOf(":") + 2);
        const sessionName = node.label.toString().substring(node.label.toString().indexOf("[") + 1, node.label.toString().indexOf("]"));
        await datasetProvider.addSession(sessionName.trim());
        node = datasetProvider.mSessionNodes.find((tempNode) => tempNode.label.toString().trim() === sessionName.trim());
    }

    // update the treeview with the new pattern
    // TODO figure out why a label change is needed to refresh the treeview,
    // instead of changing the collapsible state
    // change label so the treeview updates
    node.tooltip = node.pattern = pattern.toUpperCase();
    node.collapsibleState = vscode.TreeItemCollapsibleState.Expanded;
    node.dirty = true;
    const icon = getIconByNode(node);
    if (icon) {
        node.iconPath = icon.path;
    }
    datasetProvider.addSearchHistory(node.pattern);
}

/**
 * Copy data set info
 *
 * @export
 * @deprecated Please use copyDataSets
 * @param {IZoweNodeType} node - The node to copy
 */
export async function copyDataSet(node: api.IZoweNodeType) {
    return vscode.env.clipboard.writeText(JSON.stringify(dsUtils.getNodeLabels(node)));
}

/**
 * Copy data sets
 *
 * @export
 * @param {ZoweDatasetNode} node Node to copy,
 * @param {ZoweDatasetNode[]} nodeList - Multiple selected Nodes to copy
 * @param datasetProvider
 */
export async function copyDataSets(node, nodeList: ZoweDatasetNode[], datasetProvider: api.IZoweTree<api.IZoweDatasetTreeNode>) {
    let selectedNodes;
    if (!(node || nodeList)) {
        selectedNodes = datasetProvider.getTreeView().selection;
    } else {
        selectedNodes = getSelectedNodeList(node, nodeList);
    }

    const unique = [...new Set(selectedNodes.map((item) => item.contextValue))];
    if (unique.length > 1) {
        api.Gui.showMessage(
            localize("copyDataSet.multitype.error", "Cannot perform the copy operation as the datasets selected have different types")
        );
        return;
    }
    if (contextually.isDsMember(selectedNodes[0])) {
        // multiple member
        const filePaths = [];
        selectedNodes.forEach((el) => {
            filePaths.push(dsUtils.getNodeLabels(el));
        });
        return vscode.env.clipboard.writeText(JSON.stringify(filePaths.length > 1 ? filePaths : filePaths[0]));
    }
    if (contextually.isDs(selectedNodes[0])) {
        await copySequentialDatasets(selectedNodes);
        return refreshDataset(selectedNodes[0].getParent(), datasetProvider);
    } else if (contextually.isPds(selectedNodes[0])) {
        await copyPartitionedDatasets(selectedNodes);
        return refreshDataset(selectedNodes[0].getParent(), datasetProvider);
    }
}

/**
 * Migrate data sets
 *
 * @export
 * @param {IZoweDatasetTreeNode} node - The node to migrate
 */
export async function hMigrateDataSet(node: ZoweDatasetNode) {
    await Profiles.getInstance().checkCurrentProfile(node.getProfile());
    if (Profiles.getInstance().validProfile !== api.ValidProfileEnum.INVALID) {
        const { dataSetName } = dsUtils.getNodeLabels(node);
        try {
            const response = await ZoweExplorerApiRegister.getMvsApi(node.getProfile()).hMigrateDataSet(dataSetName);
            api.Gui.showMessage(
                localize("hMigrate.requestSent1", "Migration of dataset: ") + dataSetName + localize("hMigrate.requestSent2", " requested.")
            );
            return response;
        } catch (err) {
            ZoweLogger.logError(err);
            api.Gui.errorMessage(err.message);
            return;
        }
    } else {
        api.Gui.errorMessage(localize("hMigrateDataSet.checkProfile", "Profile is invalid"));
        return;
    }
}

/**
 * Recall data sets
 *
 * @export
 * @param {IZoweDatasetTreeNode} node - The node to recall
 */
export async function hRecallDataSet(node: ZoweDatasetNode) {
    await Profiles.getInstance().checkCurrentProfile(node.getProfile());
    if (Profiles.getInstance().validProfile !== api.ValidProfileEnum.INVALID) {
        const { dataSetName } = dsUtils.getNodeLabels(node);
        try {
            const response = await ZoweExplorerApiRegister.getMvsApi(node.getProfile()).hRecallDataSet(dataSetName);
            api.Gui.showMessage(
                localize("hRecall.requestSent1", "Recall of dataset: ") + dataSetName + localize("hRecall.requestSent2", " requested.")
            );
            return response;
        } catch (err) {
            ZoweLogger.logError(err);
            api.Gui.errorMessage(err.message);
            return;
        }
    } else {
        api.Gui.errorMessage(localize("hMigrateDataSet.checkProfile", "Profile is invalid"));
        return;
    }
}

/**
 * Show File Error details when gathering attributes for these data sets
 *
 * @export
 * @param {IZoweDatasetTreeNode} node - The node to get details from
 */
export async function showFileErrorDetails(node: ZoweDatasetNode) {
    await Profiles.getInstance().checkCurrentProfile(node.getProfile());
    if (Profiles.getInstance().validProfile === api.ValidProfileEnum.INVALID) {
        api.Gui.errorMessage(localize("hMigrateDataSet.checkProfile", "Profile is invalid"));
    } else {
        const { dataSetName } = dsUtils.getNodeLabels(node);
        if (node.errorDetails) {
            ZoweLogger.logError(JSON.stringify(node.errorDetails, null, 2));
            api.Gui.errorMessage(node.errorDetails.message);
        } else {
            try {
                await ZoweExplorerApiRegister.getMvsApi(node.getProfile()).hRecallDataSet(dataSetName);
                api.Gui.errorMessage(localize("showFileErrorDetails.noErrorDetails", "Unable to gather more information"));
            } catch (err) {
                ZoweLogger.logError(JSON.stringify(err, null, 2));
                api.Gui.errorMessage(err.message);
            }
        }
    }
}

/**
 * Paste member
 *
 * @export
 * @param {ZoweNode} node - The node to paste to
 * @param {DatasetTree} datasetProvider - the tree which contains the nodes
 */
export async function pasteMember(node: api.IZoweDatasetTreeNode, datasetProvider: api.IZoweTree<api.IZoweDatasetTreeNode>) {
    const { profileName, dataSetName } = dsUtils.getNodeLabels(node);
    let memberName;
    let beforeDataSetName;
    let beforeProfileName;
    let beforeMemberName;

    await Profiles.getInstance().checkCurrentProfile(node.getProfile());
    if (Profiles.getInstance().validProfile !== api.ValidProfileEnum.INVALID) {
        try {
            ({
                dataSetName: beforeDataSetName,
                memberName: beforeMemberName,
                profileName: beforeProfileName,
            } = JSON.parse(await vscode.env.clipboard.readText()));
        } catch (err) {
            throw Error("Invalid clipboard. Copy from data set first");
        }
        if (node.contextValue.includes(globals.DS_PDS_CONTEXT)) {
            const inputBoxOptions: vscode.InputBoxOptions = {
                value: beforeMemberName,
                placeHolder: localize("pasteMember.inputBox.placeHolder", "Name of Data Set Member"),
                validateInput: (text) => {
                    return dsUtils.validateMemberName(text) === true ? null : localize("member.validation", "Enter valid member name");
                },
            };
            memberName = await api.Gui.showInputBox(inputBoxOptions);
            if (!memberName) {
                return;
            }
        }

        if (beforeProfileName === profileName) {
            let replace: shouldReplace;
            if (memberName) {
                replace = await determineReplacement(node.getProfile(), `${dataSetName}(${memberName})`, "mem");
            }
            if (replace !== "cancel") {
                try {
                    await ZoweExplorerApiRegister.getMvsApi(node.getProfile()).copyDataSetMember(
                        { dsn: beforeDataSetName, member: beforeMemberName },
                        { dsn: dataSetName, member: memberName },
                        { replace: replace === "replace" }
                    );
                } catch (err) {
                    ZoweLogger.logError(err);
                    api.Gui.errorMessage(err.message);
                    return;
                }
                if (memberName) {
                    datasetProvider.refreshElement(node);
                    let node2;
                    if (node.contextValue.includes(globals.FAV_SUFFIX)) {
                        node2 = datasetProvider.findNonFavoritedNode(node);
                    } else {
                        node2 = datasetProvider.findFavoritedNode(node);
                    }
                    if (node2) {
                        datasetProvider.refreshElement(node2);
                    }
                } else {
                    refreshPS(node);
                }
            }
        }
    }
}

/**
 * Uploads the file to the mainframe
 *
 * @export
 * @param {vscode.TextDocument} doc - TextDocument that is being saved
 */
export async function saveFile(doc: vscode.TextDocument, datasetProvider: api.IZoweTree<api.IZoweDatasetTreeNode>): Promise<void> {
    // Check if file is a data set, instead of some other file
    ZoweLogger.logDebug(localize("saveFile.log.debug.request", "requested to save data set: ") + doc.fileName);
    const docPath = path.join(doc.fileName, "..");
    ZoweLogger.logDebug("requested to save data set: " + doc.fileName);
    if (docPath.toUpperCase().indexOf(globals.DS_DIR.toUpperCase()) === -1) {
        ZoweLogger.logDebug(
            localize("saveFile.log.debug.path", "path.relative returned a non-blank directory.") +
                localize("saveFile.log.debug.directory", "Assuming we are not in the DS_DIR directory: ") +
                path.relative(docPath, globals.DS_DIR)
        );
        return;
    }
    const start = path.join(globals.DS_DIR + path.sep).length;
    const ending = doc.fileName.substring(start);
    const sesName = ending.substring(0, ending.indexOf(path.sep));
    const profile = Profiles.getInstance().loadNamedProfile(sesName);
    if (!profile) {
<<<<<<< HEAD
        ZoweLogger.logError(localize("saveFile.log.error.session", "Couldn't locate session when saving data set!"));
        return api.Gui.errorMessage(localize("saveFile.log.error.session", "Couldn't locate session when saving data set!"));
=======
        globals.LOG.error(localize("saveFile.log.error.session", "Couldn't locate session when saving data set!"));
        await api.Gui.errorMessage(localize("saveFile.log.error.session", "Couldn't locate session when saving data set!"));
        return;
>>>>>>> d03780ed
    }

    // get session from session name
    const sesNode = (await datasetProvider.getChildren()).find((child) => child.label.toString().trim() === sesName);
    if (!sesNode) {
        // if saving from favorites, a session might not exist for this node
        ZoweLogger.logDebug(localize("saveFile.log.debug.missingSessionNode", "couldn't find session node"));
    }

    // If not a member
    let label = doc.fileName.substring(
        doc.fileName.lastIndexOf(path.sep) + 1,
        checkForAddedSuffix(doc.fileName) ? doc.fileName.lastIndexOf(".") : doc.fileName.length
    );
    label = label.toUpperCase().trim();
<<<<<<< HEAD
    ZoweLogger.logDebug(localize("saveFile.log.debug.saving", "Saving file ") + label);
    if (!label.includes("(")) {
        try {
            // Checks if file still exists on server
            const response = await ZoweExplorerApiRegister.getMvsApi(profile).dataSet(label, { responseTimeout: profile.profile?.responseTimeout });
            if (!response.apiResponse.items.length) {
                return api.Gui.errorMessage(
                    localize("saveFile.error.saveFailed", "Data set failed to save. Data set may have been deleted on mainframe.")
                );
            }
        } catch (err) {
            await errorHandling(err, sesName, err.message);
=======
    globals.LOG.debug(localize("saveFile.log.debug.saving", "Saving file ") + label);
    const dsname = label.includes("(") ? label.slice(0, label.indexOf("(")) : label;
    try {
        // Checks if file still exists on server
        const response = await ZoweExplorerApiRegister.getMvsApi(profile).dataSet(dsname, { responseTimeout: profile.profile?.responseTimeout });
        if (!response.apiResponse.items.length) {
            await api.Gui.errorMessage(
                localize("saveFile.error.saveFailed", "Data set failed to save. Data set may have been deleted or renamed on mainframe.")
            );
            return;
>>>>>>> d03780ed
        }
    } catch (err) {
        await errorHandling(err, sesName, err.message);
    }
    // Get specific node based on label and parent tree (session / favorites)
    const nodes: api.IZoweNodeType[] = concatChildNodes(sesNode ? [sesNode] : datasetProvider.mSessionNodes);
    const node: api.IZoweDatasetTreeNode = nodes.find((zNode) => {
        if (contextually.isDsMember(zNode)) {
            const zNodeDetails = dsUtils.getProfileAndDataSetName(zNode);
            return `${zNodeDetails.profileName}(${zNodeDetails.dataSetName})` === `${label}`;
        } else if (contextually.isDs(zNode) || contextually.isDsSession(zNode)) {
            return zNode.label.toString().trim() === label;
        } else {
            return false;
        }
    });

    // define upload options
    const uploadOptions: IUploadOptions = {
        etag: node?.getEtag(),
        returnEtag: true,
    };

    try {
        const uploadResponse = await api.Gui.withProgress(
            {
                location: vscode.ProgressLocation.Window,
                title: localize("saveFile.response.save.title", "Saving data set..."),
            },
            () => {
                const prof = node?.getProfile() ?? profile;
                if (prof.profile?.encoding) {
                    uploadOptions.encoding = prof.profile.encoding;
                }
                return ZoweExplorerApiRegister.getMvsApi(prof).putContents(doc.fileName, label, {
                    ...uploadOptions,
                    responseTimeout: prof.profile?.responseTimeout,
                });
            }
        );
        if (uploadResponse.success) {
            api.Gui.setStatusBarMessage(uploadResponse.commandResponse, globals.STATUS_BAR_TIMEOUT_MS);
            // set local etag with the new etag from the updated file on mainframe
            if (node) {
                node.setEtag(uploadResponse.apiResponse[0].etag);
                setFileSaved(true);
            }
        } else if (
            !uploadResponse.success &&
            uploadResponse.commandResponse.includes(localize("saveFile.error.ZosmfEtagMismatchError", "Rest API failure with HTTP(S) status 412"))
        ) {
            if (globals.ISTHEIA) {
                await willForceUpload(node, doc, label, node ? node.getProfile() : profile);
            } else {
                const oldDoc = doc;
                const oldDocText = oldDoc.getText();
                const prof = node ? node.getProfile() : profile;
                const downloadResponse = await ZoweExplorerApiRegister.getMvsApi(prof).getContents(label, {
                    file: doc.fileName,
                    returnEtag: true,
                    encoding: prof.profile?.encoding,
                    responseTimeout: prof.profile?.responseTimeout,
                });
                // re-assign etag, so that it can be used with subsequent requests
                const downloadEtag = downloadResponse.apiResponse.etag;
                if (node && downloadEtag !== node.getEtag()) {
                    node.setEtag(downloadEtag);
                }
                api.Gui.warningMessage(
                    localize(
                        "saveFile.error.etagMismatch",
                        "Remote file has been modified in the meantime.\nSelect 'Compare' to resolve the conflict."
                    )
                );
                if (vscode.window.activeTextEditor) {
                    // Store document in a separate variable, to be used on merge conflict
                    const startPosition = new vscode.Position(0, 0);
                    const endPosition = new vscode.Position(oldDoc.lineCount, 0);
                    const deleteRange = new vscode.Range(startPosition, endPosition);
                    await vscode.window.activeTextEditor.edit((editBuilder) => {
                        // re-write the old content in the editor view
                        editBuilder.delete(deleteRange);
                        editBuilder.insert(startPosition, oldDocText);
                    });
                    await vscode.window.activeTextEditor.document.save();
                }
            }
        } else {
            await markDocumentUnsaved(doc);
            api.Gui.errorMessage(uploadResponse.commandResponse);
        }
    } catch (err) {
        await markDocumentUnsaved(doc);
        await errorHandling(err, sesName, err.message);
    }
}

/**
 * Paste members
 *
 * @export
 * @param {DatasetTree} datasetProvider - the tree which contains the nodes
 */
export async function pasteDataSetMembers(datasetProvider: api.IZoweTree<api.IZoweDatasetTreeNode>, node: ZoweDatasetNode) {
    let clipboardContent;
    try {
        clipboardContent = JSON.parse(await vscode.env.clipboard.readText());
    } catch (err) {
        api.Gui.errorMessage(localize("paste.dataSet", "Invalid paste. Copy dataset(s) first"));
        return;
    }
    if (!Array.isArray(clipboardContent) && clipboardContent.memberName) {
        return pasteMember(node, datasetProvider);
    }

    await api.Gui.withProgress(
        {
            location: vscode.ProgressLocation.Window,
            title: localize("paste.dataSet.InPrg", "Copying File(s)"),
        },
        async function copyDsMember() {
            for (const content of clipboardContent) {
                if (content.memberName) {
                    try {
                        await ZoweExplorerApiRegister.getMvsApi(node.getProfile()).copyDataSetMember(
                            { dsn: content.dataSetName, member: content.memberName },
                            { dsn: node.getLabel().toString(), member: content.memberName }
                        );
                    } catch (err) {
                        api.Gui.errorMessage(err.message);
                        return;
                    }
                }
            }
            datasetProvider.refreshElement(node);
            vscode.env.clipboard.writeText("");
        }
    );
}

/**
 * download given dataset node
 *
 * @export
 * @param {ZoweDatasetNode} node - node to be downloaded
 */
export async function downloadDs(node: ZoweDatasetNode) {
    const profile = node.getProfile();
    let lbl: string;
    switch (true) {
        case contextually.isFavorite(node):
        case contextually.isSessionNotFav(node.getParent()):
            lbl = node.label as string;
            break;
        case contextually.isFavoritePds(node.getParent()):
        case contextually.isPdsNotFav(node.getParent()):
            lbl = node.getParent().getLabel().toString() + "(" + node.getLabel().toString() + ")";
            break;
        default:
            vscode.window.showErrorMessage(localize("download.invalidNode", "downloadDataset() called with invalid node."));
            throw Error(localize("download.invalidNode", "downloadDataset() called with invalid node. "));
    }
    const filePath = getDocumentFilePath(lbl, node);
    return ZoweExplorerApiRegister.getMvsApi(profile).getContents(lbl, {
        file: filePath,
        returnEtag: true,
        encoding: profile.profile.encoding,
    });
}

/**
 * copies given sequential dataset nodes
 *
 * @export
 * @param {ZoweDatasetNode[]} nodes - nodes to be copied
 */
export async function copySequentialDatasets(nodes: ZoweDatasetNode[]) {
    await _copyProcessor(nodes, "ps", async (node: ZoweDatasetNode, dsname: string, replace: shouldReplace) => {
        const lbl = node.getLabel().toString();
        const mvsApi = ZoweExplorerApiRegister.getMvsApi(node.getProfile());
        if (mvsApi?.copyDataSet == null) {
            await api.Gui.errorMessage(localize("copyDataSet.error.notSupported", "Copying datasets is not supported."));
        } else {
            await api.Gui.withProgress(
                {
                    location: vscode.ProgressLocation.Window,
                    title: localize("paste.dataSet.InPrg", "Copying File(s)"),
                },
                () => {
                    return mvsApi.copyDataSet(lbl, dsname, null, replace === "replace");
                }
            );
        }
    });
}

/**
 * copies given partitioned dataset nodes
 *
 * @export
 * @param {ZoweDatasetNode[]} nodes - nodes to be copied
 */
export async function copyPartitionedDatasets(nodes: ZoweDatasetNode[]) {
    await _copyProcessor(nodes, "po", async (node: ZoweDatasetNode, dsname: string, replace: shouldReplace) => {
        const lbl = node.getLabel().toString();
        const uploadOptions: IUploadOptions = {
            etag: node?.getEtag(),
            returnEtag: true,
        };

        const children = await node.getChildren();
        const prof = node?.getProfile();
        if (prof.profile.encoding) {
            uploadOptions.encoding = prof.profile.encoding;
        }

        await api.Gui.withProgress(
            {
                location: vscode.ProgressLocation.Window,
                title: localize("paste.dataSet.InPrg", "Copying File(s)"),
            },
            () => {
                for (const child of children) {
                    ZoweExplorerApiRegister.getMvsApi(node.getProfile()).copyDataSetMember(
                        { dsn: lbl, member: child.getLabel().toString() },
                        { dsn: dsname, member: child.getLabel().toString() },
                        { replace: replace === "replace" }
                    );
                }
                return Promise.resolve();
            }
        );
    });
}

/**
 * Type of z/os dataset or member intended for replacement
 * @export
 */
export type replaceDstype = "ps" | "po" | "mem";

/**
 * String type to determine whether or not the z/os dataset should be replaced
 * @export
 */
export type shouldReplace = "replace" | "cancel" | "notFound";

/**
 * Helper function to determine whether or not we should replace some z/os content
 *
 * @param nodeProfile The node for which we are going to determine replacement
 * @param name The fully quallified name of the dataset (member included)
 * @param type The type of z/os dataset (or member) that we should determine whether or not to replace
 * @returns string that explain whether or not to replace the z/os content
 */
export async function determineReplacement(nodeProfile: zowe.imperative.IProfileLoaded, name: string, type: replaceDstype): Promise<shouldReplace> {
    const mvsApi = ZoweExplorerApiRegister.getMvsApi(nodeProfile);
    const options = { responseTimeout: nodeProfile.profile?.responseTimeout };
    const stringReplace = localize("copyDataSet.replace.option1", "Replace");
    const stringCancel = localize("copyDataSet.replace.option2", "Cancel");
    let q: string = null;
    let replace = false;
    if (type === "mem") {
        const dsname = name.split("(")[0];
        const member = name.split("(")[1].slice(0, -1);
        const res = await mvsApi.allMembers(dsname, options);
        if (res?.success && res.apiResponse?.items.some((m) => m.member === member.toUpperCase())) {
            q = localize("copyDataSet.replace.mem.question", "The dataset member already exists.\nDo you want to replace it?");
            replace = stringReplace === (await api.Gui.showMessage(q, { items: [stringReplace, stringCancel] }));
        }
    } else {
        const res = await mvsApi.dataSet(name, options);
        if (res?.success && res.apiResponse?.items.length > 0) {
            if (type === "ps") {
                q = localize("copyDataSet.replace.ps.question", "The physical sequential (PS) dataset already exists.\nDo you want to replace it?");
            } else if (type === "po") {
                q = localize(
                    "copyDataSet.replace.po.question",
                    "The partitioned (PO) dataset already exists.\nDo you want to merge them while replacing any existing members?"
                );
            }
            replace = stringReplace === (await api.Gui.showMessage(q, { items: [stringReplace, stringCancel] }));
        }
    }
    // Sonar cloud code-smell :'(
    const returnValueIfNotReplacing = q === null ? "notFound" : "cancel";
    return replace ? "replace" : returnValueIfNotReplacing;
}

/**
 * Helper funciton to process the copy operation on all selected nodes
 *
 * @param nodes List of selected nodes to process
 * @param type Type of replacement that should occur
 * @param action Function that will perform the actual replacement/copy operation
 * @returns void - Please don't expect a return value from this method
 */
export async function _copyProcessor(
    nodes: ZoweDatasetNode[],
    type: replaceDstype,
    action: (_node: ZoweDatasetNode, _dsname: string, _shouldReplace: shouldReplace) => Promise<void>
): Promise<void> {
    for (const node of nodes) {
        try {
            const lbl = node.getLabel().toString();
            const inputBoxOptions: vscode.InputBoxOptions = {
                prompt: localize("allocateLike.inputBox.placeHolder", "Enter a name for the new data set"),
                value: lbl,
                placeHolder: localize("pasteMember.inputBox.placeHolder", "Name of Data Set"),
                validateInput: (text) => {
                    return dsUtils.validateDataSetName(text) && (lbl !== text) === true ? null : "Enter valid dataset name";
                },
            };

            const dsname = await api.Gui.showInputBox(inputBoxOptions);
            if (!dsname) {
                return;
            }
            const replace = await determineReplacement(nodes[0].getProfile(), dsname, type);
            let res: zowe.IZosFilesResponse;
            if (replace === "notFound") {
                res = await ZoweExplorerApiRegister.getMvsApi(nodes[0].getProfile()).allocateLikeDataSet(dsname, lbl);
            }
            if (res?.success || replace !== "cancel") {
                await action(node, dsname, replace);
            }
        } catch (error) {
            await errorHandling(
                error,
                dsUtils.getNodeLabels(node).dataSetName,
                localize("copyDataSet.error", "Unable to copy data set: ") + error.message
            );
        }
    }
}<|MERGE_RESOLUTION|>--- conflicted
+++ resolved
@@ -1351,14 +1351,10 @@
     const sesName = ending.substring(0, ending.indexOf(path.sep));
     const profile = Profiles.getInstance().loadNamedProfile(sesName);
     if (!profile) {
-<<<<<<< HEAD
-        ZoweLogger.logError(localize("saveFile.log.error.session", "Couldn't locate session when saving data set!"));
-        return api.Gui.errorMessage(localize("saveFile.log.error.session", "Couldn't locate session when saving data set!"));
-=======
-        globals.LOG.error(localize("saveFile.log.error.session", "Couldn't locate session when saving data set!"));
-        await api.Gui.errorMessage(localize("saveFile.log.error.session", "Couldn't locate session when saving data set!"));
+        const sessionError = localize("saveFile.log.error.session", "Couldn't locate session when saving data set!");
+        ZoweLogger.logError(sessionError);
+        await api.Gui.errorMessage(sessionError);
         return;
->>>>>>> d03780ed
     }
 
     // get session from session name
@@ -1374,21 +1370,7 @@
         checkForAddedSuffix(doc.fileName) ? doc.fileName.lastIndexOf(".") : doc.fileName.length
     );
     label = label.toUpperCase().trim();
-<<<<<<< HEAD
     ZoweLogger.logDebug(localize("saveFile.log.debug.saving", "Saving file ") + label);
-    if (!label.includes("(")) {
-        try {
-            // Checks if file still exists on server
-            const response = await ZoweExplorerApiRegister.getMvsApi(profile).dataSet(label, { responseTimeout: profile.profile?.responseTimeout });
-            if (!response.apiResponse.items.length) {
-                return api.Gui.errorMessage(
-                    localize("saveFile.error.saveFailed", "Data set failed to save. Data set may have been deleted on mainframe.")
-                );
-            }
-        } catch (err) {
-            await errorHandling(err, sesName, err.message);
-=======
-    globals.LOG.debug(localize("saveFile.log.debug.saving", "Saving file ") + label);
     const dsname = label.includes("(") ? label.slice(0, label.indexOf("(")) : label;
     try {
         // Checks if file still exists on server
@@ -1398,7 +1380,6 @@
                 localize("saveFile.error.saveFailed", "Data set failed to save. Data set may have been deleted or renamed on mainframe.")
             );
             return;
->>>>>>> d03780ed
         }
     } catch (err) {
         await errorHandling(err, sesName, err.message);
