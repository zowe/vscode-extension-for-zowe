/*
 * This program and the accompanying materials are made available under the terms of the *
 * Eclipse Public License v2.0 which accompanies this distribution, and is available at *
 * https://www.eclipse.org/legal/epl-v20.html                                      *
 *                                                                                 *
 * SPDX-License-Identifier: EPL-2.0                                                *
 *                                                                                 *
 * Copyright Contributors to the Zowe Project.                                     *
 *                                                                                 *
 */

import * as dsUtils from "../dataset/utils";
import * as vscode from "vscode";
import * as fs from "fs";
import * as zowe from "@zowe/cli";
import * as globals from "../globals";
import * as path from "path";
import * as api from "@zowe/zowe-explorer-api";
import { FilterItem, errorHandling } from "../utils/ProfilesUtils";
import {
    getDocumentFilePath,
    concatChildNodes,
    checkForAddedSuffix,
<<<<<<< HEAD
    willForceUpload,
    getSelectedNodeList,
=======
>>>>>>> 4e867c4d
    JobSubmitDialogOpts,
    JOB_SUBMIT_DIALOG_OPTS,
} from "../shared/utils";
import { ZoweExplorerApiRegister } from "../ZoweExplorerApiRegister";
import { Profiles } from "../Profiles";
import { getIconByNode } from "../generators/icons";
import { ZoweDatasetNode } from "./ZoweDatasetNode";
import { DatasetTree } from "./DatasetTree";
import * as contextually from "../shared/context";
import { setFileSaved } from "../utils/workspace";
import { IUploadOptions } from "@zowe/zos-files-for-zowe-sdk";

// Set up localization
import * as nls from "vscode-nls";
nls.config({
    messageFormat: nls.MessageFormat.bundle,
    bundleFormat: nls.BundleFormat.standalone,
})();
const localize: nls.LocalizeFunc = nls.loadMessageBundle();

/**
 * Allocates a copy of a data set or member
 *
 */
export async function allocateLike(datasetProvider: api.IZoweTree<api.IZoweDatasetTreeNode>, node?: api.IZoweDatasetTreeNode) {
    let profile: zowe.imperative.IProfileLoaded;
    let likeDSName: string;
    let currSession: api.IZoweDatasetTreeNode;

    // User called allocateLike from the command palette
    if (!node) {
        // The user must choose a session
        const qpItems = [];
        const quickpick = api.Gui.createQuickPick();
        quickpick.placeholder = localize("allocateLike.options.prompt", "Select the profile to which the original data set belongs");
        quickpick.ignoreFocusOut = true;

        for (const thisSession of datasetProvider.mSessionNodes) {
            if (!thisSession.label.toString().includes("Favorites")) {
                qpItems.push(new FilterItem({ text: thisSession.label as string }));
            }
        }
        quickpick.items = [...qpItems];

        quickpick.show();
        const selection = await api.Gui.resolveQuickPick(quickpick);
        if (!selection) {
            api.Gui.showMessage(localize("allocateLike.noSelection", "You must select a profile."));
            return;
        } else {
            currSession = datasetProvider.mSessionNodes.find((thisSession) => thisSession.label === selection.label);
            profile = currSession.getProfile();
        }
        quickpick.dispose();

        // The user must enter the name of a data set to copy
        const currSelection = datasetProvider.getTreeView().selection.length > 0 ? datasetProvider.getTreeView().selection[0].label : null;
        const inputBoxOptions: vscode.InputBoxOptions = {
            ignoreFocusOut: true,
            placeHolder: localize("allocateLike.inputBox.placeHolder", "Enter the name of the data set to copy attributes from"),
            value: currSelection as string,
            validateInput: (text) => {
                return dsUtils.validateDataSetName(text) === true ? null : localize("dataset.validation", "Enter valid dataset name");
            },
        };
        likeDSName = await api.Gui.showInputBox(inputBoxOptions);
        if (!likeDSName) {
            api.Gui.showMessage(localize("allocateLike.noNewName", "You must enter a new data set name."));
            return;
        }
    } else {
        // User called allocateLike by right-clicking a node
        profile = node.getProfile();
        likeDSName = node.label.toString().replace(/\[.*\]: /g, "");
    }

    // Get new data set name
    const options: vscode.InputBoxOptions = {
        ignoreFocusOut: true,
        placeHolder: localize("allocateLike.inputBox.placeHolder", "Enter a name for the new data set"),
        validateInput: (text) => {
            return dsUtils.validateDataSetName(text) === true ? null : localize("dataset.validation", "Enter valid dataset name");
        },
    };
    const newDSName = await api.Gui.showInputBox(options);
    if (!newDSName) {
        api.Gui.showMessage(localize("allocateLike.noNewName", "You must enter a new data set name."));
        return;
    } else {
        // Allocate the data set, or throw an error
        try {
            await ZoweExplorerApiRegister.getMvsApi(profile).allocateLikeDataSet(newDSName.toUpperCase(), likeDSName);
        } catch (err) {
            globals.LOG.error(localize("createDataSet.log.error", "Error encountered when creating data set! ") + JSON.stringify(err));
            await errorHandling(err, newDSName, localize("createDataSet.error", "Unable to create data set: ") + err.message);
            throw err;
        }
    }

    // Refresh tree and open new node, if applicable
    if (!currSession) {
        currSession = datasetProvider.mSessionNodes.find((thisSession) => thisSession.label.toString().trim() === profile.name);
    }

    const theFilter = await datasetProvider.createFilterString(newDSName, currSession);
    currSession.tooltip = currSession.pattern = theFilter.toUpperCase();
    datasetProvider.addSearchHistory(theFilter);
    datasetProvider.refresh();
    currSession.dirty = true;
    datasetProvider.refreshElement(currSession);
    const newNode = (await currSession.getChildren()).find((child) => child.label.toString() === newDSName.toUpperCase());
    await datasetProvider.getTreeView().reveal(currSession, { select: true, focus: true });
    datasetProvider.getTreeView().reveal(newNode, { select: true, focus: true });
}

export async function uploadDialog(node: ZoweDatasetNode, datasetProvider: api.IZoweTree<api.IZoweDatasetTreeNode>) {
    const fileOpenOptions = {
        canSelectFiles: true,
        openLabel: "Upload File",
        canSelectMany: true,
    };

    const value = await api.Gui.showOpenDialog(fileOpenOptions);

    if (value && value.length) {
        await Promise.all(
            value.map(async (item) => {
                // Convert to vscode.TextDocument
                const doc = await vscode.workspace.openTextDocument(item);
                await uploadFile(node, doc);
            })
        );

        // refresh Tree View & favorites
        datasetProvider.refreshElement(node);
        if (contextually.isFavorite(node) || contextually.isFavoriteContext(node.getParent())) {
            const nonFavNode = datasetProvider.findNonFavoritedNode(node);
            if (nonFavNode) {
                datasetProvider.refreshElement(nonFavNode);
            }
        } else {
            const favNode = datasetProvider.findFavoritedNode(node);
            if (favNode) {
                datasetProvider.refreshElement(favNode);
            }
        }
    } else {
        api.Gui.showMessage(localize("enterPattern.pattern", "No selection made. Operation cancelled."));
    }
}

export async function uploadFile(node: ZoweDatasetNode, doc: vscode.TextDocument) {
    try {
        const datasetName = node.label as string;
        const prof = node.getProfile();
        await ZoweExplorerApiRegister.getMvsApi(prof).putContents(doc.fileName, datasetName, {
            encoding: prof.profile.encoding,
        });
    } catch (e) {
        await errorHandling(e, node.getProfileName(), e.message);
    }
}

/**
 * Deletes nodes from the data set tree & delegates deletion of data sets, members, and profiles
 *
 * @export
 * @param {IZoweDatasetTreeNode} node - The node selected for deletion
 * @param {DatasetTree} datasetProvider - the tree which contains the nodes
 */
export async function deleteDatasetPrompt(datasetProvider: api.IZoweTree<api.IZoweDatasetTreeNode>, node?: api.IZoweDatasetTreeNode) {
    let nodes: api.IZoweDatasetTreeNode[];
    const treeView = datasetProvider.getTreeView();
    let selectedNodes = treeView.selection;
    let includedSelection = false;
    if (node) {
        for (const item of selectedNodes) {
            if (node.getLabel().toString() === item.getLabel().toString()) {
                includedSelection = true;
            }
        }
    }

    // Check that child and parent aren't both in array, removing children whose parents are in
    // array to avoid errors from host when deleting none=existent children.
    const childArray: api.IZoweDatasetTreeNode[] = [];
    for (const item of selectedNodes) {
        if (contextually.isDsMember(item)) {
            for (const parent of selectedNodes) {
                if (parent.getLabel() === item.getParent().getLabel()) {
                    childArray.push(item);
                }
            }
        }
    }
    selectedNodes = selectedNodes.filter((val) => !childArray.includes(val));

    if (includedSelection || !node) {
        // Filter out sessions and information messages
        nodes = selectedNodes.filter(
            (selectedNode) => selectedNode.getParent() && !contextually.isSession(selectedNode) && !contextually.isInformation(selectedNode)
        );
    } else {
        if (node.getParent() && !contextually.isSession(node) && !contextually.isInformation(node)) {
            nodes = [];
            nodes.push(node);
        }
    }

    // Check that there are items to be deleted
    if (!nodes || nodes.length === 0) {
        api.Gui.showMessage(localize("deleteDatasetPrompt.nodesToDelete.empty", "No data sets selected for deletion, cancelling..."));
        return;
    }

    // The names of the nodes that should be deleted
    const nodesToDelete: string[] = nodes.map((deletedNode) => {
        return contextually.isDsMember(deletedNode)
            ? ` ${deletedNode.getParent().getLabel().toString()}(${deletedNode.getLabel().toString()})`
            : ` ${deletedNode.getLabel().toString()}`;
    });
    nodesToDelete.sort();

    const nodesDeleted: string[] = [];

    // The member parent nodes that should be refreshed individually
    const memberParents: api.IZoweDatasetTreeNode[] = [];
    for (const deletedNode of nodes) {
        if (contextually.isDsMember(deletedNode)) {
            const parent = deletedNode.getParent();
            if (memberParents.filter((alreadyAddedParent) => alreadyAddedParent.label.toString() === parent.label.toString()).length === 0) {
                memberParents.push(parent);
            }
        }
    }

    nodes.map((deletedNode) => {
        return contextually.isDsMember(deletedNode) ? deletedNode.getParent() : ` ${deletedNode.getLabel().toString()}`;
    });

    // Confirm that the user really wants to delete
    globals.LOG.debug(localize("deleteDatasetPrompt.log.debug", "Deleting data set(s): ") + nodesToDelete.join(","));
    const deleteButton = localize("deleteDatasetPrompt.confirmation.delete", "Delete");
    const message = localize(
        "deleteDatasetPrompt.confirmation.message",
        // eslint-disable-next-line max-len
        `Are you sure you want to delete the following {0} item(s)?\nThis will permanently remove these data sets and/or members from your system.\n\n{1}`,
        nodesToDelete.length,
        nodesToDelete.toString().replace(/(,)/g, "\n")
    );
    await api.Gui.warningMessage(message, {
        items: [deleteButton],
        vsCodeOpts: { modal: true },
    }).then((selection) => {
        if (!selection || selection === "Cancel") {
            globals.LOG.debug(localize("deleteDatasetPrompt.deleteCancelled", "Delete action was cancelled."));
            nodes = [];
            return;
        }
    });

    if (nodes.length === 0) {
        return;
    }
    if (nodes.length === 1) {
        // no multi-select available in Theia
        await deleteDataset(nodes[0], datasetProvider);
        const deleteItemName = contextually.isDsMember(nodes[0])
            ? ` ${nodes[0].getParent().getLabel().toString()}(${nodes[0].getLabel().toString()})`
            : ` ${nodes[0].getLabel().toString()}`;
        nodesDeleted.push(deleteItemName);
    }
    if (nodes.length > 1) {
        // Delete multiple selected nodes
        await api.Gui.withProgress(
            {
                location: vscode.ProgressLocation.Notification,
                title: localize("deleteDatasetPrompt.deleteCounter", "Deleting nodes"),
                cancellable: true,
            },
            async (progress, token) => {
                const total = 100;
                for (const [index, currNode] of nodes.entries()) {
                    if (token.isCancellationRequested) {
                        api.Gui.showMessage(localize("deleteDatasetPrompt.deleteCancelled", "Delete action was cancelled."));
                        return;
                    }
                    progress.report({
                        message: `Deleting ${index + 1} of ${nodes.length}`,
                        increment: total / nodes.length,
                    });
                    try {
                        await deleteDataset(currNode, datasetProvider);
                        const deleteItemName = contextually.isDsMember(currNode)
                            ? ` ${currNode.getParent().getLabel().toString()}(${currNode.getLabel().toString()})`
                            : ` ${currNode.getLabel().toString()}`;
                        nodesDeleted.push(deleteItemName);
                    } catch (err) {
                        globals.LOG.error(err);
                    }
                }
            }
        );
    }
    if (nodesDeleted.length > 0) {
        nodesDeleted.sort();
        api.Gui.showMessage(
            localize("deleteMulti.datasetNode", "The following {0} item(s) were deleted:{1}", nodesDeleted.length, nodesDeleted.toString())
        );
    }

    // refresh Tree View & favorites
    datasetProvider.refresh();
    for (const member of memberParents) {
        datasetProvider.refreshElement(member);
    }
}

/**
 * Creates a PDS member
 *
 * @export
 * @param {IZoweDatasetTreeNode} parent - The parent Node
 * @param {DatasetTree} datasetProvider - the tree which contains the nodes
 */
export async function createMember(parent: api.IZoweDatasetTreeNode, datasetProvider: api.IZoweTree<api.IZoweDatasetTreeNode>) {
    const options: vscode.InputBoxOptions = {
        placeHolder: localize("createMember.inputBox.placeholder", "Name of Member"),
        validateInput: (text) => {
            return dsUtils.validateMemberName(text) === true ? null : localize("member.validation", "Enter valid member name");
        },
    };
    const name = await api.Gui.showInputBox(options);
    globals.LOG.debug(localize("createMember.log.debug.createNewDataSet", "creating new data set member of name ") + name);
    if (name) {
        const label = parent.label as string;
        try {
            await ZoweExplorerApiRegister.getMvsApi(parent.getProfile()).createDataSetMember(label + "(" + name + ")");
        } catch (err) {
            globals.LOG.error(localize("createMember.log.error", "Error encountered when creating member! ") + JSON.stringify(err));
            await errorHandling(err, label, localize("createMember.error", "Unable to create member: ") + err.message);
            throw err;
        }
        parent.dirty = true;
        datasetProvider.refreshElement(parent);

        openPS(
            new ZoweDatasetNode(name, vscode.TreeItemCollapsibleState.None, parent, null, undefined, undefined, parent.getProfile()),
            true,
            datasetProvider
        );

        // Refresh corresponding tree parent to reflect addition
        const otherTreeParent = datasetProvider.findEquivalentNode(parent, contextually.isFavorite(parent));
        if (otherTreeParent != null) {
            datasetProvider.refreshElement(otherTreeParent);
        }

        datasetProvider.refresh();
    }
}

/**
 * Downloads and displays a PS or data set member in a text editor view
 *
 * @param {IZoweDatasetTreeNode} node
 */
export async function openPS(node: api.IZoweDatasetTreeNode, previewMember: boolean, datasetProvider?: api.IZoweTree<api.IZoweDatasetTreeNode>) {
    if (datasetProvider) {
        await datasetProvider.checkCurrentProfile(node);
    }
    if (Profiles.getInstance().validProfile !== api.ValidProfileEnum.INVALID) {
        try {
            let label: string;
            switch (true) {
                // For favorited or non-favorited sequential DS:
                case contextually.isFavorite(node):
                case contextually.isSessionNotFav(node.getParent()):
                    label = node.label as string;
                    break;
                // For favorited or non-favorited data set members:
                case contextually.isFavoritePds(node.getParent()):
                case contextually.isPdsNotFav(node.getParent()):
                    label = node.getParent().getLabel().toString() + "(" + node.getLabel().toString() + ")";
                    break;
                default:
                    api.Gui.errorMessage(localize("openPS.invalidNode", "openPS() called from invalid node."));
                    throw Error(localize("openPS.error.invalidNode", "openPS() called from invalid node. "));
            }
            globals.LOG.debug(localize("openPS.log.debug.openDataSet", "opening physical sequential data set from label ") + label);
            // if local copy exists, open that instead of pulling from mainframe
            const documentFilePath = getDocumentFilePath(label, node);
            if (!fs.existsSync(documentFilePath)) {
                const response = await api.Gui.withProgress(
                    {
                        location: vscode.ProgressLocation.Notification,
                        title: "Opening data set...",
                    },
                    function downloadDataset() {
                        const prof = node.getProfile();
                        return ZoweExplorerApiRegister.getMvsApi(prof).getContents(label, {
                            file: documentFilePath,
                            returnEtag: true,
                            encoding: prof.profile.encoding,
                        });
                    }
                );
                node.setEtag(response.apiResponse.etag);
            }
            const document = await vscode.workspace.openTextDocument(getDocumentFilePath(label, node));
            if (previewMember === true) {
                await api.Gui.showTextDocument(document);
            } else {
                await api.Gui.showTextDocument(document, { preview: false });
            }
            if (datasetProvider) {
                datasetProvider.addFileHistory(`[${node.getProfileName()}]: ${label}`);
            }
        } catch (err) {
            globals.LOG.error(localize("openPS.log.error.openDataSet", "Error encountered when opening data set! ") + JSON.stringify(err));
            await errorHandling(err, node.getProfileName(), err.message);
            throw err;
        }
    }
}

export function getDataSetTypeAndOptions(type: string) {
    let typeEnum;
    let createOptions;
    switch (type) {
        case localize("createFile.dataSetBinary", "Data Set Binary"):
            typeEnum = zowe.CreateDataSetTypeEnum.DATA_SET_BINARY;
            createOptions = vscode.workspace.getConfiguration(globals.SETTINGS_DS_DEFAULT_BINARY);
            break;
        case localize("createFile.dataSetC", "Data Set C"):
            typeEnum = zowe.CreateDataSetTypeEnum.DATA_SET_C;
            createOptions = vscode.workspace.getConfiguration(globals.SETTINGS_DS_DEFAULT_C);
            break;
        case localize("createFile.dataSetClassic", "Data Set Classic"):
            typeEnum = zowe.CreateDataSetTypeEnum.DATA_SET_CLASSIC;
            createOptions = vscode.workspace.getConfiguration(globals.SETTINGS_DS_DEFAULT_CLASSIC);
            break;
        case localize("createFile.dataSetPartitioned", "Data Set Partitioned"):
            typeEnum = zowe.CreateDataSetTypeEnum.DATA_SET_PARTITIONED;
            createOptions = vscode.workspace.getConfiguration(globals.SETTINGS_DS_DEFAULT_PDS);
            break;
        case localize("createFile.dataSetSequential", "Data Set Sequential"):
            typeEnum = zowe.CreateDataSetTypeEnum.DATA_SET_SEQUENTIAL;
            createOptions = vscode.workspace.getConfiguration(globals.SETTINGS_DS_DEFAULT_PS);
            break;
    }
    return {
        typeEnum,
        createOptions,
    };
}

/**
 * Creates a new file and uploads to the server
 * !!!!!!!!!!!!!!!!!!!!!!!!!!!!!!!!!!!!!!!!!!!!!!!!!!!
 * TODO: Consider changing configuration to allow "custom" data set specifications
 * !!!!!!!!!!!!!!!!!!!!!!!!!!!!!!!!!!!!!!!!!!!!!!!!!!!
 * @export
 * @param {IZoweDatasetTreeNode} node - Desired Zowe session
 * @param {DatasetTree} datasetProvider - the tree which contains the nodes
 */
export async function createFile(node: api.IZoweDatasetTreeNode, datasetProvider: api.IZoweTree<api.IZoweDatasetTreeNode>) {
    let dsName: string;
    let typeEnum: number;
    let propertiesFromDsType: any;
    const stepTwoOptions = {
        placeHolder: localize("createFile.quickPickOption.dataSetType", "Type of Data Set to be Created"),
        ignoreFocusOut: true,
        canPickMany: false,
    };
    const stepThreeOptions: vscode.QuickPickOptions = {
        ignoreFocusOut: true,
        canPickMany: false,
    };
    const stepTwoChoices = [
        localize("createFile.dataSetBinary", "Data Set Binary"),
        localize("createFile.dataSetC", "Data Set C"),
        localize("createFile.dataSetClassic", "Data Set Classic"),
        localize("createFile.dataSetPartitioned", "Data Set Partitioned"),
        localize("createFile.dataSetSequential", "Data Set Sequential"),
    ];
    const stepThreeChoices = [localize("createFile.allocate", " + Allocate Data Set"), localize("createFile.editAttributes", "Edit Attributes")];
    // Make a nice new mutable array for the DS properties
    let newDSProperties = JSON.parse(JSON.stringify(globals.DATA_SET_PROPERTIES));

    datasetProvider.checkCurrentProfile(node);
    if (Profiles.getInstance().validProfile !== api.ValidProfileEnum.INVALID) {
        // 1st step: Get data set name
        const options: vscode.InputBoxOptions = {
            placeHolder: localize("createFile.inputBox.placeHolder", "Name of Data Set"),
            ignoreFocusOut: true,
            validateInput: (text) => {
                return dsUtils.validateDataSetName(text) === true ? null : localize("dataset.validation", "Enter valid dataset name");
            },
        };
        dsName = await api.Gui.showInputBox(options);
        if (dsName) {
            dsName = dsName.trim().toUpperCase();
            newDSProperties.forEach((property) => {
                if (property.key === `dsName`) {
                    property.value = dsName;
                    property.placeHolder = dsName;
                }
            });
        } else {
            globals.LOG.debug(localize("createFile.noValidNameEntered", "No valid data set name entered. Operation cancelled"));
            api.Gui.showMessage(localize("createFile.operationCancelled", "Operation cancelled."));
            return;
        }

        // 2nd step: Get data set type
        const type = await api.Gui.showQuickPick(stepTwoChoices, stepTwoOptions);
        if (type == null) {
            globals.LOG.debug(localize("createFile.noValidTypeSelected", "No valid data set type selected. Operation cancelled."));
            api.Gui.showMessage(localize("createFile.operationCancelled", "Operation cancelled."));
            return;
        } else {
            // Add the default property values to the list of items
            // that will be shown in DS attributes for editing
            typeEnum = getDataSetTypeAndOptions(type).typeEnum;
            const cliDefaultsKey = globals.CreateDataSetTypeWithKeysEnum[typeEnum].replace("DATA_SET_", "");

            propertiesFromDsType = zowe.CreateDefaults.DATA_SET[cliDefaultsKey];
            newDSProperties.forEach((property) => {
                Object.keys(propertiesFromDsType).forEach((typeProperty) => {
                    if (typeProperty === property.key) {
                        property.value = propertiesFromDsType[typeProperty].toString();
                        property.placeHolder = propertiesFromDsType[typeProperty];
                    }
                });
            });
        }

        // 3rd step: Ask if we allocate, or show DS attributes
        const choice = await api.Gui.showQuickPick(stepThreeChoices, stepThreeOptions);
        if (choice == null) {
            globals.LOG.debug(localize("createFile.noOptionSelected", "No option selected. Operation cancelled."));
            api.Gui.showMessage(localize("createFile.operationCancelled", "Operation cancelled."));
            return;
        } else {
            if (choice === " + Allocate Data Set") {
                // User wants to allocate straightaway - skip Step 4
                globals.LOG.debug(localize("createFile.allocatingNewDataSet", "Allocating new data set"));
                api.Gui.showMessage(localize("createFile.allocatingNewDataSet", "Allocating new data set"));
            } else {
                // 4th step (optional): Show data set attributes
                const choice2 = await handleUserSelection(newDSProperties, type);
                if (choice2 == null) {
                    globals.LOG.debug(localize("createFile.noOptionSelected", "No option selected. Operation cancelled."));
                    api.Gui.showMessage(localize("createFile.operationCancelled", "Operation cancelled."));
                    return;
                } else {
                    globals.LOG.debug(localize("createFile.allocatingNewDataSet", "Attempting to allocate new data set"));
                }
            }
        }

        // Format properties for use by API
        const dsPropsForAPI = {};
        newDSProperties.forEach((property) => {
            if (property.value) {
                if (property.key === `dsName`) {
                    dsName = property.value;
                } else {
                    if (typeof propertiesFromDsType[property.key] === "number") {
                        dsPropsForAPI[property.key] = Number(property.value);
                    } else {
                        dsPropsForAPI[property.key] = property.value;
                    }
                }
            }
        });

        try {
            // Allocate the data set
            await ZoweExplorerApiRegister.getMvsApi(node.getProfile()).createDataSet(typeEnum, dsName, dsPropsForAPI);
            node.dirty = true;

            const theFilter = await datasetProvider.createFilterString(dsName, node);
            datasetProvider.addSearchHistory(theFilter);
            datasetProvider.refresh();

            // Show newly-created data set in expanded tree view
            if (dsName) {
                node.tooltip = node.pattern = theFilter.toUpperCase();
                node.collapsibleState = vscode.TreeItemCollapsibleState.Expanded;
                const icon = getIconByNode(node);
                if (icon) {
                    node.iconPath = icon.path;
                }
                node.dirty = true;

                const newNode = await node.getChildren().then((children) => children.find((child) => child.label === dsName));
                datasetProvider
                    .getTreeView()
                    .reveal(node, { select: true, focus: true })
                    .then(() => datasetProvider.getTreeView().reveal(newNode, { select: true, focus: true }));
            }
        } catch (err) {
            globals.LOG.error(localize("createDataSet.error", "Error encountered when creating data set! ") + JSON.stringify(err));
            await errorHandling(
                err,
                node.getProfileName(),
                localize("createDataSet.error", "Error encountered when creating data set! ") + err.message
            );
            throw err as Error;
        }
    }
}

async function handleUserSelection(newDSProperties, dsType): Promise<string> {
    // Create the array of items in the quickpick list
    const qpItems = [];
    qpItems.push(new FilterItem({ text: ` + Allocate Data Set`, show: true }));
    newDSProperties.forEach((prop) => {
        qpItems.push(new FilterItem({ text: prop.label, description: prop.value, show: true }));
    });

    // Provide the settings for the quickpick's appearance & behavior
    const quickpick = api.Gui.createQuickPick();
    quickpick.placeholder = localize("createFileNoWebview.options.prompt", "Click on parameters to change them");
    quickpick.ignoreFocusOut = true;
    quickpick.items = [...qpItems];
    quickpick.matchOnDescription = false;
    quickpick.onDidHide(() => {
        if (quickpick.selectedItems.length === 0) {
            globals.LOG.debug(localize("createFile.noOptionSelected", "No option selected. Operation cancelled."));
            api.Gui.showMessage(localize("createFile.operationCancelled", "Operation cancelled."));
            return;
        }
    });

    // Show quickpick and store the user's input
    quickpick.show();
    let pattern: string;
    const choice2 = await api.Gui.resolveQuickPick(quickpick);
    pattern = choice2.label;
    quickpick.dispose();

    if (pattern) {
        // Parse pattern for selected attribute
        switch (pattern) {
            case " + Allocate Data Set":
                return new Promise((resolve) => resolve(` + Allocate Data Set`));
            default:
                const options: vscode.InputBoxOptions = {
                    value: newDSProperties.find((prop) => prop.label === pattern).value,
                    placeHolder: newDSProperties.find((prop) => prop.label === pattern).placeHolder,
                };
                newDSProperties.find((prop) => prop.label === pattern).value = await api.Gui.showInputBox(options);
                break;
        }
        return Promise.resolve(handleUserSelection(newDSProperties, dsType));
    }
}

/**
 * Shows data set attributes in a new text editor
 *
 * @export
 * @param {IZoweDatasetTreeNode} node   - The node to show attributes for
 * @param {DatasetTree} datasetProvider - the tree which contains the nodes
 */
export async function showAttributes(node: api.IZoweDatasetTreeNode, datasetProvider: api.IZoweTree<api.IZoweDatasetTreeNode>) {
    await datasetProvider.checkCurrentProfile(node);
    if (Profiles.getInstance().validProfile !== api.ValidProfileEnum.INVALID) {
        const label = node.label as string;
        globals.LOG.debug(localize("showAttributes.debug", "showing attributes for ") + label);
        let attributes: any;
        try {
            if (contextually.isDsMember(node)) {
                const dsName = node.getParent().getLabel() as string;
                attributes = await ZoweExplorerApiRegister.getMvsApi(node.getProfile()).allMembers(dsName.toUpperCase(), {
                    attributes: true,
                    pattern: label.toUpperCase(),
                });
            } else {
                attributes = await ZoweExplorerApiRegister.getMvsApi(node.getProfile()).dataSet(label, {
                    attributes: true,
                });
            }
            attributes = attributes.apiResponse.items;
            if (contextually.isDs(node)) {
                attributes = attributes.filter((dataSet) => {
                    return dataSet.dsname.toUpperCase() === label.toUpperCase();
                });
            }
            if (attributes.length === 0) {
                throw new Error(localize("showAttributes.lengthError", "No matching names found for query: ") + label);
            }
        } catch (err) {
            globals.LOG.error(localize("showAttributes.log.error", "Error encountered when listing attributes! ") + JSON.stringify(err));
            await errorHandling(err, node.getProfileName(), localize("showAttributes.error", "Unable to list attributes: ") + err.message);
            throw err;
        }

        const attributesMessage = localize("attributes.title", "Attributes");
        const webviewHTML = `<!DOCTYPE html>
        <html lang="en">
        <head>
            <meta charset="UTF-8">
            <title>${label} "${attributesMessage}"</title>
        </head>
        <body>
        <table style="margin-top: 2em; border-spacing: 2em 0">
        ${Object.keys(attributes[0]).reduce(
            (html, key) =>
                html.concat(`
                <tr>
                    <td align="left" style="color: var(--vscode-editorLink-activeForeground); font-weight: bold">${key}:</td>
                    <td align="right" style="color: ${
                        isNaN(attributes[0][key]) ? "var(--vscode-settings-textInputForeground)" : "var(--vscode-problemsWarningIcon-foreground)"
                    }">${attributes[0][key]}</td>
                </tr>
        `),
            ""
        )}
        </table>
        </body>
        </html>`;
        const panel: vscode.WebviewPanel = api.Gui.createWebviewPanel({
            viewType: "zowe",
            title: label + " " + localize("attributes.title", "Attributes"),
            showOptions: vscode.window.activeTextEditor ? vscode.window.activeTextEditor.viewColumn : 1,
        });
        panel.webview.html = webviewHTML;
    }
}

/**
 * Submit the contents of the editor as JCL.
 *
 * @export
 * @param {DatasetTree} datasetProvider - our DatasetTree object
 */
// This function does not appear to currently be made available in the UI
export async function submitJcl(datasetProvider: api.IZoweTree<api.IZoweDatasetTreeNode>) {
    if (!vscode.window.activeTextEditor) {
        api.Gui.errorMessage(localize("submitJcl.noDocumentOpen", "No editor with a document that could be submitted as JCL is currently open."));
        return;
    }
    const doc = vscode.window.activeTextEditor.document;
    globals.LOG.debug(localize("submitJcl.log.debug", "Submitting JCL in document ") + doc.fileName);
    // get session name
    const sessionregex = /\[(.*)(\])(?!.*\])/g;
    const regExp = sessionregex.exec(doc.fileName);
    const profiles = Profiles.getInstance();
    let sessProfileName;
    if (regExp === null) {
        const allProfiles: zowe.imperative.IProfileLoaded[] = profiles.allProfiles;
        const profileNamesList = allProfiles.map((profile) => {
            return profile.name;
        });
        if (profileNamesList.length) {
            const quickPickOptions: vscode.QuickPickOptions = {
                placeHolder: localize("submitJcl.quickPickOption", "Select the Profile to use to submit the job"),
                ignoreFocusOut: true,
                canPickMany: false,
            };
            sessProfileName = await api.Gui.showQuickPick(profileNamesList, quickPickOptions);
        } else {
            api.Gui.showMessage(localize("submitJcl.noProfile", "No profiles available"));
        }
    } else {
        sessProfileName = regExp[1];
        if (sessProfileName.includes("[")) {
            // if submitting from favorites, sesName might be the favorite node, so extract further
            sessProfileName = sessionregex.exec(sessProfileName)[1];
        }
    }

    // get profile from session name
    let sessProfile: zowe.imperative.IProfileLoaded;
    const sesNode = (await datasetProvider.getChildren()).find((child) => child.label.toString() === sessProfileName);
    if (sesNode) {
        sessProfile = sesNode.getProfile();
    } else {
        // if submitting from favorites, a session might not exist for this node
        sessProfile = profiles.loadNamedProfile(sessProfileName);
    }
    if (sessProfile == null) {
        globals.LOG.error(localize("submitJcl.log.error.nullSession", "Session for submitting JCL was null or undefined!"));
        return;
    }
    await Profiles.getInstance().checkCurrentProfile(sessProfile);
    if (Profiles.getInstance().validProfile !== api.ValidProfileEnum.INVALID) {
        try {
            const job = await ZoweExplorerApiRegister.getJesApi(sessProfile).submitJcl(doc.getText());
            const args = [sessProfileName, job.jobid];
            const setJobCmd = `command:zowe.jobs.setJobSpool?${encodeURIComponent(JSON.stringify(args))}`;
            api.Gui.showMessage(localize("submitJcl.jobSubmitted", "Job submitted ") + `[${job.jobid}](${setJobCmd})`);
        } catch (error) {
            await errorHandling(error, sessProfileName, localize("submitJcl.jobSubmissionFailed", "Job submission failed\n") + error.message);
        }
    } else {
        api.Gui.errorMessage(localize("submitJcl.checkProfile", "Profile is invalid"));
        return;
    }
}

/**
 * Shows a confirmation dialog (if needed) when submitting a job.
 *
 * @param node The node/member that is being submitted
 * @param ownsJob Whether the current user profile owns this job
 * @returns Whether the job submission should continue.
 */
async function confirmJobSubmission(node: api.IZoweTreeNode, ownsJob: boolean): Promise<boolean> {
    const showConfirmationDialog = async () => {
        const selection = await api.Gui.warningMessage(
            localize("submitMember.confirm", "Are you sure you want to submit the following job?\n\n{0}", node.getLabel().toString()),
            { items: [{ title: "Submit" }], vsCodeOpts: { modal: true } }
        );

        return selection != null && selection?.title === "Submit";
    };

    const confirmationOption: string = vscode.workspace.getConfiguration().get("zowe.jobs.confirmSubmission");
    switch (JOB_SUBMIT_DIALOG_OPTS.indexOf(confirmationOption)) {
        case JobSubmitDialogOpts.OtherUserJobs:
            if (!ownsJob && !(await showConfirmationDialog())) {
                return false;
            }
            break;
        case JobSubmitDialogOpts.YourJobs:
            if (ownsJob && !(await showConfirmationDialog())) {
                return false;
            }
            break;
        case JobSubmitDialogOpts.AllJobs:
            if (!(await showConfirmationDialog())) {
                return false;
            }
            break;
        case JobSubmitDialogOpts.Disabled:
        default:
            break;
    }

    return true;
}

/**
 * Submit the selected dataset member as a Job.
 *
 * @export
 * @param node The dataset member
 */
export async function submitMember(node: api.IZoweTreeNode) {
    let label: string;
    let sesName: string;
    let sessProfile: zowe.imperative.IProfileLoaded;
    const profiles = Profiles.getInstance();
    const nodeProfile = node.getProfile();
    await profiles.checkCurrentProfile(nodeProfile);

    const datasetName = contextually.isDsMember(node) ? node.getParent().getLabel().toString() : node.getLabel().toString();
    const ownsJob = datasetName.split(".")[0] === nodeProfile.profile?.user?.toUpperCase();

    if (!(await confirmJobSubmission(node, ownsJob))) {
        return;
    }

    if (Profiles.getInstance().validProfile !== api.ValidProfileEnum.INVALID) {
        switch (true) {
            // For favorited or non-favorited sequential DS:
            case contextually.isFavorite(node):
            case contextually.isSessionNotFav(node.getParent()):
                sesName = node.getParent().getLabel() as string;
                label = node.label as string;
                sessProfile = node.getProfile();
                break;
            // For favorited or non-favorited data set members:
            case contextually.isFavoritePds(node.getParent()):
            case contextually.isPdsNotFav(node.getParent()):
                sesName = node.getParent().getParent().getLabel() as string;
                label = node.getParent().getLabel().toString() + "(" + node.label.toString() + ")";
                sessProfile = node.getProfile();
                break;
            default:
                api.Gui.errorMessage(localize("submitMember.invalidNode", "submitMember() called from invalid node."));
                throw Error(localize("submitMember.error.invalidNode", "submitMember() called from invalid node."));
        }
        try {
            const job = await ZoweExplorerApiRegister.getJesApi(sessProfile).submitJob(label);
            const args = [sesName, job.jobid];
            const setJobCmd = `command:zowe.jobs.setJobSpool?${encodeURIComponent(JSON.stringify(args))}`;
            api.Gui.showMessage(localize("submitMember.jobSubmitted", "Job submitted ") + `[${job.jobid}](${setJobCmd})`);
        } catch (error) {
            await errorHandling(error, sesName, localize("submitMember.jobSubmissionFailed", "Job submission failed\n") + error.message);
        }
    }
}

/**
 * Deletes a dataset/data set member
 *
 * @export
 * @param {IZoweTreeNode} node - The node to be deleted
 * @param {IZoweTree<IZoweDatasetTreeNode>} datasetProvider - the tree which contains the nodes
 */
export async function deleteDataset(node: api.IZoweTreeNode, datasetProvider: api.IZoweTree<api.IZoweDatasetTreeNode>) {
    let label = "";
    let fav = false;

    const parent = node.getParent();
    try {
        const parentContext = parent.contextValue;
        if (parentContext.includes(globals.FAV_SUFFIX)) {
            label = node.getLabel() as string;
            fav = true;
            if (parentContext.includes(globals.DS_PDS_CONTEXT + globals.FAV_SUFFIX)) {
                label = parent.getLabel().toString() + "(" + node.getLabel().toString() + ")";
            }
        } else if (parentContext.includes(globals.DS_SESSION_CONTEXT)) {
            label = node.getLabel() as string;
        } else if (parentContext.includes(globals.DS_PDS_CONTEXT)) {
            label = parent.getLabel().toString() + "(" + node.getLabel().toString() + ")";
        } else {
            throw Error(localize("deleteDataSet.invalidNode.error", "deleteDataSet() called from invalid node."));
        }
        await datasetProvider.checkCurrentProfile(node);
        if (Profiles.getInstance().validProfile !== api.ValidProfileEnum.INVALID) {
            await ZoweExplorerApiRegister.getMvsApi(node.getProfile()).deleteDataSet(label);
        } else {
            return;
        }
    } catch (err) {
        globals.LOG.error(localize("deleteDataSet.delete.log.error", "Error encountered when deleting data set! ") + JSON.stringify(err));
        if (err.message.includes(localize("deleteDataSet.error.notFound", "not found"))) {
            api.Gui.showMessage(
                localize("deleteDataSet.notFound.error1", "Unable to find file: ") +
                    label +
                    localize("deleteDataSet.notFound.error2", " was probably already deleted.")
            );
        } else {
            await errorHandling(err, node.getProfileName(), err.message);
        }
        throw err;
    }

    // remove node from tree
    if (fav) {
        datasetProvider.mSessionNodes.forEach((ses) => {
            if (node.getProfileName() === ses.label.toString()) {
                ses.dirty = true;
            }
        });
    } else {
        node.getSessionNode().dirty = true;
    }
    datasetProvider.removeFavorite(node);

    const isMember = contextually.isDsMember(node);

    // If the node is a dataset member, go up a level in the node tree
    // to find the relevant, matching node
    const nodeOfInterest = isMember ? node.getParent() : node;
    const parentNode = datasetProvider.findEquivalentNode(nodeOfInterest, fav);

    if (parentNode != null) {
        // Refresh the correct node (parent of node to delete) to reflect changes
        datasetProvider.refreshElement(isMember ? parentNode : parentNode.getParent());
    }

    datasetProvider.refreshElement(node.getSessionNode());

    // remove local copy of file
    const fileName = getDocumentFilePath(label, node);
    try {
        if (fs.existsSync(fileName)) {
            fs.unlinkSync(fileName);
        }
    } catch (err) {
        globals.LOG.warn(err);
    }
}

/**
 * Refreshes the passed node with current mainframe data
 *
 * @param {IZoweDatasetTreeNode} node - The node which represents the dataset
 */
// This is not a UI refresh.
export async function refreshPS(node: api.IZoweDatasetTreeNode) {
    let label: string;
    try {
        switch (true) {
            // For favorited or non-favorited sequential DS:
            case contextually.isFavorite(node):
            case contextually.isSessionNotFav(node.getParent()):
                label = node.label as string;
                break;
            // For favorited or non-favorited data set members:
            case contextually.isFavoritePds(node.getParent()):
            case contextually.isPdsNotFav(node.getParent()):
                label = node.getParent().getLabel().toString() + "(" + node.getLabel().toString() + ")";
                break;
            default:
                throw Error(localize("refreshPS.error.invalidNode", "refreshPS() called from invalid node."));
        }
        const documentFilePath = getDocumentFilePath(label, node);
        const prof = node.getProfile();
        const response = await ZoweExplorerApiRegister.getMvsApi(prof).getContents(label, {
            file: documentFilePath,
            returnEtag: true,
            encoding: prof.profile.encoding,
        });
        node.setEtag(response.apiResponse.etag);

        const document = await vscode.workspace.openTextDocument(documentFilePath);
        api.Gui.showTextDocument(document, { preview: false });
        // if there are unsaved changes, vscode won't automatically display the updates, so close and reopen
        if (document.isDirty) {
            await vscode.commands.executeCommand("workbench.action.closeActiveEditor");
            api.Gui.showTextDocument(document, { preview: false });
        }
    } catch (err) {
        globals.LOG.error(localize("refreshPS.log.error.refresh", "Error encountered when refreshing data set view: ") + JSON.stringify(err));
        if (err.message.includes(localize("refreshPS.error.notFound", "not found"))) {
            api.Gui.showMessage(localize("refreshPS.file1", "Unable to find file: ") + label + localize("refreshPS.file2", " was probably deleted."));
        } else {
            await errorHandling(err, node.getProfileName(), err.message);
        }
    }
}

/**
 * Refreshes the names of each member within a PDS
 *
 * @param {IZoweDatasetTreeNode} node - The node which represents the parent PDS of members
 * @param datasetProvider
 */
export async function refreshDataset(node: api.IZoweDatasetTreeNode, datasetProvider: api.IZoweTree<api.IZoweDatasetTreeNode>) {
    try {
        await node.getChildren();
        datasetProvider.refreshElement(node);
    } catch (err) {
        await errorHandling(err, node.getProfileName(), err.message);
    }
}

/**
 * Prompts the user for a pattern, and populates the [TreeView]{@link vscode.TreeView} based on the pattern
 *
 * @param {IZoweDatasetTreeNode} node - The session node
 * @param {DatasetTree} datasetProvider - Current DatasetTree used to populate the TreeView
 * @returns {Promise<void>}
 */
// This function does not appear to be called by anything except unit and integration tests.
export async function enterPattern(node: api.IZoweDatasetTreeNode, datasetProvider: DatasetTree) {
    if (globals.LOG) {
        globals.LOG.debug(localize("enterPattern.log.debug.prompt", "Prompting the user for a data set pattern"));
    }
    let pattern: string;
    if (contextually.isSessionNotFav(node)) {
        // manually entering a search
        const options: vscode.InputBoxOptions = {
            prompt: localize("enterPattern.inputBox.prompt", "Search Data Sets: use a comma to separate multiple patterns"),
            value: node.pattern,
        };
        // get user input
        pattern = await api.Gui.showInputBox(options);
        if (!pattern) {
            api.Gui.showMessage(localize("enterPattern.pattern", "You must enter a pattern."));
            return;
        }
    } else {
        // executing search from saved search in favorites
        pattern = node.label.toString().substring(node.label.toString().indexOf(":") + 2);
        const sessionName = node.label.toString().substring(node.label.toString().indexOf("[") + 1, node.label.toString().indexOf("]"));
        await datasetProvider.addSession(sessionName.trim());
        node = datasetProvider.mSessionNodes.find((tempNode) => tempNode.label.toString().trim() === sessionName.trim());
    }

    // update the treeview with the new pattern
    // TODO figure out why a label change is needed to refresh the treeview,
    // instead of changing the collapsible state
    // change label so the treeview updates
    node.tooltip = node.pattern = pattern.toUpperCase();
    node.collapsibleState = vscode.TreeItemCollapsibleState.Expanded;
    node.dirty = true;
    const icon = getIconByNode(node);
    if (icon) {
        node.iconPath = icon.path;
    }
    datasetProvider.addSearchHistory(node.pattern);
}

/**
 * Copy data sets
 *
 * @export
 * @param {ZoweDatasetNode} node Node to copy,
 * @param {ZoweDatasetNode[]} nodeList - Multiple selected Nodes to copy
 * @param datasetProvider
 */
export async function copyDataSet(node, nodeList: ZoweDatasetNode[], datasetProvider: api.IZoweTree<api.IZoweDatasetTreeNode>) {
    let selectedNodes;
    if (!(node || nodeList)) {
        selectedNodes = datasetProvider.getTreeView().selection;
    } else {
        selectedNodes = getSelectedNodeList(node, nodeList);
    }

    const unique = [...new Set(selectedNodes.map((item) => item.contextValue))];
    if (unique.length > 1) {
        vscode.window.showErrorMessage(`${"Can't copy multiple dataset with different types"}: ${"Select same types to copy"}`);
        return;
    }
    if (selectedNodes.length === 1 && selectedNodes[0].contextValue === globals.DS_MEMBER_CONTEXT) {
        // single member
        return vscode.env.clipboard.writeText(JSON.stringify(dsUtils.getNodeLabels(selectedNodes[0])));
    }
    if (unique.includes(globals.DS_MEMBER_CONTEXT)) {
        // multiple member
        const filePaths = [];
        selectedNodes.forEach((el) => {
            filePaths.push(dsUtils.getNodeLabels(el));
        });
        return vscode.env.clipboard.writeText(JSON.stringify(filePaths));
    }
    if (unique.includes(globals.DS_DS_CONTEXT)) {
        await copySequentialDatasets(selectedNodes);
        return refreshDataset(selectedNodes[0].getParent(), datasetProvider);
    }
    if (unique.includes(globals.DS_PDS_CONTEXT)) {
        await copyPartitionedDatasets(selectedNodes);
        return refreshDataset(selectedNodes[0].getParent(), datasetProvider);
    }
}

/**
 * Migrate data sets
 *
 * @export
 * @param {IZoweDatasetTreeNode} node - The node to migrate
 */
export async function hMigrateDataSet(node: ZoweDatasetNode) {
    await Profiles.getInstance().checkCurrentProfile(node.getProfile());
    if (Profiles.getInstance().validProfile !== api.ValidProfileEnum.INVALID) {
        const { dataSetName } = dsUtils.getNodeLabels(node);
        try {
            const response = await ZoweExplorerApiRegister.getMvsApi(node.getProfile()).hMigrateDataSet(dataSetName);
            api.Gui.showMessage(
                localize("hMigrate.requestSent1", "Migration of dataset: ") + dataSetName + localize("hMigrate.requestSent2", " requested.")
            );
            return response;
        } catch (err) {
            globals.LOG.error(err);
            api.Gui.errorMessage(err.message);
            return;
        }
    } else {
        api.Gui.errorMessage(localize("hMigrateDataSet.checkProfile", "Profile is invalid"));
        return;
    }
}

/**
 * Recall data sets
 *
 * @export
 * @param {IZoweDatasetTreeNode} node - The node to recall
 */
export async function hRecallDataSet(node: ZoweDatasetNode) {
    await Profiles.getInstance().checkCurrentProfile(node.getProfile());
    if (Profiles.getInstance().validProfile !== api.ValidProfileEnum.INVALID) {
        const { dataSetName } = dsUtils.getNodeLabels(node);
        try {
            const response = await ZoweExplorerApiRegister.getMvsApi(node.getProfile()).hRecallDataSet(dataSetName);
            api.Gui.showMessage(
                localize("hRecall.requestSent1", "Recall of dataset: ") + dataSetName + localize("hRecall.requestSent2", " requested.")
            );
            return response;
        } catch (err) {
            globals.LOG.error(err);
            api.Gui.errorMessage(err.message);
            return;
        }
    } else {
        api.Gui.errorMessage(localize("hMigrateDataSet.checkProfile", "Profile is invalid"));
        return;
    }
}

/**
 * Show File Error details when gathering attributes for these data sets
 *
 * @export
 * @param {IZoweDatasetTreeNode} node - The node to get details from
 */
export async function showFileErrorDetails(node: ZoweDatasetNode) {
    await Profiles.getInstance().checkCurrentProfile(node.getProfile());
    if (Profiles.getInstance().validProfile === api.ValidProfileEnum.INVALID) {
        api.Gui.errorMessage(localize("hMigrateDataSet.checkProfile", "Profile is invalid"));
    } else {
        const { dataSetName } = dsUtils.getNodeLabels(node);
        if (node.errorDetails) {
            globals.LOG.error(JSON.stringify(node.errorDetails, null, 2));
            api.Gui.errorMessage(node.errorDetails.message);
        } else {
            try {
                await ZoweExplorerApiRegister.getMvsApi(node.getProfile()).hRecallDataSet(dataSetName);
                api.Gui.errorMessage(localize("showFileErrorDetails.noErrorDetails", "Unable to gather more information"));
            } catch (err) {
                globals.LOG.error(JSON.stringify(err, null, 2));
                api.Gui.errorMessage(err.message);
            }
        }
    }
}

/**
 * Paste member
 *
 * @export
 * @param {ZoweNode} node - The node to paste to
 * @param {DatasetTree} datasetProvider - the tree which contains the nodes
 */
export async function pasteMember(node: api.IZoweDatasetTreeNode, datasetProvider: api.IZoweTree<api.IZoweDatasetTreeNode>) {
    const { profileName, dataSetName } = dsUtils.getNodeLabels(node);
    let memberName;
    let beforeDataSetName;
    let beforeProfileName;
    let beforeMemberName;

    await Profiles.getInstance().checkCurrentProfile(node.getProfile());
    if (Profiles.getInstance().validProfile !== api.ValidProfileEnum.INVALID) {
        try {
            ({
                dataSetName: beforeDataSetName,
                memberName: beforeMemberName,
                profileName: beforeProfileName,
            } = JSON.parse(await vscode.env.clipboard.readText()));
        } catch (err) {
            throw Error("Invalid clipboard. Copy from data set first");
        }
        if (node.contextValue.includes(globals.DS_PDS_CONTEXT)) {
            const inputBoxOptions: vscode.InputBoxOptions = {
                value: beforeMemberName,
                placeHolder: localize("pasteMember.inputBox.placeHolder", "Name of Data Set Member"),
                validateInput: (text) => {
                    return dsUtils.validateMemberName(text) === true ? null : localize("member.validation", "Enter valid member name");
                },
            };
            memberName = await api.Gui.showInputBox(inputBoxOptions);
            if (!memberName) {
                return;
            }
        }

        if (beforeProfileName === profileName) {
            if (memberName) {
                const responseItem: zowe.IZosFilesResponse = await ZoweExplorerApiRegister.getMvsApi(node.getProfile()).allMembers(`${dataSetName}`);
                if (responseItem.apiResponse.items.some((singleItem) => singleItem.member === memberName.toUpperCase())) {
                    throw Error(`${dataSetName}(${memberName}) already exists. You cannot replace a member`);
                }
            }
            try {
                await ZoweExplorerApiRegister.getMvsApi(node.getProfile()).copyDataSetMember(
                    { dsn: beforeDataSetName, member: beforeMemberName },
                    { dsn: dataSetName, member: memberName }
                );
            } catch (err) {
                globals.LOG.error(err);
                api.Gui.errorMessage(err.message);
                return;
            }
            if (memberName) {
                datasetProvider.refreshElement(node);
                let node2;
                if (node.contextValue.includes(globals.FAV_SUFFIX)) {
                    node2 = datasetProvider.findNonFavoritedNode(node);
                } else {
                    node2 = datasetProvider.findFavoritedNode(node);
                }
                if (node2) {
                    datasetProvider.refreshElement(node2);
                }
            } else {
                refreshPS(node);
            }
        }
    }
}

/**
 * Uploads the file to the mainframe
 *
 * @export
 * @param {vscode.TextDocument} doc - TextDocument that is being saved
 */
export async function saveFile(doc: vscode.TextDocument, datasetProvider: api.IZoweTree<api.IZoweDatasetTreeNode>) {
    // Check if file is a data set, instead of some other file
    globals.LOG.debug(localize("saveFile.log.debug.request", "requested to save data set: ") + doc.fileName);
    const docPath = path.join(doc.fileName, "..");
    globals.LOG.debug("requested to save data set: " + doc.fileName);
    if (docPath.toUpperCase().indexOf(globals.DS_DIR.toUpperCase()) === -1) {
        globals.LOG.debug(
            localize("saveFile.log.debug.path", "path.relative returned a non-blank directory.") +
                localize("saveFile.log.debug.directory", "Assuming we are not in the DS_DIR directory: ") +
                path.relative(docPath, globals.DS_DIR)
        );
        return;
    }
    const start = path.join(globals.DS_DIR + path.sep).length;
    const ending = doc.fileName.substring(start);
    const sesName = ending.substring(0, ending.indexOf(path.sep));
    const profile = Profiles.getInstance().loadNamedProfile(sesName);
    if (!profile) {
        globals.LOG.error(localize("saveFile.log.error.session", "Couldn't locate session when saving data set!"));
        return api.Gui.errorMessage(localize("saveFile.log.error.session", "Couldn't locate session when saving data set!"));
    }

    // get session from session name
    const sesNode = (await datasetProvider.getChildren()).find((child) => child.label.toString().trim() === sesName);
    if (!sesNode) {
        // if saving from favorites, a session might not exist for this node
        globals.LOG.debug(localize("saveFile.log.debug.missingSessionNode", "couldn't find session node"));
    }

    // If not a member
    let label = doc.fileName.substring(
        doc.fileName.lastIndexOf(path.sep) + 1,
        checkForAddedSuffix(doc.fileName) ? doc.fileName.lastIndexOf(".") : doc.fileName.length
    );
    label = label.toUpperCase().trim();
    globals.LOG.debug(localize("saveFile.log.debug.saving", "Saving file ") + label);
    if (!label.includes("(")) {
        try {
            // Checks if file still exists on server
            const response = await ZoweExplorerApiRegister.getMvsApi(profile).dataSet(label);
            if (!response.apiResponse.items.length) {
                return api.Gui.errorMessage(
                    localize("saveFile.error.saveFailed", "Data set failed to save. Data set may have been deleted on mainframe.")
                );
            }
        } catch (err) {
            await errorHandling(err, sesName, err.message);
        }
    }
    // Get specific node based on label and parent tree (session / favorites)
    const nodes: api.IZoweNodeType[] = concatChildNodes(sesNode ? [sesNode] : datasetProvider.mSessionNodes);
    const node: api.IZoweDatasetTreeNode = nodes.find((zNode) => {
        if (contextually.isDsMember(zNode)) {
            const zNodeDetails = dsUtils.getProfileAndDataSetName(zNode);
            return `${zNodeDetails.profileName}(${zNodeDetails.dataSetName})` === `${label}`;
        } else if (contextually.isDs(zNode) || contextually.isDsSession(zNode)) {
            return zNode.label.toString().trim() === label;
        } else {
            return false;
        }
    });

    // define upload options
    const uploadOptions: IUploadOptions = {
        etag: node?.getEtag(),
        returnEtag: true,
    };

    try {
        const uploadResponse = await api.Gui.withProgress(
            {
                location: vscode.ProgressLocation.Window,
                title: localize("saveFile.response.save.title", "Saving data set..."),
            },
            () => {
                const prof = node?.getProfile() ?? profile;
                if (prof.profile.encoding) {
                    uploadOptions.encoding = prof.profile.encoding;
                }
                return ZoweExplorerApiRegister.getMvsApi(prof).putContents(doc.fileName, label, uploadOptions);
            }
        );
        if (uploadResponse.success) {
            api.Gui.setStatusBarMessage(uploadResponse.commandResponse, globals.STATUS_BAR_TIMEOUT_MS);
            // set local etag with the new etag from the updated file on mainframe
            if (node) {
                node.setEtag(uploadResponse.apiResponse[0].etag);
                setFileSaved(true);
            }
        } else if (
            !uploadResponse.success &&
            uploadResponse.commandResponse.includes(localize("saveFile.error.ZosmfEtagMismatchError", "Rest API failure with HTTP(S) status 412"))
        ) {
            if (globals.ISTHEIA) {
                await willForceUpload(node, doc, label, node ? node.getProfile() : profile);
            } else {
                const oldDoc = doc;
                const oldDocText = oldDoc.getText();
                const prof = node ? node.getProfile() : profile;
                if (prof.profile.encoding) {
                    uploadOptions.encoding = prof.profile.encoding;
                }
                const downloadResponse = await ZoweExplorerApiRegister.getMvsApi(prof).getContents(label, {
                    file: doc.fileName,
                    returnEtag: true,
                    encoding: prof.profile.encoding,
                });
                // re-assign etag, so that it can be used with subsequent requests
                const downloadEtag = downloadResponse.apiResponse.etag;
                if (node && downloadEtag !== node.getEtag()) {
                    node.setEtag(downloadEtag);
                }
                api.Gui.warningMessage(
                    localize(
                        "saveFile.error.etagMismatch",
                        "Remote file has been modified in the meantime.\nSelect 'Compare' to resolve the conflict."
                    )
                );
                if (vscode.window.activeTextEditor) {
                    // Store document in a separate variable, to be used on merge conflict
                    const startPosition = new vscode.Position(0, 0);
                    const endPosition = new vscode.Position(oldDoc.lineCount, 0);
                    const deleteRange = new vscode.Range(startPosition, endPosition);
                    await vscode.window.activeTextEditor.edit((editBuilder) => {
                        // re-write the old content in the editor view
                        editBuilder.delete(deleteRange);
                        editBuilder.insert(startPosition, oldDocText);
                    });
                    await vscode.window.activeTextEditor.document.save();
                }
            }
        } else {
            api.Gui.errorMessage(uploadResponse.commandResponse);
        }
    } catch (err) {
        globals.LOG.error(err);
        api.Gui.errorMessage(err.message);
    }
}

/**
 * Paste members
 *
 * @export
 * @param {DatasetTree} datasetProvider - the tree which contains the nodes
 */
export async function pasteDataSetMembers(datasetProvider: api.IZoweTree<api.IZoweDatasetTreeNode>, node: ZoweDatasetNode) {
    let clipboardContent;
    try {
        clipboardContent = JSON.parse(await vscode.env.clipboard.readText());
    } catch (err) {
        vscode.window.showErrorMessage(localize("paste.dataSet", "Invalid paste. Copy dataset(s) first"));
        return;
    }
    if (!Array.isArray(clipboardContent) && clipboardContent.memberName) {
        return pasteMember(node, datasetProvider);
    }

    await vscode.window.withProgress(
        {
            location: vscode.ProgressLocation.Window,
            title: localize("paste.dataSet.InPrg", "Uploading File(s)"),
        },
        async function copyDsMember() {
            for (const content of clipboardContent) {
                if (content.memberName) {
                    try {
                        await ZoweExplorerApiRegister.getMvsApi(node.getProfile()).copyDataSetMember(
                            { dsn: content.dataSetName, member: content.memberName },
                            { dsn: node.getLabel().toString(), member: content.memberName }
                        );
                    } catch (err) {
                        vscode.window.showErrorMessage(err.message);
                        return;
                    }
                }
            }
            datasetProvider.refreshElement(node);
            vscode.env.clipboard.writeText("");
        }
    );
}

/**
 * download given dataset node
 *
 * @export
 * @param {ZoweDatasetNode} node - node to be downloaded
 */
export async function downloadDs(node: ZoweDatasetNode) {
    const profile = node.getProfile();
    let lbl: string;
    switch (true) {
        case contextually.isFavorite(node):
        case contextually.isSessionNotFav(node.getParent()):
            lbl = node.label as string;
            break;
        case contextually.isFavoritePds(node.getParent()):
        case contextually.isPdsNotFav(node.getParent()):
            lbl = node.getParent().getLabel().toString() + "(" + node.getLabel().toString() + ")";
            break;
        default:
            vscode.window.showErrorMessage(localize("download.invalidNode", "downloadDataset() called with invalid node."));
            throw Error(localize("download.invalidNode", "downloadDataset() called with invalid node. "));
    }
    const filePath = getDocumentFilePath(lbl, node);
    return ZoweExplorerApiRegister.getMvsApi(profile).getContents(lbl, {
        file: filePath,
        returnEtag: true,
        encoding: profile.profile.encoding,
    });
}

/**
 * copies given sequential dataset nodes
 *
 * @export
 * @param {ZoweDatasetNode[]} nodes - nodes to be copied
 */
export async function copySequentialDatasets(nodes: ZoweDatasetNode[]) {
    for (const node of nodes) {
        try {
            await downloadDs(node);
            const lbl = node.getLabel().toString();
            const inputBoxOptions: vscode.InputBoxOptions = {
                value: lbl,
                placeHolder: localize("pasteMember.inputBox.placeHolder", "Name of Data Set"),
                validateInput: (text) => {
                    return dsUtils.validateDataSetName(text) && (lbl !== text) === true ? null : "Enter valid dataset name";
                },
            };

            const sequential = await vscode.window.showInputBox(inputBoxOptions);
            if (!sequential) {
                return;
            }
            const res = await ZoweExplorerApiRegister.getMvsApi(nodes[0].getProfile()).allocateLikeDataSet(sequential, lbl);
            if (res.success) {
                const uploadOptions: IUploadOptions = {
                    etag: node?.getEtag(),
                    returnEtag: true,
                };
                await vscode.window.withProgress(
                    {
                        location: vscode.ProgressLocation.Window,
                        title: localize("paste.dataSet.InPrg", "Uploading File(s)"),
                    },
                    () => {
                        const prof = node?.getProfile();
                        if (prof.profile.encoding) {
                            uploadOptions.encoding = prof.profile.encoding;
                        }
                        return ZoweExplorerApiRegister.getMvsApi(prof).putContents(
                            getDocumentFilePath(node.getLabel().toString(), node),
                            sequential,
                            uploadOptions
                        );
                    }
                );
            }
        } catch (err) {
            globals.LOG.error(localize("copyDataSet.log.error", "Error encountered when copy data set! ") + JSON.stringify(err));
            await errorHandling(
                err,
                dsUtils.getNodeLabels(node).dataSetName,
                localize("copyDataSet.error", "Unable to copy data set: ") + err.message
            );
            throw err;
        }
    }
}

/**
 * copies given partitioned dataset nodes
 *
 * @export
 * @param {ZoweDatasetNode[]} nodes - nodes to be copied
 */
export async function copyPartitionedDatasets(nodes: ZoweDatasetNode[]) {
    for (const node of nodes) {
        try {
            const lbl = node.getLabel().toString();
            const inputBoxOptions: vscode.InputBoxOptions = {
                value: lbl,
                placeHolder: localize("pasteMember.inputBox.placeHolder", "Name of Data Set"),
                validateInput: (text) => {
                    return dsUtils.validateDataSetName(text) && (lbl !== text) === true ? null : "Enter valid dataset name";
                },
            };

            const partitionedDs = await vscode.window.showInputBox(inputBoxOptions);
            if (!partitionedDs) {
                return;
            }
            const res = await ZoweExplorerApiRegister.getMvsApi(nodes[0].getProfile()).allocateLikeDataSet(partitionedDs, lbl);
            if (res.success) {
                const uploadOptions: IUploadOptions = {
                    etag: node?.getEtag(),
                    returnEtag: true,
                };

                const children = await node.getChildren();
                const prof = node?.getProfile();
                if (prof.profile.encoding) {
                    uploadOptions.encoding = prof.profile.encoding;
                }

                await vscode.window.withProgress(
                    {
                        location: vscode.ProgressLocation.Window,
                        title: localize("paste.dataSet.InPrg", "Uploading File(s)"),
                    },
                    () => {
                        for (const child of children) {
                            ZoweExplorerApiRegister.getMvsApi(node.getProfile()).copyDataSetMember(
                                { dsn: lbl, member: child.getLabel().toString() },
                                { dsn: partitionedDs, member: child.getLabel().toString() }
                            );
                        }
                        return Promise.resolve();
                    }
                );
            }
        } catch (error) {
            globals.LOG.error(localize("copyDataSet.log.error", "Error encountered when copy data set! ") + JSON.stringify(error));
            await errorHandling(
                error,
                dsUtils.getNodeLabels(node).dataSetName,
                localize("copyDataSet.error", "Unable to copy data set: ") + error.message
            );
        }
    }
}<|MERGE_RESOLUTION|>--- conflicted
+++ resolved
@@ -21,11 +21,8 @@
     getDocumentFilePath,
     concatChildNodes,
     checkForAddedSuffix,
-<<<<<<< HEAD
     willForceUpload,
     getSelectedNodeList,
-=======
->>>>>>> 4e867c4d
     JobSubmitDialogOpts,
     JOB_SUBMIT_DIALOG_OPTS,
 } from "../shared/utils";
