--- conflicted
+++ resolved
@@ -38,16 +38,10 @@
     public errorDetails: zowe.imperative.ImperativeError;
     public ongoingActions: Record<ZoweTreeNodeActions.Interactions | string, Promise<any>> = {};
     public wasDoubleClicked: boolean = false;
-<<<<<<< HEAD
-    public stats: DatasetStats;
-    public sort?: NodeSort;
-    public filter?: DatasetFilter;
-    public resourceUri?: vscode.Uri;
-=======
     public stats: Types.DatasetStats;
     public sort?: Sorting.NodeSort;
     public filter?: Sorting.DatasetFilter;
->>>>>>> 4ae81252
+    public resourceUri?: vscode.Uri;
 
     /**
      * Creates an instance of ZoweDatasetNode
