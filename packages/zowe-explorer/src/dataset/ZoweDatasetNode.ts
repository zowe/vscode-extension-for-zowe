--- conflicted
+++ resolved
@@ -316,14 +316,8 @@
                 options.pattern = memPattern;
                 responses.push(await ZoweExplorerApiRegister.getMvsApi(cachedProfile).allMembers(this.label as string, options));
             }
-<<<<<<< HEAD
-        } catch (err) {
-            await errorHandling(err, this.label.toString(), localize("getChildren.error.response", "Retrieving response from ") + `zowe.List`);
-            syncSessionNode((profile) => ZoweExplorerApiRegister.getMvsApi(profile), sessNode);
-=======
         } else {
             responses.push(await ZoweExplorerApiRegister.getMvsApi(cachedProfile).allMembers(this.label as string, options));
->>>>>>> 42ad3dff
         }
         return responses;
     }
