/**
 * This program and the accompanying materials are made available under the terms of the
 * Eclipse Public License v2.0 which accompanies this distribution, and is available at
 * https://www.eclipse.org/legal/epl-v20.html
 *
 * SPDX-License-Identifier: EPL-2.0
 *
 * Copyright Contributors to the Zowe Project.
 *
 */

import * as zowe from "@zowe/cli";
import * as vscode from "vscode";
import * as globals from "../globals";
import { errorHandling } from "../utils/ProfilesUtils";
import {
    DatasetFilter,
    DatasetFilterOpts,
    DatasetSortOpts,
    DatasetStats,
    Gui,
    NodeAction,
    IZoweDatasetTreeNode,
    ZoweTreeNode,
    SortDirection,
    NodeSort,
} from "@zowe/zowe-explorer-api";
import { ZoweExplorerApiRegister } from "../ZoweExplorerApiRegister";
import { getIconByNode } from "../generators/icons";
import * as contextually from "../shared/context";
import { Profiles } from "../Profiles";
import { ZoweLogger } from "../utils/LoggerUtils";
import * as dayjs from "dayjs";
<<<<<<< HEAD
import { DatasetFSProvider } from "./DatasetFSProvider";
// Set up localization
nls.config({
    messageFormat: nls.MessageFormat.bundle,
    bundleFormat: nls.BundleFormat.standalone,
})();
const localize: nls.LocalizeFunc = nls.loadMessageBundle();
=======
>>>>>>> 25076009

/**
 * A type of TreeItem used to represent sessions and data sets
 *
 * @export
 * @class ZoweDatasetNode
 * @extends {vscode.TreeItem}
 */
export class ZoweDatasetNode extends ZoweTreeNode implements IZoweDatasetTreeNode {
    public command: vscode.Command;
    public pattern = "";
    public memberPattern = "";
    public dirty = true;
    public children: ZoweDatasetNode[] = [];
    public errorDetails: zowe.imperative.ImperativeError;
    public ongoingActions: Record<NodeAction | string, Promise<any>> = {};
    public wasDoubleClicked: boolean = false;
    public stats: DatasetStats;
    public sort?: NodeSort;
    public filter?: DatasetFilter;
    public resourceUri?: vscode.Uri;

    /**
     * Creates an instance of ZoweDatasetNode
     *
     * @param {string} label - Displayed in the [TreeView]
     * @param {vscode.TreeItemCollapsibleState} mCollapsibleState - file/folder
     * @param {ZoweDatasetNode} mParent
     * @param {Session} session
     */
    public constructor(
        label: string,
        collapsibleState: vscode.TreeItemCollapsibleState,
        mParent: IZoweDatasetTreeNode,
        session: zowe.imperative.Session,
        contextOverride?: string,
        private etag?: string,
        profile?: zowe.imperative.IProfileLoaded
    ) {
        super(label, collapsibleState, mParent, session, profile);

        if (contextOverride) {
            this.contextValue = contextOverride;
        } else if (collapsibleState !== vscode.TreeItemCollapsibleState.None) {
            this.contextValue = globals.DS_PDS_CONTEXT;
        } else if (mParent && mParent.getParent()) {
            this.contextValue = globals.DS_MEMBER_CONTEXT;
        } else {
            this.contextValue = globals.DS_DS_CONTEXT;
        }
        this.tooltip = this.label as string;
        const icon = getIconByNode(this);
        if (icon) {
            this.iconPath = icon.path;
        }

        if (this.getParent() == null) {
            // set default sort options for session nodes
            this.sort = {
                method: DatasetSortOpts.Name,
                direction: SortDirection.Ascending,
            };
        }

        if (!globals.ISTHEIA && contextually.isSession(this)) {
            this.id = this.label as string;
        }
        if (label !== localize("Favorites", "Favorites")) {
            if (mParent == null) {
                this.resourceUri = vscode.Uri.parse(`zowe-ds:/${this.profile.name}/`);
                DatasetFSProvider.instance.createDirectory(this.resourceUri, this.pattern);
            } else if (this.contextValue === globals.DS_MEMBER_CONTEXT) {
                this.resourceUri = vscode.Uri.parse(`zowe-ds:/${this.profile.name}/${mParent.label as string}/${this.label as string}`);
            } else if (
                this.contextValue === globals.DS_DS_CONTEXT ||
                this.contextValue === globals.DS_PDS_CONTEXT ||
                this.contextValue === globals.DS_MIGRATED_FILE_CONTEXT
            ) {
                this.resourceUri = vscode.Uri.parse(`zowe-ds:/${this.profile.name}/${this.label as string}`);
            }
        }
    }

    /**
     * Implements access to profile name
     * for {IZoweDatasetTreeNode}.
     *
     * @returns {string}
     */
    public getProfileName(): string {
        ZoweLogger.trace("ZoweDatasetNode.getProfileName called.");
        return this.getProfile() ? this.getProfile().name : undefined;
    }

    public updateStats(item: any): void {
        if ("m4date" in item) {
            const { m4date, mtime, msec }: { m4date: string; mtime: string; msec: string } = item;
            this.stats = {
                user: item.user,
                modifiedDate: dayjs(`${m4date} ${mtime}:${msec}`).toDate(),
            };
        } else if ("id" in item || "changed" in item) {
            // missing keys from API response; check for FTP keys
            this.stats = {
                user: item.id,
                modifiedDate: item.changed ? dayjs(item.changed).toDate() : undefined,
            };
        }
    }

    /**
     * Retrieves child nodes of this ZoweDatasetNode
     *
     * @returns {Promise<ZoweDatasetNode[]>}
     */
    public async getChildren(): Promise<ZoweDatasetNode[]> {
        ZoweLogger.trace("ZoweDatasetNode.getChildren called.");
        if (!this.pattern && contextually.isSessionNotFav(this)) {
<<<<<<< HEAD
            const placeholder = new ZoweDatasetNode(
                localize("getChildren.search", "Use the search button to display data sets"),
                vscode.TreeItemCollapsibleState.None,
                this,
                null,
                globals.INFORMATION_CONTEXT
            );
            placeholder.command = {
                command: "zowe.placeholderCommand",
                title: "Placeholder"
            };
            return [placeholder];
=======
            return [
                new ZoweDatasetNode(
                    vscode.l10n.t("Use the search button to display data sets"),
                    vscode.TreeItemCollapsibleState.None,
                    this,
                    null,
                    globals.INFORMATION_CONTEXT
                ),
            ];
>>>>>>> 25076009
        }
        if (contextually.isDocument(this) || contextually.isInformation(this)) {
            return [];
        }

        if (!this.dirty || this.label === "Favorites") {
            return this.children;
        }

        if (!this.label) {
            Gui.errorMessage(vscode.l10n.t("Invalid node"));
            throw Error(vscode.l10n.t("Invalid node"));
        }

        // Gets the datasets from the pattern or members of the dataset and displays any thrown errors
        const responses = await this.getDatasets();
        if (responses.length === 0) {
            return;
        }

        // push nodes to an object with property names to avoid duplicates
        const elementChildren: { [k: string]: ZoweDatasetNode } = {};
        for (const response of responses) {
            // Throws reject if the Zowe command does not throw an error but does not succeed
            // The dataSetsMatchingPattern API may return success=false and apiResponse=[] when no data sets found
            if (!response.success && !(Array.isArray(response.apiResponse) && response.apiResponse.length === 0)) {
                await errorHandling(vscode.l10n.t("The response from Zowe CLI was not successful"));
                return;
            }

            // Loops through all the returned dataset members and creates nodes for them
            for (const item of response.apiResponse.items ?? response.apiResponse) {
                const dsEntry = item.dsname ?? item.member;
                const existing = this.children.find((element) => element.label.toString() === dsEntry);
                let temp = existing;
                if (existing) {
                    existing.updateStats(item);
                    elementChildren[existing.label.toString()] = existing;
                    // Creates a ZoweDatasetNode for a PDS
                } else if (item.dsorg === "PO" || item.dsorg === "PO-E") {
                    temp = new ZoweDatasetNode(
                        item.dsname,
                        vscode.TreeItemCollapsibleState.Collapsed,
                        this,
                        null,
                        undefined,
                        undefined,
                        this.getProfile()
                    );
                    elementChildren[temp.label.toString()] = temp;
                    // Creates a ZoweDatasetNode for a dataset with imperative errors
                } else if (item.error instanceof zowe.imperative.ImperativeError) {
                    temp = new ZoweDatasetNode(
                        item.dsname,
                        vscode.TreeItemCollapsibleState.None,
                        this,
                        null,
                        globals.DS_FILE_ERROR_CONTEXT,
                        undefined,
                        this.getProfile()
                    );
                    temp.errorDetails = item.error; // Save imperative error to avoid extra z/OS requests
                    elementChildren[temp.label.toString()] = temp;
                    // Creates a ZoweDatasetNode for a migrated dataset
                } else if (item.migr && item.migr.toUpperCase() === "YES") {
                    temp = new ZoweDatasetNode(
                        item.dsname,
                        vscode.TreeItemCollapsibleState.None,
                        this,
                        null,
                        globals.DS_MIGRATED_FILE_CONTEXT,
                        undefined,
                        this.getProfile()
                    );
                    elementChildren[temp.label.toString()] = temp;
                    // Creates a ZoweDatasetNode for a VSAM file
                } else if (item.dsorg === "VS") {
                    let altLabel = item.dsname;
                    let endPoint = altLabel.indexOf(".DATA");
                    if (endPoint === -1) {
                        endPoint = altLabel.indexOf(".INDEX");
                    }
                    if (endPoint > -1) {
                        altLabel = altLabel.substring(0, endPoint);
                    }
                    if (!elementChildren[altLabel]) {
                        temp = new ZoweDatasetNode(
                            altLabel,
                            vscode.TreeItemCollapsibleState.None,
                            this,
                            null,
                            globals.VSAM_CONTEXT,
                            undefined,
                            this.getProfile()
                        );
                        elementChildren[temp.label.toString()] = temp;
                    }
                } else if (contextually.isSessionNotFav(this)) {
                    // Creates a ZoweDatasetNode for a PS
                    temp = new ZoweDatasetNode(
                        item.dsname,
                        vscode.TreeItemCollapsibleState.None,
                        this,
                        null,
                        undefined,
                        undefined,
                        this.getProfile()
                    );
                    temp.command = { command: "vscode.open", title: "", arguments: [temp.resourceUri] };
                    elementChildren[temp.label.toString()] = temp;
                } else {
                    // Creates a ZoweDatasetNode for a PDS member
                    const memberInvalid = item.member?.includes("\ufffd");
                    temp = new ZoweDatasetNode(
                        item.member,
                        vscode.TreeItemCollapsibleState.None,
                        this,
                        null,
                        memberInvalid ? globals.DS_FILE_ERROR_CONTEXT : undefined,
                        undefined,
                        this.getProfile()
                    );
                    if (!memberInvalid) {
                        temp.command = { command: "vscode.open", title: "", arguments: [temp.resourceUri] };
                    } else {
                        temp.errorDetails = new zowe.imperative.ImperativeError({
                            msg: vscode.l10n.t({
                                message: "Cannot access member with control characters in the name: {0}",
                                args: [item.member],
                                comment: ["Data Set member"],
                            }),
                        });
                    }

                    // get user and last modified date for sorting, if available
                    temp.updateStats(item);
                    elementChildren[temp.label.toString()] = temp;
                }
                if (temp.collapsibleState !== vscode.TreeItemCollapsibleState.None) {
                    // Create an entry for the PDS if it doesn't exist.
                    if (!DatasetFSProvider.instance.exists(temp.resourceUri)) {
                        vscode.workspace.fs.createDirectory(temp.resourceUri);
                    }
                } else {
                    // Create an entry for the data set if it doesn't exist.
                    if (!DatasetFSProvider.instance.exists(temp.resourceUri)) {
                        await vscode.workspace.fs.writeFile(temp.resourceUri, new Uint8Array());
                    }
                    temp.command = {
                        command: "vscode.open",
                        title: localize("getChildren.responses.open", "Open"),
                        arguments: [temp.resourceUri],
                    };
                }
            }
        }

        this.dirty = false;
        if (Object.keys(elementChildren).length === 0) {
            this.children = [
                new ZoweDatasetNode(
                    vscode.l10n.t("No data sets found"),
                    vscode.TreeItemCollapsibleState.None,
                    this,
                    null,
                    globals.INFORMATION_CONTEXT
                ),
            ];
        } else {
            const newChildren = Object.keys(elementChildren)
                .filter((label) => this.children.find((c) => (c.label as string) === label) == null)
                .map((label) => elementChildren[label]);

            // get sort settings for session
            const sessionSort = contextually.isSession(this) ? this.sort : this.getSessionNode().sort;

            // use the PDS sort settings if defined; otherwise, use session sort method
            const sortOpts = this.sort ?? sessionSort;

            // use the PDS filter if one is set, otherwise try using the session filter
            const sessionFilter = contextually.isSession(this) ? this.filter : this.getSessionNode().filter;
            const filter = this.filter ?? sessionFilter;

            this.children = this.children
                .concat(newChildren)
                .filter((c) => (c.label as string) in elementChildren)
                .filter(filter ? ZoweDatasetNode.filterBy(filter) : (_c): boolean => true)
                .sort(ZoweDatasetNode.sortBy(sortOpts));
        }

        return this.children;
    }

    /**
     * Returns a sorting function based on the given sorting method.
     * If the nodes are not PDS members, it will simply sort by name.
     * @param method The sorting method to use
     * @returns A function that sorts 2 nodes based on the given sorting method
     */
    public static sortBy(sort: NodeSort): (a: IZoweDatasetTreeNode, b: IZoweDatasetTreeNode) => number {
        return (a, b): number => {
            const aParent = a.getParent();
            if (aParent == null || !contextually.isPds(aParent)) {
                return (a.label as string) < (b.label as string) ? -1 : 1;
            }

            const sortLessThan = sort.direction == SortDirection.Ascending ? -1 : 1;
            const sortGreaterThan = sortLessThan * -1;

            const sortByName = (nodeA: IZoweDatasetTreeNode, nodeB: IZoweDatasetTreeNode): number =>
                (nodeA.label as string) < (nodeB.label as string) ? sortLessThan : sortGreaterThan;

            if (!a.stats && !b.stats) {
                return sortByName(a, b);
            }

            if (sort.method === DatasetSortOpts.LastModified) {
                const dateA = dayjs(a.stats?.modifiedDate ?? null);
                const dateB = dayjs(b.stats?.modifiedDate ?? null);

                const aValid = dateA.isValid();
                const bValid = dateB.isValid();

                a.description = aValid ? dateA.format("YYYY/MM/DD HH:mm:ss") : undefined;
                b.description = bValid ? dateB.format("YYYY/MM/DD HH:mm:ss") : undefined;

                if (!aValid) {
                    return sortGreaterThan;
                }

                if (!bValid) {
                    return sortLessThan;
                }

                // for dates that are equal down to the second, fallback to sorting by name
                if (dateA.isSame(dateB, "second")) {
                    return sortByName(a, b);
                }

                return dateA.isBefore(dateB, "second") ? sortLessThan : sortGreaterThan;
            } else if (sort.method === DatasetSortOpts.UserId) {
                const userA = a.stats?.user ?? "";
                const userB = b.stats?.user ?? "";

                a.description = userA;
                b.description = userB;

                if (userA === userB) {
                    return sortByName(a, b);
                }

                return userA < userB ? sortLessThan : sortGreaterThan;
            }

            return sortByName(a, b);
        };
    }

    /**
     * Returns a filter function based on the given method.
     * If the nodes are not PDS members, it will not filter those nodes.
     * @param method The sorting method to use
     * @returns A function that sorts 2 nodes based on the given sorting method
     */
    public static filterBy(filter: DatasetFilter): (node: IZoweDatasetTreeNode) => boolean {
        const isDateFilter = (f: string): boolean => {
            return dayjs(f).isValid();
        };

        return (node): boolean => {
            const aParent = node.getParent();
            if (aParent == null || !contextually.isPds(aParent)) {
                return true;
            }

            switch (filter.method) {
                case DatasetFilterOpts.LastModified:
                    if (!isDateFilter(filter.value)) {
                        return true;
                    }

                    return dayjs(node.stats?.modifiedDate).isSame(filter.value, "day");
                case DatasetFilterOpts.UserId:
                    return node.stats?.user === filter.value;
            }
        };
    }

    public getSessionNode(): IZoweDatasetTreeNode {
        ZoweLogger.trace("ZoweDatasetNode.getSessionNode called.");
        return this.getParent() ? this.getParent().getSessionNode() : this;
    }
    /**
     * Returns the [etag] for this node
     *
     * @returns {string}
     */
    public getEtag(): string {
        ZoweLogger.trace("ZoweDatasetNode.getEtag called.");
        return this.etag;
    }

    /**
     * Set the [etag] for this node
     *
     * @returns {void}
     */
    public setEtag(etagValue): void {
        ZoweLogger.trace("ZoweDatasetNode.setEtag called.");
        this.etag = etagValue;
    }

    private async getDatasets(): Promise<zowe.IZosFilesResponse[]> {
        ZoweLogger.trace("ZoweDatasetNode.getDatasets called.");
        const responses: zowe.IZosFilesResponse[] = [];
        const cachedProfile = Profiles.getInstance().loadNamedProfile(this.getProfileName());
        const options: zowe.IListOptions = {
            attributes: true,
            responseTimeout: cachedProfile.profile.responseTimeout,
        };
        if (contextually.isSessionNotFav(this)) {
            const dsPatterns = [
                ...new Set(
                    this.pattern
                        .toUpperCase()
                        .split(",")
                        .map((p) => p.trim())
                ),
            ];
            const mvsApi = ZoweExplorerApiRegister.getMvsApi(cachedProfile);
            if (!mvsApi.getSession(cachedProfile)) {
                throw new zowe.imperative.ImperativeError({
                    msg: vscode.l10n.t("Profile auth error"),
                    additionalDetails: vscode.l10n.t("Profile is not authenticated, please log in to continue"),
                    errorCode: `${zowe.imperative.RestConstants.HTTP_STATUS_401}`,
                });
            }
            if (mvsApi.dataSetsMatchingPattern) {
                responses.push(await mvsApi.dataSetsMatchingPattern(dsPatterns));
            } else {
                for (const dsp of dsPatterns) {
                    responses.push(await mvsApi.dataSet(dsp));
                }
            }
        } else if (this.memberPattern) {
            this.memberPattern = this.memberPattern.toUpperCase();
            for (const memPattern of this.memberPattern.split(",")) {
                options.pattern = memPattern;
                responses.push(await ZoweExplorerApiRegister.getMvsApi(cachedProfile).allMembers(this.label as string, options));
            }
        } else {
            responses.push(await ZoweExplorerApiRegister.getMvsApi(cachedProfile).allMembers(this.label as string, options));
        }
        return responses;
    }
}<|MERGE_RESOLUTION|>--- conflicted
+++ resolved
@@ -31,16 +31,7 @@
 import { Profiles } from "../Profiles";
 import { ZoweLogger } from "../utils/LoggerUtils";
 import * as dayjs from "dayjs";
-<<<<<<< HEAD
 import { DatasetFSProvider } from "./DatasetFSProvider";
-// Set up localization
-nls.config({
-    messageFormat: nls.MessageFormat.bundle,
-    bundleFormat: nls.BundleFormat.standalone,
-})();
-const localize: nls.LocalizeFunc = nls.loadMessageBundle();
-=======
->>>>>>> 25076009
 
 /**
  * A type of TreeItem used to represent sessions and data sets
@@ -108,7 +99,7 @@
         if (!globals.ISTHEIA && contextually.isSession(this)) {
             this.id = this.label as string;
         }
-        if (label !== localize("Favorites", "Favorites")) {
+        if (label !== vscode.l10n.t("Favorites")) {
             if (mParent == null) {
                 this.resourceUri = vscode.Uri.parse(`zowe-ds:/${this.profile.name}/`);
                 DatasetFSProvider.instance.createDirectory(this.resourceUri, this.pattern);
@@ -159,9 +150,8 @@
     public async getChildren(): Promise<ZoweDatasetNode[]> {
         ZoweLogger.trace("ZoweDatasetNode.getChildren called.");
         if (!this.pattern && contextually.isSessionNotFav(this)) {
-<<<<<<< HEAD
             const placeholder = new ZoweDatasetNode(
-                localize("getChildren.search", "Use the search button to display data sets"),
+                vscode.l10n.t("Use the search button to display data sets"),
                 vscode.TreeItemCollapsibleState.None,
                 this,
                 null,
@@ -172,17 +162,6 @@
                 title: "Placeholder"
             };
             return [placeholder];
-=======
-            return [
-                new ZoweDatasetNode(
-                    vscode.l10n.t("Use the search button to display data sets"),
-                    vscode.TreeItemCollapsibleState.None,
-                    this,
-                    null,
-                    globals.INFORMATION_CONTEXT
-                ),
-            ];
->>>>>>> 25076009
         }
         if (contextually.isDocument(this) || contextually.isInformation(this)) {
             return [];
@@ -333,7 +312,7 @@
                     }
                     temp.command = {
                         command: "vscode.open",
-                        title: localize("getChildren.responses.open", "Open"),
+                        title: vscode.l10n.t("Open"),
                         arguments: [temp.resourceUri],
                     };
                 }
