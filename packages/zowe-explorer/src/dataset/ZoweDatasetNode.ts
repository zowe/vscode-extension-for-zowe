/**
 * This program and the accompanying materials are made available under the terms of the
 * Eclipse Public License v2.0 which accompanies this distribution, and is available at
 * https://www.eclipse.org/legal/epl-v20.html
 *
 * SPDX-License-Identifier: EPL-2.0
 *
 * Copyright Contributors to the Zowe Project.
 *
 */

import * as zowe from "@zowe/cli";
import * as vscode from "vscode";
import * as globals from "../globals";
<<<<<<< HEAD
import { errorHandling, fallbackProfileName } from "../utils/ProfilesUtils";
import { Sorting, Types, Gui, ZoweTreeNodeActions, IZoweDatasetTreeNode, ZoweTreeNode } from "@zowe/zowe-explorer-api";
=======
import { errorHandling } from "../utils/ProfilesUtils";
import { Sorting, Types, Gui, ZoweTreeNodeActions, IZoweDatasetTreeNode, ZoweTreeNode, ZosEncoding, Validation } from "@zowe/zowe-explorer-api";
>>>>>>> 95b63c1c
import { ZoweExplorerApiRegister } from "../ZoweExplorerApiRegister";
import { getIconByNode } from "../generators/icons";
import * as contextually from "../shared/context";
import { Profiles } from "../Profiles";
import { ZoweLogger } from "../utils/LoggerUtils";
import * as dayjs from "dayjs";
<<<<<<< HEAD
import { DatasetFSProvider } from "./DatasetFSProvider";
=======
import * as fs from "fs";
import { promiseStatus, PromiseStatuses } from "promise-status-async";
import { getDocumentFilePath, updateOpenFiles } from "../shared/utils";
import { IZoweDatasetTreeOpts } from "../shared/IZoweTreeOpts";
import { downloadDs } from "./actions";
>>>>>>> 95b63c1c

/**
 * A type of TreeItem used to represent sessions and data sets
 *
 * @export
 * @class ZoweDatasetNode
 * @extends {vscode.TreeItem}
 */
export class ZoweDatasetNode extends ZoweTreeNode implements IZoweDatasetTreeNode {
    public command: vscode.Command;
    public pattern = "";
    public memberPattern = "";
    public dirty = true;
    public children: ZoweDatasetNode[] = [];
    public binary = false;
    public encoding?: string;
    public encodingMap = {};
    public errorDetails: zowe.imperative.ImperativeError;
    public ongoingActions: Record<ZoweTreeNodeActions.Interactions | string, Promise<any>> = {};
    public wasDoubleClicked: boolean = false;
    public stats: Types.DatasetStats;
    public sort?: Sorting.NodeSort;
    public filter?: Sorting.DatasetFilter;
<<<<<<< HEAD
    public resourceUri?: vscode.Uri;
=======
    private etag?: string;
>>>>>>> 95b63c1c

    /**
     * Creates an instance of ZoweDatasetNode
     *
     * @param {IZoweTreeOpts} opts
     */
    public constructor(opts: IZoweDatasetTreeOpts) {
        super(opts.label, opts.collapsibleState, opts.parentNode, opts.session, opts.profile);
        this.binary = opts.encoding?.kind === "binary";
        if (!this.binary && opts.encoding != null) {
            this.encoding = opts.encoding.kind === "other" ? opts.encoding.codepage : null;
        }
        this.etag = opts.etag;
        if (opts.contextOverride) {
            this.contextValue = opts.contextOverride;
        } else if (opts.collapsibleState !== vscode.TreeItemCollapsibleState.None) {
            this.contextValue = globals.DS_PDS_CONTEXT;
        } else if (opts.parentNode && opts.parentNode.getParent()) {
            this.contextValue = this.binary ? globals.DS_MEMBER_BINARY_CONTEXT : globals.DS_MEMBER_CONTEXT;
        } else {
            this.contextValue = this.binary ? globals.DS_DS_BINARY_CONTEXT : globals.DS_DS_CONTEXT;
        }
        this.tooltip = this.label as string;
        const icon = getIconByNode(this);
        if (icon) {
            this.iconPath = icon.path;
        }

        if (this.getParent() == null) {
            // set default sort options for session nodes
            this.sort = {
                method: Sorting.DatasetSortOpts.Name,
                direction: Sorting.SortDirection.Ascending,
            };
        }

        if (!globals.ISTHEIA && contextually.isSession(this)) {
            this.id = this.label as string;
        }
        if (label !== vscode.l10n.t("Favorites")) {
            if (mParent == null) {
                this.resourceUri = vscode.Uri.from({
                    scheme: "zowe-ds",
                    path: `/${this.profile?.name ?? fallbackProfileName(this)}/`,
                });
                DatasetFSProvider.instance.createDirectory(this.resourceUri, this.pattern);
            } else if (this.contextValue === globals.DS_MEMBER_CONTEXT) {
                this.resourceUri = vscode.Uri.from({
                    scheme: "zowe-ds",
                    path: `/${this.profile?.name ?? fallbackProfileName(this)}/${mParent.label as string}/${this.label as string}`,
                });
            } else if (
                this.contextValue === globals.DS_DS_CONTEXT ||
                this.contextValue === globals.DS_PDS_CONTEXT ||
                this.contextValue === globals.DS_MIGRATED_FILE_CONTEXT
            ) {
                this.resourceUri = vscode.Uri.from({
                    scheme: "zowe-ds",
                    path: `/${this.profile?.name ?? fallbackProfileName(this)}/${this.label as string}`,
                });
            }
        }
    }

    public updateStats(item: any): void {
        if ("m4date" in item) {
            const { m4date, mtime, msec }: { m4date: string; mtime: string; msec: string } = item;
            this.stats = {
                user: item.user,
                modifiedDate: dayjs(`${m4date} ${mtime}:${msec}`).toDate(),
            };
        } else if ("id" in item || "changed" in item) {
            // missing keys from API response; check for FTP keys
            this.stats = {
                user: item.id,
                modifiedDate: item.changed ? dayjs(item.changed).toDate() : undefined,
            };
        }
    }

    /**
     * Retrieves child nodes of this ZoweDatasetNode
     *
     * @returns {Promise<ZoweDatasetNode[]>}
     */
    public async getChildren(): Promise<ZoweDatasetNode[]> {
        ZoweLogger.trace("ZoweDatasetNode.getChildren called.");
        if (!this.pattern && contextually.isSessionNotFav(this)) {
<<<<<<< HEAD
            const placeholder = new ZoweDatasetNode(
                vscode.l10n.t("Use the search button to display data sets"),
                vscode.TreeItemCollapsibleState.None,
                this,
                null,
                globals.INFORMATION_CONTEXT
            );
            placeholder.command = {
                command: "zowe.placeholderCommand",
                title: "Placeholder",
            };
            return [placeholder];
=======
            return [
                new ZoweDatasetNode({
                    label: vscode.l10n.t("Use the search button to display data sets"),
                    collapsibleState: vscode.TreeItemCollapsibleState.None,
                    parentNode: this,
                    contextOverride: globals.INFORMATION_CONTEXT,
                }),
            ];
>>>>>>> 95b63c1c
        }
        if (contextually.isDocument(this) || contextually.isInformation(this)) {
            return [];
        }

        if (!this.dirty || this.label === "Favorites") {
            return this.children;
        }

        if (!this.label) {
            Gui.errorMessage(vscode.l10n.t("Invalid node"));
            throw Error(vscode.l10n.t("Invalid node"));
        }

        // Gets the datasets from the pattern or members of the dataset and displays any thrown errors
        const responses = await this.getDatasets();
        if (responses.length === 0) {
            return;
        }

        // push nodes to an object with property names to avoid duplicates
        const elementChildren: { [k: string]: ZoweDatasetNode } = {};
        for (const response of responses) {
            // Throws reject if the Zowe command does not throw an error but does not succeed
            // The dataSetsMatchingPattern API may return success=false and apiResponse=[] when no data sets found
            if (!response.success && !(Array.isArray(response.apiResponse) && response.apiResponse.length === 0)) {
                await errorHandling(vscode.l10n.t("The response from Zowe CLI was not successful"));
                return;
            }

            // Loops through all the returned dataset members and creates nodes for them
            for (const item of response.apiResponse.items ?? response.apiResponse) {
                const dsEntry = item.dsname ?? item.member;
                const existing = this.children.find((element) => element.label.toString() === dsEntry);
                let temp = existing;
                if (existing) {
                    existing.updateStats(item);
                    elementChildren[existing.label.toString()] = existing;
                    // Creates a ZoweDatasetNode for a PDS
                } else if (item.dsorg === "PO" || item.dsorg === "PO-E") {
<<<<<<< HEAD
                    temp = new ZoweDatasetNode(
                        item.dsname,
                        vscode.TreeItemCollapsibleState.Collapsed,
                        this,
                        null,
                        undefined,
                        undefined,
                        this.getProfile()
                    );
                    elementChildren[temp.label.toString()] = temp;
                    // Creates a ZoweDatasetNode for a dataset with imperative errors
                } else if (item.error instanceof zowe.imperative.ImperativeError) {
                    temp = new ZoweDatasetNode(
                        item.dsname,
                        vscode.TreeItemCollapsibleState.None,
                        this,
                        null,
                        globals.DS_FILE_ERROR_CONTEXT,
                        undefined,
                        this.getProfile()
                    );
=======
                    const temp = new ZoweDatasetNode({
                        label: item.dsname,
                        collapsibleState: vscode.TreeItemCollapsibleState.Collapsed,
                        parentNode: this,
                        profile: this.getProfile(),
                    });
                    elementChildren[temp.label.toString()] = temp;
                    // Creates a ZoweDatasetNode for a dataset with imperative errors
                } else if (item.error instanceof zowe.imperative.ImperativeError) {
                    const temp = new ZoweDatasetNode({
                        label: item.dsname,
                        collapsibleState: vscode.TreeItemCollapsibleState.None,
                        parentNode: this,
                        contextOverride: globals.DS_FILE_ERROR_CONTEXT,
                        profile: this.getProfile(),
                    });
>>>>>>> 95b63c1c
                    temp.errorDetails = item.error; // Save imperative error to avoid extra z/OS requests
                    elementChildren[temp.label.toString()] = temp;
                    // Creates a ZoweDatasetNode for a migrated dataset
                } else if (item.migr && item.migr.toUpperCase() === "YES") {
<<<<<<< HEAD
                    temp = new ZoweDatasetNode(
                        item.dsname,
                        vscode.TreeItemCollapsibleState.None,
                        this,
                        null,
                        globals.DS_MIGRATED_FILE_CONTEXT,
                        undefined,
                        this.getProfile()
                    );
=======
                    const temp = new ZoweDatasetNode({
                        label: item.dsname,
                        collapsibleState: vscode.TreeItemCollapsibleState.None,
                        parentNode: this,
                        contextOverride: globals.DS_MIGRATED_FILE_CONTEXT,
                        profile: this.getProfile(),
                    });
>>>>>>> 95b63c1c
                    elementChildren[temp.label.toString()] = temp;
                    // Creates a ZoweDatasetNode for a VSAM file
                } else if (item.dsorg === "VS") {
                    let altLabel = item.dsname;
                    let endPoint = altLabel.indexOf(".DATA");
                    if (endPoint === -1) {
                        endPoint = altLabel.indexOf(".INDEX");
                    }
                    if (endPoint > -1) {
                        altLabel = altLabel.substring(0, endPoint);
                    }
                    if (!elementChildren[altLabel]) {
<<<<<<< HEAD
                        temp = new ZoweDatasetNode(
                            altLabel,
                            vscode.TreeItemCollapsibleState.None,
                            this,
                            null,
                            globals.VSAM_CONTEXT,
                            undefined,
                            this.getProfile()
                        );
                        elementChildren[temp.label.toString()] = temp;
                    }
                } else if (contextually.isSessionNotFav(this)) {
                    // Creates a ZoweDatasetNode for a PS
                    temp = new ZoweDatasetNode(
                        item.dsname,
                        vscode.TreeItemCollapsibleState.None,
                        this,
                        null,
                        undefined,
                        undefined,
                        this.getProfile()
                    );
                    temp.command = { command: "vscode.open", title: "", arguments: [temp.resourceUri] };
=======
                        elementChildren[altLabel] = new ZoweDatasetNode({
                            label: altLabel,
                            collapsibleState: vscode.TreeItemCollapsibleState.None,
                            parentNode: this,
                            contextOverride: globals.VSAM_CONTEXT,
                            profile: this.getProfile(),
                        });
                    }
                } else if (contextually.isSessionNotFav(this)) {
                    // Creates a ZoweDatasetNode for a PS
                    const cachedEncoding = this.getSessionNode().encodingMap[item.dsname];
                    const temp = new ZoweDatasetNode({
                        label: item.dsname,
                        collapsibleState: vscode.TreeItemCollapsibleState.None,
                        parentNode: this,
                        encoding: cachedEncoding,
                        profile: this.getProfile(),
                    });
                    temp.command = { command: "zowe.ds.ZoweNode.openPS", title: "", arguments: [temp] };
>>>>>>> 95b63c1c
                    elementChildren[temp.label.toString()] = temp;
                } else {
                    // Creates a ZoweDatasetNode for a PDS member
                    const memberInvalid = item.member?.includes("\ufffd");
<<<<<<< HEAD
                    temp = new ZoweDatasetNode(
                        item.member,
                        vscode.TreeItemCollapsibleState.None,
                        this,
                        null,
                        memberInvalid ? globals.DS_FILE_ERROR_CONTEXT : undefined,
                        undefined,
                        this.getProfile()
                    );
=======
                    const cachedEncoding = this.getSessionNode().encodingMap[`${item.dsname as string}(${item.member as string})`];
                    const temp = new ZoweDatasetNode({
                        label: item.member,
                        collapsibleState: vscode.TreeItemCollapsibleState.None,
                        parentNode: this,
                        contextOverride: memberInvalid ? globals.DS_FILE_ERROR_CONTEXT : undefined,
                        encoding: cachedEncoding,
                        profile: this.getProfile(),
                    });
>>>>>>> 95b63c1c
                    if (!memberInvalid) {
                        temp.command = { command: "vscode.open", title: "", arguments: [temp.resourceUri] };
                    } else {
                        temp.errorDetails = new zowe.imperative.ImperativeError({
                            msg: vscode.l10n.t({
                                message: "Cannot access member with control characters in the name: {0}",
                                args: [item.member],
                                comment: ["Data Set member"],
                            }),
                        });
                    }

                    // get user and last modified date for sorting, if available
                    temp.updateStats(item);
                    elementChildren[temp.label.toString()] = temp;
                }
                if (temp.collapsibleState !== vscode.TreeItemCollapsibleState.None) {
                    // Create an entry for the PDS if it doesn't exist.
                    if (!DatasetFSProvider.instance.exists(temp.resourceUri)) {
                        vscode.workspace.fs.createDirectory(temp.resourceUri);
                    }
                } else {
                    // Create an entry for the data set if it doesn't exist.
                    if (!DatasetFSProvider.instance.exists(temp.resourceUri)) {
                        await vscode.workspace.fs.writeFile(temp.resourceUri, new Uint8Array());
                    }
                    temp.command = {
                        command: "vscode.open",
                        title: vscode.l10n.t("Open"),
                        arguments: [temp.resourceUri],
                    };
                }
            }
        }

        this.dirty = false;
        if (Object.keys(elementChildren).length === 0) {
<<<<<<< HEAD
            const placeholder = new ZoweDatasetNode(
                vscode.l10n.t("No data sets found"),
                vscode.TreeItemCollapsibleState.None,
                this,
                null,
                globals.INFORMATION_CONTEXT
            );
            placeholder.command = {
                command: "zowe.placeholderCommand",
                title: "Placeholder",
            };
            this.children = [placeholder];
=======
            this.children = [
                new ZoweDatasetNode({
                    label: vscode.l10n.t("No data sets found"),
                    collapsibleState: vscode.TreeItemCollapsibleState.None,
                    parentNode: this,
                    contextOverride: globals.INFORMATION_CONTEXT,
                }),
            ];
>>>>>>> 95b63c1c
        } else {
            const newChildren = Object.keys(elementChildren)
                .filter((label) => this.children.find((c) => (c.label as string) === label) == null)
                .map((label) => elementChildren[label]);

            // get sort settings for session
            const sessionSort = contextually.isSession(this) ? this.sort : this.getSessionNode().sort;

            // use the PDS sort settings if defined; otherwise, use session sort method
            const sortOpts = this.sort ?? sessionSort;

            // use the PDS filter if one is set, otherwise try using the session filter
            const sessionFilter = contextually.isSession(this) ? this.filter : this.getSessionNode().filter;
            const filter = this.filter ?? sessionFilter;

            this.children = this.children
                .concat(newChildren)
                .filter((c) => (c.label as string) in elementChildren)
                .filter(filter ? ZoweDatasetNode.filterBy(filter) : (_c): boolean => true)
                .sort(ZoweDatasetNode.sortBy(sortOpts));
        }

        return this.children;
    }

    /**
     * Returns a sorting function based on the given sorting method.
     * If the nodes are not PDS members, it will simply sort by name.
     * @param method The sorting method to use
     * @returns A function that sorts 2 nodes based on the given sorting method
     */
    public static sortBy(sort: Sorting.NodeSort): (a: IZoweDatasetTreeNode, b: IZoweDatasetTreeNode) => number {
        return (a, b): number => {
            const aParent = a.getParent();
            if (aParent == null || !contextually.isPds(aParent)) {
                return (a.label as string) < (b.label as string) ? -1 : 1;
            }

            const sortLessThan = sort.direction == Sorting.SortDirection.Ascending ? -1 : 1;
            const sortGreaterThan = sortLessThan * -1;

            const sortByName = (nodeA: IZoweDatasetTreeNode, nodeB: IZoweDatasetTreeNode): number =>
                (nodeA.label as string) < (nodeB.label as string) ? sortLessThan : sortGreaterThan;

            if (!a.stats && !b.stats) {
                return sortByName(a, b);
            }

            if (sort.method === Sorting.DatasetSortOpts.LastModified) {
                const dateA = dayjs(a.stats?.modifiedDate ?? null);
                const dateB = dayjs(b.stats?.modifiedDate ?? null);

                const aValid = dateA.isValid();
                const bValid = dateB.isValid();

                a.description = aValid ? dateA.format("YYYY/MM/DD HH:mm:ss") : undefined;
                b.description = bValid ? dateB.format("YYYY/MM/DD HH:mm:ss") : undefined;

                if (!aValid) {
                    return sortGreaterThan;
                }

                if (!bValid) {
                    return sortLessThan;
                }

                // for dates that are equal down to the second, fallback to sorting by name
                if (dateA.isSame(dateB, "second")) {
                    return sortByName(a, b);
                }

                return dateA.isBefore(dateB, "second") ? sortLessThan : sortGreaterThan;
            } else if (sort.method === Sorting.DatasetSortOpts.UserId) {
                const userA = a.stats?.user ?? "";
                const userB = b.stats?.user ?? "";

                a.description = userA;
                b.description = userB;

                if (userA === userB) {
                    return sortByName(a, b);
                }

                return userA < userB ? sortLessThan : sortGreaterThan;
            }

            return sortByName(a, b);
        };
    }

    /**
     * Returns a filter function based on the given method.
     * If the nodes are not PDS members, it will not filter those nodes.
     * @param method The sorting method to use
     * @returns A function that sorts 2 nodes based on the given sorting method
     */
    public static filterBy(filter: Sorting.DatasetFilter): (node: IZoweDatasetTreeNode) => boolean {
        const isDateFilter = (f: string): boolean => {
            return dayjs(f).isValid();
        };

        return (node): boolean => {
            const aParent = node.getParent();
            if (aParent == null || !contextually.isPds(aParent)) {
                return true;
            }

            switch (filter.method) {
                case Sorting.DatasetFilterOpts.LastModified:
                    if (!isDateFilter(filter.value)) {
                        return true;
                    }

                    return dayjs(node.stats?.modifiedDate).isSame(filter.value, "day");
                case Sorting.DatasetFilterOpts.UserId:
                    return node.stats?.user === filter.value;
            }
        };
    }

    public getSessionNode(): IZoweDatasetTreeNode {
        ZoweLogger.trace("ZoweDatasetNode.getSessionNode called.");
        return this.getParent() ? this.getParent().getSessionNode() : this;
    }
    /**
     * Returns the [etag] for this node
     *
     * @returns {string}
     */
    public getEtag(): string {
        ZoweLogger.trace("ZoweDatasetNode.getEtag called.");
        return this.etag;
    }

    /**
     * Set the [etag] for this node
     *
     * @returns {void}
     */
    public setEtag(etagValue): void {
        ZoweLogger.trace("ZoweDatasetNode.setEtag called.");
        this.etag = etagValue;
    }

    private async getDatasets(): Promise<zowe.IZosFilesResponse[]> {
        ZoweLogger.trace("ZoweDatasetNode.getDatasets called.");
        const responses: zowe.IZosFilesResponse[] = [];
        const cachedProfile = Profiles.getInstance().loadNamedProfile(this.getProfileName());
        const options: zowe.IListOptions = {
            attributes: true,
            responseTimeout: cachedProfile.profile.responseTimeout,
        };
        if (contextually.isSessionNotFav(this)) {
            const dsPatterns = [
                ...new Set(
                    this.pattern
                        .toUpperCase()
                        .split(",")
                        .map((p) => p.trim())
                ),
            ];
            const mvsApi = ZoweExplorerApiRegister.getMvsApi(cachedProfile);
            if (!mvsApi.getSession(cachedProfile)) {
                throw new zowe.imperative.ImperativeError({
                    msg: vscode.l10n.t("Profile auth error"),
                    additionalDetails: vscode.l10n.t("Profile is not authenticated, please log in to continue"),
                    errorCode: `${zowe.imperative.RestConstants.HTTP_STATUS_401}`,
                });
            }
            if (mvsApi.dataSetsMatchingPattern) {
                responses.push(await mvsApi.dataSetsMatchingPattern(dsPatterns));
            } else {
                for (const dsp of dsPatterns) {
                    responses.push(await mvsApi.dataSet(dsp));
                }
            }
        } else if (this.memberPattern) {
            this.memberPattern = this.memberPattern.toUpperCase();
            for (const memPattern of this.memberPattern.split(",")) {
                options.pattern = memPattern;
                responses.push(await ZoweExplorerApiRegister.getMvsApi(cachedProfile).allMembers(this.label as string, options));
            }
        } else {
            responses.push(await ZoweExplorerApiRegister.getMvsApi(cachedProfile).allMembers(this.label as string, options));
        }
        return responses;
    }

    public async openDs(forceDownload: boolean, previewMember: boolean, datasetProvider: Types.IZoweDatasetTreeType): Promise<void> {
        ZoweLogger.trace("ZoweDatasetNode.openDs called.");
        await datasetProvider.checkCurrentProfile(this);

        // Status of last "open action" promise
        // If the node doesn't support pending actions, assume last action was resolved to pull new contents
        const lastActionStatus =
            this.ongoingActions?.[ZoweTreeNodeActions.Interactions.Download] != null
                ? await promiseStatus(this.ongoingActions[ZoweTreeNodeActions.Interactions.Download])
                : PromiseStatuses.PROMISE_RESOLVED;

        // Cache status of double click if the node has the "wasDoubleClicked" property:
        // allows subsequent clicks to register as double-click if node is not done fetching contents
        const doubleClicked = Gui.utils.wasDoubleClicked(this, datasetProvider);
        const shouldPreview = doubleClicked ? false : previewMember;
        if (this.wasDoubleClicked != null) {
            this.wasDoubleClicked = doubleClicked;
        }

        // Prevent future "open actions" until last action is completed
        if (lastActionStatus == PromiseStatuses.PROMISE_PENDING) {
            return;
        }

        if (Profiles.getInstance().validProfile !== Validation.ValidationType.INVALID) {
            try {
                const fileInfo = await downloadDs(this, forceDownload);
                const document = await vscode.workspace.openTextDocument(getDocumentFilePath(fileInfo.name, this));
                await Gui.showTextDocument(document, { preview: this.wasDoubleClicked != null ? !this.wasDoubleClicked : shouldPreview });
                // discard ongoing action to allow new requests on this node
                if (this.ongoingActions) {
                    this.ongoingActions[ZoweTreeNodeActions.Interactions.Download] = null;
                }
                if (datasetProvider) {
                    datasetProvider.addFileHistory(`[${this.getProfileName()}]: ${fileInfo.name}`);
                }
            } catch (err) {
                await errorHandling(err, this.getProfileName());
                throw err;
            }
        }
    }

    public setEncoding(encoding: ZosEncoding): void {
        ZoweLogger.trace("ZoweDatasetNode.setEncoding called.");
        if (!(this.contextValue.startsWith(globals.DS_DS_CONTEXT) || this.contextValue.startsWith(globals.DS_MEMBER_CONTEXT))) {
            throw new Error(`Cannot set encoding for node with context ${this.contextValue}`);
        }
        const isMemberNode = this.contextValue.startsWith(globals.DS_MEMBER_CONTEXT);
        if (encoding?.kind === "binary") {
            this.contextValue = isMemberNode ? globals.DS_MEMBER_BINARY_CONTEXT : globals.DS_DS_BINARY_CONTEXT;
            this.binary = true;
            this.encoding = undefined;
        } else {
            this.contextValue = isMemberNode ? globals.DS_MEMBER_CONTEXT : globals.DS_DS_CONTEXT;
            this.binary = false;
            this.encoding = encoding?.kind === "text" ? null : encoding?.codepage;
        }
        const fullPath = isMemberNode ? `${this.getParent().label as string}(${this.label as string})` : (this.label as string);
        if (encoding != null) {
            this.getSessionNode().encodingMap[fullPath] = encoding;
        } else {
            delete this.getSessionNode().encodingMap[fullPath];
        }
        if (this.getParent() && this.getParent().contextValue === globals.FAV_PROFILE_CONTEXT) {
            this.contextValue += globals.FAV_SUFFIX;
        }

        const icon = getIconByNode(this);
        if (icon) {
            this.setIcon(icon.path);
        }

        this.dirty = true;
    }

    /**
     * Helper method which sets an icon of node and initiates reloading of tree
     * @param iconPath
     */
    public setIcon(iconPath: { light: string; dark: string }): void {
        ZoweLogger.trace("ZoweDatasetNode.setIcon called.");
        this.iconPath = iconPath;
        vscode.commands.executeCommand("zowe.ds.refreshDataset", this);
    }
}<|MERGE_RESOLUTION|>--- conflicted
+++ resolved
@@ -12,28 +12,19 @@
 import * as zowe from "@zowe/cli";
 import * as vscode from "vscode";
 import * as globals from "../globals";
-<<<<<<< HEAD
 import { errorHandling, fallbackProfileName } from "../utils/ProfilesUtils";
-import { Sorting, Types, Gui, ZoweTreeNodeActions, IZoweDatasetTreeNode, ZoweTreeNode } from "@zowe/zowe-explorer-api";
-=======
-import { errorHandling } from "../utils/ProfilesUtils";
 import { Sorting, Types, Gui, ZoweTreeNodeActions, IZoweDatasetTreeNode, ZoweTreeNode, ZosEncoding, Validation } from "@zowe/zowe-explorer-api";
->>>>>>> 95b63c1c
 import { ZoweExplorerApiRegister } from "../ZoweExplorerApiRegister";
 import { getIconByNode } from "../generators/icons";
 import * as contextually from "../shared/context";
 import { Profiles } from "../Profiles";
 import { ZoweLogger } from "../utils/LoggerUtils";
 import * as dayjs from "dayjs";
-<<<<<<< HEAD
-import { DatasetFSProvider } from "./DatasetFSProvider";
-=======
-import * as fs from "fs";
 import { promiseStatus, PromiseStatuses } from "promise-status-async";
-import { getDocumentFilePath, updateOpenFiles } from "../shared/utils";
+import { getDocumentFilePath } from "../shared/utils";
 import { IZoweDatasetTreeOpts } from "../shared/IZoweTreeOpts";
 import { downloadDs } from "./actions";
->>>>>>> 95b63c1c
+import { DatasetFSProvider } from "./DatasetFSProvider";
 
 /**
  * A type of TreeItem used to represent sessions and data sets
@@ -57,11 +48,7 @@
     public stats: Types.DatasetStats;
     public sort?: Sorting.NodeSort;
     public filter?: Sorting.DatasetFilter;
-<<<<<<< HEAD
     public resourceUri?: vscode.Uri;
-=======
-    private etag?: string;
->>>>>>> 95b63c1c
 
     /**
      * Creates an instance of ZoweDatasetNode
@@ -100,29 +87,6 @@
 
         if (!globals.ISTHEIA && contextually.isSession(this)) {
             this.id = this.label as string;
-        }
-        if (label !== vscode.l10n.t("Favorites")) {
-            if (mParent == null) {
-                this.resourceUri = vscode.Uri.from({
-                    scheme: "zowe-ds",
-                    path: `/${this.profile?.name ?? fallbackProfileName(this)}/`,
-                });
-                DatasetFSProvider.instance.createDirectory(this.resourceUri, this.pattern);
-            } else if (this.contextValue === globals.DS_MEMBER_CONTEXT) {
-                this.resourceUri = vscode.Uri.from({
-                    scheme: "zowe-ds",
-                    path: `/${this.profile?.name ?? fallbackProfileName(this)}/${mParent.label as string}/${this.label as string}`,
-                });
-            } else if (
-                this.contextValue === globals.DS_DS_CONTEXT ||
-                this.contextValue === globals.DS_PDS_CONTEXT ||
-                this.contextValue === globals.DS_MIGRATED_FILE_CONTEXT
-            ) {
-                this.resourceUri = vscode.Uri.from({
-                    scheme: "zowe-ds",
-                    path: `/${this.profile?.name ?? fallbackProfileName(this)}/${this.label as string}`,
-                });
-            }
         }
     }
 
@@ -150,29 +114,17 @@
     public async getChildren(): Promise<ZoweDatasetNode[]> {
         ZoweLogger.trace("ZoweDatasetNode.getChildren called.");
         if (!this.pattern && contextually.isSessionNotFav(this)) {
-<<<<<<< HEAD
-            const placeholder = new ZoweDatasetNode(
-                vscode.l10n.t("Use the search button to display data sets"),
-                vscode.TreeItemCollapsibleState.None,
-                this,
-                null,
-                globals.INFORMATION_CONTEXT
-            );
+            const placeholder = new ZoweDatasetNode({
+                label: vscode.l10n.t("Use the search button to display data sets"),
+                collapsibleState: vscode.TreeItemCollapsibleState.None,
+                parentNode: this,
+                contextOverride: globals.INFORMATION_CONTEXT,
+            });
             placeholder.command = {
                 command: "zowe.placeholderCommand",
                 title: "Placeholder",
             };
             return [placeholder];
-=======
-            return [
-                new ZoweDatasetNode({
-                    label: vscode.l10n.t("Use the search button to display data sets"),
-                    collapsibleState: vscode.TreeItemCollapsibleState.None,
-                    parentNode: this,
-                    contextOverride: globals.INFORMATION_CONTEXT,
-                }),
-            ];
->>>>>>> 95b63c1c
         }
         if (contextually.isDocument(this) || contextually.isInformation(this)) {
             return [];
@@ -213,29 +165,6 @@
                     elementChildren[existing.label.toString()] = existing;
                     // Creates a ZoweDatasetNode for a PDS
                 } else if (item.dsorg === "PO" || item.dsorg === "PO-E") {
-<<<<<<< HEAD
-                    temp = new ZoweDatasetNode(
-                        item.dsname,
-                        vscode.TreeItemCollapsibleState.Collapsed,
-                        this,
-                        null,
-                        undefined,
-                        undefined,
-                        this.getProfile()
-                    );
-                    elementChildren[temp.label.toString()] = temp;
-                    // Creates a ZoweDatasetNode for a dataset with imperative errors
-                } else if (item.error instanceof zowe.imperative.ImperativeError) {
-                    temp = new ZoweDatasetNode(
-                        item.dsname,
-                        vscode.TreeItemCollapsibleState.None,
-                        this,
-                        null,
-                        globals.DS_FILE_ERROR_CONTEXT,
-                        undefined,
-                        this.getProfile()
-                    );
-=======
                     const temp = new ZoweDatasetNode({
                         label: item.dsname,
                         collapsibleState: vscode.TreeItemCollapsibleState.Collapsed,
@@ -252,22 +181,10 @@
                         contextOverride: globals.DS_FILE_ERROR_CONTEXT,
                         profile: this.getProfile(),
                     });
->>>>>>> 95b63c1c
                     temp.errorDetails = item.error; // Save imperative error to avoid extra z/OS requests
                     elementChildren[temp.label.toString()] = temp;
                     // Creates a ZoweDatasetNode for a migrated dataset
                 } else if (item.migr && item.migr.toUpperCase() === "YES") {
-<<<<<<< HEAD
-                    temp = new ZoweDatasetNode(
-                        item.dsname,
-                        vscode.TreeItemCollapsibleState.None,
-                        this,
-                        null,
-                        globals.DS_MIGRATED_FILE_CONTEXT,
-                        undefined,
-                        this.getProfile()
-                    );
-=======
                     const temp = new ZoweDatasetNode({
                         label: item.dsname,
                         collapsibleState: vscode.TreeItemCollapsibleState.None,
@@ -275,7 +192,6 @@
                         contextOverride: globals.DS_MIGRATED_FILE_CONTEXT,
                         profile: this.getProfile(),
                     });
->>>>>>> 95b63c1c
                     elementChildren[temp.label.toString()] = temp;
                     // Creates a ZoweDatasetNode for a VSAM file
                 } else if (item.dsorg === "VS") {
@@ -288,31 +204,6 @@
                         altLabel = altLabel.substring(0, endPoint);
                     }
                     if (!elementChildren[altLabel]) {
-<<<<<<< HEAD
-                        temp = new ZoweDatasetNode(
-                            altLabel,
-                            vscode.TreeItemCollapsibleState.None,
-                            this,
-                            null,
-                            globals.VSAM_CONTEXT,
-                            undefined,
-                            this.getProfile()
-                        );
-                        elementChildren[temp.label.toString()] = temp;
-                    }
-                } else if (contextually.isSessionNotFav(this)) {
-                    // Creates a ZoweDatasetNode for a PS
-                    temp = new ZoweDatasetNode(
-                        item.dsname,
-                        vscode.TreeItemCollapsibleState.None,
-                        this,
-                        null,
-                        undefined,
-                        undefined,
-                        this.getProfile()
-                    );
-                    temp.command = { command: "vscode.open", title: "", arguments: [temp.resourceUri] };
-=======
                         elementChildren[altLabel] = new ZoweDatasetNode({
                             label: altLabel,
                             collapsibleState: vscode.TreeItemCollapsibleState.None,
@@ -324,30 +215,18 @@
                 } else if (contextually.isSessionNotFav(this)) {
                     // Creates a ZoweDatasetNode for a PS
                     const cachedEncoding = this.getSessionNode().encodingMap[item.dsname];
-                    const temp = new ZoweDatasetNode({
+                    temp = new ZoweDatasetNode({
                         label: item.dsname,
                         collapsibleState: vscode.TreeItemCollapsibleState.None,
                         parentNode: this,
                         encoding: cachedEncoding,
                         profile: this.getProfile(),
                     });
-                    temp.command = { command: "zowe.ds.ZoweNode.openPS", title: "", arguments: [temp] };
->>>>>>> 95b63c1c
+                    temp.command = { command: "vscode.open", title: "", arguments: [temp.resourceUri] };
                     elementChildren[temp.label.toString()] = temp;
                 } else {
                     // Creates a ZoweDatasetNode for a PDS member
                     const memberInvalid = item.member?.includes("\ufffd");
-<<<<<<< HEAD
-                    temp = new ZoweDatasetNode(
-                        item.member,
-                        vscode.TreeItemCollapsibleState.None,
-                        this,
-                        null,
-                        memberInvalid ? globals.DS_FILE_ERROR_CONTEXT : undefined,
-                        undefined,
-                        this.getProfile()
-                    );
-=======
                     const cachedEncoding = this.getSessionNode().encodingMap[`${item.dsname as string}(${item.member as string})`];
                     const temp = new ZoweDatasetNode({
                         label: item.member,
@@ -357,7 +236,6 @@
                         encoding: cachedEncoding,
                         profile: this.getProfile(),
                     });
->>>>>>> 95b63c1c
                     if (!memberInvalid) {
                         temp.command = { command: "vscode.open", title: "", arguments: [temp.resourceUri] };
                     } else {
@@ -395,29 +273,17 @@
 
         this.dirty = false;
         if (Object.keys(elementChildren).length === 0) {
-<<<<<<< HEAD
-            const placeholder = new ZoweDatasetNode(
-                vscode.l10n.t("No data sets found"),
-                vscode.TreeItemCollapsibleState.None,
-                this,
-                null,
-                globals.INFORMATION_CONTEXT
-            );
+            const placeholder = new ZoweDatasetNode({
+                label: vscode.l10n.t("No data sets found"),
+                collapsibleState: vscode.TreeItemCollapsibleState.None,
+                parentNode: this,
+                contextOverride: globals.INFORMATION_CONTEXT,
+            });
             placeholder.command = {
                 command: "zowe.placeholderCommand",
                 title: "Placeholder",
             };
             this.children = [placeholder];
-=======
-            this.children = [
-                new ZoweDatasetNode({
-                    label: vscode.l10n.t("No data sets found"),
-                    collapsibleState: vscode.TreeItemCollapsibleState.None,
-                    parentNode: this,
-                    contextOverride: globals.INFORMATION_CONTEXT,
-                }),
-            ];
->>>>>>> 95b63c1c
         } else {
             const newChildren = Object.keys(elementChildren)
                 .filter((label) => this.children.find((c) => (c.label as string) === label) == null)
