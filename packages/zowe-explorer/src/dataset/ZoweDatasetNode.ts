--- conflicted
+++ resolved
@@ -31,12 +31,8 @@
 import * as nls from "vscode-nls";
 import { Profiles } from "../Profiles";
 import { ZoweLogger } from "../utils/LoggerUtils";
-<<<<<<< HEAD
+import * as dayjs from "dayjs";
 import { DatasetFSProvider } from "./fs";
-=======
-import * as dayjs from "dayjs";
-
->>>>>>> 4a74ce64
 // Set up localization
 nls.config({
     messageFormat: nls.MessageFormat.bundle,
@@ -197,13 +193,9 @@
 
             // Loops through all the returned dataset members and creates nodes for them
             for (const item of response.apiResponse.items ?? response.apiResponse) {
-<<<<<<< HEAD
-                const existing = this.children.find((element) => element.label.toString() === item.dsname);
-                let temp = existing;
-=======
                 const dsEntry = item.dsname ?? item.member;
                 const existing = this.children.find((element) => element.label.toString() === dsEntry);
->>>>>>> 4a74ce64
+                let temp = existing;
                 if (existing) {
                     existing.updateStats(item);
                     elementChildren[existing.label.toString()] = existing;
