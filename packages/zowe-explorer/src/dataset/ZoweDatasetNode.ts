/**
 * This program and the accompanying materials are made available under the terms of the
 * Eclipse Public License v2.0 which accompanies this distribution, and is available at
 * https://www.eclipse.org/legal/epl-v20.html
 *
 * SPDX-License-Identifier: EPL-2.0
 *
 * Copyright Contributors to the Zowe Project.
 *
 */

import * as zowe from "@zowe/cli";
import * as vscode from "vscode";
import * as globals from "../globals";
import { errorHandling } from "../utils/ProfilesUtils";
import {
    DatasetFilter,
    DatasetFilterOpts,
    DatasetSortOpts,
    DatasetStats,
    Gui,
    NodeAction,
    IZoweDatasetTreeNode,
    ZoweTreeNode,
    SortDirection,
    NodeSort,
} from "@zowe/zowe-explorer-api";
import { ZoweExplorerApiRegister } from "../ZoweExplorerApiRegister";
import { getIconByNode } from "../generators/icons";
import * as contextually from "../shared/context";
import * as nls from "vscode-nls";
import { Profiles } from "../Profiles";
import { ZoweLogger } from "../utils/LoggerUtils";
import * as dayjs from "dayjs";

// Set up localization
nls.config({
    messageFormat: nls.MessageFormat.bundle,
    bundleFormat: nls.BundleFormat.standalone,
})();
const localize: nls.LocalizeFunc = nls.loadMessageBundle();

/**
 * A type of TreeItem used to represent sessions and data sets
 *
 * @export
 * @class ZoweDatasetNode
 * @extends {vscode.TreeItem}
 */
export class ZoweDatasetNode extends ZoweTreeNode implements IZoweDatasetTreeNode {
    public command: vscode.Command;
    public pattern = "";
    public memberPattern = "";
    public dirty = true;
    public children: ZoweDatasetNode[] = [];
    public errorDetails: zowe.imperative.ImperativeError;
    public ongoingActions: Record<NodeAction | string, Promise<any>> = {};
    public wasDoubleClicked: boolean = false;
    public stats: DatasetStats;
    public sort?: NodeSort;
    public filter?: DatasetFilter;

    /**
     * Creates an instance of ZoweDatasetNode
     *
     * @param {string} label - Displayed in the [TreeView]
     * @param {vscode.TreeItemCollapsibleState} mCollapsibleState - file/folder
     * @param {ZoweDatasetNode} mParent
     * @param {Session} session
     */
    public constructor(
        label: string,
        collapsibleState: vscode.TreeItemCollapsibleState,
        mParent: IZoweDatasetTreeNode,
        session: zowe.imperative.Session,
        contextOverride?: string,
        private etag?: string,
        profile?: zowe.imperative.IProfileLoaded
    ) {
        super(label, collapsibleState, mParent, session, profile);

        if (contextOverride) {
            this.contextValue = contextOverride;
        } else if (collapsibleState !== vscode.TreeItemCollapsibleState.None) {
            this.contextValue = globals.DS_PDS_CONTEXT;
        } else if (mParent && mParent.getParent()) {
            this.contextValue = globals.DS_MEMBER_CONTEXT;
        } else {
            this.contextValue = globals.DS_DS_CONTEXT;
        }
        this.tooltip = this.label as string;
        const icon = getIconByNode(this);
        if (icon) {
            this.iconPath = icon.path;
        }
<<<<<<< HEAD
        if (!globals.ISTHEIA && contextually.isSession(this)) {
            this.id = `${mParent?.id ?? mParent?.label?.toString() ?? "<root>"}.${this.label as string}`;
=======

        if (this.getParent() == null) {
            // set default sort options for session nodes
            this.sort = {
                method: DatasetSortOpts.Name,
                direction: SortDirection.Ascending,
            };
        }

        if (!globals.ISTHEIA && contextually.isSession(this)) {
            this.id = this.label as string;
>>>>>>> e22ff96d
        }
    }

    /**
     * Implements access to profile name
     * for {IZoweDatasetTreeNode}.
     *
     * @returns {string}
     */
    public getProfileName(): string {
        ZoweLogger.trace("ZoweDatasetNode.getProfileName called.");
        return this.getProfile() ? this.getProfile().name : undefined;
    }

    /**
     * Retrieves child nodes of this ZoweDatasetNode
     *
     * @returns {Promise<ZoweDatasetNode[]>}
     */
    public async getChildren(): Promise<ZoweDatasetNode[]> {
        ZoweLogger.trace("ZoweDatasetNode.getChildren called.");
        if (!this.pattern && contextually.isSessionNotFav(this)) {
            return [
                new ZoweDatasetNode(
                    localize("getChildren.search", "Use the search button to display data sets"),
                    vscode.TreeItemCollapsibleState.None,
                    this,
                    null,
                    globals.INFORMATION_CONTEXT
                ),
            ];
        }
        if (contextually.isDocument(this) || contextually.isInformation(this)) {
            return [];
        }

        if (!this.dirty || this.label === "Favorites") {
            return this.children;
        }

        if (!this.label) {
            Gui.errorMessage(localize("getChildren.error.invalidNode", "Invalid node"));
            throw Error(localize("getChildren.error.invalidNode", "Invalid node"));
        }

        // Gets the datasets from the pattern or members of the dataset and displays any thrown errors
        const responses = await this.getDatasets();
        if (responses.length === 0) {
            return;
        }

        // push nodes to an object with property names to avoid duplicates
        const elementChildren: { [k: string]: ZoweDatasetNode } = {};
        for (const response of responses) {
            // Throws reject if the Zowe command does not throw an error but does not succeed
            // The dataSetsMatchingPattern API may return success=false and apiResponse=[] when no data sets found
            if (!response.success && !(Array.isArray(response.apiResponse) && response.apiResponse.length === 0)) {
                await errorHandling(localize("getChildren.responses.error", "The response from Zowe CLI was not successful"));
                return;
            }

            // Loops through all the returned dataset members and creates nodes for them
            for (const item of response.apiResponse.items ?? response.apiResponse) {
                const existing = this.children.find((element) => element.label.toString() === item.dsname);
                if (existing) {
                    elementChildren[existing.label.toString()] = existing;
                    // Creates a ZoweDatasetNode for a PDS
                } else if (item.dsorg === "PO" || item.dsorg === "PO-E") {
                    const temp = new ZoweDatasetNode(
                        item.dsname,
                        vscode.TreeItemCollapsibleState.Collapsed,
                        this,
                        null,
                        undefined,
                        undefined,
                        this.getProfile()
                    );
                    elementChildren[temp.label.toString()] = temp;
                    // Creates a ZoweDatasetNode for a dataset with imperative errors
                } else if (item.error instanceof zowe.imperative.ImperativeError) {
                    const temp = new ZoweDatasetNode(
                        item.dsname,
                        vscode.TreeItemCollapsibleState.None,
                        this,
                        null,
                        globals.DS_FILE_ERROR_CONTEXT,
                        undefined,
                        this.getProfile()
                    );
                    temp.errorDetails = item.error; // Save imperative error to avoid extra z/OS requests
                    elementChildren[temp.label.toString()] = temp;
                    // Creates a ZoweDatasetNode for a migrated dataset
                } else if (item.migr && item.migr.toUpperCase() === "YES") {
                    const temp = new ZoweDatasetNode(
                        item.dsname,
                        vscode.TreeItemCollapsibleState.None,
                        this,
                        null,
                        globals.DS_MIGRATED_FILE_CONTEXT,
                        undefined,
                        this.getProfile()
                    );
                    elementChildren[temp.label.toString()] = temp;
                    // Creates a ZoweDatasetNode for a VSAM file
                } else if (item.dsorg === "VS") {
                    let altLabel = item.dsname;
                    let endPoint = altLabel.indexOf(".DATA");
                    if (endPoint === -1) {
                        endPoint = altLabel.indexOf(".INDEX");
                    }
                    if (endPoint > -1) {
                        altLabel = altLabel.substring(0, endPoint);
                    }
                    if (!elementChildren[altLabel]) {
                        elementChildren[altLabel] = new ZoweDatasetNode(
                            altLabel,
                            vscode.TreeItemCollapsibleState.None,
                            this,
                            null,
                            globals.VSAM_CONTEXT,
                            undefined,
                            this.getProfile()
                        );
                    }
                } else if (contextually.isSessionNotFav(this)) {
                    // Creates a ZoweDatasetNode for a PS
                    const temp = new ZoweDatasetNode(
                        item.dsname,
                        vscode.TreeItemCollapsibleState.None,
                        this,
                        null,
                        undefined,
                        undefined,
                        this.getProfile()
                    );
                    temp.command = { command: "zowe.ds.ZoweNode.openPS", title: "", arguments: [temp] };
                    elementChildren[temp.label.toString()] = temp;
                } else {
                    // Creates a ZoweDatasetNode for a PDS member
                    const memberInvalid = item.member?.includes("\ufffd");
                    const temp = new ZoweDatasetNode(
                        item.member,
                        vscode.TreeItemCollapsibleState.None,
                        this,
                        null,
                        memberInvalid ? globals.DS_FILE_ERROR_CONTEXT : undefined,
                        undefined,
                        this.getProfile()
                    );
                    if (!memberInvalid) {
                        temp.command = { command: "zowe.ds.ZoweNode.openPS", title: "", arguments: [temp] };
                    } else {
                        temp.errorDetails = new zowe.imperative.ImperativeError({
                            msg: localize("getChildren.invalidMember", "Cannot access member with control characters in the name: {0}", item.member),
                        });
                    }

                    // get user and last modified date for sorting, if available
                    if ("m4date" in item) {
                        const { m4date, mtime, msec }: { m4date: string; mtime: string; msec: string } = item;
                        temp.stats = {
                            user: item.user,
                            modifiedDate: dayjs(`${m4date} ${mtime}:${msec}`).toDate(),
                        };
                    } else if ("id" in item || "changed" in item) {
                        // missing keys from API response; check for FTP keys
                        temp.stats = {
                            user: item.id,
                            modifiedDate: item.changed ? dayjs(item.changed).toDate() : null,
                        };
                    }
                    elementChildren[temp.label.toString()] = temp;
                }
            }
        }

        this.dirty = false;
        if (Object.keys(elementChildren).length === 0) {
            this.children = [
                new ZoweDatasetNode(
                    localize("getChildren.noDataset", "No data sets found"),
                    vscode.TreeItemCollapsibleState.None,
                    this,
                    null,
                    globals.INFORMATION_CONTEXT
                ),
            ];
        } else {
            const newChildren = Object.keys(elementChildren)
                .filter((label) => this.children.find((c) => (c.label as string) === label) == null)
                .map((label) => elementChildren[label]);

<<<<<<< HEAD
            const removedChildren = this.children.filter((c) => !((c.label as string) in elementChildren));

            if (newChildren.length > 0 || removedChildren.length > 0) {
                this.children = this.children
                    .concat(newChildren)
                    .filter((c) => !removedChildren.includes(c))
                    .sort((a, b) => ((a.label as string) < (b.label as string) ? -1 : 1));
            }
=======
            // get sort settings for session
            const sessionSort = contextually.isSession(this) ? this.sort : this.getSessionNode().sort;

            // use the PDS sort settings if defined; otherwise, use session sort method
            const sortOpts = this.sort ?? sessionSort;

            // use the PDS filter if one is set, otherwise try using the session filter
            const sessionFilter = contextually.isSession(this) ? this.filter : this.getSessionNode().filter;
            const filter = this.filter ?? sessionFilter;

            this.children = this.children
                .concat(newChildren)
                .filter((c) => (c.label as string) in elementChildren)
                .filter(filter ? ZoweDatasetNode.filterBy(filter) : (_c): boolean => true)
                .sort(ZoweDatasetNode.sortBy(sortOpts));
>>>>>>> e22ff96d
        }

        return this.children;
    }

    /**
     * Returns a sorting function based on the given sorting method.
     * If the nodes are not PDS members, it will simply sort by name.
     * @param method The sorting method to use
     * @returns A function that sorts 2 nodes based on the given sorting method
     */
    public static sortBy(sort: NodeSort): (a: IZoweDatasetTreeNode, b: IZoweDatasetTreeNode) => number {
        return (a, b): number => {
            const aParent = a.getParent();
            if (aParent == null || !contextually.isPds(aParent)) {
                return (a.label as string) < (b.label as string) ? -1 : 1;
            }

            const sortLessThan = sort.direction == SortDirection.Ascending ? -1 : 1;
            const sortGreaterThan = sortLessThan * -1;

            switch (sort.method) {
                case DatasetSortOpts.LastModified:
                    return a.stats?.modifiedDate < b.stats?.modifiedDate ? sortLessThan : sortGreaterThan;
                case DatasetSortOpts.UserId:
                    return a.stats?.user < b.stats?.user ? sortLessThan : sortGreaterThan;
                case DatasetSortOpts.Name:
                default:
                    return (a.label as string) < (b.label as string) ? sortLessThan : sortGreaterThan;
            }
        };
    }

    /**
     * Returns a filter function based on the given method.
     * If the nodes are not PDS members, it will not filter those nodes.
     * @param method The sorting method to use
     * @returns A function that sorts 2 nodes based on the given sorting method
     */
    public static filterBy(filter: DatasetFilter): (node: IZoweDatasetTreeNode) => boolean {
        const isDateFilter = (f: string): boolean => {
            return dayjs(f).isValid();
        };

        return (node): boolean => {
            const aParent = node.getParent();
            if (aParent == null || !contextually.isPds(aParent)) {
                return true;
            }

            switch (filter.method) {
                case DatasetFilterOpts.LastModified:
                    if (!isDateFilter(filter.value)) {
                        return true;
                    }

                    return dayjs(node.stats?.modifiedDate).isSame(filter.value, "day");
                case DatasetFilterOpts.UserId:
                    return node.stats?.user === filter.value;
            }
        };
    }

    public getSessionNode(): IZoweDatasetTreeNode {
        ZoweLogger.trace("ZoweDatasetNode.getSessionNode called.");
        return this.getParent() ? this.getParent().getSessionNode() : this;
    }
    /**
     * Returns the [etag] for this node
     *
     * @returns {string}
     */
    public getEtag(): string {
        ZoweLogger.trace("ZoweDatasetNode.getEtag called.");
        return this.etag;
    }

    /**
     * Set the [etag] for this node
     *
     * @returns {void}
     */
    public setEtag(etagValue): void {
        ZoweLogger.trace("ZoweDatasetNode.setEtag called.");
        this.etag = etagValue;
    }

    private async getDatasets(): Promise<zowe.IZosFilesResponse[]> {
        ZoweLogger.trace("ZoweDatasetNode.getDatasets called.");
        const responses: zowe.IZosFilesResponse[] = [];
        const cachedProfile = Profiles.getInstance().loadNamedProfile(this.getProfileName());
        const options: zowe.IListOptions = {
            attributes: true,
            responseTimeout: cachedProfile.profile.responseTimeout,
        };
        if (contextually.isSessionNotFav(this)) {
            const dsPatterns = [
                ...new Set(
                    this.pattern
                        .toUpperCase()
                        .split(",")
                        .map((p) => p.trim())
                ),
            ];
            const mvsApi = ZoweExplorerApiRegister.getMvsApi(cachedProfile);
            if (!mvsApi.getSession(cachedProfile)) {
                throw new zowe.imperative.ImperativeError({
                    msg: localize("getDataSets.error.sessionMissing", "Profile auth error"),
                    additionalDetails: localize("getDataSets.error.additionalDetails", "Profile is not authenticated, please log in to continue"),
                    errorCode: `${zowe.imperative.RestConstants.HTTP_STATUS_401}`,
                });
            }
            if (mvsApi.dataSetsMatchingPattern) {
                responses.push(await mvsApi.dataSetsMatchingPattern(dsPatterns));
            } else {
                for (const dsp of dsPatterns) {
                    responses.push(await mvsApi.dataSet(dsp));
                }
            }
        } else if (this.memberPattern) {
            this.memberPattern = this.memberPattern.toUpperCase();
            for (const memPattern of this.memberPattern.split(",")) {
                options.pattern = memPattern;
                responses.push(await ZoweExplorerApiRegister.getMvsApi(cachedProfile).allMembers(this.label as string, options));
            }
        } else {
            responses.push(await ZoweExplorerApiRegister.getMvsApi(cachedProfile).allMembers(this.label as string, options));
        }
        return responses;
    }
}<|MERGE_RESOLUTION|>--- conflicted
+++ resolved
@@ -93,10 +93,6 @@
         if (icon) {
             this.iconPath = icon.path;
         }
-<<<<<<< HEAD
-        if (!globals.ISTHEIA && contextually.isSession(this)) {
-            this.id = `${mParent?.id ?? mParent?.label?.toString() ?? "<root>"}.${this.label as string}`;
-=======
 
         if (this.getParent() == null) {
             // set default sort options for session nodes
@@ -108,7 +104,6 @@
 
         if (!globals.ISTHEIA && contextually.isSession(this)) {
             this.id = this.label as string;
->>>>>>> e22ff96d
         }
     }
 
@@ -301,16 +296,6 @@
                 .filter((label) => this.children.find((c) => (c.label as string) === label) == null)
                 .map((label) => elementChildren[label]);
 
-<<<<<<< HEAD
-            const removedChildren = this.children.filter((c) => !((c.label as string) in elementChildren));
-
-            if (newChildren.length > 0 || removedChildren.length > 0) {
-                this.children = this.children
-                    .concat(newChildren)
-                    .filter((c) => !removedChildren.includes(c))
-                    .sort((a, b) => ((a.label as string) < (b.label as string) ? -1 : 1));
-            }
-=======
             // get sort settings for session
             const sessionSort = contextually.isSession(this) ? this.sort : this.getSessionNode().sort;
 
@@ -326,7 +311,6 @@
                 .filter((c) => (c.label as string) in elementChildren)
                 .filter(filter ? ZoweDatasetNode.filterBy(filter) : (_c): boolean => true)
                 .sort(ZoweDatasetNode.sortBy(sortOpts));
->>>>>>> e22ff96d
         }
 
         return this.children;
