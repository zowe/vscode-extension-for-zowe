/**
 * This program and the accompanying materials are made available under the terms of the
 * Eclipse Public License v2.0 which accompanies this distribution, and is available at
 * https://www.eclipse.org/legal/epl-v20.html
 *
 * SPDX-License-Identifier: EPL-2.0
 *
 * Copyright Contributors to the Zowe Project.
 *
 */

import * as zowe from "@zowe/cli";
import * as vscode from "vscode";
import * as globals from "../globals";
import { errorHandling } from "../utils/ProfilesUtils";
import {
    DatasetFilter,
    DatasetFilterOpts,
    DatasetSortOpts,
    DatasetStats,
    Gui,
    NodeAction,
    IZoweDatasetTreeNode,
    ZoweTreeNode,
    SortDirection,
    NodeSort,
} from "@zowe/zowe-explorer-api";
import { ZoweExplorerApiRegister } from "../ZoweExplorerApiRegister";
import { getIconByNode } from "../generators/icons";
import * as contextually from "../shared/context";
import * as nls from "vscode-nls";
import { Profiles } from "../Profiles";
import { ZoweLogger } from "../utils/LoggerUtils";
import * as dayjs from "dayjs";

// Set up localization
nls.config({
    messageFormat: nls.MessageFormat.bundle,
    bundleFormat: nls.BundleFormat.standalone,
})();
const localize: nls.LocalizeFunc = nls.loadMessageBundle();

/**
 * A type of TreeItem used to represent sessions and data sets
 *
 * @export
 * @class ZoweDatasetNode
 * @extends {vscode.TreeItem}
 */
export class ZoweDatasetNode extends ZoweTreeNode implements IZoweDatasetTreeNode {
    public command: vscode.Command;
    public pattern = "";
    public memberPattern = "";
    public dirty = true;
    public children: ZoweDatasetNode[] = [];
    public errorDetails: zowe.imperative.ImperativeError;
    public ongoingActions: Record<NodeAction | string, Promise<any>> = {};
    public wasDoubleClicked: boolean = false;
    public stats: DatasetStats;
    public sort?: NodeSort;
    public filter?: DatasetFilter;

    /**
     * Creates an instance of ZoweDatasetNode
     *
     * @param {string} label - Displayed in the [TreeView]
     * @param {vscode.TreeItemCollapsibleState} mCollapsibleState - file/folder
     * @param {ZoweDatasetNode} mParent
     * @param {Session} session
     */
    public constructor(
        label: string,
        collapsibleState: vscode.TreeItemCollapsibleState,
        mParent: IZoweDatasetTreeNode,
        session: zowe.imperative.Session,
        contextOverride?: string,
        private etag?: string,
        profile?: zowe.imperative.IProfileLoaded
    ) {
        super(label, collapsibleState, mParent, session, profile);

        if (contextOverride) {
            this.contextValue = contextOverride;
        } else if (collapsibleState !== vscode.TreeItemCollapsibleState.None) {
            this.contextValue = globals.DS_PDS_CONTEXT;
        } else if (mParent && mParent.getParent()) {
            this.contextValue = globals.DS_MEMBER_CONTEXT;
        } else {
            this.contextValue = globals.DS_DS_CONTEXT;
        }
        this.tooltip = this.label as string;
        const icon = getIconByNode(this);
        if (icon) {
            this.iconPath = icon.path;
        }

        if (this.getParent() == null) {
            // set default sort options for session nodes
            this.sort = {
                method: DatasetSortOpts.Name,
                direction: SortDirection.Ascending,
            };
        }

        if (!globals.ISTHEIA && contextually.isSession(this)) {
            this.id = this.label as string;
        }
    }

    /**
     * Implements access to profile name
     * for {IZoweDatasetTreeNode}.
     *
     * @returns {string}
     */
    public getProfileName(): string {
        ZoweLogger.trace("ZoweDatasetNode.getProfileName called.");
        return this.getProfile() ? this.getProfile().name : undefined;
    }

    public updateStats(item: any): void {
        if ("m4date" in item) {
            const { m4date, mtime, msec }: { m4date: string; mtime: string; msec: string } = item;
            this.stats = {
                user: item.user,
                modifiedDate: dayjs(`${m4date} ${mtime}:${msec}`).toDate(),
            };
        } else if ("id" in item || "changed" in item) {
            // missing keys from API response; check for FTP keys
            this.stats = {
                user: item.id,
                modifiedDate: item.changed ? dayjs(item.changed).toDate() : undefined,
            };
        }
    }

    /**
     * Retrieves child nodes of this ZoweDatasetNode
     *
     * @returns {Promise<ZoweDatasetNode[]>}
     */
    public async getChildren(): Promise<ZoweDatasetNode[]> {
        ZoweLogger.trace("ZoweDatasetNode.getChildren called.");
        if (!this.pattern && contextually.isSessionNotFav(this)) {
            return [
                new ZoweDatasetNode(
                    localize("getChildren.search", "Use the search button to display data sets"),
                    vscode.TreeItemCollapsibleState.None,
                    this,
                    null,
                    globals.INFORMATION_CONTEXT
                ),
            ];
        }
        if (contextually.isDocument(this) || contextually.isInformation(this)) {
            return [];
        }

        if (!this.dirty || this.label === "Favorites") {
            return this.children;
        }

        if (!this.label) {
            Gui.errorMessage(localize("getChildren.error.invalidNode", "Invalid node"));
            throw Error(localize("getChildren.error.invalidNode", "Invalid node"));
        }

        // Gets the datasets from the pattern or members of the dataset and displays any thrown errors
        const responses = await this.getDatasets();
        if (responses.length === 0) {
            return;
        }

        // push nodes to an object with property names to avoid duplicates
        const elementChildren: { [k: string]: ZoweDatasetNode } = {};
        for (const response of responses) {
            // Throws reject if the Zowe command does not throw an error but does not succeed
            // The dataSetsMatchingPattern API may return success=false and apiResponse=[] when no data sets found
            if (!response.success && !(Array.isArray(response.apiResponse) && response.apiResponse.length === 0)) {
                await errorHandling(localize("getChildren.responses.error", "The response from Zowe CLI was not successful"));
                return;
            }

            // Loops through all the returned dataset members and creates nodes for them
            for (const item of response.apiResponse.items ?? response.apiResponse) {
                const dsEntry = item.dsname ?? item.member;
                const existing = this.children.find((element) => element.label.toString() === dsEntry);
                if (existing) {
                    existing.updateStats(item);
                    elementChildren[existing.label.toString()] = existing;
                    // Creates a ZoweDatasetNode for a PDS
                } else if (item.dsorg === "PO" || item.dsorg === "PO-E") {
                    const temp = new ZoweDatasetNode(
                        item.dsname,
                        vscode.TreeItemCollapsibleState.Collapsed,
                        this,
                        null,
                        undefined,
                        undefined,
                        this.getProfile()
                    );
                    elementChildren[temp.label.toString()] = temp;
                    // Creates a ZoweDatasetNode for a dataset with imperative errors
                } else if (item.error instanceof zowe.imperative.ImperativeError) {
                    const temp = new ZoweDatasetNode(
                        item.dsname,
                        vscode.TreeItemCollapsibleState.None,
                        this,
                        null,
                        globals.DS_FILE_ERROR_CONTEXT,
                        undefined,
                        this.getProfile()
                    );
                    temp.errorDetails = item.error; // Save imperative error to avoid extra z/OS requests
                    elementChildren[temp.label.toString()] = temp;
                    // Creates a ZoweDatasetNode for a migrated dataset
                } else if (item.migr && item.migr.toUpperCase() === "YES") {
                    const temp = new ZoweDatasetNode(
                        item.dsname,
                        vscode.TreeItemCollapsibleState.None,
                        this,
                        null,
                        globals.DS_MIGRATED_FILE_CONTEXT,
                        undefined,
                        this.getProfile()
                    );
                    elementChildren[temp.label.toString()] = temp;
                    // Creates a ZoweDatasetNode for a VSAM file
                } else if (item.dsorg === "VS") {
                    let altLabel = item.dsname;
                    let endPoint = altLabel.indexOf(".DATA");
                    if (endPoint === -1) {
                        endPoint = altLabel.indexOf(".INDEX");
                    }
                    if (endPoint > -1) {
                        altLabel = altLabel.substring(0, endPoint);
                    }
                    if (!elementChildren[altLabel]) {
                        elementChildren[altLabel] = new ZoweDatasetNode(
                            altLabel,
                            vscode.TreeItemCollapsibleState.None,
                            this,
                            null,
                            globals.VSAM_CONTEXT,
                            undefined,
                            this.getProfile()
                        );
                    }
                } else if (contextually.isSessionNotFav(this)) {
                    // Creates a ZoweDatasetNode for a PS
                    const temp = new ZoweDatasetNode(
                        item.dsname,
                        vscode.TreeItemCollapsibleState.None,
                        this,
                        null,
                        undefined,
                        undefined,
                        this.getProfile()
                    );
                    temp.command = { command: "zowe.ds.ZoweNode.openPS", title: "", arguments: [temp] };
                    elementChildren[temp.label.toString()] = temp;
                } else {
                    // Creates a ZoweDatasetNode for a PDS member
                    const memberInvalid = item.member?.includes("\ufffd");
                    const temp = new ZoweDatasetNode(
                        item.member,
                        vscode.TreeItemCollapsibleState.None,
                        this,
                        null,
                        memberInvalid ? globals.DS_FILE_ERROR_CONTEXT : undefined,
                        undefined,
                        this.getProfile()
                    );
                    if (!memberInvalid) {
                        temp.command = { command: "zowe.ds.ZoweNode.openPS", title: "", arguments: [temp] };
                    } else {
                        temp.errorDetails = new zowe.imperative.ImperativeError({
                            msg: localize("getChildren.invalidMember", "Cannot access member with control characters in the name: {0}", item.member),
                        });
                    }

                    // get user and last modified date for sorting, if available
<<<<<<< HEAD
                    if ("m4date" in item) {
                        const { m4date, mtime, msec }: { m4date: string; mtime: string; msec: string } = item;
                        temp.stats = {
                            user: item.user,
                            modifiedDate: dayjs(`${m4date} ${mtime}:${msec}`).toDate(),
                        };
                    } else if ("id" in item || "changed" in item) {
                        // missing keys from API response; check for FTP keys
                        temp.stats = {
                            user: item.id,
                            modifiedDate: item.changed ? dayjs(item.changed).toDate() : undefined,
                        };
                    }
=======
                    temp.updateStats(item);
>>>>>>> c2fc8c90
                    elementChildren[temp.label.toString()] = temp;
                }
            }
        }

        this.dirty = false;
        if (Object.keys(elementChildren).length === 0) {
            this.children = [
                new ZoweDatasetNode(
                    localize("getChildren.noDataset", "No data sets found"),
                    vscode.TreeItemCollapsibleState.None,
                    this,
                    null,
                    globals.INFORMATION_CONTEXT
                ),
            ];
        } else {
            const newChildren = Object.keys(elementChildren)
                .filter((label) => this.children.find((c) => (c.label as string) === label) == null)
                .map((label) => elementChildren[label]);

            // get sort settings for session
            const sessionSort = contextually.isSession(this) ? this.sort : this.getSessionNode().sort;

            // use the PDS sort settings if defined; otherwise, use session sort method
            const sortOpts = this.sort ?? sessionSort;

            // use the PDS filter if one is set, otherwise try using the session filter
            const sessionFilter = contextually.isSession(this) ? this.filter : this.getSessionNode().filter;
            const filter = this.filter ?? sessionFilter;

            this.children = this.children
                .concat(newChildren)
                .filter((c) => (c.label as string) in elementChildren)
                .filter(filter ? ZoweDatasetNode.filterBy(filter) : (_c): boolean => true)
                .sort(ZoweDatasetNode.sortBy(sortOpts));
        }

        return this.children;
    }

    /**
     * Returns a sorting function based on the given sorting method.
     * If the nodes are not PDS members, it will simply sort by name.
     * @param method The sorting method to use
     * @returns A function that sorts 2 nodes based on the given sorting method
     */
    public static sortBy(sort: NodeSort): (a: IZoweDatasetTreeNode, b: IZoweDatasetTreeNode) => number {
        return (a, b): number => {
            const aParent = a.getParent();
            if (aParent == null || !contextually.isPds(aParent)) {
                return (a.label as string) < (b.label as string) ? -1 : 1;
            }

            const sortLessThan = sort.direction == SortDirection.Ascending ? -1 : 1;
            const sortGreaterThan = sortLessThan * -1;

<<<<<<< HEAD
            if (!a.stats && !b.stats) {
                return (a.label as string) < (b.label as string) ? sortLessThan : sortGreaterThan;
            }

            switch (sort.method) {
                case DatasetSortOpts.LastModified:
                    a.description = dayjs(a.stats?.modifiedDate).format("YYYY/MM/DD HH:mm:ss");
                    b.description = dayjs(b.stats?.modifiedDate).format("YYYY/MM/DD HH:mm:ss");
                    return a.stats?.modifiedDate < b.stats?.modifiedDate ? sortLessThan : sortGreaterThan;
                case DatasetSortOpts.UserId:
                    a.description = a.stats?.user;
                    b.description = b.stats?.user;
                    return a.stats?.user < b.stats?.user ? sortLessThan : sortGreaterThan;
                case DatasetSortOpts.Name:
                    return (a.label as string) < (b.label as string) ? sortLessThan : sortGreaterThan;
            }
=======
            const sortByName = (nodeA: IZoweDatasetTreeNode, nodeB: IZoweDatasetTreeNode): number =>
                (nodeA.label as string) < (nodeB.label as string) ? sortLessThan : sortGreaterThan;

            if (!a.stats && !b.stats) {
                return sortByName(a, b);
            }

            if (sort.method === DatasetSortOpts.LastModified) {
                const dateA = dayjs(a.stats?.modifiedDate);
                const dateB = dayjs(b.stats?.modifiedDate);

                a.description = dateA.isValid() ? dateA.format("YYYY/MM/DD HH:mm:ss") : undefined;
                b.description = dateB.isValid() ? dateB.format("YYYY/MM/DD HH:mm:ss") : undefined;

                // for dates that are equal down to the second, fallback to sorting by name
                if (dateA.isSame(dateB, "second")) {
                    return sortByName(a, b);
                }

                return dateA.isBefore(dateB, "second") ? sortLessThan : sortGreaterThan;
            } else if (sort.method === DatasetSortOpts.UserId) {
                const userA = a.stats?.user ?? "";
                const userB = b.stats?.user ?? "";

                a.description = userA;
                b.description = userB;

                if (userA === userB) {
                    return sortByName(a, b);
                }

                return userA < userB ? sortLessThan : sortGreaterThan;
            }

            return sortByName(a, b);
>>>>>>> c2fc8c90
        };
    }

    /**
     * Returns a filter function based on the given method.
     * If the nodes are not PDS members, it will not filter those nodes.
     * @param method The sorting method to use
     * @returns A function that sorts 2 nodes based on the given sorting method
     */
    public static filterBy(filter: DatasetFilter): (node: IZoweDatasetTreeNode) => boolean {
        const isDateFilter = (f: string): boolean => {
            return dayjs(f).isValid();
        };

        return (node): boolean => {
            const aParent = node.getParent();
            if (aParent == null || !contextually.isPds(aParent)) {
                return true;
            }

            switch (filter.method) {
                case DatasetFilterOpts.LastModified:
                    if (!isDateFilter(filter.value)) {
                        return true;
                    }

                    return dayjs(node.stats?.modifiedDate).isSame(filter.value, "day");
                case DatasetFilterOpts.UserId:
                    return node.stats?.user === filter.value;
            }
        };
    }

    public getSessionNode(): IZoweDatasetTreeNode {
        ZoweLogger.trace("ZoweDatasetNode.getSessionNode called.");
        return this.getParent() ? this.getParent().getSessionNode() : this;
    }
    /**
     * Returns the [etag] for this node
     *
     * @returns {string}
     */
    public getEtag(): string {
        ZoweLogger.trace("ZoweDatasetNode.getEtag called.");
        return this.etag;
    }

    /**
     * Set the [etag] for this node
     *
     * @returns {void}
     */
    public setEtag(etagValue): void {
        ZoweLogger.trace("ZoweDatasetNode.setEtag called.");
        this.etag = etagValue;
    }

    private async getDatasets(): Promise<zowe.IZosFilesResponse[]> {
        ZoweLogger.trace("ZoweDatasetNode.getDatasets called.");
        const responses: zowe.IZosFilesResponse[] = [];
        const cachedProfile = Profiles.getInstance().loadNamedProfile(this.getProfileName());
        const options: zowe.IListOptions = {
            attributes: true,
            responseTimeout: cachedProfile.profile.responseTimeout,
        };
        if (contextually.isSessionNotFav(this)) {
            const dsPatterns = [
                ...new Set(
                    this.pattern
                        .toUpperCase()
                        .split(",")
                        .map((p) => p.trim())
                ),
            ];
            const mvsApi = ZoweExplorerApiRegister.getMvsApi(cachedProfile);
            if (!mvsApi.getSession(cachedProfile)) {
                throw new zowe.imperative.ImperativeError({
                    msg: localize("getDataSets.error.sessionMissing", "Profile auth error"),
                    additionalDetails: localize("getDataSets.error.additionalDetails", "Profile is not authenticated, please log in to continue"),
                    errorCode: `${zowe.imperative.RestConstants.HTTP_STATUS_401}`,
                });
            }
            if (mvsApi.dataSetsMatchingPattern) {
                responses.push(await mvsApi.dataSetsMatchingPattern(dsPatterns));
            } else {
                for (const dsp of dsPatterns) {
                    responses.push(await mvsApi.dataSet(dsp));
                }
            }
        } else if (this.memberPattern) {
            this.memberPattern = this.memberPattern.toUpperCase();
            for (const memPattern of this.memberPattern.split(",")) {
                options.pattern = memPattern;
                responses.push(await ZoweExplorerApiRegister.getMvsApi(cachedProfile).allMembers(this.label as string, options));
            }
        } else {
            responses.push(await ZoweExplorerApiRegister.getMvsApi(cachedProfile).allMembers(this.label as string, options));
        }
        return responses;
    }
}<|MERGE_RESOLUTION|>--- conflicted
+++ resolved
@@ -280,23 +280,7 @@
                     }
 
                     // get user and last modified date for sorting, if available
-<<<<<<< HEAD
-                    if ("m4date" in item) {
-                        const { m4date, mtime, msec }: { m4date: string; mtime: string; msec: string } = item;
-                        temp.stats = {
-                            user: item.user,
-                            modifiedDate: dayjs(`${m4date} ${mtime}:${msec}`).toDate(),
-                        };
-                    } else if ("id" in item || "changed" in item) {
-                        // missing keys from API response; check for FTP keys
-                        temp.stats = {
-                            user: item.id,
-                            modifiedDate: item.changed ? dayjs(item.changed).toDate() : undefined,
-                        };
-                    }
-=======
                     temp.updateStats(item);
->>>>>>> c2fc8c90
                     elementChildren[temp.label.toString()] = temp;
                 }
             }
@@ -354,24 +338,6 @@
             const sortLessThan = sort.direction == SortDirection.Ascending ? -1 : 1;
             const sortGreaterThan = sortLessThan * -1;
 
-<<<<<<< HEAD
-            if (!a.stats && !b.stats) {
-                return (a.label as string) < (b.label as string) ? sortLessThan : sortGreaterThan;
-            }
-
-            switch (sort.method) {
-                case DatasetSortOpts.LastModified:
-                    a.description = dayjs(a.stats?.modifiedDate).format("YYYY/MM/DD HH:mm:ss");
-                    b.description = dayjs(b.stats?.modifiedDate).format("YYYY/MM/DD HH:mm:ss");
-                    return a.stats?.modifiedDate < b.stats?.modifiedDate ? sortLessThan : sortGreaterThan;
-                case DatasetSortOpts.UserId:
-                    a.description = a.stats?.user;
-                    b.description = b.stats?.user;
-                    return a.stats?.user < b.stats?.user ? sortLessThan : sortGreaterThan;
-                case DatasetSortOpts.Name:
-                    return (a.label as string) < (b.label as string) ? sortLessThan : sortGreaterThan;
-            }
-=======
             const sortByName = (nodeA: IZoweDatasetTreeNode, nodeB: IZoweDatasetTreeNode): number =>
                 (nodeA.label as string) < (nodeB.label as string) ? sortLessThan : sortGreaterThan;
 
@@ -407,7 +373,6 @@
             }
 
             return sortByName(a, b);
->>>>>>> c2fc8c90
         };
     }
 
