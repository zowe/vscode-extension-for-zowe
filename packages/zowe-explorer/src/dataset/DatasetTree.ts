/**
 * This program and the accompanying materials are made available under the terms of the
 * Eclipse Public License v2.0 which accompanies this distribution, and is available at
 * https://www.eclipse.org/legal/epl-v20.html
 *
 * SPDX-License-Identifier: EPL-2.0
 *
 * Copyright Contributors to the Zowe Project.
 *
 */

import * as path from "path";
import * as vscode from "vscode";
import * as globals from "../globals";
<<<<<<< HEAD
import {
    DataSetAllocTemplate,
    Gui,
    ValidProfileEnum,
    IZoweTree,
    IZoweDatasetTreeNode,
    PersistenceSchemaEnum,
    NodeInteraction,
    IZoweTreeNode,
    DatasetFilter,
    DatasetSortOpts,
    SortDirection,
    NodeSort,
    DatasetFilterOpts,
} from "@zowe/zowe-explorer-api";
=======
import * as dsActions from "./actions";
import { Gui, Validation, IZoweTree, IZoweDatasetTreeNode, PersistenceSchemaEnum, Types, IZoweTreeNode, Sorting } from "@zowe/zowe-explorer-api";
>>>>>>> 4ae81252
import { Profiles } from "../Profiles";
import { ZoweExplorerApiRegister } from "../ZoweExplorerApiRegister";
import { FilterDescriptor, FilterItem, errorHandling, syncSessionNode } from "../utils/ProfilesUtils";
import { sortTreeItems, getAppName, SORT_DIRS, updateOpenFiles } from "../shared/utils";
import { ZoweTreeProvider } from "../abstract/ZoweTreeProvider";
import { ZoweDatasetNode } from "./ZoweDatasetNode";
import { getIconById, getIconByNode, IconId, IIconItem } from "../generators/icons";
import * as dayjs from "dayjs";
import * as contextually from "../shared/context";
import { IDataSet, IListOptions, imperative } from "@zowe/cli";
import { DATASET_FILTER_OPTS, DATASET_SORT_OPTS, validateDataSetName, validateMemberName } from "./utils";
import { SettingsConfig } from "../utils/SettingsConfig";
import { ZoweLogger } from "../utils/LoggerUtils";
import { TreeViewUtils } from "../utils/TreeViewUtils";
import { TreeProviders } from "../shared/TreeProviders";
import { DatasetFSProvider } from "./DatasetFSProvider";

/**
 * Creates the Dataset tree that contains nodes of sessions and data sets
 *
 * @export
 */
export async function createDatasetTree(log: imperative.Logger): Promise<DatasetTree> {
    const tree = new DatasetTree();
    await tree.initializeFavorites(log);
    await tree.addSession(undefined, undefined, tree);
    return tree;
}

/**
 * A tree that contains nodes of sessions and data sets
 *
 * @export
 * @class DatasetTree
 * @implements {vscode.TreeDataProvider}
 */
export class DatasetTree extends ZoweTreeProvider implements IZoweTree<IZoweDatasetTreeNode> {
    private static readonly persistenceSchema: PersistenceSchemaEnum = PersistenceSchemaEnum.Dataset;
    private static readonly defaultDialogText: string = vscode.l10n.t(
        "$(plus) Create a new filter. For example: HLQ.*, HLQ.aaa.bbb, HLQ.ccc.ddd(member)"
    );
    public mFavoriteSession: ZoweDatasetNode;

    public mSessionNodes: IZoweDatasetTreeNode[] = [];
    public mFavorites: IZoweDatasetTreeNode[] = [];
    public lastOpened: Types.ZoweNodeInteraction = {};
    // public memberPattern: IZoweDatasetTreeNode[] = [];
    private treeView: vscode.TreeView<IZoweDatasetTreeNode>;
    public openFiles: Record<string, IZoweDatasetTreeNode> = {};

    public dragMimeTypes: string[] = ["application/vnd.code.tree.zowe.ds.explorer"];
    public dropMimeTypes: string[] = ["application/vnd.code.tree.zowe.ds.explorer"];

    public constructor() {
        super(
            DatasetTree.persistenceSchema,
            new ZoweDatasetNode(vscode.l10n.t("Favorites"), vscode.TreeItemCollapsibleState.Collapsed, null, null, null)
        );
        this.mFavoriteSession.contextValue = globals.FAVORITE_CONTEXT;
        const icon = getIconByNode(this.mFavoriteSession);
        if (icon) {
            this.mFavoriteSession.iconPath = icon.path;
        }
        this.mSessionNodes = [this.mFavoriteSession];
        this.treeView = Gui.createTreeView("zowe.ds.explorer", {
            treeDataProvider: this,
            canSelectMany: true,
        });
        this.treeView.onDidCollapseElement(TreeViewUtils.refreshIconOnCollapse([contextually.isPds, contextually.isDsSession], this));
    }

    /**
     * Rename data set
     *
     * @export
     * @param node - The node
     */
    public async rename(node: IZoweDatasetTreeNode): Promise<void> {
        ZoweLogger.trace("DatasetTree.rename called.");
        await Profiles.getInstance().checkCurrentProfile(node.getProfile());
        if (Profiles.getInstance().validProfile === Validation.ValidationType.VALID || !contextually.isValidationEnabled(node)) {
            return contextually.isDsMember(node) ? this.renameDataSetMember(node) : this.renameDataSet(node);
        }
    }

    public open(_node: IZoweDatasetTreeNode, _preview: boolean): void {
        throw new Error("Method not implemented.");
    }
    public copy(_node: IZoweDatasetTreeNode): void {
        throw new Error("Method not implemented.");
    }
    public paste(_node: IZoweDatasetTreeNode): void {
        throw new Error("Method not implemented.");
    }
    public delete(_node: IZoweDatasetTreeNode): void {
        throw new Error("Method not implemented.");
    }
    public saveSearch(_node: IZoweDatasetTreeNode): void {
        throw new Error("Method not implemented.");
    }
    public saveFile(_document: vscode.TextDocument): void {
        throw new Error("Method not implemented.");
    }
    public refreshPS(_node: IZoweDatasetTreeNode): void {
        throw new Error("Method not implemented.");
    }
    public uploadDialog(_node: IZoweDatasetTreeNode): void {
        throw new Error("Method not implemented.");
    }
    public filterPrompt(node: IZoweDatasetTreeNode): Promise<void> {
        ZoweLogger.trace("DatasetTree.filterPrompt called.");
        return this.datasetFilterPrompt(node);
    }

    /**
     * Takes argument of type IZoweDatasetTreeNode and retrieves all of the first level children
     *
     * @param [element] - Optional parameter; if not passed, returns root session nodes
     * @returns {IZoweDatasetTreeNode[] | Promise<IZoweDatasetTreeNode[]>}
     */
    public async getChildren(element?: IZoweDatasetTreeNode | undefined): Promise<IZoweDatasetTreeNode[]> {
        ZoweLogger.trace("DatasetTree.getChildren called.");
        if (element) {
            if (contextually.isFavoriteContext(element)) {
                return this.mFavorites;
            }
            if (element.contextValue && element.contextValue === globals.FAV_PROFILE_CONTEXT) {
                const favsForProfile = this.loadProfilesForFavorites(this.log, element);
                return favsForProfile;
            }
            const finalResponse: IZoweDatasetTreeNode[] = [];
            let response;
            try {
                response = await element.getChildren();
            } catch (error) {
                await errorHandling(error, String(element.label));
            }
            if (!response) {
                return;
            }
            for (const item of response) {
                if (item.pattern && item.memberPattern) {
                    finalResponse.push(item);
                }
                if (!item.memberPattern && !item.pattern) {
                    if (item.contextValue.includes(globals.DS_MEMBER_CONTEXT) && element.memberPattern) {
                        item.contextValue += globals.FILTER_SEARCH;
                    }
                    finalResponse.push(item);
                }
                item.contextValue = contextually.withProfile(item);
            }
            if (finalResponse.length === 0) {
                return (element.children = [
                    new ZoweDatasetNode(
                        vscode.l10n.t("No data sets found"),
                        vscode.TreeItemCollapsibleState.None,
                        element,
                        null,
                        globals.INFORMATION_CONTEXT
                    ),
                ]);
            }
            return finalResponse;
        }
        return this.mSessionNodes;
    }

    /**
     * Find profile node that matches specified profile name in a tree nodes array (e.g. this.mFavorites or this.mSessionNodes).
     * @param datasetProvider - The array of tree nodes to search through (e.g. this.mFavorites)
     * @param profileName - The name of the profile you are looking for
     * @returns {IZoweDatasetTreeNode | undefined} Returns matching profile node if found. Otherwise, returns undefined.
     */
    public findMatchingProfileInArray(datasetProvider: IZoweDatasetTreeNode[], profileName: string): IZoweDatasetTreeNode | undefined {
        ZoweLogger.trace("DatasetTree.findMatchingProfileInArray called.");
        return datasetProvider.find((treeNode) => treeNode.label === profileName);
    }

    /**
     * Creates and returns new profile node, and pushes it to mFavorites
     * @param profileName Name of profile
     * @returns {ZoweDatasetNode}
     */
    public createProfileNodeForFavs(profileName: string, profile?: imperative.IProfileLoaded): ZoweDatasetNode {
        ZoweLogger.trace("DatasetTree.createProfileNodeForFavs called.");
        const favProfileNode = new ZoweDatasetNode(
            profileName,
            vscode.TreeItemCollapsibleState.Collapsed,
            this.mFavoriteSession,
            null,
            undefined,
            undefined,
            profile
        );
        favProfileNode.contextValue = globals.FAV_PROFILE_CONTEXT;
        const icon = getIconByNode(favProfileNode);
        if (icon) {
            favProfileNode.iconPath = icon.path;
        }
        this.mFavorites.push(favProfileNode);
        return favProfileNode;
    }

    /**
     * Initializes the Favorites tree based on favorites held in persistent store.
     * Includes creating profile nodes in Favorites, as well as profile-less child favorite nodes.
     * Profile loading only occurs in loadProfilesForFavorites when the profile node in Favorites is clicked on.
     * @param log
     */
    public async initializeFavorites(log: imperative.Logger): Promise<void> {
        ZoweLogger.trace("DatasetTree.initializeFavorites called.");
        this.log = log;
        ZoweLogger.debug(vscode.l10n.t("Initializing profiles with data set favorites."));
        const lines: string[] = this.mHistory.readFavorites();
        if (lines.length === 0) {
            ZoweLogger.debug(vscode.l10n.t("No data set favorites found."));
            return;
        }
        // Line validation

        const favoriteDataSetPattern = /^\[.+\]:\s[a-zA-Z#@$][a-zA-Z0-9#@$-]{0,7}(\.[a-zA-Z#@$][a-zA-Z0-9#@$-]{0,7})*\{p?ds\}$/;
        const favoriteSearchPattern = /^\[.+\]:\s.*\{session}$/;
        for (const line of lines) {
            if (!(favoriteDataSetPattern.test(line) || favoriteSearchPattern.test(line))) {
                ZoweLogger.warn(
                    vscode.l10n.t({
                        message:
                            "Invalid Data Sets favorite: {0}. Please check formatting of the zowe.ds.history 'favorites' settings in the {1} user settings.",
                        args: [line, getAppName(globals.ISTHEIA)],
                        comment: ["Data Sets Favorite line", "Application name"],
                    })
                );
                continue;
            }
            // Parse line
            const profileName = line.substring(1, line.lastIndexOf("]")).trim();
            const favLabel = line.substring(line.indexOf(":") + 2, line.indexOf("{"));
            const favContextValue = line.substring(line.indexOf("{") + 1, line.lastIndexOf("}"));
            // The profile node used for grouping respective favorited items. (Undefined if not created yet.)
            let profileNodeInFavorites = this.findMatchingProfileInArray(this.mFavorites, profileName);
            if (profileNodeInFavorites === undefined) {
                // If favorite node for profile doesn't exist yet, create a new one for it
                profileNodeInFavorites = this.createProfileNodeForFavs(profileName, await Profiles.getInstance().getLoadedProfConfig(profileName));
            }
            // Initialize and attach favorited item nodes under their respective profile node in Favorrites
            const favChildNodeForProfile = this.initializeFavChildNodeForProfile(favLabel, favContextValue, profileNodeInFavorites);
            profileNodeInFavorites.children.push(favChildNodeForProfile);
        }
    }

    /**
     * Creates an individual favorites node WITHOUT profiles or sessions, to be added to the specified profile node in Favorites during activation.
     * This allows label and contextValue to be passed into these child nodes.
     * @param label The favorited data set's label
     * @param contextValue The favorited data set's context value
     * @param parentNode The profile node in this.mFavorites that the favorite belongs to
     * @returns IZoweDatasetTreeNode
     */
    public initializeFavChildNodeForProfile(label: string, contextValue: string, parentNode: IZoweDatasetTreeNode): ZoweDatasetNode {
        ZoweLogger.trace("DatasetTree.initializeFavChildNodeForProfile called.");
        const profileName = parentNode.label as string;
        let node: ZoweDatasetNode;
        if (contextValue === globals.DS_PDS_CONTEXT || contextValue === globals.DS_DS_CONTEXT) {
            if (contextValue === globals.DS_PDS_CONTEXT) {
                node = new ZoweDatasetNode(label, vscode.TreeItemCollapsibleState.Collapsed, parentNode, undefined, undefined, undefined);
            } else {
                node = new ZoweDatasetNode(label, vscode.TreeItemCollapsibleState.None, parentNode, undefined, contextValue, undefined);
                node.command = { command: "vscode.open", title: "", arguments: [node.resourceUri] };
            }
            node.contextValue = contextually.asFavorite(node);
            const icon = getIconByNode(node);
            if (icon) {
                node.iconPath = icon.path;
            }
        } else if (contextValue === globals.DS_SESSION_CONTEXT) {
            node = new ZoweDatasetNode(label, vscode.TreeItemCollapsibleState.None, parentNode, undefined, undefined, undefined);
            node.command = { command: "zowe.ds.pattern", title: "", arguments: [node] };
            node.contextValue = globals.DS_SESSION_CONTEXT + globals.FAV_SUFFIX;
            const icon = getIconByNode(node);
            if (icon) {
                node.iconPath = icon.path;
            }
        } else {
            // This case should not happen if the regex for initializeFavorites is defined correctly, but is here as a catch-all just in case.
            Gui.errorMessage(
                vscode.l10n.t({
                    message: "Error creating data set favorite node: {0} for profile {1}.",
                    args: [label, profileName],
                    comment: ["Label", "Profile name"],
                })
            );
        }
        if (node) {
            node.contextValue = contextually.withProfile(node);
        }
        return node;
    }

    /**
     * Loads profile for the profile node in Favorites that was clicked on, as well as for its children favorites.
     * @param log
     */
    public async loadProfilesForFavorites(log: imperative.Logger, parentNode: IZoweDatasetTreeNode): Promise<IZoweDatasetTreeNode[]> {
        ZoweLogger.trace("DatasetTree.loadProfilesForFavorites called.");
        const profileName = parentNode.label as string;
        const updatedFavsForProfile: IZoweDatasetTreeNode[] = [];
        let profile: imperative.IProfileLoaded;
        let session: imperative.Session;
        this.log = log;
        ZoweLogger.debug(
            vscode.l10n.t({
                message: "Loading profile: {0} for data set favorites",
                args: [profileName],
                comment: ["Profile name"],
            })
        );
        // Load profile for parent profile node in this.mFavorites array
        if (!parentNode.getProfile() || !parentNode.getSession()) {
            // If no profile/session yet, then add session and profile to parent profile node in this.mFavorites array:
            try {
                profile = Profiles.getInstance().loadNamedProfile(profileName);
                await Profiles.getInstance().checkCurrentProfile(profile);
                if (Profiles.getInstance().validProfile === Validation.ValidationType.VALID || !contextually.isValidationEnabled(parentNode)) {
                    session = await ZoweExplorerApiRegister.getMvsApi(profile).getSession();
                    parentNode.setProfileToChoice(profile);
                    parentNode.setSessionToChoice(session);
                } else {
                    return [
                        new ZoweDatasetNode(
                            vscode.l10n.t("You must authenticate to view favorites."),
                            vscode.TreeItemCollapsibleState.None,
                            parentNode,
                            null,
                            globals.INFORMATION_CONTEXT
                        ),
                    ];
                }
            } catch (error) {
                const errMessage: string = vscode.l10n.t({
                    message: `Error: You have Zowe Data Set favorites that refer to a non-existent CLI profile named: {0}. 
                    To resolve this, you can remove {0} from the Favorites section of Zowe Explorer's Data Sets view. 
                    Would you like to do this now? {1}`,
                    args: [profileName, getAppName(globals.ISTHEIA)],
                    comment: ["Profile name", "Application name"],
                });
                // eslint-disable-next-line @typescript-eslint/restrict-plus-operands
                ZoweLogger.error(errMessage + error.toString());
                const btnLabelRemove = vscode.l10n.t("Remove");
                Gui.errorMessage(errMessage, {
                    items: [btnLabelRemove],
                    vsCodeOpts: { modal: true },
                }).then(async (selection) => {
                    if (selection === btnLabelRemove) {
                        await this.removeFavProfile(profileName, false);
                    }
                });
                return;
            }
        }
        profile = parentNode.getProfile();
        session = parentNode.getSession();
        // Pass loaded profile/session to the parent node's favorites children.
        const profileInFavs = this.findMatchingProfileInArray(this.mFavorites, profileName);
        const favsForProfile = profileInFavs.children;
        for (const favorite of favsForProfile) {
            // If profile and session already exists for favorite node, add to updatedFavsForProfile and go to next array item
            if (favorite.getProfile() && favorite.getSession()) {
                updatedFavsForProfile.push(favorite);
                continue;
            }
            // If no profile/session for favorite node yet, then add session and profile to favorite node:
            favorite.setProfileToChoice(profile);
            favorite.setSessionToChoice(session);
            updatedFavsForProfile.push(favorite);
        }
        // This updates the profile node's children in the this.mFavorites array, as well.
        return updatedFavsForProfile;
    }

    /**
     * Returns the tree view for the current DatasetTree
     *
     * @returns {vscode.TreeView<IZoweDatasetTreeNode>}
     */
    public getTreeView(): vscode.TreeView<IZoweDatasetTreeNode> {
        ZoweLogger.trace("DatasetTree.getTreeView called.");
        return this.treeView;
    }

    /**
     * Adds a new session to the data set tree
     *
     * @param {string} [sessionName] - optional; loads default profile if not passed
     * @param {string} [profileType] - optional; loads profiles of a certain type if passed
     */
    public async addSession(sessionName?: string, profileType?: string, provider?: IZoweTree<IZoweTreeNode>): Promise<void> {
        ZoweLogger.trace("DatasetTree.addSession called.");
        await super.addSession(sessionName, profileType, provider);
    }

    /**
     * Adds a single session to the tree
     * @param profile the profile to add to the tree
     */
    public async addSingleSession(profile: imperative.IProfileLoaded): Promise<void> {
        ZoweLogger.trace("DatasetTree.addSingleSession called.");
        if (profile) {
            // If session is already added, do nothing
            if (this.mSessionNodes.find((tNode) => tNode.label.toString() === profile.name)) {
                return;
            }
            // Uses loaded profile to create a session with the MVS API
            let session: imperative.Session;
            try {
                session = ZoweExplorerApiRegister.getMvsApi(profile).getSession();
            } catch (err) {
                if (err.toString().includes("hostname")) {
                    ZoweLogger.error(err);
                } else {
                    await errorHandling(err, profile.name);
                }
            }
            // Creates ZoweDatasetNode to track new session and pushes it to mSessionNodes
            const node = new ZoweDatasetNode(profile.name, vscode.TreeItemCollapsibleState.Collapsed, null, session, undefined, undefined, profile);
            node.contextValue = globals.DS_SESSION_CONTEXT + (profile.type !== "zosmf" ? `.profile=${profile.type}.` : "");
            await this.refreshHomeProfileContext(node);
            const icon = getIconByNode(node);
            if (icon) {
                node.iconPath = icon.path;
            }
            this.mSessionNodes.push(node);
            this.mHistory.addSession(profile.name);
        }
    }

    /**
     * Removes a session from the list in the data set tree
     *
     * @param node
     */
    public deleteSession(node: IZoweDatasetTreeNode, hideFromAllTrees?: boolean): void {
        ZoweLogger.trace("DatasetTree.deleteSession called.");
        super.deleteSession(node, hideFromAllTrees);
    }

    /**
     * Adds a node to the favorites list
     *
     * @param  node
     */
    public async addFavorite(node: IZoweDatasetTreeNode): Promise<void> {
        ZoweLogger.trace("DatasetTree.addFavorite called.");
        let temp: ZoweDatasetNode;
        // Get node's profile node in favorites
        const profileName = node.getProfileName();
        let profileNodeInFavorites = this.findMatchingProfileInArray(this.mFavorites, profileName);
        if (profileNodeInFavorites === undefined) {
            // If favorite node for profile doesn't exist yet, create a new one for it
            profileNodeInFavorites = this.createProfileNodeForFavs(profileName, node.getProfile());
        }
        if (contextually.isDsMember(node)) {
            if (contextually.isFavoritePds(node.getParent())) {
                // This only returns true for members whose PDS **node** is literally already in the Favorites section.
                Gui.showMessage(vscode.l10n.t("PDS already in favorites"));
                return;
            }
            await this.addFavorite(node.getParent());
            return;
        } else if (contextually.isDsSession(node)) {
            temp = new ZoweDatasetNode(
                node.pattern,
                vscode.TreeItemCollapsibleState.None,
                profileNodeInFavorites,
                node.getSession(),
                node.contextValue,
                node.getEtag(),
                node.getProfile()
            );

            await this.checkCurrentProfile(node);

            temp.contextValue = globals.DS_SESSION_CONTEXT + globals.FAV_SUFFIX;
            const icon = getIconByNode(temp);
            if (icon) {
                temp.iconPath = icon.path;
            }
            // add a command to execute the search
            temp.command = { command: "zowe.ds.pattern", title: "", arguments: [temp] };
        } else {
            // pds | ds
            temp = new ZoweDatasetNode(
                node.label as string,
                node.collapsibleState,
                profileNodeInFavorites,
                node.getSession(),
                node.contextValue,
                node.getEtag(),
                node.getProfile()
            );
            temp.contextValue = contextually.asFavorite(temp);
            if (contextually.isFavoriteDs(temp)) {
                temp.command = { command: "vscode.open", title: "", arguments: [temp.resourceUri] };
            }

            const icon = getIconByNode(temp);
            if (icon) {
                temp.iconPath = icon.path;
            }
        }
        if (!profileNodeInFavorites.children.find((tempNode) => tempNode.label === temp.label && tempNode.contextValue === temp.contextValue)) {
            profileNodeInFavorites.children.push(temp);
            sortTreeItems(profileNodeInFavorites.children, globals.DS_SESSION_CONTEXT + globals.FAV_SUFFIX);
            sortTreeItems(this.mFavorites, globals.FAV_PROFILE_CONTEXT);
            await this.updateFavorites();
            this.refreshElement(this.mFavoriteSession);
        }
    }

    /**
     * Renames a node based on the profile and its label
     *
     * @param profileLabel
     * @param beforeLabel
     * @param afterLabel
     */

    public renameNode(profileLabel: string, beforeLabel: string, afterLabel: string): void {
        ZoweLogger.trace("DatasetTree.renameNode called.");
        const sessionNode = this.mSessionNodes.find((session) => session.label.toString() === profileLabel.trim());
        if (sessionNode) {
            const matchingNode = sessionNode.children.find((node) => node.label === beforeLabel);
            if (matchingNode) {
                matchingNode.label = afterLabel;
                matchingNode.tooltip = afterLabel;
                this.refreshElement(matchingNode);
            }
        }
    }

    /**
     * Renames a node from the favorites list
     *
     * @param node
     */
    public renameFavorite(node: IZoweDatasetTreeNode, newLabel: string): void {
        ZoweLogger.trace("DatasetTree.renameFavorite called.");
        const matchingNode = this.findFavoritedNode(node);
        if (matchingNode) {
            matchingNode.label = newLabel;
            matchingNode.tooltip = newLabel;
            this.refreshElement(matchingNode);
        }
    }

    /**
     * Finds the equivalent node as a favorite.
     * Used to ensure functions like delete, rename are synced between non-favorite nodes and their favorite equivalents.
     *
     * @param node
     */
    public findFavoritedNode(node: IZoweDatasetTreeNode): IZoweTreeNode {
        ZoweLogger.trace("DatasetTree.findFavoriteNode called.");
        // Get node's profile node in favorites
        const profileName = node.getProfileName();
        const profileNodeInFavorites = this.findMatchingProfileInArray(this.mFavorites, profileName);
        return profileNodeInFavorites?.children.find(
            (temp) => temp.label === node.getLabel().toString() && temp.contextValue.includes(node.contextValue)
        );
    }

    /**
     * Finds the equivalent node not as a favorite.
     * Used to ensure functions like delete, rename are synced between favorite nodes and their non-favorite equivalents.
     *
     * @param node
     */
    public findNonFavoritedNode(node: IZoweDatasetTreeNode): IZoweTreeNode {
        ZoweLogger.trace("DatasetTree.findNonFavoritedNode called.");
        const profileName = node.getProfileName();
        const sessionNode = this.mSessionNodes.find((session) => session.label.toString().trim() === profileName);
        return sessionNode?.children.find((temp) => temp.label === node.label);
    }

    /**
     * Finds the equivalent node depending on whether the passed node is a favorite.
     * @param node
     */
    public findEquivalentNode(node: IZoweDatasetTreeNode, isFavorite: boolean): IZoweTreeNode {
        ZoweLogger.trace("DatasetTree.findEquivalentNode called.");
        return isFavorite ? this.findNonFavoritedNode(node) : this.findFavoritedNode(node);
    }

    /**
     * Removes a node from the favorites list
     *
     * @param node
     */
    public async removeFavorite(node: IZoweDatasetTreeNode): Promise<void> {
        ZoweLogger.trace("DatasetTree.removeFavorite called.");
        // Get node's profile node in favorites
        const profileName = node.getProfileName();
        const profileNodeInFavorites = this.findMatchingProfileInArray(this.mFavorites, profileName);

        if (profileNodeInFavorites === undefined) {
            return;
        }

        profileNodeInFavorites.children = profileNodeInFavorites.children.filter(
            (temp) => !(temp.label === node.label && temp.contextValue.startsWith(node.contextValue))
        );
        // Remove profile node from Favorites if it contains no more favorites.
        if (profileNodeInFavorites.children.length < 1) {
            return this.removeFavProfile(profileName, false);
        }
        this.updateFavorites();
        this.refreshElement(this.mFavoriteSession);
    }

    /**
     * Writes favorites to the settings file.
     */
    public updateFavorites(): void {
        ZoweLogger.trace("DatasetTree.updateFavorites called.");
        const favoritesArray = [];
        this.mFavorites.forEach((profileNode) => {
            profileNode.children.forEach((favorite) => {
                const favoriteEntry =
                    "[" + profileNode.label.toString() + "]: " + favorite.label.toString() + "{" + contextually.getBaseContext(favorite) + "}";
                favoritesArray.push(favoriteEntry);
            });
        });
        this.mHistory.updateFavorites(favoritesArray);
    }

    /**
     * Removes profile node from Favorites section
     * @param profileName Name of profile
     * @param userSelected True if the function is being called directly because the user selected to remove the profile from Favorites
     */
    public async removeFavProfile(profileName: string, userSelected: boolean): Promise<void> {
        ZoweLogger.trace("DatasetTree.removeFavProfile called.");
        // If user selected the "Remove profile from Favorites option", confirm they are okay with deleting all favorited items for that profile.
        let cancelled = false;
        if (userSelected) {
            const checkConfirmation = vscode.l10n.t({
                message: "This will remove all favorited Data Sets items for profile {0}. Continue?",
                args: [profileName],
                comment: ["Profile name"],
            });
            const continueRemove = vscode.l10n.t("Continue");
            await Gui.warningMessage(checkConfirmation, {
                items: [continueRemove],
                vsCodeOpts: { modal: true },
            }).then((selection) => {
                if (!selection || selection === "Cancel") {
                    cancelled = true;
                }
            });
        }

        if (cancelled) {
            return;
        }

        // Remove favorited profile from UI
        this.mFavorites.forEach((favProfileNode) => {
            const favProfileLabel = favProfileNode.label as string;
            if (favProfileLabel === profileName) {
                this.mFavorites = this.mFavorites.filter((tempNode) => tempNode.label.toString() !== favProfileLabel);
                favProfileNode.dirty = true;
                this.refresh();
            }
        });

        // Update the favorites in settings file
        await this.updateFavorites();
    }

    public async onDidChangeConfiguration(e): Promise<void> {
        ZoweLogger.trace("DatasetTree.onDidChangeConfiguration called.");
        // Empties the persistent favorites & history arrays, if the user has set persistence to False
        if (e.affectsConfiguration(DatasetTree.persistenceSchema)) {
            const setting: any = {
                ...SettingsConfig.getDirectValue(DatasetTree.persistenceSchema),
            };
            if (!setting.persistence) {
                setting.favorites = [];
                setting.history = [];
                await SettingsConfig.setDirectValue(DatasetTree.persistenceSchema, setting);
            }
        }
    }

    public addSearchHistory(criteria: string): void {
        ZoweLogger.trace("DatasetTree.addSearchHistory called.");
        this.mHistory.addSearchHistory(criteria);
        this.refresh();
    }

    public getSearchHistory(): string[] {
        ZoweLogger.trace("DatasetTree.getSearchHistory called.");
        return this.mHistory.getSearchHistory();
    }

    public addFileHistory(criteria: string): void {
        ZoweLogger.trace("DatasetTree.addFileHistory called.");
        this.mHistory.addFileHistory(criteria);
        this.refresh();
    }

    public getFileHistory(): string[] {
        ZoweLogger.trace("DatasetTree.getFileHistory called.");
        return this.mHistory.getFileHistory();
    }

    public removeFileHistory(name: string): void {
        ZoweLogger.trace("DatasetTree.removeFileHistory called.");
        return this.mHistory.removeFileHistory(name);
    }

    public removeSearchHistory(name: string): void {
        ZoweLogger.trace("DatasetTree.removeSearchHistory called.");
        this.mHistory.removeSearchHistory(name);
    }

    public removeSession(name: string): void {
        ZoweLogger.trace("DatasetTree.removeSession called.");
        this.mHistory.removeSession(name);
    }

    public resetSearchHistory(): void {
        ZoweLogger.trace("DatasetTree.resetSearchHistory called.");
        this.mHistory.resetSearchHistory();
    }

    public resetFileHistory(): void {
        ZoweLogger.trace("DatasetTree.resetFileHistory called.");
        this.mHistory.resetFileHistory();
    }

    public addDsTemplate(criteria: Types.DataSetAllocTemplate): void {
        this.mHistory.addDsTemplateHistory(criteria);
        this.refresh();
    }

    public getDsTemplates(): Types.DataSetAllocTemplate[] {
        // eslint-disable-next-line @typescript-eslint/no-unsafe-return
        return this.mHistory.getDsTemplates();
    }

    public getSessions(): string[] {
        ZoweLogger.trace("DatasetTree.getSessions called.");
        return this.mHistory.getSessions();
    }

    public getFavorites(): string[] {
        ZoweLogger.trace("DatasetTree.getFavorites called.");
        return this.mHistory.readFavorites();
    }

    public createFilterString(newFilter: string, node: IZoweDatasetTreeNode): string {
        ZoweLogger.trace("DatasetTree.createFilterString called.");
        // Store previous filters (before refreshing)
        let theFilter = this.getSearchHistory()[0] || null;

        // Check if filter is currently applied
        if (node.pattern != null && node.pattern !== "" && theFilter) {
            const currentFilters = node.pattern.split(",");

            // Check if current filter includes the new node
            const matchedFilters = currentFilters.filter((filter) => {
                const regex = new RegExp(filter.trim().replace(/\*/g, "") + "$");
                return regex.test(newFilter);
            });

            if (matchedFilters.length === 0) {
                // remove the last segment with a dot of the name for the new filter
                theFilter = `${node.pattern},${newFilter}`;
            } else {
                theFilter = node.pattern;
            }
        } else {
            // No filter is currently applied
            theFilter = newFilter;
        }
        return theFilter;
    }

    /**
     * Opens a data set & reveals it in the tree
     *
     */
    public async openItemFromPath(itemPath: string, sessionNode: IZoweDatasetTreeNode): Promise<void> {
        ZoweLogger.trace("DatasetTree.openItemFromPath called.");
        let parentNode: IZoweDatasetTreeNode = null;
        let memberNode: IZoweDatasetTreeNode;
        let parentName = "";
        let memberName = "";

        // Get node names from path
        if (itemPath.indexOf("(") > -1) {
            parentName = itemPath.substring(itemPath.indexOf(" ") + 1, itemPath.indexOf("(")).trim();
            memberName = itemPath.substring(itemPath.indexOf("(") + 1, itemPath.indexOf(")"));
        } else {
            parentName = itemPath.substring(itemPath.indexOf(" ") + 1);
        }

        // Update tree filter to include selected node, and expand session node in tree
        sessionNode.tooltip = sessionNode.pattern = this.createFilterString(parentName, sessionNode);
        sessionNode.collapsibleState = vscode.TreeItemCollapsibleState.Expanded;
        sessionNode.dirty = true;
        await this.refresh();
        let children = await sessionNode.getChildren();

        // Find parent node in tree
        parentNode = children.find((child) => child.label.toString() === parentName);
        if (parentNode) {
            parentNode.label = parentNode.tooltip = parentNode.pattern = parentName;
            parentNode.dirty = true;
        } else {
            Gui.showMessage(vscode.l10n.t("Node does not exist. It may have been deleted."));
            this.removeFileHistory(itemPath);
            return;
        }

        // If parent node has a child, expand parent node, and find child in tree
        if (itemPath.indexOf("(") > -1) {
            parentNode.collapsibleState = vscode.TreeItemCollapsibleState.Expanded;
            children = await parentNode.getChildren();
            memberNode = children.find((child) => child.label.toString() === memberName);
            if (!memberNode) {
                Gui.showMessage(vscode.l10n.t("Node does not exist. It may have been deleted."));
                this.removeFileHistory(itemPath);
                return;
            } else {
                memberNode.getParent().collapsibleState = vscode.TreeItemCollapsibleState.Expanded;
                this.addSearchHistory(`${parentName}(${memberName})`);
                await vscode.commands.executeCommand(memberNode.command.command, memberNode.resourceUri);
            }
        } else {
            this.addSearchHistory(parentName);
            await vscode.commands.executeCommand(parentNode.command.command, parentNode.resourceUri);
        }
    }

    public async getAllLoadedItems(): Promise<IZoweDatasetTreeNode[]> {
        ZoweLogger.trace("DatasetTree.getAllLoadedItems called.");
        ZoweLogger.debug(vscode.l10n.t("Prompting the user to choose a member from the filtered list"));
        const loadedItems: IZoweDatasetTreeNode[] = [];
        const sessions = await this.getChildren();

        // Add all data sets loaded in the tree to an array
        for (const session of sessions) {
            if (!session.contextValue.includes(globals.FAVORITE_CONTEXT)) {
                if (session.children) {
                    for (const node of session.children) {
                        if (node.contextValue !== globals.INFORMATION_CONTEXT) {
                            loadedItems.push(node);
                            for (const member of node.children) {
                                if (member.contextValue !== globals.INFORMATION_CONTEXT) {
                                    loadedItems.push(member);
                                }
                            }
                        }
                    }
                }
            }
        }
        return loadedItems;
    }

    public async datasetFilterPrompt(node: IZoweDatasetTreeNode): Promise<void> {
        ZoweLogger.trace("DatasetTree.datasetFilterPrompt called.");
        ZoweLogger.debug(vscode.l10n.t("Prompting the user for a data set pattern"));
        let pattern: string;
        await this.checkCurrentProfile(node);
        let nonFaveNode;

        if (Profiles.getInstance().validProfile !== Validation.ValidationType.INVALID) {
            if (contextually.isSessionNotFav(node)) {
                nonFaveNode = node;
                if (this.mHistory.getSearchHistory().length > 0) {
                    const createPick = new FilterDescriptor(DatasetTree.defaultDialogText);
                    const items: vscode.QuickPickItem[] = this.mHistory.getSearchHistory().map((element) => new FilterItem({ text: element }));
                    if (globals.ISTHEIA) {
                        const options1: vscode.QuickPickOptions = {
                            placeHolder: vscode.l10n.t("Select a filter"),
                        };
                        // get user selection
                        const choice = await Gui.showQuickPick([createPick, globals.SEPARATORS.RECENT_FILTERS, ...items], options1);
                        if (!choice) {
                            Gui.showMessage(vscode.l10n.t("No selection made. Operation cancelled."));
                            return;
                        }
                        pattern = choice === createPick ? "" : choice.label;
                    } else {
                        const quickpick = Gui.createQuickPick();
                        quickpick.items = [createPick, globals.SEPARATORS.RECENT_FILTERS, ...items];
                        quickpick.placeholder = vscode.l10n.t("Select a filter");
                        quickpick.ignoreFocusOut = true;
                        quickpick.show();
                        const choice = await Gui.resolveQuickPick(quickpick);
                        quickpick.hide();
                        if (!choice) {
                            Gui.showMessage(vscode.l10n.t("No selection made. Operation cancelled."));
                            return;
                        }
                        if (choice instanceof FilterDescriptor) {
                            if (quickpick.value) {
                                pattern = quickpick.value;
                            }
                        } else {
                            pattern = choice.label;
                        }
                    }
                }
                const options2: vscode.InputBoxOptions = {
                    prompt: vscode.l10n.t("Search Data Sets: use a comma to separate multiple patterns"),
                    value: pattern,
                };
                // get user input
                pattern = await Gui.showInputBox(options2);
                if (!pattern) {
                    Gui.showMessage(vscode.l10n.t("You must enter a pattern."));
                    return;
                }
            } else {
                // executing search from saved search in favorites
                pattern = node.getLabel() as string;
                const sessionName = node.getProfileName();
                await this.addSession(sessionName);
                nonFaveNode = this.mSessionNodes.find((tempNode) => tempNode.label.toString() === sessionName);
                if (!nonFaveNode.getSession().ISession.user || !nonFaveNode.getSession().ISession.password) {
                    nonFaveNode.getSession().ISession.user = node.getSession().ISession.user;
                    nonFaveNode.getSession().ISession.password = node.getSession().ISession.password;
                    nonFaveNode.getSession().ISession.base64EncodedAuth = node.getSession().ISession.base64EncodedAuth;
                }
            }
            // looking for members in pattern
            node.children = [];
            node.dirty = true;
            syncSessionNode((profile) => ZoweExplorerApiRegister.getMvsApi(profile), nonFaveNode);
            let dataSet: IDataSet;
            const dsSets: (IDataSet & { memberPattern?: string })[] = [];
            const dsNames = pattern.split(",");

            for (const ds of dsNames) {
                const match = /(.*)\((.*)\)/.exec(ds);
                if (match) {
                    const [, dataSetName, memberName] = match;
                    dataSet = {
                        dsn: dataSetName,
                        member: memberName,
                    };
                } else {
                    dataSet = {
                        dsn: ds.replace(/\s/g, ""),
                    };
                }
                dsSets.push(dataSet);
            }

            let datasets: string;
            for (const item of dsSets) {
                const newItem = item;
                if (newItem.dsn) {
                    if (datasets) {
                        datasets += `, ${item.dsn}`;
                    } else {
                        datasets = `${item.dsn}`;
                    }
                }
            }
            if (datasets) {
                nonFaveNode.tooltip = nonFaveNode.pattern = datasets.toUpperCase();
            } else {
                nonFaveNode.tooltip = nonFaveNode.pattern = pattern.toUpperCase();
            }
            let response;
            try {
                response = await this.getChildren(nonFaveNode);
            } catch (err) {
                await errorHandling(err, String(node.label));
            }
            if (!response) {
                nonFaveNode.tooltip = nonFaveNode.pattern = undefined;
                return;
            }
            // reset and remove previous search patterns for each child of getChildren
            for (const child of response) {
                let resetIcon: IIconItem;
                if (child.collapsibleState === vscode.TreeItemCollapsibleState.Collapsed) {
                    resetIcon = getIconById(IconId.folder);
                }
                if (child.collapsibleState === vscode.TreeItemCollapsibleState.Expanded) {
                    resetIcon = getIconById(IconId.folderOpen);
                }
                if (resetIcon) {
                    child.iconPath = resetIcon.path;
                }

                // remove any previous search memberPatterns
                if (child.contextValue.includes(globals.FILTER_SEARCH)) {
                    child.contextValue = child.contextValue.replace(globals.FILTER_SEARCH, "");
                    child.memberPattern = "";
                    child.pattern = "";
                    this.refreshElement(child);
                }
                child.contextValue = contextually.withProfile(child);
            }
            // set new search patterns for each child of getChildren
            for (const child of response) {
                for (const item of dsSets) {
                    const label = child.label as string;
                    if (item.member && label !== "No data sets found") {
                        const dsn = item.dsn.split(".");
                        const name = label.split(".");
                        let index = 0;
                        let includes = false;
                        if (!child.pattern) {
                            for (const each of dsn) {
                                let inc = false;
                                inc = this.checkFilterPattern(name[index], each);
                                if (inc) {
                                    child.pattern = item.dsn;
                                    includes = true;
                                } else {
                                    child.pattern = "";
                                    includes = false;
                                }
                                index++;
                            }
                        }
                        if (includes && child.contextValue.includes("pds")) {
                            const childProfile = child.getProfile();
                            const options: IListOptions = {};
                            options.pattern = item.memberPattern;
                            options.attributes = true;
                            options.responseTimeout = childProfile.profile?.responseTimeout;
                            const memResponse = await ZoweExplorerApiRegister.getMvsApi(childProfile).allMembers(label, options);
                            let existing = false;
                            for (const mem of memResponse.apiResponse.items) {
                                existing = this.checkFilterPattern(mem.member, item.member);
                                if (existing) {
                                    child.memberPattern = item.member;
                                    if (!child.contextValue.includes(globals.FILTER_SEARCH)) {
                                        child.contextValue = String(child.contextValue) + globals.FILTER_SEARCH;
                                    }
                                    let setIcon: IIconItem;
                                    if (child.collapsibleState === vscode.TreeItemCollapsibleState.Collapsed) {
                                        setIcon = getIconById(IconId.filterFolder);
                                    }
                                    if (child.collapsibleState === vscode.TreeItemCollapsibleState.Expanded) {
                                        setIcon = getIconById(IconId.filterFolderOpen);
                                    }
                                    if (setIcon) {
                                        child.iconPath = setIcon.path;
                                    }
                                    this.refreshElement(child);
                                }
                            }
                        }
                    }
                }
                nonFaveNode.dirty = true;
                const icon = getIconByNode(nonFaveNode);
                if (icon) {
                    nonFaveNode.iconPath = icon.path;
                }
                child.contextValue = contextually.withProfile(child);
            }
            this.addSearchHistory(pattern);
        }
        DatasetFSProvider.instance.updateFilterEntry(nonFaveNode.resourceUri, pattern);
        await TreeViewUtils.expandNode(nonFaveNode, this);
    }

    public checkFilterPattern(dsName: string, itemName: string): boolean {
        ZoweLogger.trace("DatasetTree.checkFilterPattern called.");
        let existing: boolean;
        if (!/(\*?)(\w+)(\*)(\w+)(\*?)/.test(itemName)) {
            if (/^[^*](\w+)[^*]$/.test(itemName)) {
                if (dsName) {
                    const compare = dsName.localeCompare(itemName.toUpperCase());
                    if (compare === 0) {
                        existing = true;
                    }
                }
            }
            if (/^(\*)$/.test(itemName)) {
                existing = true;
            }
            if (itemName.startsWith("*") && itemName.endsWith("*")) {
                existing = dsName.includes(itemName.toUpperCase().replace(/\*/g, ""));
            }
            if (!itemName.startsWith("*") && itemName.endsWith("*")) {
                existing = dsName.startsWith(itemName.toUpperCase().replace(/\*/g, ""));
            }
            if (itemName.startsWith("*") && !itemName.endsWith("*")) {
                existing = dsName.endsWith(itemName.toUpperCase().replace(/\*/g, ""));
            }
        } else {
            let value: string;
            let split: string[];
            let isExist: boolean;
            if (/(^\w+)(\*)(\w+)(\*)/.test(itemName)) {
                value = itemName.slice(0, itemName.length - 1);
                split = value.split("*");
                isExist = dsName.startsWith(split[0].toUpperCase());
                if (isExist) {
                    existing = dsName.includes(split[1].toUpperCase());
                }
            }
            if (/(^\*)(\w+)(\*)(\w+)$/.test(itemName)) {
                value = itemName.slice(1, itemName.length);
                split = value.split("*");
                isExist = dsName.endsWith(split[1].toUpperCase());
                if (isExist) {
                    existing = dsName.includes(split[0].toUpperCase());
                }
            }
            if (/(^\*)(\w+)(\*)(\w+)(\*)$/.test(itemName)) {
                value = itemName.slice(1, itemName.length);
                value = value.slice(0, itemName.lastIndexOf("*") - 1);
                split = value.split("*");
                for (const i of split) {
                    isExist = dsName.includes(i.toUpperCase());
                }
                if (isExist) {
                    existing = true;
                }
            }
        }
        return existing;
    }

    /**
     * Rename data set member
     *
     * @param node - The node
     */
    private async renameDataSetMember(node: IZoweDatasetTreeNode): Promise<void> {
        ZoweLogger.trace("DatasetTree.renameDataSetMember called.");
        const beforeMemberName = node.label as string;
        const options: vscode.InputBoxOptions = {
            value: beforeMemberName,
            validateInput: (text) => {
                return validateMemberName(text) === true ? null : vscode.l10n.t("Enter valid member name");
            },
        };
        let afterMemberName = await Gui.showInputBox(options);
        if (!afterMemberName) {
            Gui.showMessage(vscode.l10n.t("Rename operation cancelled."));
            return;
        }
        afterMemberName = afterMemberName.toUpperCase();

        ZoweLogger.debug(
            vscode.l10n.t({
                message: "Renaming data set {0}",
                args: [afterMemberName],
                comment: ["Old Data Set name"],
            })
        );
        if (afterMemberName && afterMemberName !== beforeMemberName) {
            const newUri = node.resourceUri.with({
                path: path.posix.join(path.posix.dirname(node.resourceUri.path), afterMemberName),
            });
            await DatasetFSProvider.instance.rename(node.resourceUri, newUri, { overwrite: false });
            node.resourceUri = newUri;
            node.label = afterMemberName;
            node.tooltip = afterMemberName;
            const otherParent = this.findEquivalentNode(node.getParent(), contextually.isFavorite(node.getParent()));
            if (otherParent) {
                const otherMember = otherParent.children.find((child) => child.label === beforeMemberName);
                if (otherMember) {
                    otherMember.label = afterMemberName;
                    otherMember.tooltip = afterMemberName;
                    this.refreshElement(otherMember);
                }
            }
            this.refreshElement(node.getParent());
        }
    }

    /**
     * Rename data set
     *
     * @param node - The node
     */
    private async renameDataSet(node: IZoweDatasetTreeNode): Promise<void> {
        ZoweLogger.trace("DatasetTree.renameDataSet called.");
        const beforeDataSetName = node.label as string;
        const options: vscode.InputBoxOptions = {
            value: beforeDataSetName,
            validateInput: (text) => {
                return validateDataSetName(text) === true ? null : vscode.l10n.t("Enter a valid data set name.");
            },
        };
        let afterDataSetName = await Gui.showInputBox(options);
        if (!afterDataSetName) {
            Gui.showMessage(vscode.l10n.t("Rename operation cancelled."));
            return;
        }
        afterDataSetName = afterDataSetName.toUpperCase();

        ZoweLogger.debug(
            vscode.l10n.t({
                message: "Renaming data set {0}",
                args: [afterDataSetName],
                comment: ["Old Data Set name"],
            })
        );
        if (afterDataSetName && afterDataSetName !== beforeDataSetName) {
            const newUri = node.resourceUri.with({
                path: path.posix.join(path.posix.dirname(node.resourceUri.path), afterDataSetName),
            });
            await DatasetFSProvider.instance.rename(node.resourceUri, newUri, { overwrite: false });

            // Rename corresponding node in Sessions or Favorites section (whichever one Rename wasn't called from)
            if (contextually.isFavorite(node)) {
                const profileName = node.getProfileName();
                this.renameNode(profileName, beforeDataSetName, afterDataSetName);
            } else {
                this.renameFavorite(node, afterDataSetName);
            }
            // Rename the node that was clicked on
            node.resourceUri = newUri;
            node.label = afterDataSetName;
            node.tooltip = afterDataSetName;
            this.refreshElement(node.getParent());
            this.updateFavorites();
        }
    }

    /**
     * Sorts some (or all) PDS children nodes using the given sorting method.
     * @param node The session whose PDS members should be sorted, or a PDS whose children should be sorted
     * @param sortOpts The sorting options to use
     * @param isSession whether the node is a session
     */
    public updateSortForNode(node: IZoweDatasetTreeNode, sortOpts: Sorting.NodeSort, isSession: boolean): void {
        node.sort = sortOpts;

        if (isSession) {
            // if a session was selected, apply this sort to ALL PDS members
            if (node.children?.length > 0) {
                // children nodes already exist, sort and repaint to avoid extra refresh
                for (const c of node.children) {
                    if (contextually.isPds(c) && c.children) {
                        c.sort = node.sort;
                        for (const ch of c.children) {
                            // remove any descriptions from child nodes
                            ch.description = "";
                        }

                        c.children.sort(ZoweDatasetNode.sortBy(node.sort));
                        this.nodeDataChanged(c);
                    }
                }
            }
        } else if (node.children?.length > 0) {
            for (const c of node.children) {
                // remove any descriptions from child nodes
                c.description = "";
            }
            // children nodes already exist, sort and repaint to avoid extra refresh
            node.children.sort(ZoweDatasetNode.sortBy(node.sort));
            this.nodeDataChanged(node);
        }
    }

    /**
     * Presents a dialog to the user with options and methods for sorting PDS members.
     * @param node The node that was interacted with (via icon or right-click -> "Sort PDS members...")
     */
    public async sortPdsMembersDialog(node: IZoweDatasetTreeNode): Promise<void> {
        const isSession = contextually.isSession(node);

        // Assume defaults if a user hasn't selected any sort options yet
        const sortOpts = node.sort ?? {
            method: Sorting.DatasetSortOpts.Name,
            direction: Sorting.SortDirection.Ascending,
        };

        // Adapt menus to user based on the node that was interacted with
        const specifier = isSession
            ? vscode.l10n.t({
                  message: "all PDS members in {0}",
                  args: [node.label as string],
                  comment: ["Node label"],
              })
            : vscode.l10n.t({
                  message: "the PDS members in {0}",
                  args: [node.label as string],
                  comment: ["Node label"],
              });
        const selection = await Gui.showQuickPick(
            DATASET_SORT_OPTS.map((opt, i) => ({
                label: sortOpts.method === i ? `${opt} $(check)` : opt,
                description: i === DATASET_SORT_OPTS.length - 1 ? SORT_DIRS[sortOpts.direction] : null,
            })),
            {
                placeHolder: vscode.l10n.t({
                    message: "Select a sorting option for {0}",
                    args: [specifier],
                    comment: ["Specifier"],
                }),
            }
        );
        if (selection == null) {
            return;
        }

        if (selection.label === vscode.l10n.t("$(fold) Sort Direction")) {
            // Update sort direction (if a new one was provided)
            const dir = await Gui.showQuickPick(SORT_DIRS, {
                placeHolder: vscode.l10n.t("Select a sorting direction"),
            });
            if (dir != null) {
                node.sort = {
                    ...sortOpts,
                    direction: SORT_DIRS.indexOf(dir),
                };
            }
            await this.sortPdsMembersDialog(node);
            return;
        }

        const selectionText = selection.label.replace(" $(check)", "");
        const sortMethod = DATASET_SORT_OPTS.indexOf(selectionText);
        if (sortMethod === -1) {
            return;
        }

        // Update sort for node based on selections
        this.updateSortForNode(node, { ...sortOpts, method: sortMethod }, isSession);
        Gui.setStatusBarMessage(
            vscode.l10n.t({
                message: "$(check) Sorting updated for {0}",
                args: [node.label as string],
                comment: ["Node label"],
            }),
            globals.MS_PER_SEC * 4
        );
    }

    /**
     * Updates or resets the filter for a given data set node.
     * @param node The node whose filter should be updated/reset
     * @param newFilter Either a valid `DatasetFilter` object, or `null` to reset the filter
     * @param isSession Whether the node is a session
     */
    public updateFilterForNode(node: IZoweDatasetTreeNode, newFilter: Sorting.DatasetFilter | null, isSession: boolean): void {
        const oldFilter = node.filter;
        node.filter = newFilter;
        node.description = newFilter
            ? vscode.l10n.t({
                  message: "Filter: {0}",
                  args: [newFilter.value],
                  comment: ["Filter value"],
              })
            : null;
        this.nodeDataChanged(node);

        // if a session was selected, apply this sort to all PDS members
        if (isSession) {
            if (node.children?.length > 0) {
                // children nodes already exist, sort and repaint to avoid extra refresh
                for (const c of node.children) {
                    const asDs = c as IZoweDatasetTreeNode;

                    // PDS-level filters should have precedence over a session-level filter
                    if (asDs.filter != null) {
                        continue;
                    }

                    if (contextually.isPds(c)) {
                        // If there was an old session-wide filter set: refresh to get any
                        // missing nodes - new filter will be applied
                        if (oldFilter != null) {
                            this.refreshElement(c);
                            continue;
                        }

                        if (newFilter != null && c.children?.length > 0) {
                            c.children = c.children.filter(ZoweDatasetNode.filterBy(newFilter));
                            this.nodeDataChanged(c);
                        } else {
                            this.refreshElement(c);
                        }
                    }
                }
            }
            return;
        }

        // Updating filter for PDS node
        // if a filter was already set for either session or PDS, just refresh to grab any missing nodes
        const sessionFilterPresent = (node.getSessionNode() as IZoweDatasetTreeNode).filter;
        if (oldFilter != null || sessionFilterPresent != null) {
            this.refreshElement(node);
            return;
        }

        // since there wasn't a previous filter, sort and repaint existing nodes
        if (newFilter != null && node.children?.length > 0) {
            node.children = node.children.filter(ZoweDatasetNode.filterBy(newFilter));
            this.nodeDataChanged(node);
        }
    }

    /**
     * Presents a dialog to the user with options and methods for sorting PDS members.
     * @param node The data set node that was interacted with (via icon or right-click => "Filter PDS members...")
     */
    public async filterPdsMembersDialog(node: IZoweDatasetTreeNode): Promise<void> {
        const isSession = contextually.isSession(node);

        // Adapt menus to user based on the node that was interacted with
        const specifier = isSession
            ? vscode.l10n.t({
                  message: "all PDS members in {0}",
                  args: [node.label as string],
                  comment: ["Node label"],
              })
            : vscode.l10n.t({
                  message: "the PDS members in {0}",
                  args: [node.label as string],
                  comment: ["Node label"],
              });
        const clearFilter = isSession ? vscode.l10n.t("$(clear-all) Clear filter for profile") : vscode.l10n.t("$(clear-all) Clear filter for PDS");
        const selection = (
            await Gui.showQuickPick(
                [...DATASET_FILTER_OPTS.map((sortOpt, i) => (node.filter?.method === i ? `${sortOpt} $(check)` : sortOpt)), clearFilter],
                {
                    placeHolder: vscode.l10n.t({
                        message: "Set a filter for {0}",
                        args: [specifier],
                        comment: ["Specifier"],
                    }),
                }
            )
        )?.replace(" $(check)", "");

        const filterMethod = DATASET_FILTER_OPTS.indexOf(selection);

        const userDismissed = filterMethod < 0;
        if (userDismissed || selection === clearFilter) {
            if (selection === clearFilter) {
                this.updateFilterForNode(node, null, isSession);
                Gui.setStatusBarMessage(
                    vscode.l10n.t({
                        message: "$(check) Filter cleared for {0}",
                        args: [node.label as string],
                        comment: ["Node label"],
                    }),
                    globals.MS_PER_SEC * 4
                );
            }
            return;
        }

        const dateValidation = (value): string => {
            return dayjs(value).isValid() ? null : vscode.l10n.t("Invalid date format specified");
        };

        const filter = await Gui.showInputBox({
            title: vscode.l10n.t("Enter a value to filter by"),
            placeHolder: "",
            validateInput:
                filterMethod === Sorting.DatasetFilterOpts.LastModified
                    ? dateValidation
                    : (val): string => (val.length > 0 ? null : vscode.l10n.t("Invalid filter specified")),
        });

        // User dismissed filter entry, go back to filter selection
        if (filter == null) {
            await this.filterPdsMembersDialog(node);
            return;
        }

        // Update filter for node based on selection & filter entry
        this.updateFilterForNode(
            node,
            {
                method: filterMethod,
                value: filter,
            },
            isSession
        );
        Gui.setStatusBarMessage(
            vscode.l10n.t({
                message: "$(check) Filter updated for {0}",
                args: [node.label as string],
                comment: ["Node label"],
            }),
            globals.MS_PER_SEC * 4
        );
    }

    /**
     * Event listener to mark a Data Set doc URI as null in the openFiles record
     * @param this (resolves ESlint warning about unbound methods)
     * @param doc A doc URI that was closed
     */
    public static onDidCloseTextDocument(this: void, doc: vscode.TextDocument): void {
        if (doc.uri.fsPath.includes(globals.DS_DIR)) {
            updateOpenFiles(TreeProviders.ds, doc.uri.fsPath, null);
        }
    }
}<|MERGE_RESOLUTION|>--- conflicted
+++ resolved
@@ -12,26 +12,7 @@
 import * as path from "path";
 import * as vscode from "vscode";
 import * as globals from "../globals";
-<<<<<<< HEAD
-import {
-    DataSetAllocTemplate,
-    Gui,
-    ValidProfileEnum,
-    IZoweTree,
-    IZoweDatasetTreeNode,
-    PersistenceSchemaEnum,
-    NodeInteraction,
-    IZoweTreeNode,
-    DatasetFilter,
-    DatasetSortOpts,
-    SortDirection,
-    NodeSort,
-    DatasetFilterOpts,
-} from "@zowe/zowe-explorer-api";
-=======
-import * as dsActions from "./actions";
 import { Gui, Validation, IZoweTree, IZoweDatasetTreeNode, PersistenceSchemaEnum, Types, IZoweTreeNode, Sorting } from "@zowe/zowe-explorer-api";
->>>>>>> 4ae81252
 import { Profiles } from "../Profiles";
 import { ZoweExplorerApiRegister } from "../ZoweExplorerApiRegister";
 import { FilterDescriptor, FilterItem, errorHandling, syncSessionNode } from "../utils/ProfilesUtils";
