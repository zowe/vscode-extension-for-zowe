--- conflicted
+++ resolved
@@ -33,12 +33,7 @@
 import { getIconById, getIconByNode, IconId, IIconItem } from "../generators/icons";
 import * as dayjs from "dayjs";
 import * as contextually from "../shared/context";
-<<<<<<< HEAD
-import { IDataSet, IListOptions, imperative } from "@zowe/cli";
-=======
-import { closeOpenedTextFile } from "../utils/workspace";
 import * as zosfiles from "@zowe/zos-files-for-zowe-sdk";
->>>>>>> ceaba7c1
 import { DATASET_FILTER_OPTS, DATASET_SORT_OPTS, validateDataSetName, validateMemberName } from "./utils";
 import { SettingsConfig } from "../utils/SettingsConfig";
 import { ZoweLogger } from "../utils/LoggerUtils";
