--- conflicted
+++ resolved
@@ -26,14 +26,10 @@
 
 export async function initDatasetProvider(context: vscode.ExtensionContext): Promise<DatasetTree> {
     ZoweLogger.trace("dataset.init.initDatasetProvider called.");
-<<<<<<< HEAD
 
     context.subscriptions.push(vscode.workspace.registerFileSystemProvider("zowe-ds", DatasetFSProvider.instance, { isCaseSensitive: true }));
 
-    const datasetProvider: IZoweTree<IZoweDatasetTreeNode> = await createDatasetTree();
-=======
     const datasetProvider = await createDatasetTree(globals.LOG);
->>>>>>> 4a74ce64
     if (datasetProvider == null) {
         return null;
     }
