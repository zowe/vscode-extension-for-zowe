/**
 * This program and the accompanying materials are made available under the terms of the
 * Eclipse Public License v2.0 which accompanies this distribution, and is available at
 * https://www.eclipse.org/legal/epl-v20.html
 *
 * SPDX-License-Identifier: EPL-2.0
 *
 * Copyright Contributors to the Zowe Project.
 *
 */

import { imperative, IUploadOptions, IZosFilesResponse } from "@zowe/cli";
import * as globals from "../globals";
import * as vscode from "vscode";
import * as fs from "fs";
import * as path from "path";
<<<<<<< HEAD
import { Gui, IZoweUSSTreeNode, ZoweTreeNode, IZoweTree, ValidProfileEnum, IUss } from "@zowe/zowe-explorer-api";
=======
import { FileAttributes, Gui, IZoweUSSTreeNode, ZoweTreeNode, IZoweTree, ValidProfileEnum, ZoweExplorerApi } from "@zowe/zowe-explorer-api";
>>>>>>> 48573796
import { Profiles } from "../Profiles";
import { ZoweExplorerApiRegister } from "../ZoweExplorerApiRegister";
import { errorHandling, syncSessionNode } from "../utils/ProfilesUtils";
import { getIconByNode } from "../generators/icons/index";
import { fileExistsCaseSensitveSync } from "../uss/utils";
import * as contextually from "../shared/context";
import { closeOpenedTextFile } from "../utils/workspace";
import * as nls from "vscode-nls";
import { UssFileTree, UssFileType, UssFileUtils } from "./FileStructure";
import { ZoweLogger } from "../utils/LoggerUtils";

// Set up localization
nls.config({
    messageFormat: nls.MessageFormat.bundle,
    bundleFormat: nls.BundleFormat.standalone,
})();
const localize: nls.LocalizeFunc = nls.loadMessageBundle();

/**
 * Injects extra data to tooltip based on node status and other conditions
 * @param node
 * @param tooltip
 * @returns {string}
 */
function injectAdditionalDataToTooltip(node: ZoweUSSNode, tooltip: string): string {
    ZoweLogger.trace("uss.utils.injectAdditionalDataToTooltip called.");
    if (node.downloaded && node.downloadedTime) {
        return `${tooltip}\n(Downloaded: ${new Date(node.downloadedTime).toLocaleString(vscode.env.language)})`;
    }

    return tooltip;
}

/**
 * A type of TreeItem used to represent sessions and USS directories and files
 *
 * @export
 * @class ZoweUSSNode
 * @extends {vscode.TreeItem}
 */
export class ZoweUSSNode extends ZoweTreeNode implements IZoweUSSTreeNode {
    public command: vscode.Command;
    public prevPath = "";
    public fullPath = "";
    public dirty = true;
    public children: IZoweUSSTreeNode[] = [];
    public binaryFiles = {};
    public binary = false;
    public profileName = "";
    public shortLabel = "";
    public downloadedTime = null as string;
    public profile: imperative.IProfileLoaded; // TODO: This reference should be stored instead of the name
    private downloadedInternal = false;

    public attributes?: FileAttributes;
    public onUpdateEmitter: vscode.EventEmitter<IZoweUSSTreeNode>;

    /**
     * Creates an instance of ZoweUSSNode
     *
     * @param {string} label - Displayed in the [TreeView]
     * @param {vscode.TreeItemCollapsibleState} collapsibleState - file/directory
     * @param {IZoweUSSTreeNode} mParent - The parent node
     * @param {Session} session
     * @param {String} parentPath - The file path of the parent on the server
     * @param {boolean} binary - Indictaes if this is a text or binary file
     * @param {String} mProfileName - Profile to which the node belongs to
     */
    public constructor(
        label: string,
        collapsibleState: vscode.TreeItemCollapsibleState,
        mParent: IZoweUSSTreeNode,
        session: imperative.Session,
        private parentPath: string,
        binary = false,
        public mProfileName?: string,
        private etag: string = "",
        profile?: imperative.IProfileLoaded
    ) {
        super(label, collapsibleState, mParent, session, profile);
        this.binary = binary;
        if (collapsibleState !== vscode.TreeItemCollapsibleState.None) {
            this.contextValue = globals.USS_DIR_CONTEXT;
        } else if (binary) {
            this.contextValue = globals.DS_BINARY_FILE_CONTEXT;
        } else {
            this.contextValue = globals.DS_TEXT_FILE_CONTEXT;
        }
        if (this.parentPath) {
            this.fullPath = this.tooltip = this.parentPath + "/" + label;
            if (parentPath === "/") {
                // Keep fullPath of root level nodes preceded by a single slash
                this.fullPath = this.tooltip = "/" + label;
            }
        }
        if (mParent && mParent.contextValue === globals.FAV_PROFILE_CONTEXT) {
            this.profileName = this.mProfileName = mParent.label.toString();
            this.fullPath = label.trim();
            // File or directory name only (no parent path)
            this.shortLabel = this.fullPath.split("/", this.fullPath.length).pop();
            // Display name for favorited file or directory in tree view
            this.label = this.shortLabel;
            this.tooltip = this.fullPath;
        }
        // TODO: this should not be necessary if each node gets initialized with the profile reference.
        if (mProfileName) {
            this.setProfileToChoice(Profiles.getInstance().loadNamedProfile(mProfileName));
        } else if (mParent && mParent.mProfileName) {
            this.mProfileName = mParent.mProfileName;
            this.setProfileToChoice(Profiles.getInstance().loadNamedProfile(mParent.mProfileName));
        }
        this.etag = etag ? etag : "";
        const icon = getIconByNode(this);
        if (icon) {
            this.iconPath = icon.path;
        }
        if (!globals.ISTHEIA && contextually.isSession(this)) {
            this.id = `uss.${this.label.toString()}`;
        }
        this.onUpdateEmitter = new vscode.EventEmitter<IZoweUSSTreeNode>();
    }

    public get onUpdate(): vscode.Event<IZoweUSSTreeNode> {
        return this.onUpdateEmitter.event;
    }

    /**
     * Implements access tto profile name
     * for {IZoweUSSTreeNode}.
     *
     * @returns {string}
     */
    public getProfileName(): string {
        ZoweLogger.trace("ZoweUSSNode.getProfileName called.");
        return this.returnmProfileName();
    }

    public getSessionNode(): IZoweUSSTreeNode {
        ZoweLogger.trace("ZoweUSSNode.getSessionNode called.");
        return this.session ? this : this.getParent()?.getSessionNode() ?? this;
    }

    /**
     * Retrieves child nodes of this IZoweTreeNode
     *
     * @returns {Promise<IZoweUSSTreeNode[]>}
     */
    public async getChildren(): Promise<IZoweUSSTreeNode[]> {
        ZoweLogger.trace("ZoweUSSNode.getChildren called.");
        if ((!this.fullPath && contextually.isSession(this)) || contextually.isDocument(this)) {
            return [];
        }

        if (!this.dirty) {
            if (this.collapsibleState === vscode.TreeItemCollapsibleState.Collapsed) {
                this.children = [];
            }
            return this.children;
        }

        if (!this.label) {
            Gui.errorMessage(localize("getChildren.error.invalidNode", "Invalid node"));
            throw Error("Invalid node");
        }

        // Get the directories from the fullPath and display any thrown errors
        let response: IZosFilesResponse;
        const sessNode = this.getSessionNode();
        try {
            const cachedProfile = Profiles.getInstance().loadNamedProfile(this.getProfileName());
            response = await ZoweExplorerApiRegister.getUssApi(cachedProfile).fileList(this.fullPath);

            // Throws reject if the Zowe command does not throw an error but does not succeed
            if (!response.success) {
                throw Error(localize("getChildren.responses.error.response", "The response from Zowe CLI was not successful"));
            }
        } catch (err) {
            await errorHandling(err, this.label.toString(), localize("getChildren.error.response", "Retrieving response from ") + `uss-file-list`);
<<<<<<< HEAD
            syncSessionNode((profile) => ZoweExplorerApiRegister.getUssApi(profile), sessNode);
=======
            syncSessionNode(Profiles.getInstance())((profileValue) => ZoweExplorerApiRegister.getUssApi(profileValue).getSession())(sessNode);
            return this.children;
>>>>>>> 48573796
        }

        // Build a list of nodes based on the API response
        const responseNodes: IZoweUSSTreeNode[] = [];
        const newNodeCreated: boolean = response.apiResponse.items.reduce((lastResult: boolean, item) => {
            if (item.name === "." || item.name === "..") {
                return lastResult || false;
            }

            const existing = this.children.find(
                // Ensure both parent path and short label match.
                // (Can't use mParent fullPath since that is already updated with new value by this point in getChildren.)
                (element: ZoweUSSNode) => element.parentPath === this.fullPath && element.label.toString() === item.name
            );

            // The child node already exists. Use that node for the list instead, and update the file attributes in case they've changed
            if (existing) {
                existing.attributes = {
                    gid: item.gid,
                    uid: item.uid,
                    group: item.group,
                    perms: item.mode,
                    owner: item.user,
                };
                responseNodes.push(existing);
                existing.onUpdateEmitter.fire(existing);
                return lastResult || false;
            }

            if (item.mode.startsWith("d")) {
                // Create a node for the USS directory.
                const temp = new ZoweUSSNode(
                    item.name,
                    vscode.TreeItemCollapsibleState.Collapsed,
                    this,
                    null,
                    this.fullPath,
                    false,
                    item.mProfileName
                );
                temp.attributes = {
                    gid: item.gid,
                    uid: item.uid,
                    group: item.group,
                    perms: item.mode,
                    owner: item.user,
                };
                responseNodes.push(temp);
            } else {
                // Create a node for the USS file.
                const isBinary = `${this.fullPath}/${item.name as string}` in this.getSessionNode().binaryFiles;
                const temp = new ZoweUSSNode(item.name, vscode.TreeItemCollapsibleState.None, this, null, this.fullPath, isBinary, item.mProfileName);
                temp.attributes = {
                    gid: item.gid,
                    uid: item.uid,
                    group: item.group,
                    perms: item.mode,
                    owner: item.user,
                };
                temp.command = {
                    command: "zowe.uss.ZoweUSSNode.open",
                    title: localize("getChildren.responses.open", "Open"),
                    arguments: [temp],
                };
                responseNodes.push(temp);
            }

            return lastResult || true;
        }, false);

        this.dirty = false;

        // If no new nodes were created, return the cached list of children
        if (!newNodeCreated) {
            return this.children;
        }

        // If search path has changed, invalidate all children
        if (this.fullPath?.length > 0 && this.prevPath !== this.fullPath) {
            this.children = [];
        }

        const nodesToAdd = responseNodes.filter((c) => !this.children.includes(c));
        const nodesToRemove = this.children.filter((c) => !responseNodes.includes(c));

        this.children = this.children
            .concat(nodesToAdd)
            .filter((c) => !nodesToRemove.includes(c))
            .sort((a, b) => ((a.label as string) < (b.label as string) ? -1 : 1));
        this.prevPath = this.fullPath;
        return this.children;
    }

    public setBinary(binary: boolean): void {
        ZoweLogger.trace("ZoweUSSNode.setBinary called.");
        this.binary = binary;
        if (this.binary) {
            this.contextValue = globals.DS_BINARY_FILE_CONTEXT;
            this.getSessionNode().binaryFiles[this.fullPath] = true;
        } else {
            this.contextValue = globals.DS_TEXT_FILE_CONTEXT;
            delete this.getSessionNode().binaryFiles[this.fullPath];
        }
        if (this.getParent() && this.getParent().contextValue === globals.FAV_PROFILE_CONTEXT) {
            this.contextValue = this.binary ? globals.DS_BINARY_FILE_CONTEXT + globals.FAV_SUFFIX : globals.DS_TEXT_FILE_CONTEXT + globals.FAV_SUFFIX;
        }

        const icon = getIconByNode(this);
        if (icon) {
            this.setIcon(icon.path);
        }

        this.dirty = true;
    }

    /**
     * Helper getter to check dirtiness of node inside opened editor tabs, can be more accurate than saved value
     *
     * @returns {boolean}
     */
    public get isDirtyInEditor(): boolean {
        ZoweLogger.trace("ZoweUSSNode.isDirtyInEditor called.");
        const openedTextDocuments = vscode.workspace.textDocuments;
        const currentFilePath = this.getUSSDocumentFilePath();

        for (const document of openedTextDocuments) {
            if (document.fileName === currentFilePath) {
                return document.isDirty;
            }
        }

        return false;
    }

    public get openedDocumentInstance(): vscode.TextDocument {
        ZoweLogger.trace("ZoweUSSNode.openedDocumentInstance called.");
        const openedTextDocuments = vscode.workspace.textDocuments;
        const currentFilePath = this.getUSSDocumentFilePath();

        for (const document of openedTextDocuments) {
            if (document.fileName === currentFilePath) {
                return document;
            }
        }

        return null;
    }

    /**
     * Helper method to change the UI node names in one go
     * @param newFullPath string
     */
    public async rename(newFullPath: string): Promise<boolean> {
        ZoweLogger.trace("ZoweUSSNode.rename called.");
        const currentFilePath = this.getUSSDocumentFilePath();
        const hasClosedInstance = await closeOpenedTextFile(currentFilePath);
        this.fullPath = newFullPath;
        this.shortLabel = newFullPath.split("/").pop();
        this.label = this.shortLabel;
        this.tooltip = injectAdditionalDataToTooltip(this, newFullPath);
        // Update the full path of any children already loaded locally
        if (this.children.length > 0) {
            this.children.forEach((child) => {
                const newChildFullPath = newFullPath + "/" + child.shortLabel;
                child.rename(newChildFullPath);
            });
        }
        await vscode.commands.executeCommand("zowe.uss.refreshUSSInTree", this);
        return hasClosedInstance;
    }

    /**
     * Reopens a file if it was closed (e.g. while it was being renamed).
     * @param hasClosedInstance
     */
    public async reopen(hasClosedInstance = false): Promise<void> {
        ZoweLogger.trace("ZoweUSSNode.reopen called.");
        if (!this.isFolder && (hasClosedInstance || (this.binary && this.downloaded))) {
            await vscode.commands.executeCommand("zowe.uss.ZoweUSSNode.open", this);
        }
    }

    /**
     * Refreshes node and reopens it.
     * @param hasClosedInstance
     * @deprecated To be removed by version 2.0. Use reopen instead.
     */
    public async refreshAndReopen(hasClosedInstance = false): Promise<void> {
        ZoweLogger.trace("ZoweUSSNode.refreshAndReopen called.");
        await this.reopen(hasClosedInstance);
    }

    /**
     * Helper method which sets an icon of node and initiates reloading of tree
     * @param iconPath
     */
    public setIcon(iconPath: { light: string; dark: string }): void {
        ZoweLogger.trace("ZoweUSSNode.setIcon called.");
        this.iconPath = iconPath;
        vscode.commands.executeCommand("zowe.uss.refreshUSSInTree", this);
    }

    public async deleteUSSNode(ussFileProvider: IZoweTree<IZoweUSSTreeNode>, filePath: string, cancelled: boolean = false): Promise<void> {
        ZoweLogger.trace("ZoweUSSNode.deleteUSSNode called.");
        const cachedProfile = Profiles.getInstance().loadNamedProfile(this.getProfileName());
        if (cancelled) {
            Gui.showMessage(localize("deleteUssPrompt.deleteCancelled", "Delete action was cancelled."));
            return;
        }
        try {
            await ZoweExplorerApiRegister.getUssApi(cachedProfile).delete(this.fullPath, contextually.isUssDirectory(this));
            this.getParent().dirty = true;
            try {
                if (fs.existsSync(filePath)) {
                    fs.unlinkSync(filePath);
                }
            } catch (err) {
                // ignore error as the path likely doesn't exist
            }
        } catch (err) {
            ZoweLogger.error(err);
            if (err instanceof Error) {
                Gui.errorMessage(localize("deleteUSSNode.error.node", "Unable to delete node: ") + err.message);
            }
            throw err;
        }

        Gui.showMessage(localize("deleteUssNode.itemDeleted", "The item {0} has been deleted.", this.label.toString()));

        // Remove node from the USS Favorites tree
        ussFileProvider.removeFavorite(this);
        ussFileProvider.removeFileHistory(`[${this.getProfileName()}]: ${this.parentPath}/${this.label.toString()}`);
        ussFileProvider.refresh();
    }

    /**
     * Returns the [etag] for this node
     *
     * @returns {string}
     */
    public getEtag(): string {
        ZoweLogger.trace("ZoweUSSNode.getEtag called.");
        return this.etag;
    }

    /**
     * Set the [etag] for this node
     *
     * @returns {void}
     */
    public setEtag(etagValue): void {
        ZoweLogger.trace("ZoweUSSNode.setEtag called.");
        this.etag = etagValue;
    }

    /**
     * Getter for downloaded property
     *
     * @returns boolean
     */
    public get downloaded(): boolean {
        return this.downloadedInternal;
    }

    /**
     * Setter for downloaded property
     * @param value boolean
     */
    public set downloaded(value: boolean) {
        this.downloadedInternal = value;

        if (value) {
            this.downloadedTime = new Date().toISOString();
            this.tooltip = injectAdditionalDataToTooltip(this, this.fullPath);
        }

        const icon = getIconByNode(this);
        if (icon) {
            this.setIcon(icon.path);
        }
    }

    /**
     * Getter for folder type
     */
    public get isFolder(): boolean {
        return [globals.USS_DIR_CONTEXT, globals.USS_DIR_CONTEXT + globals.FAV_SUFFIX].indexOf(this.contextValue) > -1;
    }

    /**
     * Downloads and displays a file in a text editor view
     *
     * @param {IZoweTreeNode} node
     */
    public async openUSS(download: boolean, previewFile: boolean, ussFileProvider?: IZoweTree<IZoweUSSTreeNode>): Promise<void> {
        ZoweLogger.trace("ZoweUSSNode.openUSS called.");
        await ussFileProvider.checkCurrentProfile(this);

        const doubleClicked = Gui.utils.wasDoubleClicked(this, ussFileProvider);
        const shouldPreview = doubleClicked ? false : previewFile;
        if (Profiles.getInstance().validProfile === ValidProfileEnum.VALID || Profiles.getInstance().validProfile === ValidProfileEnum.UNVERIFIED) {
            try {
                switch (true) {
                    // For opening favorited and non-favorited files
                    case this.getParent().contextValue === globals.FAV_PROFILE_CONTEXT:
                        break;
                    case contextually.isUssSession(this.getParent()):
                        break;
                    // Handle file path for files in directories and favorited directories
                    case contextually.isUssDirectory(this.getParent()):
                        break;
                    default:
                        Gui.errorMessage(localize("openUSS.error.invalidNode", "open() called from invalid node."));
                        throw Error(localize("openUSS.error.invalidNode", "open() called from invalid node."));
                }

                const documentFilePath = this.getUSSDocumentFilePath();
                // check if some other file is already created with the same name avoid opening file warn user
                const fileExists = fs.existsSync(documentFilePath);
                if (fileExists && !fileExistsCaseSensitveSync(documentFilePath)) {
                    Gui.showMessage(
                        localize(
                            "openUSS.name.exists",
                            // eslint-disable-next-line max-len
                            "There is already a file with the same name. Please change your OS file system settings if you want to give case sensitive file names"
                        )
                    );
                } else {
                    // if local copy exists, open that instead of pulling from mainframe
                    if (download || !fileExists) {
                        const cachedProfile = Profiles.getInstance().loadNamedProfile(this.getProfileName());
                        const fullPath = this.fullPath;
                        const chooseBinary =
                            this.binary || (await ZoweExplorerApiRegister.getUssApi(cachedProfile).isFileTagBinOrAscii(this.fullPath));

                        const statusMsg = Gui.setStatusBarMessage(localize("ussFile.opening", "$(sync~spin) Opening USS file..."));
                        const response = await ZoweExplorerApiRegister.getUssApi(cachedProfile).getContents(fullPath, {
                            file: documentFilePath,
                            binary: chooseBinary,
                            returnEtag: true,
                            encoding: cachedProfile.profile?.encoding,
                            responseTimeout: cachedProfile.profile?.responseTimeout,
                        });
                        statusMsg.dispose();
                        this.downloaded = true;
                        this.setEtag(response.apiResponse.etag);
                    }

                    // Add document name to recently-opened files
                    ussFileProvider.addFileHistory(`[${this.getProfile().name}]: ${this.fullPath}`);
                    ussFileProvider.getTreeView().reveal(this, { select: true, focus: true, expand: false });

                    await this.initializeFileOpening(documentFilePath, shouldPreview);
                }
            } catch (err) {
                await errorHandling(err, this.mProfileName);
                throw err;
            }
        }
    }

    /**
     * Refreshes the passed node with current mainframe data
     *
     * @param {ZoweUSSNode} node - The node which represents the file
     */
    // This is not a UI refresh.
    public async refreshUSS(): Promise<void> {
        ZoweLogger.trace("ZoweUSSNode.refreshUSS called.");
        let label: string;
        switch (true) {
            case contextually.isUssDirectory(this.getParent()):
                label = this.fullPath;
                break;
            // For favorited and non-favorited files
            case this.getParent().contextValue === globals.FAV_PROFILE_CONTEXT:
            case contextually.isUssSession(this.getParent()):
                label = this.label.toString();
                break;
            default:
                Gui.errorMessage(localize("refreshUSS.error.invalidNode", "refreshUSS() called from invalid node."));
                throw Error(localize("refreshUSS.error.invalidNode", "refreshUSS() called from invalid node."));
        }
        try {
            const ussDocumentFilePath = this.getUSSDocumentFilePath();
            const isDirty = this.isDirtyInEditor;
            let wasSaved = false;

            if (isDirty) {
                attachRecentSaveListener();

                Gui.showTextDocument(this.openedDocumentInstance);
                await vscode.commands.executeCommand("workbench.action.closeActiveEditor");
                wasSaved = getRecentSaveStatus();

                disposeRecentSaveListener();
            }

            if ((isDirty && !this.isDirtyInEditor && !wasSaved) || !isDirty) {
                const cachedProfile = Profiles.getInstance().loadNamedProfile(this.getProfileName());
                const response = await ZoweExplorerApiRegister.getUssApi(cachedProfile).getContents(this.fullPath, {
                    file: ussDocumentFilePath,
                    binary: this.binary || (await ZoweExplorerApiRegister.getUssApi(cachedProfile).isFileTagBinOrAscii(this.fullPath)),
                    returnEtag: true,
                    encoding: cachedProfile?.profile?.encoding,
                    responseTimeout: cachedProfile?.profile?.responseTimeout,
                });
                this.setEtag(response.apiResponse.etag);
                this.downloaded = true;

                if (isDirty) {
                    await this.initializeFileOpening(ussDocumentFilePath, true);
                }
            } else if (wasSaved) {
                await this.initializeFileOpening(ussDocumentFilePath, true);
            }
        } catch (err) {
            if (err instanceof Error && err.message.includes(localize("refreshUSS.error.notFound", "not found"))) {
                ZoweLogger.warn(err.toString());
                Gui.showMessage(
                    localize("refreshUSS.file1", "Unable to find file: ") + label + localize("refreshUSS.file2", " was probably deleted.")
                );
            } else {
                await errorHandling(err, this.mProfileName);
            }
        }
    }

    public async initializeFileOpening(documentPath: string, previewFile?: boolean): Promise<void> {
        ZoweLogger.trace("ZoweUSSNode.initializeFileOpening called.");
        let document;
        let openingTextFailed = false;

        if (!this.binary) {
            try {
                document = await vscode.workspace.openTextDocument(documentPath);
            } catch (err) {
                ZoweLogger.warn(err);
                openingTextFailed = true;
            }

            if (openingTextFailed) {
                const yesResponse = localize("openUSS.log.info.failedToOpenAsText.yes", "Re-download");
                const noResponse = localize("openUSS.log.info.failedToOpenAsText.no", "Cancel");

                const response = await Gui.errorMessage(
                    localize("openUSS.log.info.failedToOpenAsText", "Failed to open file as text. Re-download file as binary?"),
                    { items: [yesResponse, noResponse] }
                );

                if (response === yesResponse) {
                    await vscode.commands.executeCommand("zowe.uss.binary", this);
                }
            } else {
                if (previewFile === true) {
                    await Gui.showTextDocument(document);
                } else {
                    await Gui.showTextDocument(document, { preview: false });
                }
            }
        } else {
            const uriPath = vscode.Uri.file(documentPath);
            await vscode.commands.executeCommand("vscode.open", uriPath);
        }
    }

    /**
     * Returns the local file path for the ZoweUSSNode
     *
     */
    public getUSSDocumentFilePath(): string {
        ZoweLogger.trace("ZoweUSSNode.getUSSDocumentFilePath called.");
        return path.join(globals.USS_DIR || "", this.getSessionNode().getProfileName() || "", this.fullPath);
    }

    /**
     * Pastes a subtree of files and folders into another location.
     *
     * @param rootPath The start/root path for pasting the file structure
     * @param tree The structure of files and folders to paste
     * @param ussApi The USS API to use for this operation
     */
    public async paste(sessionName: string, rootPath: string, uss: { tree: UssFileTree; api: IUss; options?: IUploadOptions }): Promise<void> {
        ZoweLogger.trace("ZoweUSSNode.paste called.");
        const hasCopyApi = uss.api.copy != null;
        const hasPutContentApi = uss.api.putContent != null;
        if (!uss.api.fileList || (!hasCopyApi && !hasPutContentApi)) {
            throw new Error(localize("paste.missingApis", "Required API functions for pasting (fileList, copy and/or putContent) were not found."));
        }

        const apiResponse = await uss.api.fileList(rootPath);
        const fileList = apiResponse.apiResponse?.items;

        // Check root path for conflicts before pasting nodes in this path
        let fileName = uss.tree.baseName;
        if (fileList?.find((file) => file.name === fileName) != null) {
            // If file names match, build the copy suffix
            let dupCount = 1;
            const extension = path.extname(uss.tree.baseName);
            const baseNameForFile = path.parse(uss.tree.baseName)?.name;
            let dupName = `${baseNameForFile} (${dupCount})${extension}`;
            while (fileList.find((file) => file.name === dupName) != null) {
                dupCount++;
                dupName = `${baseNameForFile} (${dupCount})${extension}`;
            }
            fileName = dupName;
        }
        const outputPath = `${rootPath}/${fileName}`;

        if (hasCopyApi && UssFileUtils.toSameSession(uss.tree, sessionName)) {
            await uss.api.copy(outputPath, {
                from: uss.tree.ussPath,
                recursive: uss.tree.type === UssFileType.Directory,
            });
        } else {
            const existsLocally = fs.existsSync(uss.tree.localPath);
            switch (uss.tree.type) {
                case UssFileType.Directory:
                    if (!existsLocally) {
                        // We will need to build the file structure locally, to pull files down if needed
                        fs.mkdirSync(uss.tree.localPath, { recursive: true });
                    }
                    // Not all APIs respect the recursive option, so it's best to
                    // recurse within this operation to avoid missing files/folders
                    await uss.api.create(outputPath, "directory");
                    if (uss.tree.children) {
                        for (const child of uss.tree.children) {
                            await this.paste(sessionName, outputPath, { api: uss.api, tree: child, options: uss.options });
                        }
                    }
                    break;
                case UssFileType.File:
                    if (!existsLocally) {
                        await uss.api.getContents(uss.tree.ussPath, {
                            file: uss.tree.localPath,
                            binary: uss.tree.binary,
                            returnEtag: true,
                            encoding: this.profile.profile?.encoding,
                            responseTimeout: this.profile.profile?.responseTimeout,
                        });
                    }
                    await uss.api.putContent(uss.tree.localPath, outputPath, uss.options);
                    break;
            }
        }
    }

    /**
     * Initializes paste action for a USS tree
     */
    public async pasteUssTree(): Promise<void> {
        ZoweLogger.trace("ZoweUSSNode.pasteUssTree called.");
        const clipboardContents = await vscode.env.clipboard.readText();
        if (clipboardContents == null || clipboardContents.length < 1) {
            return;
        }

        const prof = this.getProfile();
        const remotePath = this.fullPath;
        try {
            const api = ZoweExplorerApiRegister.getUssApi(this.profile);
            const fileTreeToPaste: UssFileTree = JSON.parse(await vscode.env.clipboard.readText());
            const sessionName = this.getSessionNode().getLabel() as string;

            const task: imperative.ITaskWithStatus = {
                percentComplete: 0,
                statusMessage: localize("uploadFile.putContents", "Uploading USS files..."),
                stageName: 0,
            };
            const options: IUploadOptions = {
                task,
                encoding: prof.profile?.encoding,
                responseTimeout: prof.profile?.responseTimeout,
            };

            for (const subnode of fileTreeToPaste.children) {
                await this.paste(sessionName, remotePath, { api, tree: subnode, options });
            }
        } catch (error) {
            await errorHandling(error, this.label.toString(), localize("copyUssFile.error", "Error uploading files"));
        }
    }

    private returnmProfileName(): string {
        return this.mProfileName;
    }
}

let wasSavedRecently = false;
let saveListener = null;

/**
 * Helper function which sets up listener for save wiping out the data after certain delay to prevent the fact of second save
 * @param wipeOutTime {number}
 */
export function attachRecentSaveListener(wipeOutTime: number = 500): void {
    ZoweLogger.trace("ZoweUSSNode.attachRecentSaveListener called.");
    if (saveListener) {
        saveListener.dispose();
    }

    saveListener = vscode.workspace.onDidSaveTextDocument(() => {
        wasSavedRecently = true;

        setTimeout(() => {
            wasSavedRecently = false;
        }, wipeOutTime);
    });
}

/**
 * Helper function which returns saved save flag
 *
 * @returns {boolean}
 */
export function getRecentSaveStatus(): boolean {
    ZoweLogger.trace("ZoweUSSNode.getRecentSaveStatus called.");
    return wasSavedRecently;
}

/**
 * Helper function which disposes recent save listener
 */
export function disposeRecentSaveListener(): void {
    ZoweLogger.trace("ZoweUSSNode.disposeRecentSaveListener called.");
    if (saveListener) {
        saveListener.dispose();
    }
}<|MERGE_RESOLUTION|>--- conflicted
+++ resolved
@@ -14,11 +14,7 @@
 import * as vscode from "vscode";
 import * as fs from "fs";
 import * as path from "path";
-<<<<<<< HEAD
-import { Gui, IZoweUSSTreeNode, ZoweTreeNode, IZoweTree, ValidProfileEnum, IUss } from "@zowe/zowe-explorer-api";
-=======
-import { FileAttributes, Gui, IZoweUSSTreeNode, ZoweTreeNode, IZoweTree, ValidProfileEnum, ZoweExplorerApi } from "@zowe/zowe-explorer-api";
->>>>>>> 48573796
+import { FileAttributes, Gui, IZoweUSSTreeNode, ZoweTreeNode, IZoweTree, ValidProfileEnum, IUss } from "@zowe/zowe-explorer-api";
 import { Profiles } from "../Profiles";
 import { ZoweExplorerApiRegister } from "../ZoweExplorerApiRegister";
 import { errorHandling, syncSessionNode } from "../utils/ProfilesUtils";
@@ -197,12 +193,8 @@
             }
         } catch (err) {
             await errorHandling(err, this.label.toString(), localize("getChildren.error.response", "Retrieving response from ") + `uss-file-list`);
-<<<<<<< HEAD
             syncSessionNode((profile) => ZoweExplorerApiRegister.getUssApi(profile), sessNode);
-=======
-            syncSessionNode(Profiles.getInstance())((profileValue) => ZoweExplorerApiRegister.getUssApi(profileValue).getSession())(sessNode);
             return this.children;
->>>>>>> 48573796
         }
 
         // Build a list of nodes based on the API response
