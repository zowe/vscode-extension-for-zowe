--- conflicted
+++ resolved
@@ -157,13 +157,8 @@
             throw Error("Invalid node");
         }
 
-<<<<<<< HEAD
         // Get the list of files/folders at the given USS path and handle any errors
-        let response: IZosFilesResponse;
-=======
-        // Get the directories from the fullPath and display any thrown errors
         let response: zosfiles.IZosFilesResponse;
->>>>>>> ceaba7c1
         const sessNode = this.getSessionNode();
         let nodeProfile;
         try {
@@ -602,15 +597,10 @@
      * @param tree The structure of files and folders to paste
      * @param ussApi The USS API to use for this operation
      */
-<<<<<<< HEAD
-    public async paste(destUri: vscode.Uri, uss: { tree: UssFileTree; api?: MainframeInteraction.IUss; options?: IUploadOptions }): Promise<void> {
-=======
     public async paste(
-        sessionName: string,
-        rootPath: string,
-        uss: { tree: UssFileTree; api: MainframeInteraction.IUss; options?: zosfiles.IUploadOptions }
+        destUri: vscode.Uri,
+        uss: { tree: UssFileTree; api?: MainframeInteraction.IUss; options?: zosfiles.IUploadOptions }
     ): Promise<void> {
->>>>>>> ceaba7c1
         ZoweLogger.trace("ZoweUSSNode.paste called.");
         if (!uss.api) {
             ZoweLogger.trace("\terror: paste called with invalid API");
