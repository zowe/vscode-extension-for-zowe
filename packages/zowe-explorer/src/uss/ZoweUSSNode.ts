/**
 * This program and the accompanying materials are made available under the terms of the
 * Eclipse Public License v2.0 which accompanies this distribution, and is available at
 * https://www.eclipse.org/legal/epl-v20.html
 *
 * SPDX-License-Identifier: EPL-2.0
 *
 * Copyright Contributors to the Zowe Project.
 *
 */

import { imperative, IUploadOptions, IZosFilesResponse } from "@zowe/cli";
import * as globals from "../globals";
import * as vscode from "vscode";
import * as path from "path";
<<<<<<< HEAD
import { Types, Gui, IZoweUSSTreeNode, ZoweTreeNode, IZoweTree, Validation, MainframeInteraction, isNodeInEditor } from "@zowe/zowe-explorer-api";
=======
import { Gui, IZoweUSSTreeNode, ZoweTreeNode, Types, Validation, MainframeInteraction, ZosEncoding } from "@zowe/zowe-explorer-api";
>>>>>>> 95b63c1c
import { Profiles } from "../Profiles";
import { ZoweExplorerApiRegister } from "../ZoweExplorerApiRegister";
import { errorHandling, fallbackProfileName, syncSessionNode } from "../utils/ProfilesUtils";
import { getIconByNode } from "../generators/icons/index";
import { autoDetectEncoding, fileExistsCaseSensitiveSync, injectAdditionalDataToTooltip } from "../uss/utils";
import * as contextually from "../shared/context";
import { UssFileTree } from "./FileStructure";
import { ZoweLogger } from "../utils/LoggerUtils";
<<<<<<< HEAD
import { UssFSProvider } from "./UssFSProvider";
import { USSTree } from "./USSTree";

/**
 * Injects extra data to tooltip based on node status and other conditions
 * @param node
 * @param tooltip
 * @returns {string}
 */
function injectAdditionalDataToTooltip(node: ZoweUSSNode, tooltip: string): string {
    ZoweLogger.trace("uss.utils.injectAdditionalDataToTooltip called.");
    if (node.downloaded && node.downloadedTime) {
        return `${tooltip}\n(Downloaded: ${new Date(node.downloadedTime).toLocaleString(vscode.env.language)})`;
    }

    return tooltip;
}
=======
import { downloadUnixFile } from "./actions";
import { IZoweUssTreeOpts } from "../shared/IZoweTreeOpts";
import { TreeProviders } from "../shared/TreeProviders";
>>>>>>> 95b63c1c

/**
 * A type of TreeItem used to represent sessions and USS directories and files
 *
 * @export
 * @class ZoweUSSNode
 * @extends {vscode.TreeItem}
 */
export class ZoweUSSNode extends ZoweTreeNode implements IZoweUSSTreeNode {
    public command: vscode.Command;
    public dirty = true;
    public children: IZoweUSSTreeNode[] = [];
<<<<<<< HEAD
    public collapsibleState: vscode.TreeItemCollapsibleState;
    public profileName = "";
    public shortLabel = "";
    public downloadedTime = null;
    public profile: imperative.IProfileLoaded; // TODO: This reference should be stored instead of the name
=======
    public binary = false;
    public encoding?: string;
    public encodingMap = {};
    public shortLabel = "";
    public downloadedTime = null as string;
>>>>>>> 95b63c1c
    private downloadedInternal = false;
    public fullPath: string;
    public resourceUri?: vscode.Uri;

    public attributes?: Types.FileAttributes;
    public onUpdateEmitter: vscode.EventEmitter<IZoweUSSTreeNode>;
    private parentPath: string;
    private etag?: string;

    /**
     * Creates an instance of ZoweUSSNode
     *
     * @param {IZoweUssTreeOpts} opts
     */
    public constructor(opts: IZoweUssTreeOpts) {
        super(opts.label, opts.collapsibleState, opts.parentNode, opts.session, opts.profile);
        this.binary = opts.encoding?.kind === "binary";
        if (!this.binary && opts.encoding != null) {
            this.encoding = opts.encoding.kind === "other" ? opts.encoding.codepage : null;
        }
        this.parentPath = opts.parentPath;
        if (opts.collapsibleState !== vscode.TreeItemCollapsibleState.None) {
            this.contextValue = globals.USS_DIR_CONTEXT;
        } else if (this.binary) {
            this.contextValue = globals.USS_BINARY_FILE_CONTEXT;
        } else {
            this.contextValue = globals.USS_TEXT_FILE_CONTEXT;
        }
        if (this.parentPath) {
            this.fullPath = this.tooltip = this.parentPath + "/" + opts.label;
            if (opts.parentPath === "/") {
                // Keep fullPath of root level nodes preceded by a single slash
                this.fullPath = this.tooltip = "/" + opts.label;
            }
        }
        if (opts.parentNode && opts.parentNode.contextValue === globals.FAV_PROFILE_CONTEXT) {
            this.fullPath = opts.label.trim();
            // File or directory name only (no parent path)
            this.shortLabel = this.fullPath.split("/", this.fullPath.length).pop();
            // Display name for favorited file or directory in tree view
            this.label = this.shortLabel;
            this.tooltip = this.fullPath;
        }
        this.etag = opts.etag ? opts.etag : "";
        const icon = getIconByNode(this);
        if (icon) {
            this.iconPath = icon.path;
        }
        const isSession = mParent == null;
        if (!globals.ISTHEIA && isSession) {
            this.id = `uss.${this.label.toString()}`;
        }
        if (profile) {
            this.profile = profile;
        }
        this.onUpdateEmitter = new vscode.EventEmitter<IZoweUSSTreeNode>();
        if (label !== vscode.l10n.t("Favorites")) {
            this.resourceUri = vscode.Uri.from({
                scheme: "zowe-uss",
                path: `/${this.profile?.name ?? fallbackProfileName(this)}${this.fullPath}`,
            });
            if (isSession) {
                UssFSProvider.instance.createDirectory(this.resourceUri);
            }
        }
    }

    public get onUpdate(): vscode.Event<IZoweUSSTreeNode> {
        return this.onUpdateEmitter.event;
    }

<<<<<<< HEAD
    /**
     * Implements access tto profile name
     * for {IZoweUSSTreeNode}.
     *
     * @returns {string}
     */
    public getProfileName(): string {
        ZoweLogger.trace("ZoweUSSNode.getProfileName called.");
        return this.mProfileName;
    }

=======
>>>>>>> 95b63c1c
    public getSessionNode(): IZoweUSSTreeNode {
        ZoweLogger.trace("ZoweUSSNode.getSessionNode called.");
        return this.session ? this : this.getParent()?.getSessionNode() ?? this;
    }

    /**
     * Retrieves child nodes of this IZoweTreeNode
     *
     * @returns {Promise<IZoweUSSTreeNode[]>}
     */
    public async getChildren(): Promise<IZoweUSSTreeNode[]> {
        ZoweLogger.trace("ZoweUSSNode.getChildren called.");
        if ((!this.fullPath && contextually.isSession(this)) || contextually.isDocument(this)) {
            const placeholder = new ZoweUSSNode(
                vscode.l10n.t("Use the search button to list USS files"),
                vscode.TreeItemCollapsibleState.None,
                this,
                null,
                ""
            );
            placeholder.iconPath = null;
            placeholder.command = {
                command: "zowe.placeholderCommand",
                title: "Placeholder",
            };
            return [placeholder];
        }

        if (!this.dirty) {
            if (this.collapsibleState === vscode.TreeItemCollapsibleState.Collapsed) {
                this.children = [];
            }
            return this.children;
        }

        if (!this.label) {
            Gui.errorMessage(vscode.l10n.t("Invalid node"));
            throw Error("Invalid node");
        }

        // Get the list of files/folders at the given USS path and handle any errors
        let response: IZosFilesResponse;
        const sessNode = this.getSessionNode();
        let nodeProfile;
        try {
            const cachedProfile = Profiles.getInstance().loadNamedProfile(this.getProfileName());
            if (!ZoweExplorerApiRegister.getUssApi(cachedProfile).getSession(cachedProfile)) {
                throw new imperative.ImperativeError({
                    msg: vscode.l10n.t("Profile auth error"),
                    additionalDetails: vscode.l10n.t("Profile is not authenticated, please log in to continue"),
                    errorCode: `${imperative.RestConstants.HTTP_STATUS_401}`,
                });
            }
            nodeProfile = cachedProfile;
            if (contextually.isSession(this)) {
                response = await UssFSProvider.instance.listFiles(
                    nodeProfile,
                    this.resourceUri.with({
                        path: path.posix.join(this.resourceUri.path, this.fullPath),
                    })
                );
            } else {
                response = await UssFSProvider.instance.listFiles(nodeProfile, this.resourceUri);
            }
        } catch (err) {
            await errorHandling(err, this.label.toString(), vscode.l10n.t("Retrieving response from uss-file-list"));
            syncSessionNode((profile) => ZoweExplorerApiRegister.getUssApi(profile), sessNode);
            return this.children;
        }

        // If search path has changed, invalidate all children
        if (this.resourceUri.path !== this.fullPath) {
            this.children = [];
        }

        const responseNodes: IZoweUSSTreeNode[] = [];
        for (const item of response.apiResponse.items) {
            // ".", "..", and "..." have already been filtered out

            const existing = this.children.find(
                // Ensure both parent path and short label match.
                // (Can't use mParent fullPath since that is already updated with new value by this point in getChildren.)
                (element: ZoweUSSNode) => element.parentPath === this.fullPath && element.label.toString() === item.name
            );

            // The child node already exists. Use that node for the list instead, and update the file attributes in case they've changed
            if (existing) {
                existing.attributes = {
                    gid: item.gid,
                    uid: item.uid,
                    group: item.group,
                    perms: item.mode,
                    owner: item.user,
                };
                responseNodes.push(existing);
                existing.onUpdateEmitter.fire(existing);
                continue;
            }

<<<<<<< HEAD
            const isDir = item.mode.startsWith("d");
            const collapseState = isDir ? vscode.TreeItemCollapsibleState.Collapsed : vscode.TreeItemCollapsibleState.None;
            const temp = new ZoweUSSNode(
                item.name,
                collapseState,
                this,
                null,
                this.fullPath,
                // we cannot determine binary without making an extra z/OSMF call to list the tags
                // TODO: discuss whether its worth the overhead to make API calls for the tag
                false,
                sessNode.mProfileName,
                undefined,
                nodeProfile
            );
            temp.attributes = {
                gid: item.gid,
                uid: item.uid,
                group: item.group,
                perms: item.mode,
                owner: item.user,
            };
            if (isDir) {
                // Create an entry for the USS folder if it doesn't exist.
                if (!UssFSProvider.instance.exists(temp.resourceUri)) {
                    vscode.workspace.fs.createDirectory(temp.resourceUri);
                }
            } else {
                // Create an entry for the USS file if it doesn't exist.
                if (!UssFSProvider.instance.exists(temp.resourceUri)) {
                    await vscode.workspace.fs.writeFile(temp.resourceUri, new Uint8Array());
                }
=======
            if (item.mode.startsWith("d")) {
                // Create a node for the USS directory.
                const temp = new ZoweUSSNode({
                    label: item.name,
                    collapsibleState: vscode.TreeItemCollapsibleState.Collapsed,
                    parentNode: this,
                    parentPath: this.fullPath,
                    profile: this.profile,
                });
                temp.attributes = {
                    gid: item.gid,
                    uid: item.uid,
                    group: item.group,
                    perms: item.mode,
                    owner: item.user,
                };
                responseNodes.push(temp);
            } else {
                // Create a node for the USS file.
                const cachedEncoding = this.getSessionNode().encodingMap[`${this.fullPath}/${item.name as string}`];
                const temp = new ZoweUSSNode({
                    label: item.name,
                    collapsibleState: vscode.TreeItemCollapsibleState.None,
                    parentNode: this,
                    profile: this.profile,
                    parentPath: this.fullPath,
                    encoding: cachedEncoding,
                });
                temp.attributes = {
                    gid: item.gid,
                    uid: item.uid,
                    group: item.group,
                    perms: item.mode,
                    owner: item.user,
                };
>>>>>>> 95b63c1c
                temp.command = {
                    command: "vscode.open",
                    title: vscode.l10n.t("Open"),
                    arguments: [temp.resourceUri],
                };
            }
            responseNodes.push(temp);
        }

        const nodesToAdd = responseNodes.filter((c) => !this.children.includes(c));
        const nodesToRemove = this.children.filter((c) => !responseNodes.includes(c));

        // remove any entries from FS provider that were deleted from mainframe when tree view is refreshed
        for (const node of nodesToRemove) {
            if (node.resourceUri) {
                UssFSProvider.instance.removeEntryIfExists(node.resourceUri);
            }
        }

        this.children = this.children
            .concat(nodesToAdd)
            .filter((c) => !nodesToRemove.includes(c))
            .sort((a, b) => (a.label as string).localeCompare(b.label as string));
        this.dirty = false;
        return this.children;
    }

    public setEncoding(encoding: ZosEncoding): void {
        ZoweLogger.trace("ZoweUSSNode.setEncoding called.");
        if (!(this.contextValue.startsWith(globals.USS_BINARY_FILE_CONTEXT) || this.contextValue.startsWith(globals.USS_TEXT_FILE_CONTEXT))) {
            throw new Error(`Cannot set encoding for node with context ${this.contextValue}`);
        }
        if (encoding?.kind === "binary") {
            this.contextValue = globals.USS_BINARY_FILE_CONTEXT;
            this.binary = true;
            this.encoding = undefined;
        } else {
            this.contextValue = globals.USS_TEXT_FILE_CONTEXT;
            this.binary = false;
            this.encoding = encoding?.kind === "text" ? null : encoding?.codepage;
        }
        if (encoding != null) {
            this.getSessionNode().encodingMap[this.fullPath] = encoding;
        } else {
            delete this.getSessionNode().encodingMap[this.fullPath];
        }
        if (this.getParent() && this.getParent().contextValue === globals.FAV_PROFILE_CONTEXT) {
            this.contextValue = this.binary
                ? globals.USS_BINARY_FILE_CONTEXT + globals.FAV_SUFFIX
                : globals.USS_TEXT_FILE_CONTEXT + globals.FAV_SUFFIX;
        }

        const icon = getIconByNode(this);
        if (icon) {
            this.setIcon(icon.path);
        }

        this.tooltip = injectAdditionalDataToTooltip(this, this.fullPath);
        this.dirty = true;
    }

    public get openedDocumentInstance(): vscode.TextDocument {
        ZoweLogger.trace("ZoweUSSNode.openedDocumentInstance called.");
        const openedTextDocuments = vscode.workspace.textDocuments;
        const currentFilePath = this.getUSSDocumentFilePath();

        for (const document of openedTextDocuments) {
            if (document.fileName === currentFilePath) {
                return document;
            }
        }

        return null;
    }

    private renameChild(parentUri: vscode.Uri): void {
        const childPath = path.posix.join(parentUri.path, this.label as string);
        this.fullPath = childPath;
        this.resourceUri = parentUri.with({
            path: childPath,
        });
        this.shortLabel = childPath.split("/").pop();
        this.label = this.shortLabel;
        this.tooltip = injectAdditionalDataToTooltip(this, childPath);

        if (this.children.length > 0) {
            this.children.forEach((c) => {
                (c as ZoweUSSNode).renameChild(this.resourceUri);
            });
        }
    }

    /**
     * Helper method to change the UI node names in one go
     * @param newFullPath string
     */
    public async rename(newFullPath: string): Promise<boolean> {
        ZoweLogger.trace("ZoweUSSNode.rename called.");

        const oldUri = vscode.Uri.from({
            scheme: "zowe-uss",
            path: `/${this.profile.name}${this.fullPath}`,
        });
        const newUri = vscode.Uri.from({
            scheme: "zowe-uss",
            path: `/${this.profile.name}${newFullPath}`,
        });

        try {
            await UssFSProvider.instance.rename(oldUri, newUri, { overwrite: false });
        } catch (err) {
            Gui.errorMessage(err.message);
            return;
        }

        this.fullPath = newFullPath;
        this.resourceUri = newUri;
        this.shortLabel = newFullPath.split("/").pop();
        this.label = this.shortLabel;
        this.tooltip = injectAdditionalDataToTooltip(this, newFullPath);
        // Update the full path of any children already loaded locally
        if (this.children.length > 0) {
            this.children.forEach((child) => {
                (child as ZoweUSSNode).renameChild(newUri);
            });
        }
<<<<<<< HEAD
        return true;
=======
        const providers = TreeProviders.providers;
        providers.uss.refresh();
        return hasClosedInstance;
>>>>>>> 95b63c1c
    }

    /**
     * Reopens a file if it was closed (e.g. while it was being renamed).
     * @param hasClosedInstance
     */
    public async reopen(hasClosedInstance = false): Promise<void> {
        ZoweLogger.trace("ZoweUSSNode.reopen called.");
        if (!this.isFolder && (hasClosedInstance || (this.binary && this.downloaded))) {
            await vscode.commands.executeCommand("zowe.uss.ZoweUSSNode.open", this);
        }
    }

    /**
     * Refreshes node and reopens it.
     * @param hasClosedInstance
     * @deprecated To be removed by version 2.0. Use reopen instead.
     */
    public async refreshAndReopen(hasClosedInstance = false): Promise<void> {
        ZoweLogger.trace("ZoweUSSNode.refreshAndReopen called.");
        await this.reopen(hasClosedInstance);
    }

    /**
     * Helper method which sets an icon of node and initiates reloading of tree
     * @param iconPath
     */
    public setIcon(iconPath: { light: string; dark: string }): void {
        ZoweLogger.trace("ZoweUSSNode.setIcon called.");
        this.iconPath = iconPath;
        vscode.commands.executeCommand("zowe.uss.refreshUSSInTree", this);
    }

<<<<<<< HEAD
    public async deleteUSSNode(ussFileProvider: USSTree, _filePath: string = "", cancelled: boolean = false): Promise<void> {
=======
    public async deleteUSSNode(ussFileProvider: Types.IZoweUSSTreeType, filePath: string, cancelled: boolean = false): Promise<void> {
>>>>>>> 95b63c1c
        ZoweLogger.trace("ZoweUSSNode.deleteUSSNode called.");
        if (cancelled) {
            Gui.showMessage(vscode.l10n.t("Delete action was cancelled."));
            return;
        }
        try {
            await vscode.workspace.fs.delete(this.resourceUri);
        } catch (err) {
            ZoweLogger.error(err);
            if (err instanceof Error) {
                Gui.errorMessage(
                    vscode.l10n.t({
                        message: "Unable to delete node: {0}",
                        args: [err.message],
                        comment: ["Error message"],
                    })
                );
            }
            throw err;
        }

        Gui.showMessage(
            vscode.l10n.t({
                message: "The item {0} has been deleted.",
                args: [this.label.toString()],
                comment: ["Label"],
            })
        );

        // Remove node from the USS Favorites tree
        await ussFileProvider.removeFavorite(this);
        ussFileProvider.removeFileHistory(`[${this.getProfileName()}]: ${this.parentPath}/${this.label.toString()}`);
        const parent = this.getParent();
        parent.children = parent.children.filter((c) => c !== this);
        ussFileProvider.nodeDataChanged(parent);
    }

    /**
     * Returns the [etag] for this node
     *
     * @returns {string}
     */
    public getEtag(): string {
        ZoweLogger.trace("ZoweUSSNode.getEtag called.");
        return this.etag;
    }

    /**
     * Set the [etag] for this node
     *
     * @returns {void}
     */
    public setEtag(etagValue): void {
        ZoweLogger.trace("ZoweUSSNode.setEtag called.");
        this.etag = etagValue;
    }

    /**
     * Getter for downloaded property
     *
     * @returns boolean
     */
    public get downloaded(): boolean {
        return this.downloadedInternal;
    }

    /**
     * Setter for downloaded property
     * @param value boolean
     */
    public set downloaded(value: boolean) {
        this.downloadedInternal = value;

        if (value) {
            this.downloadedTime = new Date();
            this.tooltip = injectAdditionalDataToTooltip(this, this.fullPath);
        }

        const icon = getIconByNode(this);
        if (icon) {
            this.setIcon(icon.path);
        }
    }

    /**
     * Getter for folder type
     */
    public get isFolder(): boolean {
        return [globals.USS_DIR_CONTEXT, globals.USS_DIR_CONTEXT + globals.FAV_SUFFIX].indexOf(this.contextValue) > -1;
    }

    /**
     * Downloads and displays a file in a text editor view
     *
     * @param {IZoweTreeNode} node
     */
<<<<<<< HEAD
    public async openUSS(_download: boolean, _previewFile: boolean, ussFileProvider: IZoweTree<IZoweUSSTreeNode>): Promise<void> {
=======
    public async openUSS(forceDownload: boolean, previewFile: boolean, ussFileProvider: Types.IZoweUSSTreeType): Promise<void> {
>>>>>>> 95b63c1c
        ZoweLogger.trace("ZoweUSSNode.openUSS called.");
        await ussFileProvider.checkCurrentProfile(this);

        if (Profiles.getInstance().validProfile !== Validation.ValidationType.INVALID) {
            try {
<<<<<<< HEAD
                switch (true) {
                    // For opening favorited and non-favorited files
                    case this.getParent().contextValue === globals.FAV_PROFILE_CONTEXT:
                        break;
                    case contextually.isUssSession(this.getParent()):
                        break;
                    // Handle file path for files in directories and favorited directories
                    case contextually.isUssDirectory(this.getParent()):
                        break;
                    default:
                        Gui.errorMessage(vscode.l10n.t("open() called from invalid node."));
                        throw Error(vscode.l10n.t("open() called from invalid node."));
                }

                // if (download || !fileExists) {
                //     const cachedProfile = Profiles.getInstance().loadNamedProfile(this.getProfileName());
                //     const fullPath = this.fullPath;
                //     const chooseBinary =
                //         this.binary || (await ZoweExplorerApiRegister.getUssApi(cachedProfile).isFileTagBinOrAscii(this.fullPath));
                //
                //     const response = await ZoweExplorerApiRegister.getUssApi(cachedProfile).getContents(fullPath, {
                //         file: documentFilePath,
                //         binary: chooseBinary,
                //         returnEtag: true,
                //         encoding: cachedProfile.profile?.encoding,
                //         responseTimeout: cachedProfile.profile?.responseTimeout,
                //     });
                //     statusMsg.dispose();
                //     this.downloaded = true;
                //     this.setEtag(response.apiResponse.etag);
                // }

=======
                const fileInfo = await downloadUnixFile(this, forceDownload);
                this.downloaded = true;
>>>>>>> 95b63c1c
                // Add document name to recently-opened files
                ussFileProvider.addFileHistory(`[${this.getProfile().name}]: ${this.fullPath}`);
                ussFileProvider.getTreeView().reveal(this, { select: true, focus: true, expand: false });

                await this.initializeFileOpening(this.resourceUri);
                // }
            } catch (err) {
                await errorHandling(err, this.getProfileName());
                throw err;
            }
        }
    }

    /**
     * Refreshes the passed node with current mainframe data
     *
     * @param {ZoweUSSNode} node - The node which represents the file
     */
    // This is not a UI refresh.
    public async refreshUSS(): Promise<void> {
        ZoweLogger.trace("ZoweUSSNode.refreshUSS called.");
        let label: string;
        switch (true) {
            case contextually.isUssDirectory(this.getParent()):
                label = this.fullPath;
                break;
            // For favorited and non-favorited files
            case this.getParent().contextValue === globals.FAV_PROFILE_CONTEXT:
            case contextually.isUssSession(this.getParent()):
                label = this.label.toString();
                break;
            default:
                Gui.errorMessage(vscode.l10n.t("refreshUSS() called from invalid node."));
                throw Error(vscode.l10n.t("refreshUSS() called from invalid node."));
        }
        try {
<<<<<<< HEAD
            if (!isNodeInEditor(this)) {
                await UssFSProvider.instance.fetchFileAtUri(this.resourceUri);
=======
            const ussDocumentFilePath = this.getUSSDocumentFilePath();
            const isDirty = this.isDirtyInEditor;
            let wasSaved = false;

            if (isDirty) {
                attachRecentSaveListener();

                Gui.showTextDocument(this.openedDocumentInstance);
                await vscode.commands.executeCommand("workbench.action.closeActiveEditor");
                wasSaved = getRecentSaveStatus();

                disposeRecentSaveListener();
            }

            if ((isDirty && !this.isDirtyInEditor && !wasSaved) || !isDirty) {
                const cachedProfile = Profiles.getInstance().loadNamedProfile(this.getProfileName());
                await autoDetectEncoding(this, cachedProfile);

                const response = await ZoweExplorerApiRegister.getUssApi(cachedProfile).getContents(this.fullPath, {
                    file: ussDocumentFilePath,
                    binary: this.binary,
                    returnEtag: true,
                    encoding: this.encoding !== undefined ? this.encoding : cachedProfile?.profile?.encoding,
                    responseTimeout: cachedProfile?.profile?.responseTimeout,
                });
                this.setEtag(response.apiResponse.etag);
                this.downloaded = true;

                if (isDirty) {
                    await this.initializeFileOpening(ussDocumentFilePath, true);
                }
            } else if (wasSaved) {
                await this.initializeFileOpening(ussDocumentFilePath, true);
>>>>>>> 95b63c1c
            }
        } catch (err) {
            if (err instanceof Error && err.message.includes(vscode.l10n.t("not found"))) {
                ZoweLogger.warn(err.toString());
                Gui.showMessage(
                    vscode.l10n.t({
                        message: "Unable to find file: {0} was probably deleted.",
                        args: [label],
                        comment: ["Label"],
                    })
                );
            } else {
                await errorHandling(err, this.getProfileName());
            }
        }
    }

    public async initializeFileOpening(uri: vscode.Uri): Promise<void> {
        ZoweLogger.trace("ZoweUSSNode.initializeFileOpening called.");
        try {
            await vscode.commands.executeCommand("vscode.open", uri);
        } catch (err) {
            ZoweLogger.warn(err);
        }
    }

    /**
     * Returns the local file path for the ZoweUSSNode
     *
     */
    public getUSSDocumentFilePath(): string {
        ZoweLogger.trace("ZoweUSSNode.getUSSDocumentFilePath called.");
        return path.join(globals.USS_DIR || "", this.getSessionNode().getProfileName() || "", this.fullPath);
    }

    /**
     * Pastes a subtree of files and folders into another location.
     *
     * @param rootPath The start/root path for pasting the file structure
     * @param tree The structure of files and folders to paste
     * @param ussApi The USS API to use for this operation
     */
    public async paste(destUri: vscode.Uri, uss: { tree: UssFileTree; api: MainframeInteraction.IUss; options?: IUploadOptions }): Promise<void> {
        ZoweLogger.trace("ZoweUSSNode.paste called.");
        const hasCopy = uss.api.copy != null;
        const hasUploadFromBuffer = uss.api.uploadFromBuffer != null;
        if (!uss.api.fileList || !hasCopy || !hasUploadFromBuffer) {
            throw new Error(vscode.l10n.t("Required API functions for pasting (fileList and copy/uploadFromBuffer) were not found."));
        }

        await UssFSProvider.instance.copy(uss.tree.localUri.with({ query: `tree=${encodeURIComponent(JSON.stringify(uss.tree))}` }), destUri, {
            overwrite: true,
        });
    }

    /**
     * Initializes paste action for a USS tree
     */
    public async pasteUssTree(): Promise<void> {
        ZoweLogger.trace("ZoweUSSNode.pasteUssTree called.");
        const clipboardContents = await vscode.env.clipboard.readText();
        if (clipboardContents == null || clipboardContents.length < 1) {
            return;
        }

        const prof = this.getProfile();
        try {
            const fileTreeToPaste: UssFileTree = JSON.parse(clipboardContents);
            const api = ZoweExplorerApiRegister.getUssApi(this.profile);

            const task: imperative.ITaskWithStatus = {
                percentComplete: 0,
                statusMessage: vscode.l10n.t("Uploading USS files..."),
                stageName: 0,
            };
            const options: IUploadOptions = {
                task,
                encoding: prof.profile?.encoding,
                responseTimeout: prof.profile?.responseTimeout,
            };

            for (const subnode of fileTreeToPaste.children) {
                await this.paste(
                    vscode.Uri.from({
                        scheme: "zowe-uss",
                        path: `/${this.profile.name}${this.fullPath}`,
                    }),
                    { api, tree: subnode, options }
                );
            }
        } catch (error) {
            await errorHandling(error, this.label.toString(), vscode.l10n.t("Error uploading files"));
        }
    }
<<<<<<< HEAD
=======
}

let wasSavedRecently = false;
let saveListener = null;

/**
 * Helper function which sets up listener for save wiping out the data after certain delay to prevent the fact of second save
 * @param wipeOutTime {number}
 */
export function attachRecentSaveListener(wipeOutTime: number = 500): void {
    ZoweLogger.trace("ZoweUSSNode.attachRecentSaveListener called.");
    if (saveListener) {
        saveListener.dispose();
    }

    saveListener = vscode.workspace.onDidSaveTextDocument(() => {
        wasSavedRecently = true;

        setTimeout(() => {
            wasSavedRecently = false;
        }, wipeOutTime);
    });
}

/**
 * Helper function which returns saved save flag
 *
 * @returns {boolean}
 */
export function getRecentSaveStatus(): boolean {
    ZoweLogger.trace("ZoweUSSNode.getRecentSaveStatus called.");
    return wasSavedRecently;
}

/**
 * Helper function which disposes recent save listener
 */
export function disposeRecentSaveListener(): void {
    ZoweLogger.trace("ZoweUSSNode.disposeRecentSaveListener called.");
    if (saveListener) {
        saveListener.dispose();
    }
>>>>>>> 95b63c1c
}<|MERGE_RESOLUTION|>--- conflicted
+++ resolved
@@ -13,11 +13,7 @@
 import * as globals from "../globals";
 import * as vscode from "vscode";
 import * as path from "path";
-<<<<<<< HEAD
-import { Types, Gui, IZoweUSSTreeNode, ZoweTreeNode, IZoweTree, Validation, MainframeInteraction, isNodeInEditor } from "@zowe/zowe-explorer-api";
-=======
-import { Gui, IZoweUSSTreeNode, ZoweTreeNode, Types, Validation, MainframeInteraction, ZosEncoding } from "@zowe/zowe-explorer-api";
->>>>>>> 95b63c1c
+import { Gui, IZoweUSSTreeNode, ZoweTreeNode, Types, Validation, MainframeInteraction, ZosEncoding, isNodeInEditor } from "@zowe/zowe-explorer-api";
 import { Profiles } from "../Profiles";
 import { ZoweExplorerApiRegister } from "../ZoweExplorerApiRegister";
 import { errorHandling, fallbackProfileName, syncSessionNode } from "../utils/ProfilesUtils";
@@ -26,29 +22,10 @@
 import * as contextually from "../shared/context";
 import { UssFileTree } from "./FileStructure";
 import { ZoweLogger } from "../utils/LoggerUtils";
-<<<<<<< HEAD
 import { UssFSProvider } from "./UssFSProvider";
 import { USSTree } from "./USSTree";
-
-/**
- * Injects extra data to tooltip based on node status and other conditions
- * @param node
- * @param tooltip
- * @returns {string}
- */
-function injectAdditionalDataToTooltip(node: ZoweUSSNode, tooltip: string): string {
-    ZoweLogger.trace("uss.utils.injectAdditionalDataToTooltip called.");
-    if (node.downloaded && node.downloadedTime) {
-        return `${tooltip}\n(Downloaded: ${new Date(node.downloadedTime).toLocaleString(vscode.env.language)})`;
-    }
-
-    return tooltip;
-}
-=======
-import { downloadUnixFile } from "./actions";
 import { IZoweUssTreeOpts } from "../shared/IZoweTreeOpts";
 import { TreeProviders } from "../shared/TreeProviders";
->>>>>>> 95b63c1c
 
 /**
  * A type of TreeItem used to represent sessions and USS directories and files
@@ -61,19 +38,12 @@
     public command: vscode.Command;
     public dirty = true;
     public children: IZoweUSSTreeNode[] = [];
-<<<<<<< HEAD
     public collapsibleState: vscode.TreeItemCollapsibleState;
-    public profileName = "";
-    public shortLabel = "";
-    public downloadedTime = null;
-    public profile: imperative.IProfileLoaded; // TODO: This reference should be stored instead of the name
-=======
     public binary = false;
     public encoding?: string;
     public encodingMap = {};
     public shortLabel = "";
-    public downloadedTime = null as string;
->>>>>>> 95b63c1c
+    public downloadedTime = null;
     private downloadedInternal = false;
     public fullPath: string;
     public resourceUri?: vscode.Uri;
@@ -145,20 +115,6 @@
         return this.onUpdateEmitter.event;
     }
 
-<<<<<<< HEAD
-    /**
-     * Implements access tto profile name
-     * for {IZoweUSSTreeNode}.
-     *
-     * @returns {string}
-     */
-    public getProfileName(): string {
-        ZoweLogger.trace("ZoweUSSNode.getProfileName called.");
-        return this.mProfileName;
-    }
-
-=======
->>>>>>> 95b63c1c
     public getSessionNode(): IZoweUSSTreeNode {
         ZoweLogger.trace("ZoweUSSNode.getSessionNode called.");
         return this.session ? this : this.getParent()?.getSessionNode() ?? this;
@@ -258,22 +214,15 @@
                 continue;
             }
 
-<<<<<<< HEAD
             const isDir = item.mode.startsWith("d");
             const collapseState = isDir ? vscode.TreeItemCollapsibleState.Collapsed : vscode.TreeItemCollapsibleState.None;
-            const temp = new ZoweUSSNode(
-                item.name,
-                collapseState,
-                this,
-                null,
-                this.fullPath,
-                // we cannot determine binary without making an extra z/OSMF call to list the tags
-                // TODO: discuss whether its worth the overhead to make API calls for the tag
-                false,
-                sessNode.mProfileName,
-                undefined,
-                nodeProfile
-            );
+            const temp = new ZoweUSSNode({
+                label: item.name,
+                collapsibleState: collapseState,
+                parentNode; this,
+                parentPath: this.fullPath,
+                profile: nodeProfile
+            });
             temp.attributes = {
                 gid: item.gid,
                 uid: item.uid,
@@ -287,47 +236,11 @@
                     vscode.workspace.fs.createDirectory(temp.resourceUri);
                 }
             } else {
+                temp.encoding = this.getSessionNode().encodingMap[`${this.fullPath}/${item.name as string}`];
                 // Create an entry for the USS file if it doesn't exist.
                 if (!UssFSProvider.instance.exists(temp.resourceUri)) {
                     await vscode.workspace.fs.writeFile(temp.resourceUri, new Uint8Array());
                 }
-=======
-            if (item.mode.startsWith("d")) {
-                // Create a node for the USS directory.
-                const temp = new ZoweUSSNode({
-                    label: item.name,
-                    collapsibleState: vscode.TreeItemCollapsibleState.Collapsed,
-                    parentNode: this,
-                    parentPath: this.fullPath,
-                    profile: this.profile,
-                });
-                temp.attributes = {
-                    gid: item.gid,
-                    uid: item.uid,
-                    group: item.group,
-                    perms: item.mode,
-                    owner: item.user,
-                };
-                responseNodes.push(temp);
-            } else {
-                // Create a node for the USS file.
-                const cachedEncoding = this.getSessionNode().encodingMap[`${this.fullPath}/${item.name as string}`];
-                const temp = new ZoweUSSNode({
-                    label: item.name,
-                    collapsibleState: vscode.TreeItemCollapsibleState.None,
-                    parentNode: this,
-                    profile: this.profile,
-                    parentPath: this.fullPath,
-                    encoding: cachedEncoding,
-                });
-                temp.attributes = {
-                    gid: item.gid,
-                    uid: item.uid,
-                    group: item.group,
-                    perms: item.mode,
-                    owner: item.user,
-                };
->>>>>>> 95b63c1c
                 temp.command = {
                     command: "vscode.open",
                     title: vscode.l10n.t("Open"),
@@ -454,13 +367,9 @@
                 (child as ZoweUSSNode).renameChild(newUri);
             });
         }
-<<<<<<< HEAD
-        return true;
-=======
         const providers = TreeProviders.providers;
         providers.uss.refresh();
-        return hasClosedInstance;
->>>>>>> 95b63c1c
+        return true;
     }
 
     /**
@@ -494,11 +403,7 @@
         vscode.commands.executeCommand("zowe.uss.refreshUSSInTree", this);
     }
 
-<<<<<<< HEAD
-    public async deleteUSSNode(ussFileProvider: USSTree, _filePath: string = "", cancelled: boolean = false): Promise<void> {
-=======
-    public async deleteUSSNode(ussFileProvider: Types.IZoweUSSTreeType, filePath: string, cancelled: boolean = false): Promise<void> {
->>>>>>> 95b63c1c
+    public async deleteUSSNode(ussFileProvider: Types.IZoweUSSTreeType, _filePath: string, cancelled: boolean = false): Promise<void> {
         ZoweLogger.trace("ZoweUSSNode.deleteUSSNode called.");
         if (cancelled) {
             Gui.showMessage(vscode.l10n.t("Delete action was cancelled."));
@@ -595,59 +500,17 @@
      *
      * @param {IZoweTreeNode} node
      */
-<<<<<<< HEAD
     public async openUSS(_download: boolean, _previewFile: boolean, ussFileProvider: IZoweTree<IZoweUSSTreeNode>): Promise<void> {
-=======
-    public async openUSS(forceDownload: boolean, previewFile: boolean, ussFileProvider: Types.IZoweUSSTreeType): Promise<void> {
->>>>>>> 95b63c1c
         ZoweLogger.trace("ZoweUSSNode.openUSS called.");
         await ussFileProvider.checkCurrentProfile(this);
 
         if (Profiles.getInstance().validProfile !== Validation.ValidationType.INVALID) {
             try {
-<<<<<<< HEAD
-                switch (true) {
-                    // For opening favorited and non-favorited files
-                    case this.getParent().contextValue === globals.FAV_PROFILE_CONTEXT:
-                        break;
-                    case contextually.isUssSession(this.getParent()):
-                        break;
-                    // Handle file path for files in directories and favorited directories
-                    case contextually.isUssDirectory(this.getParent()):
-                        break;
-                    default:
-                        Gui.errorMessage(vscode.l10n.t("open() called from invalid node."));
-                        throw Error(vscode.l10n.t("open() called from invalid node."));
-                }
-
-                // if (download || !fileExists) {
-                //     const cachedProfile = Profiles.getInstance().loadNamedProfile(this.getProfileName());
-                //     const fullPath = this.fullPath;
-                //     const chooseBinary =
-                //         this.binary || (await ZoweExplorerApiRegister.getUssApi(cachedProfile).isFileTagBinOrAscii(this.fullPath));
-                //
-                //     const response = await ZoweExplorerApiRegister.getUssApi(cachedProfile).getContents(fullPath, {
-                //         file: documentFilePath,
-                //         binary: chooseBinary,
-                //         returnEtag: true,
-                //         encoding: cachedProfile.profile?.encoding,
-                //         responseTimeout: cachedProfile.profile?.responseTimeout,
-                //     });
-                //     statusMsg.dispose();
-                //     this.downloaded = true;
-                //     this.setEtag(response.apiResponse.etag);
-                // }
-
-=======
-                const fileInfo = await downloadUnixFile(this, forceDownload);
-                this.downloaded = true;
->>>>>>> 95b63c1c
                 // Add document name to recently-opened files
                 ussFileProvider.addFileHistory(`[${this.getProfile().name}]: ${this.fullPath}`);
                 ussFileProvider.getTreeView().reveal(this, { select: true, focus: true, expand: false });
 
                 await this.initializeFileOpening(this.resourceUri);
-                // }
             } catch (err) {
                 await errorHandling(err, this.getProfileName());
                 throw err;
@@ -678,44 +541,8 @@
                 throw Error(vscode.l10n.t("refreshUSS() called from invalid node."));
         }
         try {
-<<<<<<< HEAD
             if (!isNodeInEditor(this)) {
                 await UssFSProvider.instance.fetchFileAtUri(this.resourceUri);
-=======
-            const ussDocumentFilePath = this.getUSSDocumentFilePath();
-            const isDirty = this.isDirtyInEditor;
-            let wasSaved = false;
-
-            if (isDirty) {
-                attachRecentSaveListener();
-
-                Gui.showTextDocument(this.openedDocumentInstance);
-                await vscode.commands.executeCommand("workbench.action.closeActiveEditor");
-                wasSaved = getRecentSaveStatus();
-
-                disposeRecentSaveListener();
-            }
-
-            if ((isDirty && !this.isDirtyInEditor && !wasSaved) || !isDirty) {
-                const cachedProfile = Profiles.getInstance().loadNamedProfile(this.getProfileName());
-                await autoDetectEncoding(this, cachedProfile);
-
-                const response = await ZoweExplorerApiRegister.getUssApi(cachedProfile).getContents(this.fullPath, {
-                    file: ussDocumentFilePath,
-                    binary: this.binary,
-                    returnEtag: true,
-                    encoding: this.encoding !== undefined ? this.encoding : cachedProfile?.profile?.encoding,
-                    responseTimeout: cachedProfile?.profile?.responseTimeout,
-                });
-                this.setEtag(response.apiResponse.etag);
-                this.downloaded = true;
-
-                if (isDirty) {
-                    await this.initializeFileOpening(ussDocumentFilePath, true);
-                }
-            } else if (wasSaved) {
-                await this.initializeFileOpening(ussDocumentFilePath, true);
->>>>>>> 95b63c1c
             }
         } catch (err) {
             if (err instanceof Error && err.message.includes(vscode.l10n.t("not found"))) {
@@ -737,6 +564,7 @@
         ZoweLogger.trace("ZoweUSSNode.initializeFileOpening called.");
         try {
             await vscode.commands.executeCommand("vscode.open", uri);
+            this.downloaded = true;
         } catch (err) {
             ZoweLogger.warn(err);
         }
@@ -810,49 +638,4 @@
             await errorHandling(error, this.label.toString(), vscode.l10n.t("Error uploading files"));
         }
     }
-<<<<<<< HEAD
-=======
-}
-
-let wasSavedRecently = false;
-let saveListener = null;
-
-/**
- * Helper function which sets up listener for save wiping out the data after certain delay to prevent the fact of second save
- * @param wipeOutTime {number}
- */
-export function attachRecentSaveListener(wipeOutTime: number = 500): void {
-    ZoweLogger.trace("ZoweUSSNode.attachRecentSaveListener called.");
-    if (saveListener) {
-        saveListener.dispose();
-    }
-
-    saveListener = vscode.workspace.onDidSaveTextDocument(() => {
-        wasSavedRecently = true;
-
-        setTimeout(() => {
-            wasSavedRecently = false;
-        }, wipeOutTime);
-    });
-}
-
-/**
- * Helper function which returns saved save flag
- *
- * @returns {boolean}
- */
-export function getRecentSaveStatus(): boolean {
-    ZoweLogger.trace("ZoweUSSNode.getRecentSaveStatus called.");
-    return wasSavedRecently;
-}
-
-/**
- * Helper function which disposes recent save listener
- */
-export function disposeRecentSaveListener(): void {
-    ZoweLogger.trace("ZoweUSSNode.disposeRecentSaveListener called.");
-    if (saveListener) {
-        saveListener.dispose();
-    }
->>>>>>> 95b63c1c
 }