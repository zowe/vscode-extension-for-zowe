--- conflicted
+++ resolved
@@ -19,13 +19,7 @@
 import { errorHandling, syncSessionNode } from "../utils/ProfilesUtils";
 import { getIconByNode } from "../generators/icons/index";
 import * as contextually from "../shared/context";
-<<<<<<< HEAD
-import * as nls from "vscode-nls";
 import { UssFileTree } from "./FileStructure";
-=======
-import { closeOpenedTextFile } from "../utils/workspace";
-import { UssFileTree, UssFileType, UssFileUtils } from "./FileStructure";
->>>>>>> 25076009
 import { ZoweLogger } from "../utils/LoggerUtils";
 import { UssFSProvider } from "./UssFSProvider";
 import { USSTree } from "./USSTree";
@@ -136,7 +130,7 @@
             this.profile = profile;
         }
         this.onUpdateEmitter = new vscode.EventEmitter<IZoweUSSTreeNode>();
-        if (label !== localize("Favorites", "Favorites")) {
+        if (label !== vscode.l10n.t("Favorites")) {
             this.resourceUri = vscode.Uri.parse(`zowe-uss:/${this.profile.name}${this.fullPath}`);
             if (isSession) {
                 UssFSProvider.instance.createDirectory(this.resourceUri);
@@ -173,7 +167,7 @@
         ZoweLogger.trace("ZoweUSSNode.getChildren called.");
         if ((!this.fullPath && contextually.isSession(this)) || contextually.isDocument(this)) {
             const placeholder = new ZoweUSSNode(
-                localize("uss.search.placeholder", "Use the search button to list USS files"),
+                vscode.l10n.t("Use the search button to list USS files"),
                 vscode.TreeItemCollapsibleState.None,
                 this,
                 null,
@@ -212,7 +206,6 @@
                     errorCode: `${imperative.RestConstants.HTTP_STATUS_401}`,
                 });
             }
-<<<<<<< HEAD
             nodeProfile = cachedProfile;
             if (contextually.isSession(this)) {
                 response = await UssFSProvider.instance.listFiles(
@@ -223,13 +216,6 @@
                 );
             } else {
                 response = await UssFSProvider.instance.listFiles(nodeProfile, this.resourceUri);
-=======
-            response = await ZoweExplorerApiRegister.getUssApi(cachedProfile).fileList(this.fullPath);
-
-            // Throws reject if the Zowe command does not throw an error but does not succeed
-            if (!response.success) {
-                throw Error(vscode.l10n.t("The response from Zowe CLI was not successful"));
->>>>>>> 25076009
             }
         } catch (err) {
             await errorHandling(err, this.label.toString(), vscode.l10n.t("Retrieving response from uss-file-list"));
@@ -299,15 +285,9 @@
                     await vscode.workspace.fs.writeFile(temp.resourceUri, new Uint8Array());
                 }
                 temp.command = {
-<<<<<<< HEAD
                     command: "vscode.open",
-                    title: localize("getChildren.responses.open", "Open"),
+                    title: vscode.l10n.t("Open"),
                     arguments: [temp.resourceUri],
-=======
-                    command: "zowe.uss.ZoweUSSNode.open",
-                    title: vscode.l10n.t("Open"),
-                    arguments: [temp],
->>>>>>> 25076009
                 };
             }
             responseNodes.push(temp);
@@ -488,9 +468,6 @@
             throw err;
         }
 
-<<<<<<< HEAD
-        Gui.showMessage(localize("deleteUssNode.itemDeleted", "{0} has been deleted.", this.label.toString()));
-=======
         Gui.showMessage(
             vscode.l10n.t({
                 message: "The item {0} has been deleted.",
@@ -498,7 +475,6 @@
                 comment: ["Label"],
             })
         );
->>>>>>> 25076009
 
         // Remove node from the USS Favorites tree
         await ussFileProvider.removeFavorite(this);
@@ -585,8 +561,8 @@
                     case contextually.isUssDirectory(this.getParent()):
                         break;
                     default:
-                        Gui.errorMessage(localize("openUSS.error.invalidNode", "open() called from invalid node."));
-                        throw Error(localize("openUSS.error.invalidNode", "open() called from invalid node."));
+                        Gui.errorMessage(vscode.l10n.t("open() called from invalid node."));
+                        throw Error(vscode.l10n.t("open() called from invalid node."));
                 }
 
                 // const documentFilePath = this.getUSSDocumentFilePath();
@@ -716,16 +692,6 @@
             openingTextFailed = true;
         }
 
-<<<<<<< HEAD
-        if (openingTextFailed) {
-            const yesResponse = localize("openUSS.log.info.failedToOpenAsText.yes", "Re-download");
-            const noResponse = localize("openUSS.log.info.failedToOpenAsText.no", "Cancel");
-
-            const response = await Gui.errorMessage(
-                localize("openUSS.log.info.failedToOpenAsText", "Failed to open file as text. Re-download file as binary?"),
-                { items: [yesResponse, noResponse] }
-            );
-=======
             if (openingTextFailed) {
                 const yesResponse = vscode.l10n.t("Re-download");
                 const noResponse = vscode.l10n.t("Cancel");
@@ -733,7 +699,6 @@
                 const response = await Gui.errorMessage(vscode.l10n.t("Failed to open file as text. Re-download file as binary?"), {
                     items: [yesResponse, noResponse],
                 });
->>>>>>> 25076009
 
             if (response === yesResponse) {
                 await vscode.commands.executeCommand("zowe.uss.binary", this);
@@ -759,37 +724,10 @@
      */
     public async paste(destUri: vscode.Uri, uss: { tree: UssFileTree; api: IUss; options?: IUploadOptions }): Promise<void> {
         ZoweLogger.trace("ZoweUSSNode.paste called.");
-<<<<<<< HEAD
         const hasCopy = uss.api.copy != null;
         const hasUploadBufAsFile = uss.api.uploadBufferAsFile != null;
         if (!uss.api.fileList || !hasCopy || !hasUploadBufAsFile) {
-            throw new Error(
-                localize("paste.missingApis", "Required API functions for pasting (fileList and copy/uploadBufferAsFile) were not found.")
-            );
-=======
-        const hasCopyApi = uss.api.copy != null;
-        const hasPutContentApi = uss.api.putContent != null;
-        if (!uss.api.fileList || (!hasCopyApi && !hasPutContentApi)) {
-            throw new Error(vscode.l10n.t("Required API functions for pasting (fileList, copy and/or putContent) were not found."));
-        }
-
-        const apiResponse = await uss.api.fileList(rootPath);
-        const fileList = apiResponse.apiResponse?.items;
-
-        // Check root path for conflicts before pasting nodes in this path
-        let fileName = uss.tree.baseName;
-        if (fileList?.find((file) => file.name === fileName) != null) {
-            // If file names match, build the copy suffix
-            let dupCount = 1;
-            const extension = path.extname(uss.tree.baseName);
-            const baseNameForFile = path.parse(uss.tree.baseName)?.name;
-            let dupName = `${baseNameForFile} (${dupCount})${extension}`;
-            while (fileList.find((file) => file.name === dupName) != null) {
-                dupCount++;
-                dupName = `${baseNameForFile} (${dupCount})${extension}`;
-            }
-            fileName = dupName;
->>>>>>> 25076009
+            throw new Error(vscode.l10n.t("Required API functions for pasting (fileList and copy/uploadBufferAsFile) were not found."));
         }
 
         await UssFSProvider.instance.copy(uss.tree.localUri.with({ query: `tree=${encodeURIComponent(JSON.stringify(uss.tree))}` }), destUri, {
