--- conflicted
+++ resolved
@@ -26,11 +26,8 @@
 import * as nls from "vscode-nls";
 import { ZoweLogger } from "../utils/LoggerUtils";
 import { TreeViewUtils } from "../utils/TreeViewUtils";
-<<<<<<< HEAD
+import { TreeProviders } from "../shared/TreeProviders";
 import { UssFSProvider } from "./fs/UssFSProvider";
-=======
-import { TreeProviders } from "../shared/TreeProviders";
->>>>>>> 4a74ce64
 
 // Set up localization
 nls.config({
@@ -68,16 +65,13 @@
     public lastOpened: NodeInteraction = {};
     private treeView: vscode.TreeView<IZoweUSSTreeNode>;
     public copying: Promise<unknown>;
-<<<<<<< HEAD
+    public openFiles: Record<string, IZoweUSSTreeNode> = {};
 
     // only support drag and drop ops within the USS tree at this point
     public dragMimeTypes: string[] = [];
     public dropMimeTypes: string[] = ["application/vnd.code.tree.zowe.uss.explorer"];
 
     private draggedNodes: Record<string, IZoweUSSTreeNode> = {};
-=======
-    public openFiles: Record<string, IZoweUSSTreeNode> = {};
->>>>>>> 4a74ce64
 
     public constructor() {
         super(
@@ -96,6 +90,80 @@
             canSelectMany: true,
         });
         this.treeView.onDidCollapseElement(TreeViewUtils.refreshIconOnCollapse([contextually.isUssDirectory, contextually.isUssSession], this));
+    }
+
+    public handleDrag(source: IZoweUSSTreeNode[], dataTransfer: vscode.DataTransfer, token: vscode.CancellationToken): void {
+        const items = [];
+        for (const srcItem of source) {
+            this.draggedNodes[srcItem.resourceUri.path] = srcItem;
+            items.push({
+                label: srcItem.label,
+                uri: srcItem.resourceUri,
+            });
+        }
+        dataTransfer.set("application/vnd.code.tree.zowe.uss.explorer", new vscode.DataTransferItem(items));
+    }
+
+    public async handleDrop(target: IZoweUSSTreeNode | undefined, dataTransfer: vscode.DataTransfer, token: vscode.CancellationToken): Promise<void> {
+        const droppedItems = dataTransfer.get("application/vnd.code.tree.zowe.uss.explorer");
+        if (!droppedItems) {
+            return;
+        }
+
+        // determine if any overwrites may occur
+        const willOverwrite = Object.values(this.draggedNodes).reduce(
+            (all, n) => all || target.children?.find((tc) => tc.label === n.label) != null,
+            false
+        );
+        if (willOverwrite) {
+            const userOpts = [localize("option.confirm", "Confirm")];
+            const resp = await Gui.warningMessage(
+                localize("uss.drop.willOverwrite", "One or more items may be overwritten from this drop operation. Confirm or cancel?"),
+                {
+                    items: userOpts,
+                    vsCodeOpts: {
+                        modal: true,
+                    },
+                }
+            );
+            if (resp == null || resp !== userOpts[0]) {
+                return;
+            }
+        }
+
+        const multipleItems = Object.keys(this.draggedNodes).length > 1;
+
+        for (const item of droppedItems.value) {
+            const node = this.draggedNodes[item.uri.path];
+            if (node.getParent() === target) {
+                // no sense in moving an object to a different spot in the same tree level
+                continue;
+            }
+
+            const newUriForNode = vscode.Uri.parse(`zowe-uss:/${target.getProfile().name}${target.fullPath}/${item.label as string}`);
+            if (await UssFSProvider.instance.move(item.uri, newUriForNode)) {
+                // remove node from old parent and relocate to new parent
+                const oldParent = node.getParent();
+                oldParent.children = oldParent.children.filter((c) => c !== node);
+                this.nodeDataChanged(oldParent);
+                node.resourceUri = newUriForNode;
+
+                if (!multipleItems) {
+                    // fetch children for target
+                    this.refreshElement(target);
+                    target.dirty = true;
+                    const newNode = (await target.getChildren()).find((n: IZoweUSSTreeNode) => n.resourceUri === newUriForNode);
+                    if (newNode) {
+                        await this.treeView.reveal(newNode);
+                    }
+                }
+            }
+        }
+        if (multipleItems) {
+            this.refreshElement(target);
+            await this.treeView.reveal(target, { expand: true });
+        }
+        this.draggedNodes = {};
     }
 
     public handleDrag(source: IZoweUSSTreeNode[], dataTransfer: vscode.DataTransfer, token: vscode.CancellationToken): void {
