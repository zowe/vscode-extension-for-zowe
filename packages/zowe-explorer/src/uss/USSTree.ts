/**
 * This program and the accompanying materials are made available under the terms of the
 * Eclipse Public License v2.0 which accompanies this distribution, and is available at
 * https://www.eclipse.org/legal/epl-v20.html
 *
 * SPDX-License-Identifier: EPL-2.0
 *
 * Copyright Contributors to the Zowe Project.
 *
 */

import * as vscode from "vscode";
import * as globals from "../globals";
import * as path from "path";
import { imperative } from "@zowe/cli";
import { FilterItem, FilterDescriptor, errorHandling, syncSessionNode } from "../utils/ProfilesUtils";
<<<<<<< HEAD
import { sortTreeItems, getAppName, checkIfChildPath, promptForEncoding } from "../shared/utils";
import { Gui, IZoweTree, IZoweUSSTreeNode, NodeInteraction, ValidProfileEnum, PersistenceSchemaEnum } from "@zowe/zowe-explorer-api";
=======
import { sortTreeItems, getAppName, checkIfChildPath, updateOpenFiles } from "../shared/utils";
import { Gui, IZoweTree, IZoweTreeNode, IZoweUSSTreeNode, NodeInteraction, ValidProfileEnum, PersistenceSchemaEnum } from "@zowe/zowe-explorer-api";
>>>>>>> eb20290e
import { Profiles } from "../Profiles";
import { ZoweExplorerApiRegister } from "../ZoweExplorerApiRegister";
import { ZoweUSSNode } from "./ZoweUSSNode";
import { ZoweTreeProvider } from "../abstract/ZoweTreeProvider";
import { getIconByNode } from "../generators/icons";
import * as contextually from "../shared/context";

import * as nls from "vscode-nls";
import { ZoweLogger } from "../utils/LoggerUtils";
import { TreeViewUtils } from "../utils/TreeViewUtils";
import { TreeProviders } from "../shared/TreeProviders";

// Set up localization
nls.config({
    messageFormat: nls.MessageFormat.bundle,
    bundleFormat: nls.BundleFormat.standalone,
})();
const localize: nls.LocalizeFunc = nls.loadMessageBundle();

/**
 * Creates the USS tree that contains nodes of sessions and data sets
 *
 * @export
 */
export async function createUSSTree(log: imperative.Logger): Promise<USSTree> {
    ZoweLogger.trace("uss.USSTree.createUSSTree called.");
    const tree = new USSTree();
    await tree.initializeFavorites(log);
    await tree.addSession(undefined, undefined, tree);
    return tree;
}

/**
 * A tree that contains nodes of sessions and USS Files
 *
 * @export
 * @class USSTree
 * @implements {vscode.TreeDataProvider}
 */
export class USSTree extends ZoweTreeProvider implements IZoweTree<IZoweUSSTreeNode> {
    public static readonly defaultDialogText: string = localize("filterPrompt.option.prompt.search", "$(plus) Create a new filter");
    private static readonly persistenceSchema: PersistenceSchemaEnum = PersistenceSchemaEnum.USS;
    public mFavoriteSession: ZoweUSSNode;
    public mSessionNodes: IZoweUSSTreeNode[] = [];
    public mFavorites: IZoweUSSTreeNode[] = [];
    public lastOpened: NodeInteraction = {};
    private treeView: vscode.TreeView<IZoweUSSTreeNode>;
    public copying: Promise<unknown>;
    public openFiles: Record<string, IZoweUSSTreeNode> = {};

    public constructor() {
        super(
            USSTree.persistenceSchema,
            new ZoweUSSNode({
                label: localize("Favorites", "Favorites"),
                collapsibleState: vscode.TreeItemCollapsibleState.Collapsed,
            })
        );
        this.mFavoriteSession.contextValue = globals.FAVORITE_CONTEXT;
        const icon = getIconByNode(this.mFavoriteSession);
        if (icon) {
            this.mFavoriteSession.iconPath = icon.path;
        }
        this.mSessionNodes = [this.mFavoriteSession as IZoweUSSTreeNode];
        this.treeView = Gui.createTreeView("zowe.uss.explorer", {
            treeDataProvider: this,
            canSelectMany: true,
        });
        this.treeView.onDidCollapseElement(TreeViewUtils.refreshIconOnCollapse([contextually.isUssDirectory, contextually.isUssSession], this));
    }

    /**
     * Method for renaming a USS Node. This could be a Favorite Node
     *
     * @param originalNode
     * @param {string} filePath
     */
    public async rename(originalNode: IZoweUSSTreeNode): Promise<void> {
        ZoweLogger.trace("USSTree.rename called.");
        const currentFilePath = originalNode.getUSSDocumentFilePath(); // The user's complete local file path for the node
        const openedTextDocuments: readonly vscode.TextDocument[] = vscode.workspace.textDocuments; // Array of all documents open in VS Code
        const nodeType = contextually.isFolder(originalNode) ? "folder" : "file";
        const parentPath = path.dirname(originalNode.fullPath);
        let originalNodeInFavorites: boolean = false;
        let oldFavorite: IZoweUSSTreeNode;

        // Could be a favorite or regular entry always deal with the regular entry
        // Check if an old favorite exists for this node
        if (contextually.isFavorite(originalNode) || contextually.isFavoriteDescendant(originalNode)) {
            originalNodeInFavorites = true; // Node is a favorite or a descendant of a node in Favorites section
            oldFavorite = originalNode;
        } else {
            oldFavorite = this.findFavoritedNode(originalNode);
        }

        // If the USS node or any of its children are locally open with unsaved data, prevent rename until user saves their work.
        for (const doc of openedTextDocuments) {
            const docIsChild = checkIfChildPath(currentFilePath, doc.fileName);
            if (doc.fileName === currentFilePath || docIsChild === true) {
                if (doc.isDirty === true) {
                    Gui.errorMessage(
                        localize(
                            "renameUSS.unsavedWork",
                            "Unable to rename {0} because you have unsaved changes in this {1}. Please save your work before renaming the {1}.",
                            originalNode.fullPath,
                            nodeType
                        ),
                        { vsCodeOpts: { modal: true } }
                    );
                    return;
                }
            }
        }
        const loadedNodes = await this.getAllLoadedItems();
        const options: vscode.InputBoxOptions = {
            prompt: localize("renameUSS.enterName", "Enter a new name for the {0}", nodeType),
            value: originalNode.label.toString().replace(/^\[.+\]:\s/, ""),
            ignoreFocusOut: true,
            // eslint-disable-next-line @typescript-eslint/restrict-plus-operands
            validateInput: (value) => this.checkDuplicateLabel(parentPath + value, loadedNodes),
        };
        const newName = await Gui.showInputBox(options);
        if (newName && parentPath + newName !== originalNode.fullPath) {
            try {
                const newNamePath = path.posix.join(parentPath, newName);
                const oldNamePath = originalNode.fullPath;

                // // Handle rename in back-end:
                await ZoweExplorerApiRegister.getUssApi(originalNode.getProfile()).rename(oldNamePath, newNamePath);

                // Handle rename in UI:
                if (oldFavorite) {
                    if (originalNodeInFavorites) {
                        await this.renameUSSNode(originalNode, newNamePath); // Rename corresponding node in Sessions
                    }
                    // Below handles if originalNode is in a session node or is only indirectly in Favorites (e.g. is only a child of a favorite).
                    // Also handles if there are multiple appearances of originalNode in Favorites.
                    // This has to happen before renaming originalNode.rename, as originalNode's label is used to find the favorite equivalent.
                    // Doesn't do anything if there aren't any appearances of originalNode in Favs
                    await this.renameFavorite(originalNode, newNamePath);
                }
                // Rename originalNode in UI
                const hasClosedTab = await originalNode.rename(newNamePath);
                await originalNode.reopen(hasClosedTab);
                this.updateFavorites();
            } catch (err) {
                if (err instanceof Error) {
                    await errorHandling(err, originalNode.getProfileName(), localize("renameUSS.error", "Unable to rename node:"));
                }
                throw err;
            }
        }
    }

    public checkDuplicateLabel(newFullPath: string, nodesToCheck: IZoweUSSTreeNode[]): string {
        ZoweLogger.trace("USSTree.checkDuplicateLabel called.");
        for (const node of nodesToCheck) {
            const nodeType = contextually.isFolder(node) ? "folder" : "file";
            if (newFullPath === node.fullPath.trim()) {
                return localize("renameUSS.duplicateName", "A {0} already exists with this name. Please choose a different name.", nodeType);
            }
        }
        return null;
    }

    public open(_node: IZoweUSSTreeNode, _preview: boolean): void {
        throw new Error("Method not implemented.");
    }
    public copy(_node: IZoweUSSTreeNode): void {
        throw new Error("Method not implemented.");
    }
    public paste(_node: IZoweUSSTreeNode): void {
        throw new Error("Method not implemented.");
    }
    public delete(_node: IZoweUSSTreeNode): void {
        throw new Error("Method not implemented.");
    }
    public saveFile(_document: vscode.TextDocument): void {
        throw new Error("Method not implemented.");
    }
    public refreshPS(_node: IZoweUSSTreeNode): void {
        throw new Error("Method not implemented.");
    }
    public uploadDialog(_node: IZoweUSSTreeNode): void {
        throw new Error("Method not implemented.");
    }

    /**
     * Finds the equivalent node as a favorite.
     * Used to ensure functions like delete, rename are synced between non-favorite nodes and their favorite equivalents.
     * This will also find the node if it is a child of a favorite and has been loaded.
     *
     * @param node
     */
    public findFavoritedNode(node: IZoweUSSTreeNode): IZoweUSSTreeNode {
        ZoweLogger.trace("USSTree.findFavoriteNode called.");
        let matchingNodeInFavs: IZoweUSSTreeNode;
        // Get node's profile node in favorites
        const profileName = node.getProfileName();
        const profileNodeInFavorites = this.findMatchingProfileInArray(this.mFavorites, profileName);
        if (profileNodeInFavorites) {
            matchingNodeInFavs = this.findMatchInLoadedChildren(profileNodeInFavorites, node.fullPath);
        }
        return matchingNodeInFavs;
    }

    /**
     * Finds the equivalent node not as a favorite
     *
     * @param node The favorited node you want to find the non-favorite equivalent for.
     */
    public findNonFavoritedNode(node: IZoweUSSTreeNode): IZoweUSSTreeNode {
        ZoweLogger.trace("USSTree.findNonFavoriteNode called.");
        let matchingNode: IZoweUSSTreeNode;
        const profileName = node.getProfileName();
        const sessionNode = this.mSessionNodes.find((session) => session.getProfileName() === profileName);
        if (sessionNode) {
            matchingNode = this.findMatchInLoadedChildren(sessionNode, node.fullPath);
        }
        return matchingNode;
    }

    /**
     * Finds the equivalent node based on whether the passed node is a favorite.
     * @param node
     */
    public findEquivalentNode(node: IZoweUSSTreeNode, isFavorite: boolean): IZoweUSSTreeNode {
        ZoweLogger.trace("USSTree.findEquivalentNode called.");
        return isFavorite ? this.findNonFavoritedNode(node) : this.findFavoritedNode(node);
    }

    /**
     * This function is for renaming the non-favorited equivalent of a favorited node for a given profile.
     * @param profileLabel
     * @param oldNamePath
     * @param newNamePath
     */
    public async renameUSSNode(node: IZoweUSSTreeNode, newNamePath: string): Promise<void> {
        ZoweLogger.trace("USSTree.renameUSSNode called.");
        const matchingNode: IZoweUSSTreeNode = this.findNonFavoritedNode(node);
        if (matchingNode) {
            await matchingNode.rename(newNamePath);
        }
    }

    /**
     * Renames a node from the favorites list
     *
     * @param node
     */
    public async renameFavorite(node: IZoweUSSTreeNode, newNamePath: string): Promise<void> {
        ZoweLogger.trace("USSTree.renameFavorite called.");
        const matchingNode: IZoweUSSTreeNode = this.findFavoritedNode(node);
        if (matchingNode) {
            await matchingNode.rename(newNamePath);
            this.refreshElement(this.mFavoriteSession); // Needed in case the node appears multiple times in Favorites (e.g. as child, grandchild)
        }
    }

    /**
     * Returns the tree view for the current USSTree
     *
     * @returns {vscode.TreeView<ZoweUSSNode>}
     */
    public getTreeView(): vscode.TreeView<IZoweUSSTreeNode> {
        ZoweLogger.trace("USSTree.getTreeView called.");
        return this.treeView;
    }

    /**
     * Takes argument of type IZoweUSSTreeNode and retrieves all of the first level children
     *
     * @param {IZoweUSSTreeNode} [element] - Optional parameter; if not passed, returns root session nodes
     * @returns {IZoweUSSTreeNode[] | Promise<IZoweUSSTreeNode[]>}
     */
    public async getChildren(element?: IZoweUSSTreeNode | undefined): Promise<IZoweUSSTreeNode[]> {
        ZoweLogger.trace("USSTree.getChildren called.");
        if (element) {
            if (contextually.isFavoriteContext(element)) {
                return this.mFavorites;
            }
            if (element.contextValue && element.contextValue === globals.FAV_PROFILE_CONTEXT) {
                const favsForProfile = await this.loadProfilesForFavorites(this.log, element);
                return favsForProfile;
            }
            return element.getChildren();
        }
        return this.mSessionNodes;
    }

    /**
     * Adds a new session to the uss files tree
     *
     * @param {string} [sessionName] - optional; loads persisted profiles or default if not passed
     * @param {string} [profileType] - optional; loads profiles of a certain type if passed
     */
    public async addSession(sessionName?: string, profileType?: string, provider?: IZoweTree<IZoweTreeNode>): Promise<void> {
        ZoweLogger.trace("USSTree.addSession called.");
        await super.addSession(sessionName, profileType, provider);
    }

    /**
     * Adds a single session to the tree
     * @param profile the profile to add to the tree
     */
    public async addSingleSession(profile: imperative.IProfileLoaded): Promise<void> {
        ZoweLogger.trace("USSTree.addSingleSession called.");
        if (profile) {
            // If session is already added, do nothing
            if (this.mSessionNodes.find((tNode) => tNode.label.toString() === profile.name)) {
                return;
            }
            // Uses loaded profile to create a session with the USS API
            let session: imperative.Session;
            try {
                session = ZoweExplorerApiRegister.getUssApi(profile).getSession();
            } catch (err) {
                if (err.toString().includes("hostname")) {
                    ZoweLogger.error(err);
                } else {
                    await errorHandling(err, profile.name);
                }
            }
            // Creates ZoweNode to track new session and pushes it to mSessionNodes
            const node = new ZoweUSSNode(
                profile.name,
                vscode.TreeItemCollapsibleState.Collapsed,
                null,
                session,
                null,
                false,
                profile.name,
                null,
                profile
            );
            node.contextValue = globals.USS_SESSION_CONTEXT;
            await this.refreshHomeProfileContext(node);
            const icon = getIconByNode(node);
            if (icon) {
                node.iconPath = icon.path;
            }
            node.dirty = true;
            this.mSessionNodes.push(node);
            this.mHistory.addSession(profile.name);
        }
    }

    /**
     * Removes a session from the list in the uss files tree
     *
     * @param {IZoweUSSTreeNode} [node]
     */
    public deleteSession(node: IZoweUSSTreeNode, hideFromAllTrees?: boolean): void {
        ZoweLogger.trace("USSTree.deleteSession called.");
        super.deleteSession(node, hideFromAllTrees);
    }

    /**
     * Adds a node to the USS favorites list
     *
     * @param {IZoweUSSTreeNode} node
     */
    public async addFavorite(node: IZoweUSSTreeNode): Promise<void> {
        ZoweLogger.trace("USSTree.addFavorite called.");
        let temp: ZoweUSSNode;
        const label = node.fullPath;
        // Get node's profile node in favorites
        const profileName = node.getProfileName();
        let profileNodeInFavorites = this.findMatchingProfileInArray(this.mFavorites, profileName);
        if (profileNodeInFavorites === undefined) {
            // If favorite node for profile doesn't exist yet, create a new one for it
            profileNodeInFavorites = this.createProfileNodeForFavs(profileName);
        }
        if (contextually.isUssSession(node)) {
            // Favorite a USS search
            temp = new ZoweUSSNode({
                label,
                collapsibleState: vscode.TreeItemCollapsibleState.None,
                parentNode: profileNodeInFavorites,
                session: node.getSession(),
                profile: node.getProfile(),
            });
            temp.fullPath = node.fullPath;
            await this.saveSearch(temp);
            temp.command = { command: "zowe.uss.fullPath", title: "", arguments: [temp] };
        } else {
            // Favorite USS files and directories
            temp = new ZoweUSSNode({
                label,
                collapsibleState: node.collapsibleState,
                parentNode: profileNodeInFavorites,
                session: node.getSession(),
                profile: node.getProfile(),
                parentPath: node.getParent().fullPath,
            });
            temp.contextValue = contextually.asFavorite(temp);
            if (contextually.isFavoriteTextOrBinary(temp)) {
                temp.command = { command: "zowe.uss.ZoweUSSNode.open", title: "Open", arguments: [temp] };
            }
        }
        const icon = getIconByNode(temp);
        if (icon) {
            temp.iconPath = icon.path;
        }
        if (!profileNodeInFavorites.children.find((tempNode) => tempNode.label.toString().trim() === temp.label.toString().trim())) {
            profileNodeInFavorites.children.push(temp);
            sortTreeItems(profileNodeInFavorites.children, globals.USS_SESSION_CONTEXT + globals.FAV_SUFFIX);
            sortTreeItems(this.mFavorites, globals.FAV_PROFILE_CONTEXT);
            await this.updateFavorites();
            this.refreshElement(this.mFavoriteSession);
        }
    }

    /**
     * Adds a search node to the USS favorites list
     *
     * @param {IZoweUSSTreeNode} node
     */
    public async saveSearch(node: IZoweUSSTreeNode): Promise<IZoweUSSTreeNode> {
        ZoweLogger.trace("USSTree.saveSearch called.");
        const fullPathLabel = node.fullPath;
        node.label = node.tooltip = fullPathLabel;
        node.contextValue = globals.USS_SESSION_CONTEXT + globals.FAV_SUFFIX;
        await this.checkCurrentProfile(node);
        return node;
    }

    /**
     * Removes a node from the favorites list
     *
     * @param {IZoweUSSTreeNode} node
     */
    public async removeFavorite(node: IZoweUSSTreeNode): Promise<void> {
        ZoweLogger.trace("USSTree.removeFavorite called.");
        // Get node's profile node in favorites
        const profileName = node.getProfileName();
        const profileNodeInFavorites = this.findMatchingProfileInArray(this.mFavorites, profileName);
        if (profileNodeInFavorites) {
            profileNodeInFavorites.children = profileNodeInFavorites.children?.filter(
                (temp) => !(temp.label === node.label && temp.contextValue.startsWith(node.contextValue))
            );
            // Remove profile node from Favorites if it contains no more favorites.
            if (profileNodeInFavorites.children?.length < 1) {
                return this.removeFavProfile(profileName, false);
            }
        }
        await this.updateFavorites();
        this.refreshElement(this.mFavoriteSession);
        return;
    }

    public updateFavorites(): void {
        ZoweLogger.trace("USSTree.upldateFavorites called.");
        const favoritesArray = [];
        this.mFavorites.forEach((profileNode) => {
            profileNode.children.forEach((fav) => {
                const favoriteEntry = "[" + profileNode.label.toString() + "]: " + fav.fullPath + "{" + contextually.getBaseContext(fav) + "}";
                favoritesArray.push(favoriteEntry);
            });
        });
        this.mHistory.updateFavorites(favoritesArray);
    }

    /**
     * Removes profile node from Favorites section
     * @param profileName Name of profile
     * @param userSelected True if the function is being called directly because the user selected to remove the profile from Favorites
     */
    public async removeFavProfile(profileName: string, userSelected: boolean): Promise<void> {
        ZoweLogger.trace("USSTree.removeFavProfile called.");
        // If user selected the "Remove profile from Favorites option", confirm they are okay with deleting all favorited items for that profile.
        let cancelled = false;
        if (userSelected) {
            const checkConfirmation = localize(
                "removeFavProfile.confirm",
                "This will remove all favorited USS items for profile {0}. Continue?",
                profileName
            );
            const continueRemove = localize("removeFavProfile.continue", "Continue");
            await Gui.warningMessage(checkConfirmation, {
                items: [continueRemove],
                vsCodeOpts: { modal: true },
            }).then((selection) => {
                if (!selection || selection === "Cancel") {
                    cancelled = true;
                }
            });
        }
        if (cancelled) {
            return;
        }

        // Remove favorited profile from UI
        this.mFavorites.forEach((favProfileNode) => {
            const favProfileLabel = favProfileNode.label as string;
            if (favProfileLabel === profileName) {
                this.mFavorites = this.mFavorites.filter((tempNode) => tempNode?.label.toString() !== favProfileLabel);
                favProfileNode.dirty = true;
                this.refresh();
            }
        });

        // Update the favorites in settings file
        await this.updateFavorites();
        return;
    }

    /**
     * Fetches an array of all nodes loaded in the tree
     *
     */
    public async getAllLoadedItems(): Promise<IZoweUSSTreeNode[]> {
        ZoweLogger.trace("USSTree.getAllLoadedItems called.");
        if (this.log) {
            ZoweLogger.debug(localize("enterPattern.log.debug.prompt", "Prompting the user to choose a member from the filtered list"));
        }
        const loadedNodes: IZoweUSSTreeNode[] = [];
        const sessions = await this.getChildren();

        // Add all data sets loaded in the tree to an array
        for (const session of sessions) {
            if (!session.contextValue.includes(globals.FAVORITE_CONTEXT)) {
                const nodes = await session.getChildren();

                const checkForChildren = async (nodeToCheck: IZoweUSSTreeNode): Promise<void> => {
                    const children = nodeToCheck.children;
                    if (children.length !== 0) {
                        for (const child of children) {
                            await checkForChildren(child);
                        }
                    }
                    loadedNodes.push(nodeToCheck);
                };

                if (nodes) {
                    for (const node of nodes) {
                        await checkForChildren(node);
                    }
                }
            }
        }
        return loadedNodes;
    }

    /**
     * Prompts the user for a path, and populates the [TreeView]{@link vscode.TreeView} based on the path
     *
     * @param {IZoweUSSTreeNode} node - The session node
     * @returns {Promise<void>}
     */
    public async filterPrompt(node: IZoweUSSTreeNode): Promise<void> {
        ZoweLogger.trace("USSTree.filterPrompt called.");
        if (this.log) {
            ZoweLogger.debug(localize("filterPrompt.log.debug.promptUSSPath", "Prompting the user for a USS path"));
        }
        await this.checkCurrentProfile(node);
        if (Profiles.getInstance().validProfile !== ValidProfileEnum.INVALID) {
            let sessionNode;
            let remotepath: string;
            if (contextually.isSessionNotFav(node)) {
                sessionNode = node;
                if (this.mHistory.getSearchHistory().length > 0) {
                    const createPick = new FilterDescriptor(USSTree.defaultDialogText);
                    const items: vscode.QuickPickItem[] = this.mHistory.getSearchHistory().map((element) => new FilterItem({ text: element }));
                    if (globals.ISTHEIA) {
                        // get user selection
                        const choice = await Gui.showQuickPick([createPick, globals.SEPARATORS.RECENT_FILTERS, ...items], {
                            placeHolder: localize("searchHistory.options.prompt", "Select a filter"),
                        });
                        if (!choice) {
                            Gui.showMessage(localize("enterPattern.pattern", "No selection made. Operation cancelled."));
                            return;
                        }
                        remotepath = choice === createPick ? "" : choice.label;
                    } else {
                        const quickpick = Gui.createQuickPick();
                        quickpick.placeholder = localize("searchHistory.options.prompt", "Select a filter");
                        quickpick.items = [createPick, globals.SEPARATORS.RECENT_FILTERS, ...items];
                        quickpick.ignoreFocusOut = true;
                        quickpick.show();
                        const choice = await Gui.resolveQuickPick(quickpick);
                        quickpick.hide();
                        if (!choice) {
                            Gui.showMessage(localize("enterPattern.pattern", "No selection made. Operation cancelled."));
                            return;
                        }
                        if (choice instanceof FilterDescriptor) {
                            if (quickpick.value) {
                                remotepath = quickpick.value;
                            }
                        } else {
                            remotepath = choice.label;
                        }
                    }
                }
                // manually entering a search - switch to an input box
                const options: vscode.InputBoxOptions = {
                    placeHolder: localize("filterPrompt.option.prompt.placeholder", "New filter"),
                    value: remotepath,
                };
                // get user input
                remotepath = await Gui.showInputBox(options);
                if (!remotepath || remotepath.length === 0) {
                    Gui.showMessage(localize("filterPrompt.enterPath", "You must enter a path."));
                    return;
                }
            } else {
                // executing search from saved search in favorites
                remotepath = node.label as string;
                const profileName = node.getProfileName();
                await this.addSession(profileName);
                const faveNode = node;
                sessionNode = this.mSessionNodes.find((tempNode) => tempNode.getProfileName() === profileName);
                if (!sessionNode.getSession().ISession.user || !sessionNode.getSession().ISession.password) {
                    sessionNode.getSession().ISession.user = faveNode.getSession().ISession.user;
                    sessionNode.getSession().ISession.password = faveNode.getSession().ISession.password;
                    sessionNode.getSession().ISession.base64EncodedAuth = faveNode.getSession().ISession.base64EncodedAuth;
                }
            }
            // Get session for sessionNode
            syncSessionNode(Profiles.getInstance())((profileValue) => ZoweExplorerApiRegister.getUssApi(profileValue).getSession())(node);
            // Sanitization: Replace multiple forward slashes with just one forward slash
            const sanitizedPath = remotepath.replace(/\/+/g, "/").replace(/(\/*)$/, "");
            sessionNode.tooltip = sessionNode.fullPath = sanitizedPath;
            const icon = getIconByNode(sessionNode);
            if (icon) {
                sessionNode.iconPath = icon.path;
            }
            // update the treeview with the new path
            sessionNode.description = sanitizedPath;
            if (!contextually.isFilterFolder(sessionNode)) {
                sessionNode.contextValue += `_${globals.FILTER_SEARCH}`;
            }
            sessionNode.dirty = true;
            this.addSearchHistory(sanitizedPath);
            await TreeViewUtils.expandNode(sessionNode, this);
            this.refresh();
        }
    }

    /**
     * Find profile node that matches specified profile name in a tree nodes array (e.g. this.mFavorites or this.mSessionNodes).
     * @param ussFileProvider - The array of tree nodes to search through (e.g. this.mFavorites)
     * @param profileName - The name of the profile you are looking for
     * @returns {IZoweUSSTreeNode | undefined} Returns matching profile node if found. Otherwise, returns undefined.
     */
    public findMatchingProfileInArray(ussFileProvider: IZoweUSSTreeNode[], profileName: string): IZoweUSSTreeNode | undefined {
        ZoweLogger.trace("USSTree.findMatchingProfileInArray called.");
        return ussFileProvider.find((treeNode) => treeNode.label === profileName);
    }

    /**
     * Creates and returns new profile node, and pushes it to mFavorites
     * @param profileName Name of profile
     * @returns {ZoweUSSNode}
     */
    public createProfileNodeForFavs(profileName: string): ZoweUSSNode {
        ZoweLogger.trace("USSTree.createProfileNodeForFavs called.");
        const favProfileNode = new ZoweUSSNode({
            label: profileName,
            collapsibleState: vscode.TreeItemCollapsibleState.Collapsed,
            parentNode: this.mFavoriteSession,
        });
        favProfileNode.contextValue = globals.FAV_PROFILE_CONTEXT;
        const icon = getIconByNode(favProfileNode);
        if (icon) {
            favProfileNode.iconPath = icon.path;
        }
        this.mFavorites.push(favProfileNode);
        return favProfileNode;
    }

    /**
     * Initializes the Favorites tree based on favorites held in persistent store.
     * Includes creating profile nodes in Favorites, as well as profile-less child favorite nodes.
     * Profile loading only occurs in loadProfilesForFavorites when the profile node in Favorites is clicked on.
     * @param log
     */
    public async initializeFavorites(log: imperative.Logger): Promise<void> {
        ZoweLogger.trace("USSTree.initializeFavorites called.");
        this.log = log;
        ZoweLogger.debug(localize("initializeFavorites.log.debug", "Initializing profiles with USS favorites."));
        const lines: string[] = this.mHistory.readFavorites();
        if (lines.length === 0) {
            ZoweLogger.debug(localize("initializeFavorites.no.favorites", "No USS favorites found."));
            return;
        }
        for (const line of lines) {
            const profileName = line.substring(1, line.lastIndexOf("]"));
            const favLabel = line.substring(line.indexOf(":") + 1, line.indexOf("{")).trim();
            // The profile node used for grouping respective favorited items. (Undefined if not created yet.)
            let profileNodeInFavorites = this.findMatchingProfileInArray(this.mFavorites, profileName);
            if (profileNodeInFavorites === undefined) {
                // If favorite node for profile doesn't exist yet, create a new one for it
                profileNodeInFavorites = this.createProfileNodeForFavs(profileName);
            }
            // Initialize and attach favorited item nodes under their respective profile node in Favorrites
            const favChildNodeForProfile = await this.initializeFavChildNodeForProfile(favLabel, line, profileNodeInFavorites);
            profileNodeInFavorites.children.push(favChildNodeForProfile);
        }
    }

    /**
     * Creates an individual favorites node WITHOUT profiles or sessions, to be added to the specified profile node in Favorites during activation.
     * This allows label and contextValue to be passed into these child nodes.
     * @param label The favorited file/folder's label
     * @param contextValue The favorited file/folder's context value
     * @param parentNode The profile node in this.mFavorites that the favorite belongs to
     * @returns IZoweUssTreeNode
     */
    public initializeFavChildNodeForProfile(label: string, line: string, parentNode: IZoweUSSTreeNode): ZoweUSSNode {
        ZoweLogger.trace("USSTree.initializeFavChildNodeForProfile called.");
        const favoriteSearchPattern = /^\[.+\]:\s.*\{ussSession\}$/;
        const directorySearchPattern = /^\[.+\]:\s.*\{directory\}$/;
        let node: ZoweUSSNode;
        if (directorySearchPattern.test(line)) {
            node = new ZoweUSSNode({
                label,
                collapsibleState: vscode.TreeItemCollapsibleState.Collapsed,
                parentNode,
            });
        } else if (favoriteSearchPattern.test(line)) {
            node = new ZoweUSSNode({
                label,
                collapsibleState: vscode.TreeItemCollapsibleState.None,
                parentNode,
            });
            node.contextValue = globals.USS_SESSION_CONTEXT;
            node.fullPath = label;
            node.label = node.tooltip = label;
            // add a command to execute the search
            node.command = { command: "zowe.uss.fullPath", title: "", arguments: [node] };
        } else {
            node = new ZoweUSSNode({
                label,
                collapsibleState: vscode.TreeItemCollapsibleState.None,
                parentNode,
            });
            node.command = {
                command: "zowe.uss.ZoweUSSNode.open",
                title: localize("initializeUSSFavorites.lines.title", "Open"),
                arguments: [node],
            };
        }
        node.contextValue = contextually.asFavorite(node);
        const icon = getIconByNode(node);
        if (icon) {
            node.iconPath = icon.path;
        }
        return node;
    }

    /**
     * Loads profile for the profile node in Favorites that was clicked on, as well as for its children favorites.
     * @param log
     * @param parentNode
     */
    public async loadProfilesForFavorites(log: imperative.Logger, parentNode: IZoweUSSTreeNode): Promise<IZoweUSSTreeNode[] | ZoweUSSNode[]> {
        ZoweLogger.trace("USSTree.loadProfilesForFavorites called.");
        const profileName = parentNode.label as string;
        const updatedFavsForProfile: IZoweUSSTreeNode[] = [];
        let profile: imperative.IProfileLoaded;
        let session: imperative.Session;
        this.log = log;
        ZoweLogger.debug(localize("loadProfilesForFavorites.log.debug", "Loading profile: {0} for USS favorites", profileName));
        // Load profile for parent profile node in this.mFavorites array
        if (!parentNode.getProfile() || !parentNode.getSession()) {
            // If no profile/session yet, then add session and profile to parent profile node in this.mFavorites array:
            try {
                profile = Profiles.getInstance().loadNamedProfile(profileName);
                await Profiles.getInstance().checkCurrentProfile(profile);
                if (Profiles.getInstance().validProfile === ValidProfileEnum.VALID || !contextually.isValidationEnabled(parentNode)) {
                    session = await ZoweExplorerApiRegister.getUssApi(profile).getSession();
                    parentNode.setProfileToChoice(profile);
                    parentNode.setSessionToChoice(session);
                } else {
                    const infoNode = new ZoweUSSNode({
                        label: localize("loadProfilesForFavorites.authFailed", "You must authenticate to view favorites."),
                        collapsibleState: vscode.TreeItemCollapsibleState.None,
                        parentNode,
                        parentPath: parentNode.fullPath,
                    });
                    infoNode.contextValue = globals.INFORMATION_CONTEXT;
                    infoNode.iconPath = undefined;
                    return [infoNode];
                }
            } catch (error) {
                ZoweLogger.error(error);
                const errMessage: string =
                    localize(
                        "initializeUSSFavorites.error.profile1",
                        "Error: You have Zowe USS favorites that refer to a non-existent CLI profile named: {0}",
                        profileName
                    ) +
                    localize("initializeUSSFavorites.error.profile2", ". To resolve this, you can remove {0}", profileName) +
                    localize(
                        "initializeUSSFavorites.error.profile3",
                        " from the Favorites section of Zowe Explorer's USS view. Would you like to do this now? ",
                        getAppName(globals.ISTHEIA)
                    );
                const btnLabelRemove = localize("initializeUSSFavorites.error.buttonRemove", "Remove");
                Gui.errorMessage(errMessage, {
                    items: [btnLabelRemove],
                    vsCodeOpts: { modal: true },
                }).then(async (selection) => {
                    if (selection === btnLabelRemove) {
                        await this.removeFavProfile(profileName, false);
                    }
                });
                return;
            }
        }
        profile = parentNode.getProfile();
        session = parentNode.getSession();
        // Pass loaded profile/session to the parent node's favorites children.
        const profileInFavs = this.findMatchingProfileInArray(this.mFavorites, profileName);
        const favsForProfile = profileInFavs.children;
        for (const favorite of favsForProfile) {
            // If profile and session already exists for favorite node, add to updatedFavsForProfile and go to next array item
            if (favorite.getProfile() && favorite.getSession()) {
                updatedFavsForProfile.push(favorite);
                continue;
            }
            // If no profile/session for favorite node yet, then add session and profile to favorite node:
            favorite.setProfileToChoice(profile);
            favorite.setSessionToChoice(session);
            updatedFavsForProfile.push(favorite);
        }
        // This updates the profile node's children in the this.mFavorites array, as well.
        return updatedFavsForProfile;
    }

    public addFileHistory(criteria: string): void {
        ZoweLogger.trace("USSTree.addFileHistory called.");
        this.mHistory.addFileHistory(criteria);
        this.refresh();
    }

    public getFileHistory(): string[] {
        ZoweLogger.trace("USSTree.getFileHistory called.");
        return this.mHistory.getFileHistory();
    }

    public removeFileHistory(name: string): void {
        ZoweLogger.trace("USSTree.removeFileHistory called.");
        this.mHistory.removeFileHistory(name);
    }

    public removeSearchHistory(name: string): void {
        ZoweLogger.trace("USSTree.removeSearchHistory called.");
        this.mHistory.removeSearchHistory(name);
    }

    public removeSession(name: string): void {
        ZoweLogger.trace("USSTree.removeSession called.");
        this.mHistory.removeSession(name);
    }

    public resetSearchHistory(): void {
        ZoweLogger.trace("USSTree.resetSearchHistory called.");
        this.mHistory.resetSearchHistory();
    }

    public resetFileHistory(): void {
        ZoweLogger.trace("USSTree.resetFileHistory called.");
        this.mHistory.resetFileHistory();
    }

    public getSessions(): string[] {
        ZoweLogger.trace("USSTree.getSessions called.");
        return this.mHistory.getSessions();
    }

    public getFavorites(): string[] {
        ZoweLogger.trace("USSTree.getFavorites called.");
        return this.mHistory.readFavorites();
    }

    /**
     * Opens a USS item & reveals it in the tree
     *
     */
    public async openItemFromPath(itemPath: string, sessionNode: IZoweUSSTreeNode): Promise<void> {
        ZoweLogger.trace("USSTree.openItemFromPath called.");
        // USS file was selected
        const nodePath = itemPath
            .substring(itemPath.indexOf("/") + 1)
            .trim()
            .split("/");
        const selectedNodeName = nodePath[nodePath.length - 1];

        // Update the tree filter & expand the tree
        sessionNode.collapsibleState = vscode.TreeItemCollapsibleState.Expanded;
        sessionNode.tooltip = sessionNode.fullPath = `/${nodePath.slice(0, nodePath.length - 1).join("/")}`;
        sessionNode.label = `${sessionNode.getProfileName()} [/${nodePath.join("/")}]`;
        sessionNode.dirty = true;
        this.addSearchHistory(`[${sessionNode.getProfileName()}]: /${nodePath.join("/")}`);
        await sessionNode.getChildren();

        // Reveal the searched item in the tree
        const selectedNode: IZoweUSSTreeNode = sessionNode.children.find((elt) => elt.label === selectedNodeName);
        if (selectedNode) {
            await selectedNode.openUSS(false, true, this);
        } else {
            Gui.showMessage(localize("findUSSItem.unsuccessful", "File does not exist. It may have been deleted."));
            this.removeFileHistory(`[${sessionNode.getProfileName()}]: ${itemPath}`);
        }
    }

    /**
     * Finds matching node by fullPath in the loaded descendants (i.e. children, grandchildren, etc.) of a parent node.
     * @param parentNode The node whose descendants are being searched through.
     * @param fullPath The fullPath used as the matching criteria.
     * @returns {IZoweUSSTreeNode}
     */
    protected findMatchInLoadedChildren(parentNode: IZoweUSSTreeNode, fullPath: string): IZoweUSSTreeNode {
        ZoweLogger.trace("USSTree.findMatchInLoadedChildren called.");
        // // Is match direct child?
        const match: IZoweUSSTreeNode = parentNode.children.find((child) => child.fullPath === fullPath);
        if (match === undefined) {
            // Is match contained within one of the children?
            for (const node of parentNode.children) {
                const isFullPathChild: boolean = checkIfChildPath(node.fullPath, fullPath);
                if (isFullPathChild) {
                    return this.findMatchInLoadedChildren(node, fullPath);
                }
            }
        }
        return match;
    }

    /**
     * Event listener to mark a USS doc URI as null in the openFiles record
     * @param this (resolves ESlint warning about unbound methods)
     * @param doc A doc URI that was closed
     */
<<<<<<< HEAD
    private async addSingleSession(profile: imperative.IProfileLoaded): Promise<void> {
        ZoweLogger.trace("USSTree.addSingleSession called.");
        if (profile) {
            // If session is already added, do nothing
            if (this.mSessionNodes.find((tNode) => tNode.label.toString() === profile.name)) {
                return;
            }
            // Uses loaded profile to create a session with the USS API
            let session: imperative.Session;
            try {
                session = await ZoweExplorerApiRegister.getUssApi(profile).getSession();
            } catch (err) {
                if (err.toString().includes("hostname")) {
                    ZoweLogger.error(err);
                } else {
                    await errorHandling(err, profile.name);
                }
            }
            // Creates ZoweNode to track new session and pushes it to mSessionNodes
            const node = new ZoweUSSNode({
                label: profile.name,
                collapsibleState: vscode.TreeItemCollapsibleState.Collapsed,
                session,
                profile,
            });
            node.contextValue = globals.USS_SESSION_CONTEXT;
            await this.refreshHomeProfileContext(node);
            const icon = getIconByNode(node);
            if (icon) {
                node.iconPath = icon.path;
            }
            node.dirty = true;
            this.mSessionNodes.push(node);
            this.mHistory.addSession(profile.name);
=======
    public static onDidCloseTextDocument(this: void, doc: vscode.TextDocument): void {
        if (doc.uri.fsPath.includes(globals.USS_DIR)) {
            updateOpenFiles(TreeProviders.uss, doc.uri.fsPath, null);
>>>>>>> eb20290e
        }
    }

    public async openWithEncoding(node: IZoweUSSTreeNode): Promise<void> {
        const ussApi = ZoweExplorerApiRegister.getUssApi(node.getProfile());
        let taggedEncoding: string;
        if (ussApi.getTag != null) {
            taggedEncoding = await ussApi.getTag(node.fullPath);
        }
        const encoding = await promptForEncoding(node, taggedEncoding !== "untagged" ? taggedEncoding : undefined);
        if (encoding !== undefined) {
            node.setEncoding(encoding);
            await node.openUSS(true, false, this);
        }
    }
}<|MERGE_RESOLUTION|>--- conflicted
+++ resolved
@@ -14,13 +14,8 @@
 import * as path from "path";
 import { imperative } from "@zowe/cli";
 import { FilterItem, FilterDescriptor, errorHandling, syncSessionNode } from "../utils/ProfilesUtils";
-<<<<<<< HEAD
-import { sortTreeItems, getAppName, checkIfChildPath, promptForEncoding } from "../shared/utils";
-import { Gui, IZoweTree, IZoweUSSTreeNode, NodeInteraction, ValidProfileEnum, PersistenceSchemaEnum } from "@zowe/zowe-explorer-api";
-=======
-import { sortTreeItems, getAppName, checkIfChildPath, updateOpenFiles } from "../shared/utils";
+import { sortTreeItems, getAppName, checkIfChildPath, updateOpenFiles, promptForEncoding } from "../shared/utils";
 import { Gui, IZoweTree, IZoweTreeNode, IZoweUSSTreeNode, NodeInteraction, ValidProfileEnum, PersistenceSchemaEnum } from "@zowe/zowe-explorer-api";
->>>>>>> eb20290e
 import { Profiles } from "../Profiles";
 import { ZoweExplorerApiRegister } from "../ZoweExplorerApiRegister";
 import { ZoweUSSNode } from "./ZoweUSSNode";
@@ -957,46 +952,9 @@
      * @param this (resolves ESlint warning about unbound methods)
      * @param doc A doc URI that was closed
      */
-<<<<<<< HEAD
-    private async addSingleSession(profile: imperative.IProfileLoaded): Promise<void> {
-        ZoweLogger.trace("USSTree.addSingleSession called.");
-        if (profile) {
-            // If session is already added, do nothing
-            if (this.mSessionNodes.find((tNode) => tNode.label.toString() === profile.name)) {
-                return;
-            }
-            // Uses loaded profile to create a session with the USS API
-            let session: imperative.Session;
-            try {
-                session = await ZoweExplorerApiRegister.getUssApi(profile).getSession();
-            } catch (err) {
-                if (err.toString().includes("hostname")) {
-                    ZoweLogger.error(err);
-                } else {
-                    await errorHandling(err, profile.name);
-                }
-            }
-            // Creates ZoweNode to track new session and pushes it to mSessionNodes
-            const node = new ZoweUSSNode({
-                label: profile.name,
-                collapsibleState: vscode.TreeItemCollapsibleState.Collapsed,
-                session,
-                profile,
-            });
-            node.contextValue = globals.USS_SESSION_CONTEXT;
-            await this.refreshHomeProfileContext(node);
-            const icon = getIconByNode(node);
-            if (icon) {
-                node.iconPath = icon.path;
-            }
-            node.dirty = true;
-            this.mSessionNodes.push(node);
-            this.mHistory.addSession(profile.name);
-=======
     public static onDidCloseTextDocument(this: void, doc: vscode.TextDocument): void {
         if (doc.uri.fsPath.includes(globals.USS_DIR)) {
             updateOpenFiles(TreeProviders.uss, doc.uri.fsPath, null);
->>>>>>> eb20290e
         }
     }
 
