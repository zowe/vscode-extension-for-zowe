/**
 * This program and the accompanying materials are made available under the terms of the
 * Eclipse Public License v2.0 which accompanies this distribution, and is available at
 * https://www.eclipse.org/legal/epl-v20.html
 *
 * SPDX-License-Identifier: EPL-2.0
 *
 * Copyright Contributors to the Zowe Project.
 *
 */

import * as vscode from "vscode";
import * as globals from "../globals";
import * as path from "path";
import { imperative } from "@zowe/cli";
import { FilterItem, FilterDescriptor, errorHandling, syncSessionNode } from "../utils/ProfilesUtils";
<<<<<<< HEAD
import { sortTreeItems, getAppName, checkIfChildPath, updateOpenFiles } from "../shared/utils";
import { Gui, IZoweTree, IZoweUSSTreeNode, NodeInteraction, ValidProfileEnum, PersistenceSchemaEnum } from "@zowe/zowe-explorer-api";
=======
import { sortTreeItems, getAppName, checkIfChildPath } from "../shared/utils";
import { Gui, IZoweTree, IZoweTreeNode, IZoweUSSTreeNode, NodeInteraction, ValidProfileEnum, PersistenceSchemaEnum } from "@zowe/zowe-explorer-api";
>>>>>>> 99fcda2c
import { Profiles } from "../Profiles";
import { ZoweExplorerApiRegister } from "../ZoweExplorerApiRegister";
import { ZoweUSSNode } from "./ZoweUSSNode";
import { ZoweTreeProvider } from "../abstract/ZoweTreeProvider";
import { getIconByNode } from "../generators/icons";
import * as contextually from "../shared/context";

import * as nls from "vscode-nls";
import { ZoweLogger } from "../utils/LoggerUtils";
import { TreeViewUtils } from "../utils/TreeViewUtils";
import { TreeProviders } from "../shared/TreeProviders";

// Set up localization
nls.config({
    messageFormat: nls.MessageFormat.bundle,
    bundleFormat: nls.BundleFormat.standalone,
})();
const localize: nls.LocalizeFunc = nls.loadMessageBundle();

/**
 * Creates the USS tree that contains nodes of sessions and data sets
 *
 * @export
 */
export async function createUSSTree(log: imperative.Logger): Promise<USSTree> {
    ZoweLogger.trace("uss.USSTree.createUSSTree called.");
    const tree = new USSTree();
    await tree.initializeFavorites(log);
    await tree.addSession(undefined, undefined, tree);
    return tree;
}

/**
 * A tree that contains nodes of sessions and USS Files
 *
 * @export
 * @class USSTree
 * @implements {vscode.TreeDataProvider}
 */
export class USSTree extends ZoweTreeProvider implements IZoweTree<IZoweUSSTreeNode> {
    public static readonly defaultDialogText: string = localize("filterPrompt.option.prompt.search", "$(plus) Create a new filter");
    private static readonly persistenceSchema: PersistenceSchemaEnum = PersistenceSchemaEnum.USS;
    public mFavoriteSession: ZoweUSSNode;
    public mSessionNodes: IZoweUSSTreeNode[] = [];
    public mFavorites: IZoweUSSTreeNode[] = [];
    public lastOpened: NodeInteraction = {};
    private treeView: vscode.TreeView<IZoweUSSTreeNode>;
    public copying: Promise<unknown>;
    public openFiles: Record<string, IZoweUSSTreeNode> = {};

    public constructor() {
        super(
            USSTree.persistenceSchema,
            new ZoweUSSNode(localize("Favorites", "Favorites"), vscode.TreeItemCollapsibleState.Collapsed, null, null, null)
        );
        this.mFavoriteSession.contextValue = globals.FAVORITE_CONTEXT;
        const icon = getIconByNode(this.mFavoriteSession);
        if (icon) {
            this.mFavoriteSession.iconPath = icon.path;
        }
        this.mSessionNodes = [this.mFavoriteSession as IZoweUSSTreeNode];
        this.treeView = Gui.createTreeView("zowe.uss.explorer", {
            treeDataProvider: this,
            canSelectMany: true,
        });
        this.treeView.onDidCollapseElement(TreeViewUtils.refreshIconOnCollapse([contextually.isUssDirectory, contextually.isUssSession], this));
    }

    /**
     * Method for renaming a USS Node. This could be a Favorite Node
     *
     * @param originalNode
     * @param {string} filePath
     */
    public async rename(originalNode: IZoweUSSTreeNode): Promise<void> {
        ZoweLogger.trace("USSTree.rename called.");
        const currentFilePath = originalNode.getUSSDocumentFilePath(); // The user's complete local file path for the node
        const openedTextDocuments: readonly vscode.TextDocument[] = vscode.workspace.textDocuments; // Array of all documents open in VS Code
        const nodeType = contextually.isFolder(originalNode) ? "folder" : "file";
        const parentPath = path.dirname(originalNode.fullPath);
        let originalNodeInFavorites: boolean = false;
        let oldFavorite: IZoweUSSTreeNode;

        // Could be a favorite or regular entry always deal with the regular entry
        // Check if an old favorite exists for this node
        if (contextually.isFavorite(originalNode) || contextually.isFavoriteDescendant(originalNode)) {
            originalNodeInFavorites = true; // Node is a favorite or a descendant of a node in Favorites section
            oldFavorite = originalNode;
        } else {
            oldFavorite = this.findFavoritedNode(originalNode);
        }

        // If the USS node or any of its children are locally open with unsaved data, prevent rename until user saves their work.
        for (const doc of openedTextDocuments) {
            const docIsChild = checkIfChildPath(currentFilePath, doc.fileName);
            if (doc.fileName === currentFilePath || docIsChild === true) {
                if (doc.isDirty === true) {
                    Gui.errorMessage(
                        localize(
                            "renameUSS.unsavedWork",
                            "Unable to rename {0} because you have unsaved changes in this {1}. Please save your work before renaming the {1}.",
                            originalNode.fullPath,
                            nodeType
                        ),
                        { vsCodeOpts: { modal: true } }
                    );
                    return;
                }
            }
        }
        const loadedNodes = await this.getAllLoadedItems();
        const options: vscode.InputBoxOptions = {
            prompt: localize("renameUSS.enterName", "Enter a new name for the {0}", nodeType),
            value: originalNode.label.toString().replace(/^\[.+\]:\s/, ""),
            ignoreFocusOut: true,
            // eslint-disable-next-line @typescript-eslint/restrict-plus-operands
            validateInput: (value) => this.checkDuplicateLabel(parentPath + value, loadedNodes),
        };
        const newName = await Gui.showInputBox(options);
        if (newName && parentPath + newName !== originalNode.fullPath) {
            try {
                const newNamePath = path.posix.join(parentPath, newName);
                const oldNamePath = originalNode.fullPath;

                // // Handle rename in back-end:
                await ZoweExplorerApiRegister.getUssApi(originalNode.getProfile()).rename(oldNamePath, newNamePath);

                // Handle rename in UI:
                if (oldFavorite) {
                    if (originalNodeInFavorites) {
                        await this.renameUSSNode(originalNode, newNamePath); // Rename corresponding node in Sessions
                    }
                    // Below handles if originalNode is in a session node or is only indirectly in Favorites (e.g. is only a child of a favorite).
                    // Also handles if there are multiple appearances of originalNode in Favorites.
                    // This has to happen before renaming originalNode.rename, as originalNode's label is used to find the favorite equivalent.
                    // Doesn't do anything if there aren't any appearances of originalNode in Favs
                    await this.renameFavorite(originalNode, newNamePath);
                }
                // Rename originalNode in UI
                const hasClosedTab = await originalNode.rename(newNamePath);
                await originalNode.reopen(hasClosedTab);
                this.updateFavorites();
            } catch (err) {
                if (err instanceof Error) {
                    await errorHandling(err, originalNode.mProfileName, localize("renameUSS.error", "Unable to rename node:"));
                }
                throw err;
            }
        }
    }

    public checkDuplicateLabel(newFullPath: string, nodesToCheck: IZoweUSSTreeNode[]): string {
        ZoweLogger.trace("USSTree.checkDuplicateLabel called.");
        for (const node of nodesToCheck) {
            const nodeType = contextually.isFolder(node) ? "folder" : "file";
            if (newFullPath === node.fullPath.trim()) {
                return localize("renameUSS.duplicateName", "A {0} already exists with this name. Please choose a different name.", nodeType);
            }
        }
        return null;
    }

    public open(_node: IZoweUSSTreeNode, _preview: boolean): void {
        throw new Error("Method not implemented.");
    }
    public copy(_node: IZoweUSSTreeNode): void {
        throw new Error("Method not implemented.");
    }
    public paste(_node: IZoweUSSTreeNode): void {
        throw new Error("Method not implemented.");
    }
    public delete(_node: IZoweUSSTreeNode): void {
        throw new Error("Method not implemented.");
    }
    public saveFile(_document: vscode.TextDocument): void {
        throw new Error("Method not implemented.");
    }
    public refreshPS(_node: IZoweUSSTreeNode): void {
        throw new Error("Method not implemented.");
    }
    public uploadDialog(_node: IZoweUSSTreeNode): void {
        throw new Error("Method not implemented.");
    }

    /**
     * Finds the equivalent node as a favorite.
     * Used to ensure functions like delete, rename are synced between non-favorite nodes and their favorite equivalents.
     * This will also find the node if it is a child of a favorite and has been loaded.
     *
     * @param node
     */
    public findFavoritedNode(node: IZoweUSSTreeNode): IZoweUSSTreeNode {
        ZoweLogger.trace("USSTree.findFavoriteNode called.");
        let matchingNodeInFavs: IZoweUSSTreeNode;
        // Get node's profile node in favorites
        const profileName = node.getProfileName();
        const profileNodeInFavorites = this.findMatchingProfileInArray(this.mFavorites, profileName);
        if (profileNodeInFavorites) {
            matchingNodeInFavs = this.findMatchInLoadedChildren(profileNodeInFavorites, node.fullPath);
        }
        return matchingNodeInFavs;
    }

    /**
     * Finds the equivalent node not as a favorite
     *
     * @param node The favorited node you want to find the non-favorite equivalent for.
     */
    public findNonFavoritedNode(node: IZoweUSSTreeNode): IZoweUSSTreeNode {
        ZoweLogger.trace("USSTree.findNonFavoriteNode called.");
        let matchingNode: IZoweUSSTreeNode;
        const profileName = node.getProfileName();
        const sessionNode = this.mSessionNodes.find((session) => session.getProfileName() === profileName);
        if (sessionNode) {
            matchingNode = this.findMatchInLoadedChildren(sessionNode, node.fullPath);
        }
        return matchingNode;
    }

    /**
     * Finds the equivalent node based on whether the passed node is a favorite.
     * @param node
     */
    public findEquivalentNode(node: IZoweUSSTreeNode, isFavorite: boolean): IZoweUSSTreeNode {
        ZoweLogger.trace("USSTree.findEquivalentNode called.");
        return isFavorite ? this.findNonFavoritedNode(node) : this.findFavoritedNode(node);
    }

    /**
     * This function is for renaming the non-favorited equivalent of a favorited node for a given profile.
     * @param profileLabel
     * @param oldNamePath
     * @param newNamePath
     */
    public async renameUSSNode(node: IZoweUSSTreeNode, newNamePath: string): Promise<void> {
        ZoweLogger.trace("USSTree.renameUSSNode called.");
        const matchingNode: IZoweUSSTreeNode = this.findNonFavoritedNode(node);
        if (matchingNode) {
            await matchingNode.rename(newNamePath);
        }
    }

    /**
     * Renames a node from the favorites list
     *
     * @param node
     */
    public async renameFavorite(node: IZoweUSSTreeNode, newNamePath: string): Promise<void> {
        ZoweLogger.trace("USSTree.renameFavorite called.");
        const matchingNode: IZoweUSSTreeNode = this.findFavoritedNode(node);
        if (matchingNode) {
            await matchingNode.rename(newNamePath);
            this.refreshElement(this.mFavoriteSession); // Needed in case the node appears multiple times in Favorites (e.g. as child, grandchild)
        }
    }

    /**
     * Returns the tree view for the current USSTree
     *
     * @returns {vscode.TreeView<ZoweUSSNode>}
     */
    public getTreeView(): vscode.TreeView<IZoweUSSTreeNode> {
        ZoweLogger.trace("USSTree.getTreeView called.");
        return this.treeView;
    }

    /**
     * Takes argument of type IZoweUSSTreeNode and retrieves all of the first level children
     *
     * @param {IZoweUSSTreeNode} [element] - Optional parameter; if not passed, returns root session nodes
     * @returns {IZoweUSSTreeNode[] | Promise<IZoweUSSTreeNode[]>}
     */
    public async getChildren(element?: IZoweUSSTreeNode | undefined): Promise<IZoweUSSTreeNode[]> {
        ZoweLogger.trace("USSTree.getChildren called.");
        if (element) {
            if (contextually.isFavoriteContext(element)) {
                return this.mFavorites;
            }
            if (element.contextValue && element.contextValue === globals.FAV_PROFILE_CONTEXT) {
                const favsForProfile = await this.loadProfilesForFavorites(this.log, element);
                return favsForProfile;
            }
            return element.getChildren();
        }
        return this.mSessionNodes;
    }

    /**
     * Adds a new session to the uss files tree
     *
     * @param {string} [sessionName] - optional; loads persisted profiles or default if not passed
     * @param {string} [profileType] - optional; loads profiles of a certain type if passed
     */
    public async addSession(sessionName?: string, profileType?: string, provider?: IZoweTree<IZoweTreeNode>): Promise<void> {
        ZoweLogger.trace("USSTree.addSession called.");
        await super.addSession(sessionName, profileType, provider);
    }

    /**
     * Adds a single session to the tree
     * @param profile the profile to add to the tree
     */
    public async addSingleSession(profile: imperative.IProfileLoaded): Promise<void> {
        ZoweLogger.trace("USSTree.addSingleSession called.");
        if (profile) {
            // If session is already added, do nothing
            if (this.mSessionNodes.find((tNode) => tNode.label.toString() === profile.name)) {
                return;
            }
            // Uses loaded profile to create a session with the USS API
            let session: imperative.Session;
            try {
                session = ZoweExplorerApiRegister.getUssApi(profile).getSession();
            } catch (err) {
                if (err.toString().includes("hostname")) {
                    ZoweLogger.error(err);
                } else {
                    await errorHandling(err, profile.name);
                }
            }
            // Creates ZoweNode to track new session and pushes it to mSessionNodes
            const node = new ZoweUSSNode(
                profile.name,
                vscode.TreeItemCollapsibleState.Collapsed,
                null,
                session,
                null,
                false,
                profile.name,
                null,
                profile
            );
            node.contextValue = globals.USS_SESSION_CONTEXT;
            await this.refreshHomeProfileContext(node);
            const icon = getIconByNode(node);
            if (icon) {
                node.iconPath = icon.path;
            }
            node.dirty = true;
            this.mSessionNodes.push(node);
            this.mHistory.addSession(profile.name);
        }
    }

    /**
     * Removes a session from the list in the uss files tree
     *
     * @param {IZoweUSSTreeNode} [node]
     */
    public deleteSession(node: IZoweUSSTreeNode, hideFromAllTrees?: boolean): void {
        ZoweLogger.trace("USSTree.deleteSession called.");
        super.deleteSession(node, hideFromAllTrees);
    }

    /**
     * Adds a node to the USS favorites list
     *
     * @param {IZoweUSSTreeNode} node
     */
    public async addFavorite(node: IZoweUSSTreeNode): Promise<void> {
        ZoweLogger.trace("USSTree.addFavorite called.");
        let temp: ZoweUSSNode;
        const label = node.fullPath;
        // Get node's profile node in favorites
        const profileName = node.getProfileName();
        let profileNodeInFavorites = this.findMatchingProfileInArray(this.mFavorites, profileName);
        if (profileNodeInFavorites === undefined) {
            // If favorite node for profile doesn't exist yet, create a new one for it
            profileNodeInFavorites = this.createProfileNodeForFavs(profileName);
        }
        if (contextually.isUssSession(node)) {
            // Favorite a USS search
            temp = new ZoweUSSNode(label, vscode.TreeItemCollapsibleState.None, profileNodeInFavorites, node.getSession(), null, false, profileName);
            temp.fullPath = node.fullPath;
            await this.saveSearch(temp);
            temp.command = { command: "zowe.uss.fullPath", title: "", arguments: [temp] };
        } else {
            // Favorite USS files and directories
            temp = new ZoweUSSNode(
                label,
                node.collapsibleState,
                profileNodeInFavorites,
                node.getSession(),
                node.getParent().fullPath,
                false,
                profileName
            );
            temp.contextValue = contextually.asFavorite(temp);
            if (contextually.isFavoriteTextOrBinary(temp)) {
                temp.command = { command: "zowe.uss.ZoweUSSNode.open", title: "Open", arguments: [temp] };
            }
        }
        const icon = getIconByNode(temp);
        if (icon) {
            temp.iconPath = icon.path;
        }
        if (!profileNodeInFavorites.children.find((tempNode) => tempNode.label.toString().trim() === temp.label.toString().trim())) {
            profileNodeInFavorites.children.push(temp);
            sortTreeItems(profileNodeInFavorites.children, globals.USS_SESSION_CONTEXT + globals.FAV_SUFFIX);
            sortTreeItems(this.mFavorites, globals.FAV_PROFILE_CONTEXT);
            await this.updateFavorites();
            this.refreshElement(this.mFavoriteSession);
        }
    }

    /**
     * Adds a search node to the USS favorites list
     *
     * @param {IZoweUSSTreeNode} node
     */
    public async saveSearch(node: IZoweUSSTreeNode): Promise<IZoweUSSTreeNode> {
        ZoweLogger.trace("USSTree.saveSearch called.");
        const fullPathLabel = node.fullPath;
        node.label = node.tooltip = fullPathLabel;
        node.contextValue = globals.USS_SESSION_CONTEXT + globals.FAV_SUFFIX;
        await this.checkCurrentProfile(node);
        return node;
    }

    /**
     * Removes a node from the favorites list
     *
     * @param {IZoweUSSTreeNode} node
     */
    public async removeFavorite(node: IZoweUSSTreeNode): Promise<void> {
        ZoweLogger.trace("USSTree.removeFavorite called.");
        // Get node's profile node in favorites
        const profileName = node.getProfileName();
        const profileNodeInFavorites = this.findMatchingProfileInArray(this.mFavorites, profileName);
        if (profileNodeInFavorites) {
            profileNodeInFavorites.children = profileNodeInFavorites.children?.filter(
                (temp) => !(temp.label === node.label && temp.contextValue.startsWith(node.contextValue))
            );
            // Remove profile node from Favorites if it contains no more favorites.
            if (profileNodeInFavorites.children?.length < 1) {
                return this.removeFavProfile(profileName, false);
            }
        }
        await this.updateFavorites();
        this.refreshElement(this.mFavoriteSession);
        return;
    }

    public updateFavorites(): void {
        ZoweLogger.trace("USSTree.upldateFavorites called.");
        const favoritesArray = [];
        this.mFavorites.forEach((profileNode) => {
            profileNode.children.forEach((fav) => {
                const favoriteEntry = "[" + profileNode.label.toString() + "]: " + fav.fullPath + "{" + contextually.getBaseContext(fav) + "}";
                favoritesArray.push(favoriteEntry);
            });
        });
        this.mHistory.updateFavorites(favoritesArray);
    }

    /**
     * Removes profile node from Favorites section
     * @param profileName Name of profile
     * @param userSelected True if the function is being called directly because the user selected to remove the profile from Favorites
     */
    public async removeFavProfile(profileName: string, userSelected: boolean): Promise<void> {
        ZoweLogger.trace("USSTree.removeFavProfile called.");
        // If user selected the "Remove profile from Favorites option", confirm they are okay with deleting all favorited items for that profile.
        let cancelled = false;
        if (userSelected) {
            const checkConfirmation = localize(
                "removeFavProfile.confirm",
                "This will remove all favorited USS items for profile {0}. Continue?",
                profileName
            );
            const continueRemove = localize("removeFavProfile.continue", "Continue");
            await Gui.warningMessage(checkConfirmation, {
                items: [continueRemove],
                vsCodeOpts: { modal: true },
            }).then((selection) => {
                if (!selection || selection === "Cancel") {
                    cancelled = true;
                }
            });
        }
        if (cancelled) {
            return;
        }

        // Remove favorited profile from UI
        this.mFavorites.forEach((favProfileNode) => {
            const favProfileLabel = favProfileNode.label as string;
            if (favProfileLabel === profileName) {
                this.mFavorites = this.mFavorites.filter((tempNode) => tempNode?.label.toString() !== favProfileLabel);
                favProfileNode.dirty = true;
                this.refresh();
            }
        });

        // Update the favorites in settings file
        await this.updateFavorites();
        return;
    }

    /**
     * Fetches an array of all nodes loaded in the tree
     *
     */
    public async getAllLoadedItems(): Promise<IZoweUSSTreeNode[]> {
        ZoweLogger.trace("USSTree.getAllLoadedItems called.");
        if (this.log) {
            ZoweLogger.debug(localize("enterPattern.log.debug.prompt", "Prompting the user to choose a member from the filtered list"));
        }
        const loadedNodes: IZoweUSSTreeNode[] = [];
        const sessions = await this.getChildren();

        // Add all data sets loaded in the tree to an array
        for (const session of sessions) {
            if (!session.contextValue.includes(globals.FAVORITE_CONTEXT)) {
                const nodes = await session.getChildren();

                const checkForChildren = async (nodeToCheck: IZoweUSSTreeNode): Promise<void> => {
                    const children = nodeToCheck.children;
                    if (children.length !== 0) {
                        for (const child of children) {
                            await checkForChildren(child);
                        }
                    }
                    loadedNodes.push(nodeToCheck);
                };

                if (nodes) {
                    for (const node of nodes) {
                        await checkForChildren(node);
                    }
                }
            }
        }
        return loadedNodes;
    }

    /**
     * Prompts the user for a path, and populates the [TreeView]{@link vscode.TreeView} based on the path
     *
     * @param {IZoweUSSTreeNode} node - The session node
     * @returns {Promise<void>}
     */
    public async filterPrompt(node: IZoweUSSTreeNode): Promise<void> {
        ZoweLogger.trace("USSTree.filterPrompt called.");
        if (this.log) {
            ZoweLogger.debug(localize("filterPrompt.log.debug.promptUSSPath", "Prompting the user for a USS path"));
        }
        await this.checkCurrentProfile(node);
        if (Profiles.getInstance().validProfile !== ValidProfileEnum.INVALID) {
            let sessionNode;
            let remotepath: string;
            if (contextually.isSessionNotFav(node)) {
                sessionNode = node;
                if (this.mHistory.getSearchHistory().length > 0) {
                    const createPick = new FilterDescriptor(USSTree.defaultDialogText);
                    const items: vscode.QuickPickItem[] = this.mHistory.getSearchHistory().map((element) => new FilterItem({ text: element }));
                    if (globals.ISTHEIA) {
                        // get user selection
                        const choice = await Gui.showQuickPick([createPick, globals.SEPARATORS.RECENT_FILTERS, ...items], {
                            placeHolder: localize("searchHistory.options.prompt", "Select a filter"),
                        });
                        if (!choice) {
                            Gui.showMessage(localize("enterPattern.pattern", "No selection made. Operation cancelled."));
                            return;
                        }
                        remotepath = choice === createPick ? "" : choice.label;
                    } else {
                        const quickpick = Gui.createQuickPick();
                        quickpick.placeholder = localize("searchHistory.options.prompt", "Select a filter");
                        quickpick.items = [createPick, globals.SEPARATORS.RECENT_FILTERS, ...items];
                        quickpick.ignoreFocusOut = true;
                        quickpick.show();
                        const choice = await Gui.resolveQuickPick(quickpick);
                        quickpick.hide();
                        if (!choice) {
                            Gui.showMessage(localize("enterPattern.pattern", "No selection made. Operation cancelled."));
                            return;
                        }
                        if (choice instanceof FilterDescriptor) {
                            if (quickpick.value) {
                                remotepath = quickpick.value;
                            }
                        } else {
                            remotepath = choice.label;
                        }
                    }
                }
                // manually entering a search - switch to an input box
                const options: vscode.InputBoxOptions = {
                    placeHolder: localize("filterPrompt.option.prompt.placeholder", "New filter"),
                    value: remotepath,
                };
                // get user input
                remotepath = await Gui.showInputBox(options);
                if (!remotepath || remotepath.length === 0) {
                    Gui.showMessage(localize("filterPrompt.enterPath", "You must enter a path."));
                    return;
                }
            } else {
                // executing search from saved search in favorites
                remotepath = node.label as string;
                const profileName = node.getProfileName();
                await this.addSession(profileName);
                const faveNode = node;
                sessionNode = this.mSessionNodes.find((tempNode) => tempNode.getProfileName() === profileName);
                if (!sessionNode.getSession().ISession.user || !sessionNode.getSession().ISession.password) {
                    sessionNode.getSession().ISession.user = faveNode.getSession().ISession.user;
                    sessionNode.getSession().ISession.password = faveNode.getSession().ISession.password;
                    sessionNode.getSession().ISession.base64EncodedAuth = faveNode.getSession().ISession.base64EncodedAuth;
                }
            }
            // Get session for sessionNode
            syncSessionNode(Profiles.getInstance())((profileValue) => ZoweExplorerApiRegister.getUssApi(profileValue).getSession())(node);
            // Sanitization: Replace multiple forward slashes with just one forward slash
            const sanitizedPath = remotepath.replace(/\/+/g, "/").replace(/(\/*)$/, "");
            sessionNode.tooltip = sessionNode.fullPath = sanitizedPath;
            const icon = getIconByNode(sessionNode);
            if (icon) {
                sessionNode.iconPath = icon.path;
            }
            // update the treeview with the new path
            sessionNode.description = sanitizedPath;
            if (!contextually.isFilterFolder(sessionNode)) {
                sessionNode.contextValue += `_${globals.FILTER_SEARCH}`;
            }
            sessionNode.dirty = true;
            this.addSearchHistory(sanitizedPath);
            await TreeViewUtils.expandNode(sessionNode, this);
            this.refresh();
        }
    }

    /**
     * Find profile node that matches specified profile name in a tree nodes array (e.g. this.mFavorites or this.mSessionNodes).
     * @param ussFileProvider - The array of tree nodes to search through (e.g. this.mFavorites)
     * @param profileName - The name of the profile you are looking for
     * @returns {IZoweUSSTreeNode | undefined} Returns matching profile node if found. Otherwise, returns undefined.
     */
    public findMatchingProfileInArray(ussFileProvider: IZoweUSSTreeNode[], profileName: string): IZoweUSSTreeNode | undefined {
        ZoweLogger.trace("USSTree.findMatchingProfileInArray called.");
        return ussFileProvider.find((treeNode) => treeNode.label === profileName);
    }

    /**
     * Creates and returns new profile node, and pushes it to mFavorites
     * @param profileName Name of profile
     * @returns {ZoweUSSNode}
     */
    public createProfileNodeForFavs(profileName: string): ZoweUSSNode {
        ZoweLogger.trace("USSTree.createProfileNodeForFavs called.");
        const favProfileNode = new ZoweUSSNode(
            profileName,
            vscode.TreeItemCollapsibleState.Collapsed,
            this.mFavoriteSession,
            null,
            undefined,
            undefined
        );
        favProfileNode.contextValue = globals.FAV_PROFILE_CONTEXT;
        const icon = getIconByNode(favProfileNode);
        if (icon) {
            favProfileNode.iconPath = icon.path;
        }
        this.mFavorites.push(favProfileNode);
        return favProfileNode;
    }

    /**
     * Initializes the Favorites tree based on favorites held in persistent store.
     * Includes creating profile nodes in Favorites, as well as profile-less child favorite nodes.
     * Profile loading only occurs in loadProfilesForFavorites when the profile node in Favorites is clicked on.
     * @param log
     */
    public async initializeFavorites(log: imperative.Logger): Promise<void> {
        ZoweLogger.trace("USSTree.initializeFavorites called.");
        this.log = log;
        ZoweLogger.debug(localize("initializeFavorites.log.debug", "Initializing profiles with USS favorites."));
        const lines: string[] = this.mHistory.readFavorites();
        if (lines.length === 0) {
            ZoweLogger.debug(localize("initializeFavorites.no.favorites", "No USS favorites found."));
            return;
        }
        for (const line of lines) {
            const profileName = line.substring(1, line.lastIndexOf("]"));
            const favLabel = line.substring(line.indexOf(":") + 1, line.indexOf("{")).trim();
            // The profile node used for grouping respective favorited items. (Undefined if not created yet.)
            let profileNodeInFavorites = this.findMatchingProfileInArray(this.mFavorites, profileName);
            if (profileNodeInFavorites === undefined) {
                // If favorite node for profile doesn't exist yet, create a new one for it
                profileNodeInFavorites = this.createProfileNodeForFavs(profileName);
            }
            // Initialize and attach favorited item nodes under their respective profile node in Favorrites
            const favChildNodeForProfile = await this.initializeFavChildNodeForProfile(favLabel, line, profileNodeInFavorites);
            profileNodeInFavorites.children.push(favChildNodeForProfile);
        }
    }

    /**
     * Creates an individual favorites node WITHOUT profiles or sessions, to be added to the specified profile node in Favorites during activation.
     * This allows label and contextValue to be passed into these child nodes.
     * @param label The favorited file/folder's label
     * @param contextValue The favorited file/folder's context value
     * @param parentNode The profile node in this.mFavorites that the favorite belongs to
     * @returns IZoweUssTreeNode
     */
    public initializeFavChildNodeForProfile(label: string, line: string, parentNode: IZoweUSSTreeNode): ZoweUSSNode {
        ZoweLogger.trace("USSTree.initializeFavChildNodeForProfile called.");
        const favoriteSearchPattern = /^\[.+\]:\s.*\{ussSession\}$/;
        const directorySearchPattern = /^\[.+\]:\s.*\{directory\}$/;
        let node: ZoweUSSNode;
        if (directorySearchPattern.test(line)) {
            node = new ZoweUSSNode(label, vscode.TreeItemCollapsibleState.Collapsed, parentNode, null, "", false, null);
        } else if (favoriteSearchPattern.test(line)) {
            node = new ZoweUSSNode(label, vscode.TreeItemCollapsibleState.None, parentNode, null, null, false, null);
            node.contextValue = globals.USS_SESSION_CONTEXT;
            node.fullPath = label;
            node.label = node.tooltip = label;
            // add a command to execute the search
            node.command = { command: "zowe.uss.fullPath", title: "", arguments: [node] };
        } else {
            node = new ZoweUSSNode(label, vscode.TreeItemCollapsibleState.None, parentNode, null, "", false, null);
            node.command = {
                command: "zowe.uss.ZoweUSSNode.open",
                title: localize("initializeUSSFavorites.lines.title", "Open"),
                arguments: [node],
            };
        }
        node.contextValue = contextually.asFavorite(node);
        const icon = getIconByNode(node);
        if (icon) {
            node.iconPath = icon.path;
        }
        return node;
    }

    /**
     * Loads profile for the profile node in Favorites that was clicked on, as well as for its children favorites.
     * @param log
     * @param parentNode
     */
    public async loadProfilesForFavorites(log: imperative.Logger, parentNode: IZoweUSSTreeNode): Promise<IZoweUSSTreeNode[] | ZoweUSSNode[]> {
        ZoweLogger.trace("USSTree.loadProfilesForFavorites called.");
        const profileName = parentNode.label as string;
        const updatedFavsForProfile: IZoweUSSTreeNode[] = [];
        let profile: imperative.IProfileLoaded;
        let session: imperative.Session;
        this.log = log;
        ZoweLogger.debug(localize("loadProfilesForFavorites.log.debug", "Loading profile: {0} for USS favorites", profileName));
        // Load profile for parent profile node in this.mFavorites array
        if (!parentNode.getProfile() || !parentNode.getSession()) {
            // If no profile/session yet, then add session and profile to parent profile node in this.mFavorites array:
            try {
                profile = Profiles.getInstance().loadNamedProfile(profileName);
                // Set mProfileName for the getProfileName function, but after initialization of child fav nodes.
                // This way, it won't try to load profile in constructor for child fav nodes too early.
                parentNode.mProfileName = profileName;
                await Profiles.getInstance().checkCurrentProfile(profile);
                if (Profiles.getInstance().validProfile === ValidProfileEnum.VALID || !contextually.isValidationEnabled(parentNode)) {
                    session = await ZoweExplorerApiRegister.getUssApi(profile).getSession();
                    parentNode.setProfileToChoice(profile);
                    parentNode.setSessionToChoice(session);
                } else {
                    const infoNode = new ZoweUSSNode(
                        localize("loadProfilesForFavorites.authFailed", "You must authenticate to view favorites."),
                        vscode.TreeItemCollapsibleState.None,
                        parentNode,
                        null,
                        parentNode.fullPath
                    );
                    infoNode.contextValue = globals.INFORMATION_CONTEXT;
                    infoNode.iconPath = undefined;
                    return [infoNode];
                }
            } catch (error) {
                ZoweLogger.error(error);
                const errMessage: string =
                    localize(
                        "initializeUSSFavorites.error.profile1",
                        "Error: You have Zowe USS favorites that refer to a non-existent CLI profile named: {0}",
                        profileName
                    ) +
                    localize("initializeUSSFavorites.error.profile2", ". To resolve this, you can remove {0}", profileName) +
                    localize(
                        "initializeUSSFavorites.error.profile3",
                        " from the Favorites section of Zowe Explorer's USS view. Would you like to do this now? ",
                        getAppName(globals.ISTHEIA)
                    );
                const btnLabelRemove = localize("initializeUSSFavorites.error.buttonRemove", "Remove");
                Gui.errorMessage(errMessage, {
                    items: [btnLabelRemove],
                    vsCodeOpts: { modal: true },
                }).then(async (selection) => {
                    if (selection === btnLabelRemove) {
                        await this.removeFavProfile(profileName, false);
                    }
                });
                return;
            }
        }
        profile = parentNode.getProfile();
        session = parentNode.getSession();
        // Pass loaded profile/session to the parent node's favorites children.
        const profileInFavs = this.findMatchingProfileInArray(this.mFavorites, profileName);
        const favsForProfile = profileInFavs.children;
        for (const favorite of favsForProfile) {
            // If profile and session already exists for favorite node, add to updatedFavsForProfile and go to next array item
            if (favorite.getProfile() && favorite.getSession()) {
                updatedFavsForProfile.push(favorite);
                continue;
            }
            // If no profile/session for favorite node yet, then add session and profile to favorite node:
            favorite.setProfileToChoice(profile);
            favorite.setSessionToChoice(session);
            updatedFavsForProfile.push(favorite);
        }
        // This updates the profile node's children in the this.mFavorites array, as well.
        return updatedFavsForProfile;
    }

    public addFileHistory(criteria: string): void {
        ZoweLogger.trace("USSTree.addFileHistory called.");
        this.mHistory.addFileHistory(criteria);
        this.refresh();
    }

    public getFileHistory(): string[] {
        ZoweLogger.trace("USSTree.getFileHistory called.");
        return this.mHistory.getFileHistory();
    }

    public removeFileHistory(name: string): void {
        ZoweLogger.trace("USSTree.removeFileHistory called.");
        this.mHistory.removeFileHistory(name);
    }

    public removeSearchHistory(name: string): void {
        ZoweLogger.trace("USSTree.removeSearchHistory called.");
        this.mHistory.removeSearchHistory(name);
    }

    public removeSession(name: string): void {
        ZoweLogger.trace("USSTree.removeSession called.");
        this.mHistory.removeSession(name);
    }

    public resetSearchHistory(): void {
        ZoweLogger.trace("USSTree.resetSearchHistory called.");
        this.mHistory.resetSearchHistory();
    }

    public resetFileHistory(): void {
        ZoweLogger.trace("USSTree.resetFileHistory called.");
        this.mHistory.resetFileHistory();
    }

    public getSessions(): string[] {
        ZoweLogger.trace("USSTree.getSessions called.");
        return this.mHistory.getSessions();
    }

    public getFavorites(): string[] {
        ZoweLogger.trace("USSTree.getFavorites called.");
        return this.mHistory.readFavorites();
    }

    /**
     * Opens a USS item & reveals it in the tree
     *
     */
    public async openItemFromPath(itemPath: string, sessionNode: IZoweUSSTreeNode): Promise<void> {
        ZoweLogger.trace("USSTree.openItemFromPath called.");
        // USS file was selected
        const nodePath = itemPath
            .substring(itemPath.indexOf("/") + 1)
            .trim()
            .split("/");
        const selectedNodeName = nodePath[nodePath.length - 1];

        // Update the tree filter & expand the tree
        sessionNode.collapsibleState = vscode.TreeItemCollapsibleState.Expanded;
        sessionNode.tooltip = sessionNode.fullPath = `/${nodePath.slice(0, nodePath.length - 1).join("/")}`;
        sessionNode.label = `${sessionNode.getProfileName()} [/${nodePath.join("/")}]`;
        sessionNode.dirty = true;
        this.addSearchHistory(`[${sessionNode.getProfileName()}]: /${nodePath.join("/")}`);
        await sessionNode.getChildren();

        // Reveal the searched item in the tree
        const selectedNode: IZoweUSSTreeNode = sessionNode.children.find((elt) => elt.label === selectedNodeName);
        if (selectedNode) {
            selectedNode.openUSS(false, true, this);
        } else {
            Gui.showMessage(localize("findUSSItem.unsuccessful", "File does not exist. It may have been deleted."));
            this.removeFileHistory(`[${sessionNode.getProfileName()}]: ${itemPath}`);
        }
    }

    /**
     * Finds matching node by fullPath in the loaded descendants (i.e. children, grandchildren, etc.) of a parent node.
     * @param parentNode The node whose descendants are being searched through.
     * @param fullPath The fullPath used as the matching criteria.
     * @returns {IZoweUSSTreeNode}
     */
    protected findMatchInLoadedChildren(parentNode: IZoweUSSTreeNode, fullPath: string): IZoweUSSTreeNode {
        ZoweLogger.trace("USSTree.findMatchInLoadedChildren called.");
        // // Is match direct child?
        const match: IZoweUSSTreeNode = parentNode.children.find((child) => child.fullPath === fullPath);
        if (match === undefined) {
            // Is match contained within one of the children?
            for (const node of parentNode.children) {
                const isFullPathChild: boolean = checkIfChildPath(node.fullPath, fullPath);
                if (isFullPathChild) {
                    return this.findMatchInLoadedChildren(node, fullPath);
                }
            }
        }
        return match;
    }
<<<<<<< HEAD

    /**
     * Adds a single session to the USS tree
     *
     */
    private async addSingleSession(profile: imperative.IProfileLoaded): Promise<void> {
        ZoweLogger.trace("USSTree.addSingleSession called.");
        if (profile) {
            // If session is already added, do nothing
            if (this.mSessionNodes.find((tNode) => tNode.label.toString() === profile.name)) {
                return;
            }
            // Uses loaded profile to create a session with the USS API
            let session: imperative.Session;
            try {
                session = await ZoweExplorerApiRegister.getUssApi(profile).getSession();
            } catch (err) {
                if (err.toString().includes("hostname")) {
                    ZoweLogger.error(err);
                } else {
                    await errorHandling(err, profile.name);
                }
            }
            // Creates ZoweNode to track new session and pushes it to mSessionNodes
            const node = new ZoweUSSNode(
                profile.name,
                vscode.TreeItemCollapsibleState.Collapsed,
                null,
                session,
                null,
                false,
                profile.name,
                null,
                profile
            );
            node.contextValue = globals.USS_SESSION_CONTEXT;
            await this.refreshHomeProfileContext(node);
            const icon = getIconByNode(node);
            if (icon) {
                node.iconPath = icon.path;
            }
            node.dirty = true;
            this.mSessionNodes.push(node);
            this.mHistory.addSession(profile.name);
        }
    }

    /**
     * Event listener to mark a USS doc URI as null in the openFiles record
     * @param this (resolves ESlint warning about unbound methods)
     * @param doc A doc URI that was closed
     */
    public static onDidCloseTextDocument(this: void, doc: vscode.TextDocument): void {
        if (doc.uri.fsPath.includes(globals.USS_DIR)) {
            updateOpenFiles(TreeProviders.uss, doc.uri.fsPath, null);
        }
    }
=======
>>>>>>> 99fcda2c
}<|MERGE_RESOLUTION|>--- conflicted
+++ resolved
@@ -14,13 +14,8 @@
 import * as path from "path";
 import { imperative } from "@zowe/cli";
 import { FilterItem, FilterDescriptor, errorHandling, syncSessionNode } from "../utils/ProfilesUtils";
-<<<<<<< HEAD
 import { sortTreeItems, getAppName, checkIfChildPath, updateOpenFiles } from "../shared/utils";
-import { Gui, IZoweTree, IZoweUSSTreeNode, NodeInteraction, ValidProfileEnum, PersistenceSchemaEnum } from "@zowe/zowe-explorer-api";
-=======
-import { sortTreeItems, getAppName, checkIfChildPath } from "../shared/utils";
 import { Gui, IZoweTree, IZoweTreeNode, IZoweUSSTreeNode, NodeInteraction, ValidProfileEnum, PersistenceSchemaEnum } from "@zowe/zowe-explorer-api";
->>>>>>> 99fcda2c
 import { Profiles } from "../Profiles";
 import { ZoweExplorerApiRegister } from "../ZoweExplorerApiRegister";
 import { ZoweUSSNode } from "./ZoweUSSNode";
@@ -938,53 +933,6 @@
         }
         return match;
     }
-<<<<<<< HEAD
-
-    /**
-     * Adds a single session to the USS tree
-     *
-     */
-    private async addSingleSession(profile: imperative.IProfileLoaded): Promise<void> {
-        ZoweLogger.trace("USSTree.addSingleSession called.");
-        if (profile) {
-            // If session is already added, do nothing
-            if (this.mSessionNodes.find((tNode) => tNode.label.toString() === profile.name)) {
-                return;
-            }
-            // Uses loaded profile to create a session with the USS API
-            let session: imperative.Session;
-            try {
-                session = await ZoweExplorerApiRegister.getUssApi(profile).getSession();
-            } catch (err) {
-                if (err.toString().includes("hostname")) {
-                    ZoweLogger.error(err);
-                } else {
-                    await errorHandling(err, profile.name);
-                }
-            }
-            // Creates ZoweNode to track new session and pushes it to mSessionNodes
-            const node = new ZoweUSSNode(
-                profile.name,
-                vscode.TreeItemCollapsibleState.Collapsed,
-                null,
-                session,
-                null,
-                false,
-                profile.name,
-                null,
-                profile
-            );
-            node.contextValue = globals.USS_SESSION_CONTEXT;
-            await this.refreshHomeProfileContext(node);
-            const icon = getIconByNode(node);
-            if (icon) {
-                node.iconPath = icon.path;
-            }
-            node.dirty = true;
-            this.mSessionNodes.push(node);
-            this.mHistory.addSession(profile.name);
-        }
-    }
 
     /**
      * Event listener to mark a USS doc URI as null in the openFiles record
@@ -996,6 +944,4 @@
             updateOpenFiles(TreeProviders.uss, doc.uri.fsPath, null);
         }
     }
-=======
->>>>>>> 99fcda2c
 }