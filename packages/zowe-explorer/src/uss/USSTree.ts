/**
 * This program and the accompanying materials are made available under the terms of the
 * Eclipse Public License v2.0 which accompanies this distribution, and is available at
 * https://www.eclipse.org/legal/epl-v20.html
 *
 * SPDX-License-Identifier: EPL-2.0
 *
 * Copyright Contributors to the Zowe Project.
 *
 */

import * as vscode from "vscode";
import * as globals from "../globals";
import * as path from "path";
import * as contextually from "../shared/context";
import { imperative } from "@zowe/cli";
import { FilterItem, FilterDescriptor, errorHandling, syncSessionNode } from "../utils/ProfilesUtils";
import { sortTreeItems, getAppName, checkIfChildPath, updateOpenFiles } from "../shared/utils";
import { Gui, IZoweTree, IZoweTreeNode, IZoweUSSTreeNode, Types, Validation, PersistenceSchemaEnum } from "@zowe/zowe-explorer-api";
import { Profiles } from "../Profiles";
import { ZoweExplorerApiRegister } from "../ZoweExplorerApiRegister";
import { ZoweUSSNode } from "./ZoweUSSNode";
import { ZoweTreeProvider } from "../abstract/ZoweTreeProvider";
import { getIconByNode } from "../generators/icons";
import { ZoweLogger } from "../utils/LoggerUtils";
import { TreeViewUtils } from "../utils/TreeViewUtils";
import { TreeProviders } from "../shared/TreeProviders";
<<<<<<< HEAD
import { UssFSProvider } from "./UssFSProvider";
=======
>>>>>>> 4ae81252

/**
 * Creates the USS tree that contains nodes of sessions and data sets
 *
 * @export
 */
export async function createUSSTree(log: imperative.Logger): Promise<USSTree> {
    ZoweLogger.trace("uss.USSTree.createUSSTree called.");
    const tree = new USSTree();
    await tree.initializeFavorites(log);
    await tree.addSession(undefined, undefined, tree);
    return tree;
}

/**
 * A tree that contains nodes of sessions and USS Files
 *
 * @export
 * @class USSTree
 * @implements {vscode.TreeDataProvider}
 */
export class USSTree extends ZoweTreeProvider implements IZoweTree<IZoweUSSTreeNode> {
    public static readonly defaultDialogText: string = vscode.l10n.t("$(plus) Create a new filter");
    private static readonly persistenceSchema: PersistenceSchemaEnum = PersistenceSchemaEnum.USS;
    public mFavoriteSession: ZoweUSSNode;
    public mSessionNodes: IZoweUSSTreeNode[] = [];
    public mFavorites: IZoweUSSTreeNode[] = [];
    public lastOpened: Types.ZoweNodeInteraction = {};
    private treeView: vscode.TreeView<IZoweUSSTreeNode>;
    public copying: Promise<unknown>;
    public openFiles: Record<string, IZoweUSSTreeNode> = {};

    // only support drag and drop ops within the USS tree at this point
    public dragMimeTypes: string[] = [];
    public dropMimeTypes: string[] = ["application/vnd.code.tree.zowe.uss.explorer"];

    private draggedNodes: Record<string, IZoweUSSTreeNode> = {};

    public constructor() {
        super(USSTree.persistenceSchema, new ZoweUSSNode(vscode.l10n.t("Favorites"), vscode.TreeItemCollapsibleState.Collapsed, null, null, null));
        this.mFavoriteSession.contextValue = globals.FAVORITE_CONTEXT;
        const icon = getIconByNode(this.mFavoriteSession);
        if (icon) {
            this.mFavoriteSession.iconPath = icon.path;
        }
        this.mSessionNodes = [this.mFavoriteSession as IZoweUSSTreeNode];
        this.treeView = Gui.createTreeView("zowe.uss.explorer", {
            treeDataProvider: this,
            dragAndDropController: this,
            canSelectMany: true,
        });
        this.treeView.onDidCollapseElement(TreeViewUtils.refreshIconOnCollapse([contextually.isUssDirectory, contextually.isUssSession], this));
    }

    public handleDrag(source: IZoweUSSTreeNode[], dataTransfer: vscode.DataTransfer, token: vscode.CancellationToken): void {
        const items = [];
        for (const srcItem of source) {
            this.draggedNodes[srcItem.resourceUri.path] = srcItem;
            items.push({
                label: srcItem.label,
                uri: srcItem.resourceUri,
            });
        }
        dataTransfer.set("application/vnd.code.tree.zowe.uss.explorer", new vscode.DataTransferItem(items));
    }

    public async handleDrop(target: IZoweUSSTreeNode | undefined, dataTransfer: vscode.DataTransfer, token: vscode.CancellationToken): Promise<void> {
        const droppedItems = dataTransfer.get("application/vnd.code.tree.zowe.uss.explorer");
        if (!droppedItems) {
            return;
        }

        // determine if any overwrites may occur
        const willOverwrite = Object.values(this.draggedNodes).reduce(
            (all, n) => all || target.children?.find((tc) => tc.label === n.label) != null,
            false
        );
        if (willOverwrite) {
            const userOpts = [vscode.l10n.t("Confirm")];
            const resp = await Gui.warningMessage(
                vscode.l10n.t("One or more items may be overwritten from this drop operation. Confirm or cancel?"),
                {
                    items: userOpts,
                    vsCodeOpts: {
                        modal: true,
                    },
                }
            );
            if (resp == null || resp !== userOpts[0]) {
                return;
            }
        }

        const multipleItems = Object.keys(this.draggedNodes).length > 1;

        for (const item of droppedItems.value) {
            const node = this.draggedNodes[item.uri.path];
            if (node.getParent() === target) {
                // no sense in moving an object to a different spot in the same tree level
                continue;
            }

            const newUriForNode = vscode.Uri.parse(`zowe-uss:/${target.getProfile().name}${target.fullPath}/${item.label as string}`);
            if (await UssFSProvider.instance.move(item.uri, newUriForNode)) {
                // remove node from old parent and relocate to new parent
                const oldParent = node.getParent();
                oldParent.children = oldParent.children.filter((c) => c !== node);
                this.nodeDataChanged(oldParent);
                node.resourceUri = newUriForNode;

                if (!multipleItems) {
                    // fetch children for target
                    this.refreshElement(target);
                    target.dirty = true;
                    const newNode = (await target.getChildren()).find((n: IZoweUSSTreeNode) => n.resourceUri === newUriForNode);
                    if (newNode) {
                        await this.treeView.reveal(newNode);
                    }
                }
            }
        }
        if (multipleItems) {
            this.refreshElement(target);
            await this.treeView.reveal(target, { expand: true });
        }
        this.draggedNodes = {};
    }

    /**
     * Method for renaming a USS Node. This could be a Favorite Node
     *
     * @param originalNode
     * @param {string} filePath
     */
    public async rename(originalNode: IZoweUSSTreeNode): Promise<void> {
        ZoweLogger.trace("USSTree.rename called.");
        const currentFilePath = originalNode.resourceUri.path; // The user's complete local file path for the node
        const openedTextDocuments: readonly vscode.TextDocument[] = vscode.workspace.textDocuments; // Array of all documents open in VS Code
        const nodeType = contextually.isFolder(originalNode) ? "folder" : "file";
        const parentPath = path.dirname(originalNode.fullPath);
        let originalNodeInFavorites: boolean = false;
        let oldFavorite: IZoweUSSTreeNode;

        // Could be a favorite or regular entry always deal with the regular entry
        // Check if an old favorite exists for this node
        if (contextually.isFavorite(originalNode) || contextually.isFavoriteDescendant(originalNode)) {
            originalNodeInFavorites = true; // Node is a favorite or a descendant of a node in Favorites section
            oldFavorite = originalNode;
        } else {
            oldFavorite = this.findFavoritedNode(originalNode);
        }

        // If the USS node or any of its children are locally open with unsaved data, prevent rename until user saves their work.
        for (const doc of openedTextDocuments) {
            const docIsChild = checkIfChildPath(currentFilePath, doc.fileName);
            if (doc.fileName === currentFilePath || docIsChild === true) {
                if (doc.isDirty === true) {
                    Gui.errorMessage(
                        vscode.l10n.t({
                            message:
                                "Unable to rename {0} because you have unsaved changes in this {1}. Please save your work before renaming the {1}.",
                            args: [originalNode.fullPath, nodeType],
                            comment: ["Node path", "Node type"],
                        }),
                        { vsCodeOpts: { modal: true } }
                    );
                    return;
                }
            }
        }
        const loadedNodes = await this.getAllLoadedItems();
        const options: vscode.InputBoxOptions = {
            prompt: vscode.l10n.t({
                message: "Enter a new name for the {0}",
                args: [nodeType],
                comment: ["Node type"],
            }),
            value: originalNode.label.toString().replace(/^\[.+\]:\s/, ""),
            ignoreFocusOut: true,
            validateInput: (value) => this.checkDuplicateLabel(parentPath + value, loadedNodes),
        };
        const newName = await Gui.showInputBox(options);
        if (newName && parentPath + newName !== originalNode.fullPath) {
            try {
                const newNamePath = path.posix.join(parentPath, newName);

                // Handle rename in UI:
                if (oldFavorite) {
                    if (originalNodeInFavorites) {
                        await this.renameUSSNode(originalNode, newNamePath); // Rename corresponding node in Sessions
                    }
                    // Below handles if originalNode is in a session node or is only indirectly in Favorites (e.g. is only a child of a favorite).
                    // Also handles if there are multiple appearances of originalNode in Favorites.
                    // This has to happen before renaming originalNode.rename, as originalNode's label is used to find the favorite equivalent.
                    // Doesn't do anything if there aren't any appearances of originalNode in Favs
                    await this.renameFavorite(originalNode, newNamePath);
                }
                // Rename originalNode in UI
                await originalNode.rename(newNamePath);
                // only reassign URI for renamed files
                if (!contextually.isUssDirectory(originalNode)) {
                    originalNode.command = {
                        command: "vscode.open",
                        title: vscode.l10n.t("Open"),
                        arguments: [originalNode.resourceUri],
                    };
                }
                this.mOnDidChangeTreeData.fire();
                this.updateFavorites();
            } catch (err) {
                if (err instanceof Error) {
                    await errorHandling(err, originalNode.mProfileName, vscode.l10n.t("Unable to rename node:"));
                }
                throw err;
            }
        }
    }

    public checkDuplicateLabel(newFullPath: string, nodesToCheck: IZoweUSSTreeNode[]): string {
        ZoweLogger.trace("USSTree.checkDuplicateLabel called.");
        for (const node of nodesToCheck) {
            const nodeType = contextually.isFolder(node) ? "folder" : "file";
            if (newFullPath === node.fullPath.trim()) {
                return vscode.l10n.t({
                    message: "A {0} already exists with this name. Please choose a different name.",
                    args: [nodeType],
                    comment: ["Node type"],
                });
            }
        }
        return null;
    }

    public open(_node: IZoweUSSTreeNode, _preview: boolean): void {
        throw new Error("Method not implemented.");
    }
    public copy(_node: IZoweUSSTreeNode): void {
        throw new Error("Method not implemented.");
    }
    public paste(_node: IZoweUSSTreeNode): void {
        throw new Error("Method not implemented.");
    }
    public delete(_node: IZoweUSSTreeNode): void {
        throw new Error("Method not implemented.");
    }
    public saveFile(_document: vscode.TextDocument): void {
        throw new Error("Method not implemented.");
    }
    public refreshPS(_node: IZoweUSSTreeNode): void {
        throw new Error("Method not implemented.");
    }
    public uploadDialog(_node: IZoweUSSTreeNode): void {
        throw new Error("Method not implemented.");
    }

    /**
     * Finds the equivalent node as a favorite.
     * Used to ensure functions like delete, rename are synced between non-favorite nodes and their favorite equivalents.
     * This will also find the node if it is a child of a favorite and has been loaded.
     *
     * @param node
     */
    public findFavoritedNode(node: IZoweUSSTreeNode): IZoweUSSTreeNode {
        ZoweLogger.trace("USSTree.findFavoriteNode called.");
        let matchingNodeInFavs: IZoweUSSTreeNode;
        // Get node's profile node in favorites
        const profileName = node.getProfileName();
        const profileNodeInFavorites = this.findMatchingProfileInArray(this.mFavorites, profileName);
        if (profileNodeInFavorites) {
            matchingNodeInFavs = this.findMatchInLoadedChildren(profileNodeInFavorites, node.fullPath);
        }
        return matchingNodeInFavs;
    }

    /**
     * Finds the equivalent node not as a favorite
     *
     * @param node The favorited node you want to find the non-favorite equivalent for.
     */
    public findNonFavoritedNode(node: IZoweUSSTreeNode): IZoweUSSTreeNode {
        ZoweLogger.trace("USSTree.findNonFavoriteNode called.");
        let matchingNode: IZoweUSSTreeNode;
        const profileName = node.getProfileName();
        const sessionNode = this.mSessionNodes.find((session) => session.getProfileName() === profileName);
        if (sessionNode) {
            matchingNode = this.findMatchInLoadedChildren(sessionNode, node.fullPath);
        }
        return matchingNode;
    }

    /**
     * Finds the equivalent node based on whether the passed node is a favorite.
     * @param node
     */
    public findEquivalentNode(node: IZoweUSSTreeNode, isFavorite: boolean): IZoweUSSTreeNode {
        ZoweLogger.trace("USSTree.findEquivalentNode called.");
        return isFavorite ? this.findNonFavoritedNode(node) : this.findFavoritedNode(node);
    }

    /**
     * This function is for renaming the non-favorited equivalent of a favorited node for a given profile.
     * @param profileLabel
     * @param oldNamePath
     * @param newNamePath
     */
    public async renameUSSNode(node: IZoweUSSTreeNode, newNamePath: string): Promise<void> {
        ZoweLogger.trace("USSTree.renameUSSNode called.");
        const matchingNode: IZoweUSSTreeNode = this.findNonFavoritedNode(node);
        if (matchingNode) {
            await matchingNode.rename(newNamePath);
        }
    }

    /**
     * Renames a node from the favorites list
     *
     * @param node
     */
    public async renameFavorite(node: IZoweUSSTreeNode, newNamePath: string): Promise<void> {
        ZoweLogger.trace("USSTree.renameFavorite called.");
        const matchingNode: IZoweUSSTreeNode = this.findFavoritedNode(node);
        if (matchingNode) {
            await matchingNode.rename(newNamePath);
            this.refreshElement(this.mFavoriteSession); // Needed in case the node appears multiple times in Favorites (e.g. as child, grandchild)
        }
    }

    /**
     * Returns the tree view for the current USSTree
     *
     * @returns {vscode.TreeView<ZoweUSSNode>}
     */
    public getTreeView(): vscode.TreeView<IZoweUSSTreeNode> {
        ZoweLogger.trace("USSTree.getTreeView called.");
        return this.treeView;
    }

    /**
     * Takes argument of type IZoweUSSTreeNode and retrieves all of the first level children
     *
     * @param {IZoweUSSTreeNode} [element] - Optional parameter; if not passed, returns root session nodes
     * @returns {IZoweUSSTreeNode[] | Promise<IZoweUSSTreeNode[]>}
     */
    public async getChildren(element?: IZoweUSSTreeNode | undefined): Promise<IZoweUSSTreeNode[]> {
        ZoweLogger.trace("USSTree.getChildren called.");
        if (element) {
            if (contextually.isFavoriteContext(element)) {
                return this.mFavorites;
            }
            if (element.contextValue && element.contextValue === globals.FAV_PROFILE_CONTEXT) {
                const favsForProfile = await this.loadProfilesForFavorites(this.log, element);
                return favsForProfile;
            }
            return element.getChildren();
        }
        return this.mSessionNodes;
    }

    /**
     * Adds a new session to the uss files tree
     *
     * @param {string} [sessionName] - optional; loads persisted profiles or default if not passed
     * @param {string} [profileType] - optional; loads profiles of a certain type if passed
     */
    public async addSession(sessionName?: string, profileType?: string, provider?: IZoweTree<IZoweTreeNode>): Promise<void> {
        ZoweLogger.trace("USSTree.addSession called.");
        await super.addSession(sessionName, profileType, provider);
    }

    /**
     * Adds a single session to the tree
     * @param profile the profile to add to the tree
     */
    public async addSingleSession(profile: imperative.IProfileLoaded): Promise<void> {
        ZoweLogger.trace("USSTree.addSingleSession called.");
        if (profile) {
            // If session is already added, do nothing
            if (this.mSessionNodes.find((tNode) => tNode.label.toString() === profile.name)) {
                return;
            }
            // Uses loaded profile to create a session with the USS API
            let session: imperative.Session;
            try {
                session = ZoweExplorerApiRegister.getUssApi(profile).getSession();
            } catch (err) {
                if (err.toString().includes("hostname")) {
                    ZoweLogger.error(err);
                } else {
                    await errorHandling(err, profile.name);
                }
            }
            // Creates ZoweNode to track new session and pushes it to mSessionNodes
            const node = new ZoweUSSNode(
                profile.name,
                vscode.TreeItemCollapsibleState.Collapsed,
                null,
                session,
                null,
                false,
                profile.name,
                null,
                profile
            );
            node.contextValue = globals.USS_SESSION_CONTEXT;
            await this.refreshHomeProfileContext(node);
            const icon = getIconByNode(node);
            if (icon) {
                node.iconPath = icon.path;
            }
            node.dirty = true;
            this.mSessionNodes.push(node);
            this.mHistory.addSession(profile.name);
        }
    }

    /**
     * Removes a session from the list in the uss files tree
     *
     * @param {IZoweUSSTreeNode} [node]
     */
    public deleteSession(node: IZoweUSSTreeNode, hideFromAllTrees?: boolean): void {
        ZoweLogger.trace("USSTree.deleteSession called.");
        super.deleteSession(node, hideFromAllTrees);
    }

    /**
     * Adds a node to the USS favorites list
     *
     * @param {IZoweUSSTreeNode} node
     */
    public async addFavorite(node: IZoweUSSTreeNode): Promise<void> {
        ZoweLogger.trace("USSTree.addFavorite called.");
        let temp: ZoweUSSNode;
        const label = node.fullPath;
        // Get node's profile node in favorites
        const profileName = node.getProfileName();
        let profileNodeInFavorites = this.findMatchingProfileInArray(this.mFavorites, profileName);
        if (profileNodeInFavorites === undefined) {
            // If favorite node for profile doesn't exist yet, create a new one for it
            profileNodeInFavorites = this.createProfileNodeForFavs(profileName);
        }
        if (contextually.isUssSession(node)) {
            // Favorite a USS search
            temp = new ZoweUSSNode(label, vscode.TreeItemCollapsibleState.None, profileNodeInFavorites, node.getSession(), null, false, profileName);
            temp.fullPath = node.fullPath;
            await this.saveSearch(temp);
            temp.command = { command: "zowe.uss.fullPath", title: "", arguments: [temp] };
        } else {
            // Favorite USS files and directories
            temp = new ZoweUSSNode(
                label,
                node.collapsibleState,
                profileNodeInFavorites,
                node.getSession(),
                node.getParent().fullPath,
                false,
                profileName
            );
            temp.resourceUri = node.resourceUri;
            temp.contextValue = contextually.asFavorite(temp);
            if (contextually.isFavoriteTextOrBinary(temp)) {
                temp.command = { command: "vscode.open", title: "Open", arguments: [temp.resourceUri] };
            }
        }
        const icon = getIconByNode(temp);
        if (icon) {
            temp.iconPath = icon.path;
        }
        if (!profileNodeInFavorites.children.find((tempNode) => tempNode.label.toString().trim() === temp.label.toString().trim())) {
            profileNodeInFavorites.children.push(temp);
            sortTreeItems(profileNodeInFavorites.children, globals.USS_SESSION_CONTEXT + globals.FAV_SUFFIX);
            sortTreeItems(this.mFavorites, globals.FAV_PROFILE_CONTEXT);
            this.updateFavorites();
            this.refreshElement(this.mFavoriteSession);
        }
    }

    /**
     * Adds a search node to the USS favorites list
     *
     * @param {IZoweUSSTreeNode} node
     */
    public async saveSearch(node: IZoweUSSTreeNode): Promise<IZoweUSSTreeNode> {
        ZoweLogger.trace("USSTree.saveSearch called.");
        const fullPathLabel = node.fullPath;
        node.label = node.tooltip = fullPathLabel;
        node.contextValue = globals.USS_SESSION_CONTEXT + globals.FAV_SUFFIX;
        await this.checkCurrentProfile(node);
        return node;
    }

    /**
     * Removes a node from the favorites list
     *
     * @param {IZoweUSSTreeNode} node
     */
    public async removeFavorite(node: IZoweUSSTreeNode): Promise<void> {
        ZoweLogger.trace("USSTree.removeFavorite called.");
        // Get node's profile node in favorites
        const profileName = node.getProfileName();
        const profileNodeInFavorites = this.findMatchingProfileInArray(this.mFavorites, profileName);
        if (profileNodeInFavorites) {
            profileNodeInFavorites.children = profileNodeInFavorites.children?.filter(
                (temp) => !(temp.label === node.label && temp.contextValue.startsWith(node.contextValue))
            );
            // Remove profile node from Favorites if it contains no more favorites.
            if (profileNodeInFavorites.children?.length < 1) {
                return this.removeFavProfile(profileName, false);
            }
        }
        this.updateFavorites();
        this.refreshElement(this.mFavoriteSession);
    }

    public updateFavorites(): void {
        ZoweLogger.trace("USSTree.upldateFavorites called.");
        const favoritesArray = [];
        this.mFavorites.forEach((profileNode) => {
            profileNode.children.forEach((fav) => {
                const favoriteEntry = "[" + profileNode.label.toString() + "]: " + fav.fullPath + "{" + contextually.getBaseContext(fav) + "}";
                favoritesArray.push(favoriteEntry);
            });
        });
        this.mHistory.updateFavorites(favoritesArray);
    }

    /**
     * Removes profile node from Favorites section
     * @param profileName Name of profile
     * @param userSelected True if the function is being called directly because the user selected to remove the profile from Favorites
     */
    public async removeFavProfile(profileName: string, userSelected: boolean): Promise<void> {
        ZoweLogger.trace("USSTree.removeFavProfile called.");
        // If user selected the "Remove profile from Favorites option", confirm they are okay with deleting all favorited items for that profile.
        let cancelled = false;
        if (userSelected) {
            const checkConfirmation = vscode.l10n.t({
                message: "This will remove all favorited USS items for profile {0}. Continue?",
                args: [profileName],
                comment: ["Profile name"],
            });
            const continueRemove = vscode.l10n.t("Continue");
            await Gui.warningMessage(checkConfirmation, {
                items: [continueRemove],
                vsCodeOpts: { modal: true },
            }).then((selection) => {
                if (!selection || selection === "Cancel") {
                    cancelled = true;
                }
            });
        }
        if (cancelled) {
            return;
        }

        // Remove favorited profile from UI
        this.mFavorites.forEach((favProfileNode) => {
            const favProfileLabel = favProfileNode.label as string;
            if (favProfileLabel === profileName) {
                this.mFavorites = this.mFavorites.filter((tempNode) => tempNode?.label.toString() !== favProfileLabel);
                favProfileNode.dirty = true;
                this.refresh();
            }
        });

        // Update the favorites in settings file
        this.updateFavorites();
    }

    /**
     * Fetches an array of all nodes loaded in the tree
     *
     */
    public async getAllLoadedItems(): Promise<IZoweUSSTreeNode[]> {
        ZoweLogger.trace("USSTree.getAllLoadedItems called.");
        if (this.log) {
            ZoweLogger.debug(vscode.l10n.t("Prompting the user to choose a member from the filtered list"));
        }
        const loadedNodes: IZoweUSSTreeNode[] = [];
        const sessions = await this.getChildren();

        // Add all data sets loaded in the tree to an array
        for (const session of sessions) {
            if (!session.contextValue.includes(globals.FAVORITE_CONTEXT)) {
                const nodes = await session.getChildren();

                const checkForChildren = async (nodeToCheck: IZoweUSSTreeNode): Promise<void> => {
                    const children = nodeToCheck.children;
                    if (children.length !== 0) {
                        for (const child of children) {
                            await checkForChildren(child);
                        }
                    }
                    loadedNodes.push(nodeToCheck);
                };

                if (nodes) {
                    for (const node of nodes) {
                        await checkForChildren(node);
                    }
                }
            }
        }
        return loadedNodes;
    }

    /**
     * Prompts the user for a path, and populates the [TreeView]{@link vscode.TreeView} based on the path
     *
     * @param {IZoweUSSTreeNode} node - The session node
     * @returns {Promise<void>}
     */
    public async filterPrompt(node: IZoweUSSTreeNode): Promise<void> {
        ZoweLogger.trace("USSTree.filterPrompt called.");
        if (this.log) {
            ZoweLogger.debug(vscode.l10n.t("Prompting the user for a USS path"));
        }
        await this.checkCurrentProfile(node);
        if (Profiles.getInstance().validProfile !== Validation.ValidationType.INVALID) {
            let sessionNode;
            let remotepath: string;
            if (contextually.isSessionNotFav(node)) {
                sessionNode = node;
                if (this.mHistory.getSearchHistory().length > 0) {
                    const createPick = new FilterDescriptor(USSTree.defaultDialogText);
                    const items: vscode.QuickPickItem[] = this.mHistory.getSearchHistory().map((element) => new FilterItem({ text: element }));
                    if (globals.ISTHEIA) {
                        // get user selection
                        const choice = await Gui.showQuickPick([createPick, globals.SEPARATORS.RECENT_FILTERS, ...items], {
                            placeHolder: vscode.l10n.t("Select a filter"),
                        });
                        if (!choice) {
                            Gui.showMessage(vscode.l10n.t("No selection made. Operation cancelled."));
                            return;
                        }
                        remotepath = choice === createPick ? "" : choice.label;
                    } else {
                        const quickpick = Gui.createQuickPick();
                        quickpick.placeholder = vscode.l10n.t("Select a filter");
                        quickpick.items = [createPick, globals.SEPARATORS.RECENT_FILTERS, ...items];
                        quickpick.ignoreFocusOut = true;
                        quickpick.show();
                        const choice = await Gui.resolveQuickPick(quickpick);
                        quickpick.hide();
                        if (!choice) {
                            Gui.showMessage(vscode.l10n.t("No selection made. Operation cancelled."));
                            return;
                        }
                        if (choice instanceof FilterDescriptor) {
                            if (quickpick.value) {
                                remotepath = quickpick.value;
                            }
                        } else {
                            remotepath = choice.label;
                        }
                    }
                }
                // manually entering a search - switch to an input box
                const options: vscode.InputBoxOptions = {
                    placeHolder: vscode.l10n.t("New filter"),
                    value: remotepath,
                };
                // get user input
                remotepath = await Gui.showInputBox(options);
                if (!remotepath || remotepath.length === 0) {
                    Gui.showMessage(vscode.l10n.t("You must enter a path."));
                    return;
                }
            } else {
                // executing search from saved search in favorites
                remotepath = node.label as string;
                const profileName = node.getProfileName();
                await this.addSession(profileName);
                const faveNode = node;
                sessionNode = this.mSessionNodes.find((tempNode) => tempNode.getProfileName() === profileName);
                if (!sessionNode.getSession().ISession.user || !sessionNode.getSession().ISession.password) {
                    sessionNode.getSession().ISession.user = faveNode.getSession().ISession.user;
                    sessionNode.getSession().ISession.password = faveNode.getSession().ISession.password;
                    sessionNode.getSession().ISession.base64EncodedAuth = faveNode.getSession().ISession.base64EncodedAuth;
                }
            }
            // Get session for sessionNode
            syncSessionNode((profile) => ZoweExplorerApiRegister.getUssApi(profile), node);
            // Sanitization: Replace multiple forward slashes with just one forward slash
            const sanitizedPath = remotepath.replace(/\/+/g, "/").replace(/(\/*)$/, "");
            sessionNode.tooltip = sessionNode.fullPath = sanitizedPath;
            const icon = getIconByNode(sessionNode);
            if (icon) {
                sessionNode.iconPath = icon.path;
            }
            // update the treeview with the new path
            sessionNode.description = sanitizedPath;
            if (!contextually.isFilterFolder(sessionNode)) {
                sessionNode.contextValue += `_${globals.FILTER_SEARCH}`;
            }
            sessionNode.dirty = true;
            this.addSearchHistory(sanitizedPath);
            await TreeViewUtils.expandNode(sessionNode, this);
            this.refresh();
        }
    }

    /**
     * Find profile node that matches specified profile name in a tree nodes array (e.g. this.mFavorites or this.mSessionNodes).
     * @param ussFileProvider - The array of tree nodes to search through (e.g. this.mFavorites)
     * @param profileName - The name of the profile you are looking for
     * @returns {IZoweUSSTreeNode | undefined} Returns matching profile node if found. Otherwise, returns undefined.
     */
    public findMatchingProfileInArray(ussFileProvider: IZoweUSSTreeNode[], profileName: string): IZoweUSSTreeNode | undefined {
        ZoweLogger.trace("USSTree.findMatchingProfileInArray called.");
        return ussFileProvider.find((treeNode) => treeNode.label === profileName);
    }

    /**
     * Creates and returns new profile node, and pushes it to mFavorites
     * @param profileName Name of profile
     * @returns {ZoweUSSNode}
     */
    public createProfileNodeForFavs(profileName: string): ZoweUSSNode {
        ZoweLogger.trace("USSTree.createProfileNodeForFavs called.");
        const favProfileNode = new ZoweUSSNode(
            profileName,
            vscode.TreeItemCollapsibleState.Collapsed,
            this.mFavoriteSession,
            null,
            undefined,
            undefined,
            profileName
        );
        favProfileNode.contextValue = globals.FAV_PROFILE_CONTEXT;
        const icon = getIconByNode(favProfileNode);
        if (icon) {
            favProfileNode.iconPath = icon.path;
        }
        this.mFavorites.push(favProfileNode);
        return favProfileNode;
    }

    /**
     * Initializes the Favorites tree based on favorites held in persistent store.
     * Includes creating profile nodes in Favorites, as well as profile-less child favorite nodes.
     * Profile loading only occurs in loadProfilesForFavorites when the profile node in Favorites is clicked on.
     * @param log
     */
    public async initializeFavorites(log: imperative.Logger): Promise<void> {
        ZoweLogger.trace("USSTree.initializeFavorites called.");
        this.log = log;
        ZoweLogger.debug(vscode.l10n.t("Initializing profiles with USS favorites."));
        const lines: string[] = this.mHistory.readFavorites();
        if (lines.length === 0) {
            ZoweLogger.debug(vscode.l10n.t("No USS favorites found."));
            return;
        }
        for (const line of lines) {
            const profileName = line.substring(1, line.lastIndexOf("]"));
            const favLabel = line.substring(line.indexOf(":") + 1, line.indexOf("{")).trim();
            // The profile node used for grouping respective favorited items. (Undefined if not created yet.)
            let profileNodeInFavorites = this.findMatchingProfileInArray(this.mFavorites, profileName);
            if (profileNodeInFavorites === undefined) {
                // If favorite node for profile doesn't exist yet, create a new one for it
                profileNodeInFavorites = this.createProfileNodeForFavs(profileName);
            }
            // Initialize and attach favorited item nodes under their respective profile node in Favorrites
            const favChildNodeForProfile = await this.initializeFavChildNodeForProfile(favLabel, line, profileNodeInFavorites);
            profileNodeInFavorites.children.push(favChildNodeForProfile);
        }
    }

    /**
     * Creates an individual favorites node WITHOUT profiles or sessions, to be added to the specified profile node in Favorites during activation.
     * This allows label and contextValue to be passed into these child nodes.
     * @param label The favorited file/folder's label
     * @param contextValue The favorited file/folder's context value
     * @param parentNode The profile node in this.mFavorites that the favorite belongs to
     * @returns IZoweUssTreeNode
     */
    public initializeFavChildNodeForProfile(label: string, line: string, parentNode: IZoweUSSTreeNode): ZoweUSSNode {
        ZoweLogger.trace("USSTree.initializeFavChildNodeForProfile called.");
        const favoriteSearchPattern = /^\[.+\]:\s.*\{ussSession\}$/;
        const directorySearchPattern = /^\[.+\]:\s.*\{directory\}$/;
        let node: ZoweUSSNode;
        if (directorySearchPattern.test(line)) {
            node = new ZoweUSSNode(label, vscode.TreeItemCollapsibleState.Collapsed, parentNode, null, "", false, null);
        } else if (favoriteSearchPattern.test(line)) {
            node = new ZoweUSSNode(label, vscode.TreeItemCollapsibleState.None, parentNode, null, null, false, null);
            node.contextValue = globals.USS_SESSION_CONTEXT;
            node.fullPath = label;
            node.label = node.tooltip = label;
            // add a command to execute the search
            node.command = { command: "zowe.uss.fullPath", title: "", arguments: [node] };
        } else {
            node = new ZoweUSSNode(label, vscode.TreeItemCollapsibleState.None, parentNode, null, "", false, null);
            node.command = {
                command: "zowe.uss.ZoweUSSNode.open",
                title: vscode.l10n.t("Open"),
                arguments: [node],
            };
        }
        node.contextValue = contextually.asFavorite(node);
        const icon = getIconByNode(node);
        if (icon) {
            node.iconPath = icon.path;
        }
        return node;
    }

    /**
     * Loads profile for the profile node in Favorites that was clicked on, as well as for its children favorites.
     * @param log
     * @param parentNode
     */
    public async loadProfilesForFavorites(log: imperative.Logger, parentNode: IZoweUSSTreeNode): Promise<IZoweUSSTreeNode[] | ZoweUSSNode[]> {
        ZoweLogger.trace("USSTree.loadProfilesForFavorites called.");
        const profileName = parentNode.label as string;
        const updatedFavsForProfile: IZoweUSSTreeNode[] = [];
        let profile: imperative.IProfileLoaded;
        let session: imperative.Session;
        this.log = log;
        ZoweLogger.debug(
            vscode.l10n.t({
                message: "Loading profile: {0} for USS favorites",
                args: [profileName],
                comment: ["Profile name"],
            })
        );
        // Load profile for parent profile node in this.mFavorites array
        if (!parentNode.getProfile() || !parentNode.getSession()) {
            // If no profile/session yet, then add session and profile to parent profile node in this.mFavorites array:
            try {
                profile = Profiles.getInstance().loadNamedProfile(profileName);
                // Set mProfileName for the getProfileName function, but after initialization of child fav nodes.
                // This way, it won't try to load profile in constructor for child fav nodes too early.
                parentNode.mProfileName = profileName;
                await Profiles.getInstance().checkCurrentProfile(profile);
                if (Profiles.getInstance().validProfile === Validation.ValidationType.VALID || !contextually.isValidationEnabled(parentNode)) {
                    session = await ZoweExplorerApiRegister.getUssApi(profile).getSession();
                    parentNode.setProfileToChoice(profile);
                    parentNode.setSessionToChoice(session);
                } else {
                    const infoNode = new ZoweUSSNode(
                        vscode.l10n.t("You must authenticate to view favorites."),
                        vscode.TreeItemCollapsibleState.None,
                        parentNode,
                        null,
                        parentNode.fullPath
                    );
                    infoNode.contextValue = globals.INFORMATION_CONTEXT;
                    infoNode.iconPath = undefined;
                    return [infoNode];
                }
            } catch (error) {
                ZoweLogger.error(error);
                const errMessage: string = vscode.l10n.t({
                    message: `Error: You have Zowe USS favorites that refer to a non-existent CLI profile named: {0}.
                     To resolve this, you can remove {0} from the Favorites section of Zowe Explorer's USS view.
                      Would you like to do this now? {1}`,
                    args: [profileName, getAppName(globals.ISTHEIA)],
                    comment: ["Profile name", "Application name"],
                });
                const btnLabelRemove = vscode.l10n.t("initializeUSSFavorites.error.buttonRemove", "Remove");
                Gui.errorMessage(errMessage, {
                    items: [btnLabelRemove],
                    vsCodeOpts: { modal: true },
                }).then(async (selection) => {
                    if (selection === btnLabelRemove) {
                        await this.removeFavProfile(profileName, false);
                    }
                });
                return;
            }
        }
        profile = parentNode.getProfile();
        session = parentNode.getSession();
        // Pass loaded profile/session to the parent node's favorites children.
        const profileInFavs = this.findMatchingProfileInArray(this.mFavorites, profileName);
        const favsForProfile = profileInFavs.children;
        for (const favorite of favsForProfile) {
            // If profile and session already exists for favorite node, add to updatedFavsForProfile and go to next array item
            if (favorite.getProfile() && favorite.getSession()) {
                updatedFavsForProfile.push(favorite);
                continue;
            }
            // If no profile/session for favorite node yet, then add session and profile to favorite node:
            favorite.setProfileToChoice(profile);
            favorite.setSessionToChoice(session);
            updatedFavsForProfile.push(favorite);
        }
        // This updates the profile node's children in the this.mFavorites array, as well.
        return updatedFavsForProfile;
    }

    public addFileHistory(criteria: string): void {
        ZoweLogger.trace("USSTree.addFileHistory called.");
        this.mHistory.addFileHistory(criteria);
        this.refresh();
    }

    public getFileHistory(): string[] {
        ZoweLogger.trace("USSTree.getFileHistory called.");
        return this.mHistory.getFileHistory();
    }

    public removeFileHistory(name: string): void {
        ZoweLogger.trace("USSTree.removeFileHistory called.");
        this.mHistory.removeFileHistory(name);
    }

    public removeSearchHistory(name: string): void {
        ZoweLogger.trace("USSTree.removeSearchHistory called.");
        this.mHistory.removeSearchHistory(name);
    }

    public removeSession(name: string): void {
        ZoweLogger.trace("USSTree.removeSession called.");
        this.mHistory.removeSession(name);
    }

    public resetSearchHistory(): void {
        ZoweLogger.trace("USSTree.resetSearchHistory called.");
        this.mHistory.resetSearchHistory();
    }

    public resetFileHistory(): void {
        ZoweLogger.trace("USSTree.resetFileHistory called.");
        this.mHistory.resetFileHistory();
    }

    public getSessions(): string[] {
        ZoweLogger.trace("USSTree.getSessions called.");
        return this.mHistory.getSessions();
    }

    public getFavorites(): string[] {
        ZoweLogger.trace("USSTree.getFavorites called.");
        return this.mHistory.readFavorites();
    }

    /**
     * Opens a USS item & reveals it in the tree
     *
     */
    public async openItemFromPath(itemPath: string, sessionNode: IZoweUSSTreeNode): Promise<void> {
        ZoweLogger.trace("USSTree.openItemFromPath called.");
        // USS file was selected
        const nodePath = itemPath
            .substring(itemPath.indexOf("/") + 1)
            .trim()
            .split("/");
        const selectedNodeName = nodePath[nodePath.length - 1];

        // Update the tree filter & expand the tree
        sessionNode.collapsibleState = vscode.TreeItemCollapsibleState.Expanded;
        sessionNode.tooltip = sessionNode.fullPath = `/${nodePath.slice(0, nodePath.length - 1).join("/")}`;
        sessionNode.label = `${sessionNode.getProfileName()} [/${nodePath.join("/")}]`;
        sessionNode.dirty = true;
        this.addSearchHistory(`[${sessionNode.getProfileName()}]: /${nodePath.join("/")}`);
        await sessionNode.getChildren();

        // Reveal the searched item in the tree
        const selectedNode: IZoweUSSTreeNode = sessionNode.children.find((elt) => elt.label === selectedNodeName);
        if (selectedNode) {
            selectedNode.openUSS(false, true, this);
        } else {
            Gui.showMessage(vscode.l10n.t("File does not exist. It may have been deleted."));
            this.removeFileHistory(`[${sessionNode.getProfileName()}]: ${itemPath}`);
        }
    }

    /**
     * Finds matching node by fullPath in the loaded descendants (i.e. children, grandchildren, etc.) of a parent node.
     * @param parentNode The node whose descendants are being searched through.
     * @param fullPath The fullPath used as the matching criteria.
     * @returns {IZoweUSSTreeNode}
     */
    protected findMatchInLoadedChildren(parentNode: IZoweUSSTreeNode, fullPath: string): IZoweUSSTreeNode {
        ZoweLogger.trace("USSTree.findMatchInLoadedChildren called.");
        // // Is match direct child?
        const match: IZoweUSSTreeNode = parentNode.children.find((child) => child.fullPath === fullPath);
        if (match === undefined) {
            // Is match contained within one of the children?
            for (const node of parentNode.children) {
                const isFullPathChild: boolean = checkIfChildPath(node.fullPath, fullPath);
                if (isFullPathChild) {
                    return this.findMatchInLoadedChildren(node, fullPath);
                }
            }
        }
        return match;
    }

    /**
     * Event listener to mark a USS doc URI as null in the openFiles record
     * @param this (resolves ESlint warning about unbound methods)
     * @param doc A doc URI that was closed
     */
    public static onDidCloseTextDocument(this: void, doc: vscode.TextDocument): void {
        if (doc.uri.fsPath.includes(globals.USS_DIR)) {
            updateOpenFiles(TreeProviders.uss, doc.uri.fsPath, null);
        }
    }
}<|MERGE_RESOLUTION|>--- conflicted
+++ resolved
@@ -25,10 +25,7 @@
 import { ZoweLogger } from "../utils/LoggerUtils";
 import { TreeViewUtils } from "../utils/TreeViewUtils";
 import { TreeProviders } from "../shared/TreeProviders";
-<<<<<<< HEAD
 import { UssFSProvider } from "./UssFSProvider";
-=======
->>>>>>> 4ae81252
 
 /**
  * Creates the USS tree that contains nodes of sessions and data sets
