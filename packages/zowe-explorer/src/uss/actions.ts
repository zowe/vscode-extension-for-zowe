/**
 * This program and the accompanying materials are made available under the terms of the
 * Eclipse Public License v2.0 which accompanies this distribution, and is available at
 * https://www.eclipse.org/legal/epl-v20.html
 *
 * SPDX-License-Identifier: EPL-2.0
 *
 * Copyright Contributors to the Zowe Project.
 *
 */

import * as vscode from "vscode";
import { imperative, IZosFilesResponse } from "@zowe/cli";
import * as fs from "fs";
import * as globals from "../globals";
import * as path from "path";
import { concatChildNodes, uploadContent, getSelectedNodeList, LocalFileInfo } from "../shared/utils";
import { errorHandling } from "../utils/ProfilesUtils";
import { Gui, ValidProfileEnum, IZoweTree, IZoweUSSTreeNode } from "@zowe/zowe-explorer-api";
import { Profiles } from "../Profiles";
import { ZoweExplorerApiRegister } from "../ZoweExplorerApiRegister";
import { isBinaryFileSync } from "isbinaryfile";
import * as contextually from "../shared/context";
import { markDocumentUnsaved, setFileSaved } from "../utils/workspace";
import * as nls from "vscode-nls";
import { refreshAll } from "../shared/refresh";
import { IUploadOptions } from "@zowe/zos-files-for-zowe-sdk";
import { fileExistsCaseSensitveSync } from "./utils";
import { UssFileTree, UssFileType } from "./FileStructure";
import { ZoweLogger } from "../utils/LoggerUtils";
import { AttributeView } from "./AttributeView";
import { LocalFileManagement } from "../utils/LocalFileManagement";

// Set up localization
nls.config({
    messageFormat: nls.MessageFormat.bundle,
    bundleFormat: nls.BundleFormat.standalone,
})();
const localize: nls.LocalizeFunc = nls.loadMessageBundle();

/**
 * Prompts the user for a path, and populates the [TreeView]{@link vscode.TreeView} based on the path
 *
 * @param {ZoweUSSNode} node - The session node
 * @param {ussTree} ussFileProvider - Current ussTree used to populate the TreeView
 * @returns {Promise<void>}
 */
export async function createUSSNode(
    node: IZoweUSSTreeNode,
    ussFileProvider: IZoweTree<IZoweUSSTreeNode>,
    nodeType: string,
    isTopLevel?: boolean
): Promise<void> {
    ZoweLogger.trace("uss.actions.createUSSNode called.");
    await ussFileProvider.checkCurrentProfile(node);
    let filePath = "";
    if (contextually.isSession(node)) {
        const filePathOptions: vscode.InputBoxOptions = {
            placeHolder: localize("createUSSNode.inputBox.placeholder", "{0} location", nodeType),
            prompt: localize("createUSSNode.inputBox.prompt", "Choose a location to create the {0}", nodeType),
            value: node.tooltip as string,
        };
        filePath = await Gui.showInputBox(filePathOptions);
    } else {
        filePath = node.fullPath;
    }
    const nameOptions: vscode.InputBoxOptions = {
        placeHolder: localize("createUSSNode.name", "Name of file or directory"),
    };
    const name = await Gui.showInputBox(nameOptions);
    if (name && filePath) {
        try {
            filePath = `${filePath}/${name}`;
            await ZoweExplorerApiRegister.getUssApi(node.getProfile()).create(filePath, nodeType);
            if (isTopLevel) {
                await refreshAll(ussFileProvider);
            } else {
                ussFileProvider.refreshElement(node);
            }
            const newNode = await node.getChildren().then((children) => children.find((child) => child.label === name));
            await ussFileProvider.getTreeView().reveal(node, { select: true, focus: true });
            ussFileProvider.getTreeView().reveal(newNode, { select: true, focus: true });
            const localPath = `${node.getUSSDocumentFilePath()}/${name}`;
            const fileExists = fs.existsSync(localPath);
            if (fileExists && !fileExistsCaseSensitveSync(localPath)) {
                Gui.showMessage(
                    localize(
                        "createUSSNode.name.exists",
                        // eslint-disable-next-line max-len
                        "There is already a file with the same name. Please change your OS file system settings if you want to give case sensitive file names."
                    )
                );
                ussFileProvider.refreshElement(node);
            }
        } catch (err) {
            if (err instanceof Error) {
                await errorHandling(err, node.mProfileName, localize("createUSSNode.error.create", "Unable to create node:"));
            }
            throw err;
        }
    }
}

export async function refreshUSSInTree(node: IZoweUSSTreeNode, ussFileProvider: IZoweTree<IZoweUSSTreeNode>): Promise<void> {
    ZoweLogger.trace("uss.actions.refreshUSSInTree called.");
    await ussFileProvider.refreshElement(node);
}

export async function refreshDirectory(node: IZoweUSSTreeNode, ussFileProvider: IZoweTree<IZoweUSSTreeNode>): Promise<void> {
    ZoweLogger.trace("uss.actions.refreshDirectory called.");
    try {
        await node.getChildren();
        ussFileProvider.refreshElement(node);
    } catch (err) {
        await errorHandling(err, node.getProfileName());
    }
}

export async function createUSSNodeDialog(node: IZoweUSSTreeNode, ussFileProvider: IZoweTree<IZoweUSSTreeNode>): Promise<void> {
    ZoweLogger.trace("uss.actions.createUSSNodeDialog called.");
    await ussFileProvider.checkCurrentProfile(node);
    if (Profiles.getInstance().validProfile === ValidProfileEnum.VALID || Profiles.getInstance().validProfile === ValidProfileEnum.UNVERIFIED) {
        const quickPickOptions: vscode.QuickPickOptions = {
            placeHolder: `What would you like to create at ${node.fullPath}?`,
            ignoreFocusOut: true,
            canPickMany: false,
        };
        const type = await Gui.showQuickPick([globals.USS_DIR_CONTEXT, "File"], quickPickOptions);
        const isTopLevel = true;
        return createUSSNode(node, ussFileProvider, type, isTopLevel);
    }
}

/**
 * Marks file as deleted from disk
 *
 * @param {ZoweUSSNode} node
 */
export function deleteFromDisk(node: IZoweUSSTreeNode, filePath: string): void {
    ZoweLogger.trace("uss.actions.deleteFromDisk called.");
    try {
        if (fs.existsSync(filePath)) {
            fs.unlinkSync(filePath);
        }
    } catch (err) {
        ZoweLogger.warn(err);
    }
}

export async function uploadDialog(node: IZoweUSSTreeNode, ussFileProvider: IZoweTree<IZoweUSSTreeNode>): Promise<void> {
    ZoweLogger.trace("uss.actions.uploadDialog called.");
    const fileOpenOptions = {
        canSelectFiles: true,
        openLabel: "Upload Files",
        canSelectMany: true,
        defaultUri: LocalFileManagement.getDefaultUri(),
    };

    const value = await Gui.showOpenDialog(fileOpenOptions);

    await Promise.all(
        value.map(async (item) => {
            const isBinary = isBinaryFileSync(item.fsPath);

            if (isBinary) {
                await uploadBinaryFile(node, item.fsPath);
            } else {
                const doc = await vscode.workspace.openTextDocument(item);
                await uploadFile(node, doc);
            }
        })
    );
    ussFileProvider.refresh();
}

export async function uploadBinaryFile(node: IZoweUSSTreeNode, filePath: string): Promise<void> {
    ZoweLogger.trace("uss.actions.uploadBinaryFile called.");
    try {
        const localFileName = path.parse(filePath).base;
        const ussName = `${node.fullPath}/${localFileName}`;
        await ZoweExplorerApiRegister.getUssApi(node.getProfile()).putContent(filePath, ussName, { binary: true });
    } catch (e) {
        await errorHandling(e, node.mProfileName);
    }
}

export async function uploadFile(node: IZoweUSSTreeNode, doc: vscode.TextDocument): Promise<void> {
    ZoweLogger.trace("uss.actions.uploadFile called.");
    try {
        const localFileName = path.parse(doc.fileName).base;
        const ussName = `${node.fullPath}/${localFileName}`;
        const prof = node.getProfile();

        const task: imperative.ITaskWithStatus = {
            percentComplete: 0,
            statusMessage: localize("uploadFile.putContents", "Uploading USS file"),
            stageName: 0, // TaskStage.IN_PROGRESS - https://github.com/kulshekhar/ts-jest/issues/281
        };
        const options: IUploadOptions = {
            task,
            responseTimeout: prof.profile?.responseTimeout,
        };
        if (prof.profile.encoding) {
            options.encoding = prof.profile.encoding;
        }
        await ZoweExplorerApiRegister.getUssApi(prof).putContent(doc.fileName, ussName, options);
    } catch (e) {
        await errorHandling(e, node.mProfileName);
    }
}

export function editAttributes(context: vscode.ExtensionContext, fileProvider: IZoweTree<IZoweUSSTreeNode>, node: IZoweUSSTreeNode): AttributeView {
    return new AttributeView(context, fileProvider, node);
}

/**
 * Copies full path for the selected Zowe USS node
 *
 * @param {ZoweUSSNode} node
 */
export function copyPath(node: IZoweUSSTreeNode): void {
    ZoweLogger.trace("uss.actions.copyPath called.");
    if (globals.ISTHEIA) {
        // Remove when Theia supports VS Code API for accessing system clipboard
        Gui.showMessage(localize("copyPath.infoMessage", "Copy Path is not yet supported in Theia."));
        return;
    }
    vscode.env.clipboard.writeText(node.fullPath);
}

/**
 * Switch the download type and redownload the file.
 *
 * @param node The file that is going to be downloaded
 * @param binary Whether the file should be downloaded as binary or not
 * @param ussFileProvider Our USSTree object
 */
export async function changeFileType(node: IZoweUSSTreeNode, binary: boolean, ussFileProvider: IZoweTree<IZoweUSSTreeNode>): Promise<void> {
    ZoweLogger.trace("uss.actions.changeFileType called.");
    node.setBinary(binary);
    await node.openUSS(true, true, ussFileProvider);
    ussFileProvider.refresh();
}

/**
 * Uploads the file to the mainframe
 *
 * @export
 * @param {Session} session - Desired session
 * @param {vscode.TextDocument} doc - TextDocument that is being saved
 */
export async function saveUSSFile(doc: vscode.TextDocument, ussFileProvider: IZoweTree<IZoweUSSTreeNode>): Promise<void> {
    ZoweLogger.trace("uss.actions.saveUSSFile called.");
    ZoweLogger.debug(localize("saveUSSFile.log.debug.saveRequest", "save requested for USS file ") + doc.fileName);
    const start = path.join(globals.USS_DIR + path.sep).length;
    const ending = doc.fileName.substring(start);
    const sesName = ending.substring(0, ending.indexOf(path.sep));
    const remote = ending.substring(sesName.length).replace(/\\/g, "/");

    // get session from session name
    let binary;

    const sesNode: IZoweUSSTreeNode = ussFileProvider.mSessionNodes.find(
        (child) => child.getProfileName() && child.getProfileName() === sesName.trim()
    );
    if (sesNode) {
        binary = Object.keys(sesNode.binaryFiles).find((child) => child === remote) !== undefined;
    }
    // Get specific node based on label and parent tree (session / favorites)
    let nodes: IZoweUSSTreeNode[];
    if (!sesNode || sesNode.children.length === 0) {
        // saving from favorites
        nodes = concatChildNodes(ussFileProvider.mFavorites);
    } else {
        // saving from session
        nodes = concatChildNodes([sesNode]);
    }
    const node = nodes.find((zNode) => {
        if (contextually.isText(zNode)) {
            return zNode.fullPath.trim() === remote;
        } else {
            return false;
        }
    });

    // define upload options
    let etagToUpload: string;
    let returnEtag: boolean;
    if (node) {
        etagToUpload = node.getEtag();
        if (etagToUpload) {
            returnEtag = true;
        }
    }

    try {
        if (sesNode) {
            binary = binary || (await ZoweExplorerApiRegister.getUssApi(sesNode.getProfile()).isFileTagBinOrAscii(remote));
        }
        const uploadResponse: IZosFilesResponse = await Gui.withProgress(
            {
                location: vscode.ProgressLocation.Window,
                title: localize("saveUSSFile.response.title", "Saving file..."),
            },
            () => {
                return uploadContent(sesNode, doc, remote, sesNode.getProfile(), binary, etagToUpload, returnEtag);
            }
        );
        if (uploadResponse.success) {
            Gui.setStatusBarMessage(uploadResponse.commandResponse, globals.STATUS_BAR_TIMEOUT_MS);
            // set local etag with the new etag from the updated file on mainframe
            if (node) {
                node.setEtag(uploadResponse.apiResponse.etag);
            }
            setFileSaved(true);
            // this part never runs! zowe.Upload.fileToUSSFile doesn't return success: false, it just throws the error which is caught below!!!!!
        } else {
            await markDocumentUnsaved(doc);
            Gui.errorMessage(uploadResponse.commandResponse);
        }
    } catch (err) {
        // TODO: error handling must not be zosmf specific
        const errorMessage = err ? err.message : err.toString();
        if (errorMessage.includes("Rest API failure with HTTP(S) status 412")) {
            await LocalFileManagement.compareSavedFileContent(doc, node, null, binary);
        } else {
            await markDocumentUnsaved(doc);
            await errorHandling(err, sesName);
        }
    }
}

export async function deleteUSSFilesPrompt(nodes: IZoweUSSTreeNode[]): Promise<boolean> {
    ZoweLogger.trace("uss.actions.deleteUSSFilesPrompt called.");
    const fileNames = nodes.reduce((label, currentVal) => {
        return label + currentVal.label.toString() + "\n";
    }, "");

    const deleteButton = localize("deleteUssPrompt.confirmation.delete", "Delete");
    const message = localize(
        "deleteUssPrompt.confirmation.message",
        "Are you sure you want to delete the following item?\nThis will permanently remove the following file or folder from your system.\n\n{0}",
        fileNames.toString()
    );
    let cancelled = false;
    await Gui.warningMessage(message, {
        items: [deleteButton],
        vsCodeOpts: { modal: true },
    }).then((selection) => {
        if (!selection || selection === "Cancel") {
            ZoweLogger.debug(localize("deleteUssPrompt.confirmation.cancel.log.debug", "Delete action was canceled."));
            cancelled = true;
        }
    });
    return cancelled;
}

/**
 * Builds a file/directory structure that can be traversed from root to the innermost children.
 *
 * @param node Build a tree structure starting at this node
 * @returns A tree structure containing all files/directories within this node
 */
export async function buildFileStructure(node: IZoweUSSTreeNode): Promise<UssFileTree> {
    ZoweLogger.trace("uss.actions.buildFileStructure called.");
    if (contextually.isUssDirectory(node)) {
        const directory: UssFileTree = {
            localPath: node.getUSSDocumentFilePath(),
            ussPath: node.fullPath,
            baseName: node.getLabel() as string,
            sessionName: node.getSessionNode().getLabel() as string,
            type: UssFileType.Directory,
            children: [],
        };

        const children = await node.getChildren();
        if (children != null && children.length > 0) {
            for (const child of children) {
                // This node is either another directory or a file
                const subnode = await buildFileStructure(child);
                directory.children.push(subnode);
            }
        }

        return directory;
    }

    return {
        children: [],
        binary: node.binary,
        localPath: node.getUSSDocumentFilePath(),
        ussPath: node.fullPath,
        baseName: node.getLabel() as string,
        sessionName: node.getSessionNode().getLabel() as string,
        type: UssFileType.File,
    };
}

/**
 * Collects USS file info and builds a tree used for copying and pasting files/folders.
 *
 * @param selectedNodes The list of USS tree nodes that were selected for copying.
 * @returns A file tree containing the USS file/directory paths to be pasted.
 */
export async function ussFileStructure(selectedNodes: IZoweUSSTreeNode[]): Promise<UssFileTree> {
    ZoweLogger.trace("uss.actions.ussFileStructure called.");
    const rootStructure: UssFileTree = {
        ussPath: "",
        type: UssFileType.Directory,
        children: [],
    };

    for (const node of selectedNodes) {
        rootStructure.children.push(await buildFileStructure(node));
    }

    return rootStructure;
}

/**
 * Helper function for `copyUssFiles` that will copy the USS file structure to a JSON
 * object, saving it into a clipboard for future use.
 *
 * @param selectedNodes The list of USS tree nodes that were selected for copying.
 */
export async function copyUssFilesToClipboard(selectedNodes: IZoweUSSTreeNode[]): Promise<void> {
    ZoweLogger.trace("uss.actions.copyUssFilesToClipboard called.");
    const filePaths = await ussFileStructure(selectedNodes);
    vscode.env.clipboard.writeText(JSON.stringify(filePaths));
}

export async function copyUssFiles(
    node: IZoweUSSTreeNode,
    nodeList: IZoweUSSTreeNode[],
    ussFileProvider: IZoweTree<IZoweUSSTreeNode>
): Promise<void> {
    ZoweLogger.trace("uss.actions.copyUssFiles called.");
    let selectedNodes;
    if (node || nodeList) {
        selectedNodes = getSelectedNodeList(node, nodeList) as IZoweUSSTreeNode[];
    } else {
        selectedNodes = ussFileProvider.getTreeView().selection;
    }
    await Gui.withProgress(
        {
            location: vscode.ProgressLocation.Window,
            title: localize("ZoweUssNode.copyDownload.progress", "Copying file structure..."),
        },
        () => {
            return copyUssFilesToClipboard(selectedNodes);
        }
    );
}

export async function refreshChildNodesDirectory(node: IZoweUSSTreeNode): Promise<void> {
    ZoweLogger.trace("uss.actions.refreshChildNodesDirectory called.");
    const childNodes = await node.getChildren();
    if (childNodes != null && childNodes.length > 0) {
        for (const child of childNodes) {
            await refreshChildNodesDirectory(child);
        }
    } else {
        if (node.contextValue !== globals.USS_DIR_CONTEXT) {
            await node.refreshUSS();
        }
    }
}

/**
 * @deprecated use `pasteUss`
 * @param ussFileProvider File provider for USS tree
 * @param node The node to paste within
 */
export async function pasteUssFile(ussFileProvider: IZoweTree<IZoweUSSTreeNode>, node: IZoweUSSTreeNode): Promise<void> {
    ZoweLogger.trace("uss.actions.pasteUssFile called.");
    return pasteUss(ussFileProvider, node);
}

/**
 * Paste copied USS nodes into the selected node.
 * @param ussFileProvider File provider for USS tree
 * @param node The node to paste within
 */
export async function pasteUss(ussFileProvider: IZoweTree<IZoweUSSTreeNode>, node: IZoweUSSTreeNode): Promise<void> {
    ZoweLogger.trace("uss.actions.pasteUss called.");
    if (node.pasteUssTree == null && node.copyUssFile == null) {
        await Gui.infoMessage(localize("uss.paste.apiNotAvailable", "The paste operation is not supported for this node."));
        return;
    }
    await Gui.withProgress(
        {
            location: vscode.ProgressLocation.Window,
            title: localize("ZoweUssNode.copyUpload.progress", "Pasting files..."),
        },
        async () => {
            await (node.pasteUssTree ? node.pasteUssTree() : node.copyUssFile());
        }
    );
<<<<<<< HEAD
    ussFileProvider.refreshElement(node);
=======
    const nodeToRefresh = node?.contextValue != null && contextually.isUssSession(node) ? selectedNode : selectedNode.getParent();
    ussFileProvider.refreshElement(nodeToRefresh);
}

export async function downloadUnixFile(node: IZoweUSSTreeNode, download: boolean): Promise<LocalFileInfo> {
    const fileInfo = {} as LocalFileInfo;
    const errorMsg = localize("downloadUnixFile.invalidNode.error", "open() called from invalid node.");
    switch (true) {
        // For opening favorited and non-favorited files
        case node.getParent().contextValue === globals.FAV_PROFILE_CONTEXT:
            break;
        case contextually.isUssSession(node.getParent()):
            break;
        // Handle file path for files in directories and favorited directories
        case contextually.isUssDirectory(node.getParent()):
            break;
        default:
            Gui.errorMessage(errorMsg);
            throw Error(errorMsg);
    }

    fileInfo.path = node.getUSSDocumentFilePath();
    fileInfo.name = String(node.label);
    // check if some other file is already created with the same name avoid opening file warn user
    const fileExists = fs.existsSync(fileInfo.path);
    if (fileExists && !fileExistsCaseSensitveSync(fileInfo.path)) {
        Gui.showMessage(
            localize(
                "downloadUnixFile.name.exists",
                // eslint-disable-next-line max-len
                "There is already a file with the same name. Please change your OS file system settings if you want to give case sensitive file names"
            )
        );
        return;
    }
    // if local copy exists, open that instead of pulling from mainframe
    if (download || !fileExists) {
        try {
            const cachedProfile = Profiles.getInstance().loadNamedProfile(node.getProfileName());
            const fullPath = node.fullPath;
            const chooseBinary = node.binary || (await ZoweExplorerApiRegister.getUssApi(cachedProfile).isFileTagBinOrAscii(fullPath));

            const statusMsg = Gui.setStatusBarMessage(localize("downloadUnixFile.downloading", "$(sync~spin) Downloading USS file..."));
            const response = await ZoweExplorerApiRegister.getUssApi(cachedProfile).getContents(fullPath, {
                file: fileInfo.path,
                binary: chooseBinary,
                returnEtag: true,
                encoding: cachedProfile.profile?.encoding,
                responseTimeout: cachedProfile.profile?.responseTimeout,
            });
            statusMsg.dispose();
            node.setEtag(response.apiResponse.etag);
            return fileInfo;
        } catch (err) {
            await errorHandling(err, this.mProfileName);
            throw err;
        }
    }
>>>>>>> 538048f0
}<|MERGE_RESOLUTION|>--- conflicted
+++ resolved
@@ -496,11 +496,7 @@
             await (node.pasteUssTree ? node.pasteUssTree() : node.copyUssFile());
         }
     );
-<<<<<<< HEAD
     ussFileProvider.refreshElement(node);
-=======
-    const nodeToRefresh = node?.contextValue != null && contextually.isUssSession(node) ? selectedNode : selectedNode.getParent();
-    ussFileProvider.refreshElement(nodeToRefresh);
 }
 
 export async function downloadUnixFile(node: IZoweUSSTreeNode, download: boolean): Promise<LocalFileInfo> {
@@ -557,5 +553,4 @@
             throw err;
         }
     }
->>>>>>> 538048f0
 }