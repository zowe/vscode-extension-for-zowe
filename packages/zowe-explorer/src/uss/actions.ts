--- conflicted
+++ resolved
@@ -10,10 +10,6 @@
  */
 
 import * as vscode from "vscode";
-<<<<<<< HEAD
-import { imperative } from "@zowe/cli";
-=======
->>>>>>> ceaba7c1
 import * as fs from "fs";
 import * as globals from "../globals";
 import * as path from "path";
@@ -25,12 +21,7 @@
 import { isBinaryFileSync } from "isbinaryfile";
 import * as contextually from "../shared/context";
 import { refreshAll } from "../shared/refresh";
-<<<<<<< HEAD
-import { IUploadOptions } from "@zowe/zos-files-for-zowe-sdk";
-=======
 import * as zosfiles from "@zowe/zos-files-for-zowe-sdk";
-import { autoDetectEncoding, fileExistsCaseSensitiveSync } from "./utils";
->>>>>>> ceaba7c1
 import { UssFileTree, UssFileType } from "./FileStructure";
 import { ZoweLogger } from "../utils/LoggerUtils";
 import { AttributeView } from "./AttributeView";
@@ -226,116 +217,6 @@
     vscode.env.clipboard.writeText(node.fullPath);
 }
 
-<<<<<<< HEAD
-=======
-function findEtag(node: IZoweUSSTreeNode, directories: Array<string>, index: number): boolean {
-    if (node === undefined || directories.indexOf(node.label.toString().trim()) === -1) {
-        return false;
-    }
-    if (directories.indexOf(node.label.toString().trim()) === directories.length - 1) {
-        return node.getEtag() !== "";
-    }
-
-    let flag: boolean = false;
-    for (const child of node.children) {
-        flag = flag || findEtag(child, directories, directories.indexOf(node.label.toString().trim()) + 1);
-    }
-    return flag;
-}
-
-/**
- * Uploads the file to the mainframe
- *
- * @export
- * @param {Session} session - Desired session
- * @param {vscode.TextDocument} doc - TextDocument that is being saved
- */
-export async function saveUSSFile(doc: vscode.TextDocument, ussFileProvider: Types.IZoweUSSTreeType): Promise<void> {
-    ZoweLogger.trace("uss.actions.saveUSSFile called.");
-    ZoweLogger.debug(
-        vscode.l10n.t({
-            message: "save requested for USS file {0}",
-            args: [doc.fileName],
-            comment: ["Document file name"],
-        })
-    );
-    const start = path.join(globals.USS_DIR + path.sep).length;
-    const ending = doc.fileName.substring(start);
-    const sesName = ending.substring(0, ending.indexOf(path.sep));
-    const profile = Profiles.getInstance().loadNamedProfile(sesName);
-    if (!profile) {
-        const sessionError = vscode.l10n.t("Could not locate session when saving USS file.");
-        ZoweLogger.error(sessionError);
-        await Gui.errorMessage(sessionError);
-        return;
-    }
-
-    const remote = ending.substring(sesName.length).replace(/\\/g, "/");
-    const directories = doc.fileName.split(path.sep).splice(doc.fileName.split(path.sep).indexOf("_U_") + 1);
-    directories.splice(1, 2);
-    const profileSesnode: IZoweUSSTreeNode = ussFileProvider.mSessionNodes.find((child) => child.label.toString().trim() === sesName);
-    const etagProfiles = findEtag(profileSesnode, directories, 0);
-    const favoritesSesNode: IZoweUSSTreeNode = ussFileProvider.mFavorites.find((child) => child.label.toString().trim() === sesName);
-    const etagFavorites = findEtag(favoritesSesNode, directories, 0);
-
-    // get session from session name
-    let sesNode: IZoweUSSTreeNode;
-    if ((etagProfiles && etagFavorites) || etagProfiles) {
-        sesNode = profileSesnode;
-    } else if (etagFavorites) {
-        sesNode = favoritesSesNode;
-    }
-    // Get specific node based on label and parent tree (session / favorites)
-    const nodes: IZoweUSSTreeNode[] = concatChildNodes(sesNode ? [sesNode] : ussFileProvider.mSessionNodes);
-    const node: IZoweUSSTreeNode =
-        nodes.find((zNode) => {
-            if (contextually.isText(zNode)) {
-                return zNode.fullPath.trim() === remote;
-            } else {
-                return false;
-            }
-        }) ?? ussFileProvider.openFiles?.[doc.uri.fsPath];
-
-    // define upload options
-    const etagToUpload = node?.getEtag();
-    const returnEtag = etagToUpload != null;
-
-    const prof = node?.getProfile() ?? profile;
-    try {
-        await autoDetectEncoding(node, prof);
-
-        const uploadResponse: zosfiles.IZosFilesResponse = await Gui.withProgress(
-            {
-                location: vscode.ProgressLocation.Window,
-                title: vscode.l10n.t("Saving file..."),
-            },
-            () => {
-                return uploadContent(node, doc, remote, prof, etagToUpload, returnEtag);
-            }
-        );
-        if (uploadResponse.success) {
-            Gui.setStatusBarMessage(uploadResponse.commandResponse, globals.STATUS_BAR_TIMEOUT_MS);
-            // set local etag with the new etag from the updated file on mainframe
-            node?.setEtag(uploadResponse.apiResponse.etag);
-            setFileSaved(true);
-            // this part never runs! zowe.Upload.fileToUSSFile doesn't return success: false, it just throws the error which is caught below!!!!!
-        } else {
-            await markDocumentUnsaved(doc);
-            Gui.errorMessage(uploadResponse.commandResponse);
-        }
-    } catch (err) {
-        // TODO: error handling must not be zosmf specific
-        const errorMessage = err ? err.message : err.toString();
-        if (errorMessage.includes("Rest API failure with HTTP(S) status 412")) {
-            await LocalFileManagement.compareSavedFileContent(doc, node, remote, prof);
-        } else {
-            await markDocumentUnsaved(doc);
-            await errorHandling(err, sesName);
-        }
-    }
-}
-
->>>>>>> ceaba7c1
 export async function deleteUSSFilesPrompt(nodes: IZoweUSSTreeNode[]): Promise<boolean> {
     ZoweLogger.trace("uss.actions.deleteUSSFilesPrompt called.");
     const fileNames = nodes.reduce((label, currentVal) => {
