/*
 * This program and the accompanying materials are made available under the terms of the *
 * Eclipse Public License v2.0 which accompanies this distribution, and is available at *
 * https://www.eclipse.org/legal/epl-v20.html                                      *
 *                                                                                 *
 * SPDX-License-Identifier: EPL-2.0                                                *
 *                                                                                 *
 * Copyright Contributors to the Zowe Project.                                     *
 *                                                                                 *
 */

import * as vscode from "vscode";
import { imperative, IZosFilesResponse } from "@zowe/cli";
import * as fs from "fs";
import * as globals from "../globals";
import * as path from "path";
import { concatChildNodes, willForceUpload, uploadContent } from "../shared/utils";
import { errorHandling } from "../utils/ProfilesUtils";
import { ValidProfileEnum, IZoweTree, IZoweUSSTreeNode } from "@zowe/zowe-explorer-api";
import { Profiles } from "../Profiles";
import { ZoweExplorerApiRegister } from "../ZoweExplorerApiRegister";
import { isBinaryFileSync } from "isbinaryfile";
import * as contextually from "../shared/context";
import { setFileSaved } from "../utils/workspace";
import * as nls from "vscode-nls";
import { refreshAll } from "../shared/refresh";
import { UIViews } from "../shared/ui-views";
import { IUploadOptions } from "@zowe/zos-files-for-zowe-sdk";
import { fileExistsCaseSensitveSync } from "./utils";

// Set up localization
nls.config({
    messageFormat: nls.MessageFormat.bundle,
    bundleFormat: nls.BundleFormat.standalone,
})();
const localize: nls.LocalizeFunc = nls.loadMessageBundle();

/**
 * Prompts the user for a path, and populates the [TreeView]{@link vscode.TreeView} based on the path
 *
 * @param {ZoweUSSNode} node - The session node
 * @param {ussTree} ussFileProvider - Current ussTree used to populate the TreeView
 * @returns {Promise<void>}
 */
export async function createUSSNode(
    node: IZoweUSSTreeNode,
    ussFileProvider: IZoweTree<IZoweUSSTreeNode>,
    nodeType: string,
    isTopLevel?: boolean
) {
    await ussFileProvider.checkCurrentProfile(node);
    let filePath;
    if (contextually.isSession(node)) {
        const filePathOptions: vscode.InputBoxOptions = {
            placeHolder: localize("createUSSNode.inputBox.placeholder", "{0} location", nodeType),
            prompt: localize("createUSSNode.inputBox.prompt", "Choose a location to create the {0}", nodeType),
            value: node.tooltip as string,
        };
        filePath = await vscode.window.showInputBox(filePathOptions);
    } else {
        filePath = node.fullPath;
    }
    const nameOptions: vscode.InputBoxOptions = {
        placeHolder: localize("createUSSNode.name", "Name of file or directory"),
    };
    const name = await vscode.window.showInputBox(nameOptions);
    if (name && filePath) {
        try {
            filePath = `${filePath}/${name}`;
            await ZoweExplorerApiRegister.getUssApi(node.getProfile()).create(filePath, nodeType);
            if (isTopLevel) {
                await Profiles.getInstance().refresh(ZoweExplorerApiRegister.getInstance());
                refreshAll(ussFileProvider);
            } else {
                ussFileProvider.refreshElement(node);
            }
            const newNode = await node.getChildren().then((children) => children.find((child) => child.label === name));
            await ussFileProvider.getTreeView().reveal(node, { select: true, focus: true });
            ussFileProvider.getTreeView().reveal(newNode, { select: true, focus: true });
            const localPath = `${node.getUSSDocumentFilePath()}/${name}`;
            const fileExists = fs.existsSync(localPath);
            if (fileExists && !fileExistsCaseSensitveSync(localPath)) {
                vscode.window.showInformationMessage(
                    localize(
                        "createUSSNode.name.exists",
                        "There is already a file with same name. Please change your OS file system settings if you want to give case sensitive file names."
                    )
                );
                ussFileProvider.refreshElement(node);
            }
        } catch (err) {
            await errorHandling(
                err,
                node.mProfileName,
                localize("createUSSNode.error.create", "Unable to create node: ") + err.message
            );
            throw err;
        }
    }
}

export async function refreshUSSInTree(node: IZoweUSSTreeNode, ussFileProvider: IZoweTree<IZoweUSSTreeNode>) {
    await ussFileProvider.refreshElement(node);
}

export async function refreshDirectory(node: IZoweUSSTreeNode, ussFileProvider: IZoweTree<IZoweUSSTreeNode>) {
    try {
        await node.getChildren();
        ussFileProvider.refreshElement(node);
    } catch (err) {
        await errorHandling(err, node.getProfileName(), err.message);
    }
}

export async function createUSSNodeDialog(node: IZoweUSSTreeNode, ussFileProvider: IZoweTree<IZoweUSSTreeNode>) {
    await ussFileProvider.checkCurrentProfile(node);
    if (
        Profiles.getInstance().validProfile === ValidProfileEnum.VALID ||
        Profiles.getInstance().validProfile === ValidProfileEnum.UNVERIFIED
    ) {
        const quickPickOptions: vscode.QuickPickOptions = {
            placeHolder: `What would you like to create at ${node.fullPath}?`,
            ignoreFocusOut: true,
            canPickMany: false,
        };
        const type = await vscode.window.showQuickPick([globals.USS_DIR_CONTEXT, "File"], quickPickOptions);
        const isTopLevel = true;
        return createUSSNode(node, ussFileProvider, type, isTopLevel);
    }
}

/**
 * Marks file as deleted from disk
 *
 * @param {ZoweUSSNode} node
 */
export async function deleteFromDisk(node: IZoweUSSTreeNode, filePath: string) {
    try {
        if (fs.existsSync(filePath)) {
            fs.unlinkSync(filePath);
        }
<<<<<<< HEAD
    } catch (err) {}
=======
    } catch (err) {
        globals.LOG.warn(err);
    }
>>>>>>> 36cf5ae7
}

export async function uploadDialog(node: IZoweUSSTreeNode, ussFileProvider: IZoweTree<IZoweUSSTreeNode>) {
    const fileOpenOptions = {
        canSelectFiles: true,
        openLabel: "Upload Files",
        canSelectMany: true,
    };

    const value = await vscode.window.showOpenDialog(fileOpenOptions);

    await Promise.all(
        value.map(async (item) => {
            const isBinary = isBinaryFileSync(item.fsPath);

            if (isBinary) {
                await uploadBinaryFile(node, item.fsPath);
            } else {
                const doc = await vscode.workspace.openTextDocument(item);
                await uploadFile(node, doc);
            }
        })
    );
    ussFileProvider.refresh();
}

export async function uploadBinaryFile(node: IZoweUSSTreeNode, filePath: string) {
    try {
        const localFileName = path.parse(filePath).base;
        const ussName = `${node.fullPath}/${localFileName}`;
        await ZoweExplorerApiRegister.getUssApi(node.getProfile()).putContents(filePath, ussName, true);
    } catch (e) {
        await errorHandling(e, node.mProfileName, e.message);
    }
}

export async function uploadFile(node: IZoweUSSTreeNode, doc: vscode.TextDocument) {
    try {
        const localFileName = path.parse(doc.fileName).base;
        const ussName = `${node.fullPath}/${localFileName}`;
        const prof = node.getProfile();

        // if new api method exists, use it
        if (ZoweExplorerApiRegister.getUssApi(prof).putContent) {
            const task: imperative.ITaskWithStatus = {
                percentComplete: 0,
                statusMessage: localize("uploadFile.putContents", "Uploading USS file"),
                stageName: 0, // TaskStage.IN_PROGRESS - https://github.com/kulshekhar/ts-jest/issues/281
            };
            const options: IUploadOptions = {
                task,
            };
            if (prof.profile.encoding) {
                options.encoding = prof.profile.encoding;
            }
            await ZoweExplorerApiRegister.getUssApi(prof).putContent(doc.fileName, ussName, options);
        } else {
            await ZoweExplorerApiRegister.getUssApi(prof).putContents(doc.fileName, ussName);
        }
    } catch (e) {
        await errorHandling(e, node.mProfileName, e.message);
    }
}

/**
 * Copies full path for the selected Zowe USS node
 *
 * @param {ZoweUSSNode} node
 */
export async function copyPath(node: IZoweUSSTreeNode) {
    if (globals.ISTHEIA) {
        // Remove when Theia supports VS Code API for accessing system clipboard
        vscode.window.showInformationMessage(
            localize("copyPath.infoMessage", "Copy Path is not yet supported in Theia.")
        );
        return;
    }
    vscode.env.clipboard.writeText(node.fullPath);
}

/**
 * Switch the download type and redownload the file.
 *
 * @param node The file that is going to be downloaded
 * @param binary Whether the file should be downloaded as binary or not
 * @param ussFileProvider Our USSTree object
 */
export async function changeFileType(
    node: IZoweUSSTreeNode,
    binary: boolean,
    ussFileProvider: IZoweTree<IZoweUSSTreeNode>
) {
    node.setBinary(binary);
    await node.openUSS(true, true, ussFileProvider);
    ussFileProvider.refresh();
}

/**
 * Uploads the file to the mainframe
 *
 * @export
 * @param {Session} session - Desired session
 * @param {vscode.TextDocument} doc - TextDocument that is being saved
 */
export async function saveUSSFile(doc: vscode.TextDocument, ussFileProvider: IZoweTree<IZoweUSSTreeNode>) {
    globals.LOG.debug(localize("saveUSSFile.log.debug.saveRequest", "save requested for USS file ") + doc.fileName);
    const start = path.join(globals.USS_DIR + path.sep).length;
    const ending = doc.fileName.substring(start);
    const sesName = ending.substring(0, ending.indexOf(path.sep));
    const remote = ending.substring(sesName.length).replace(/\\/g, "/");

    // get session from session name
    let documentSession: imperative.Session;
    let binary;
    let node: IZoweUSSTreeNode;

    const sesNode: IZoweUSSTreeNode = ussFileProvider.mSessionNodes.find(
        (child) => child.getProfileName() && child.getProfileName() === sesName.trim()
    );
    if (sesNode) {
        documentSession = sesNode.getSession();
        binary = Object.keys(sesNode.binaryFiles).find((child) => child === remote) !== undefined;
    }
    // Get specific node based on label and parent tree (session / favorites)
    let nodes: IZoweUSSTreeNode[];
    if (!sesNode || sesNode.children.length === 0) {
        // saving from favorites
        nodes = concatChildNodes(ussFileProvider.mFavorites);
    } else {
        // saving from session
        nodes = concatChildNodes([sesNode]);
    }
    node = nodes.find((zNode) => {
        if (contextually.isText(zNode)) {
            return zNode.fullPath.trim() === remote;
        } else {
            return false;
        }
    });

    // define upload options
    let etagToUpload: string;
    let returnEtag: boolean;
    if (node) {
        etagToUpload = node.getEtag();
        if (etagToUpload) {
            returnEtag = true;
        }
    }

    try {
        if (sesNode) {
            binary =
                binary || (await ZoweExplorerApiRegister.getUssApi(sesNode.getProfile()).isFileTagBinOrAscii(remote));
        }
        const uploadResponse: IZosFilesResponse = await vscode.window.withProgress(
            {
                location: vscode.ProgressLocation.Window,
                title: localize("saveUSSFile.response.title", "Saving file..."),
            },
            () => {
                return uploadContent(sesNode, doc, remote, sesNode.getProfile(), binary, etagToUpload, returnEtag);
            }
        );
        if (uploadResponse.success) {
            vscode.window.setStatusBarMessage(uploadResponse.commandResponse, globals.STATUS_BAR_TIMEOUT_MS);
            // set local etag with the new etag from the updated file on mainframe
            if (node) {
                node.setEtag(uploadResponse.apiResponse.etag);
            }
            setFileSaved(true);
            // this part never runs! zowe.Upload.fileToUSSFile doesn't return success: false, it just throws the error which is caught below!!!!!
        } else {
            vscode.window.showErrorMessage(uploadResponse.commandResponse);
        }
    } catch (err) {
        // TODO: error handling must not be zosmf specific
        if (
            err.message.includes(
                localize("saveFile.error.ZosmfEtagMismatchError", "Rest API failure with HTTP(S) status 412")
            )
        ) {
            if (globals.ISTHEIA) {
                await willForceUpload(node, doc, remote, node.getProfile(), binary, returnEtag);
            } else {
                // Store old document text in a separate variable, to be used on merge conflict
                const oldDocText = doc.getText();
                const oldDocLineCount = doc.lineCount;
                const prof = node.getProfile();
                const downloadResponse = await ZoweExplorerApiRegister.getUssApi(prof).getContents(node.fullPath, {
                    file: node.getUSSDocumentFilePath(),
                    binary,
                    returnEtag: true,
                    encoding: prof.profile.encoding,
                });
                // re-assign etag, so that it can be used with subsequent requests
                const downloadEtag = downloadResponse.apiResponse.etag;
                if (downloadEtag !== etagToUpload) {
                    node.setEtag(downloadEtag);
                }
                this.downloaded = true;

                globals.LOG.warn(err);
                vscode.window.showWarningMessage(
                    localize(
                        "saveFile.error.etagMismatch",
                        "Remote file has been modified in the meantime.\nSelect 'Compare' to resolve the conflict."
                    )
                );
                if (vscode.window.activeTextEditor) {
                    const startPosition = new vscode.Position(0, 0);
                    const endPosition = new vscode.Position(oldDocLineCount, 0);
                    const deleteRange = new vscode.Range(startPosition, endPosition);
                    await vscode.window.activeTextEditor.edit((editBuilder) => {
                        // re-write the old content in the editor view
                        editBuilder.delete(deleteRange);
                        editBuilder.insert(startPosition, oldDocText);
                    });
                    await vscode.window.activeTextEditor.document.save();
                }
            }
        } else {
            globals.LOG.error(
                localize("saveUSSFile.log.error.save", "Error encountered when saving USS file: ") + JSON.stringify(err)
            );
            await errorHandling(err, sesName, err.message);
        }
    }
}

export async function deleteUSSFilesPrompt(nodes: IZoweUSSTreeNode[]): Promise<boolean> {
    const fileNames = nodes.reduce((label, currentVal) => {
        return label + currentVal.label + "\n";
    }, "");

    const deleteButton = localize("deleteUssPrompt.confirmation.delete", "Delete");
    const message = localize(
        "deleteUssPrompt.confirmation.message",
        "Are you sure you want to delete the following item?\nThis will permanently remove the following file or folder from your system.\n\n{0}",
        fileNames.toString()
    );
    let cancelled = false;
    await vscode.window.showWarningMessage(message, { modal: true }, ...[deleteButton]).then((selection) => {
        if (!selection || selection === "Cancel") {
            globals.LOG.debug(localize("deleteUssPrompt.confirmation.cancel.log.debug", "Delete action was canceled."));
            cancelled = true;
        }
    });
    return cancelled;
}<|MERGE_RESOLUTION|>--- conflicted
+++ resolved
@@ -139,13 +139,9 @@
         if (fs.existsSync(filePath)) {
             fs.unlinkSync(filePath);
         }
-<<<<<<< HEAD
-    } catch (err) {}
-=======
     } catch (err) {
         globals.LOG.warn(err);
     }
->>>>>>> 36cf5ae7
 }
 
 export async function uploadDialog(node: IZoweUSSTreeNode, ussFileProvider: IZoweTree<IZoweUSSTreeNode>) {
