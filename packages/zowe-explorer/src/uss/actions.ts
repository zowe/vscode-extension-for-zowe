/**
 * This program and the accompanying materials are made available under the terms of the
 * Eclipse Public License v2.0 which accompanies this distribution, and is available at
 * https://www.eclipse.org/legal/epl-v20.html
 *
 * SPDX-License-Identifier: EPL-2.0
 *
 * Copyright Contributors to the Zowe Project.
 *
 */

import * as vscode from "vscode";
import { imperative, IZosFilesResponse } from "@zowe/cli";
import * as fs from "fs";
import * as globals from "../globals";
import * as path from "path";
import { concatChildNodes, willForceUpload, uploadContent, getSelectedNodeList, getDefaultUri } from "../shared/utils";
import { errorHandling } from "../utils/ProfilesUtils";
import { Gui, ValidProfileEnum, IZoweTree, IZoweUSSTreeNode } from "@zowe/zowe-explorer-api";
import { Profiles } from "../Profiles";
import { ZoweExplorerApiRegister } from "../ZoweExplorerApiRegister";
import { isBinaryFileSync } from "isbinaryfile";
import * as contextually from "../shared/context";
import { markDocumentUnsaved, setFileSaved } from "../utils/workspace";
import * as nls from "vscode-nls";
import { refreshAll } from "../shared/refresh";
import { IUploadOptions } from "@zowe/zos-files-for-zowe-sdk";
import { fileExistsCaseSensitveSync } from "./utils";
import { UssFileTree, UssFileType } from "./FileStructure";
import { ZoweLogger } from "../utils/LoggerUtils";

// Set up localization
nls.config({
    messageFormat: nls.MessageFormat.bundle,
    bundleFormat: nls.BundleFormat.standalone,
})();
const localize: nls.LocalizeFunc = nls.loadMessageBundle();

/**
 * Prompts the user for a path, and populates the [TreeView]{@link vscode.TreeView} based on the path
 *
 * @param {ZoweUSSNode} node - The session node
 * @param {ussTree} ussFileProvider - Current ussTree used to populate the TreeView
 * @returns {Promise<void>}
 */
<<<<<<< HEAD
export async function createUSSNode(node: IZoweUSSTreeNode, ussFileProvider: IZoweTree<IZoweUSSTreeNode>, nodeType: string, isTopLevel?: boolean) {
    ZoweLogger.trace("uss.actions.createUSSNode called.");
=======
export async function createUSSNode(
    node: IZoweUSSTreeNode,
    ussFileProvider: IZoweTree<IZoweUSSTreeNode>,
    nodeType: string,
    isTopLevel?: boolean
): Promise<void> {
>>>>>>> f001941a
    await ussFileProvider.checkCurrentProfile(node);
    let filePath = "";
    if (contextually.isSession(node)) {
        const filePathOptions: vscode.InputBoxOptions = {
            placeHolder: localize("createUSSNode.inputBox.placeholder", "{0} location", nodeType),
            prompt: localize("createUSSNode.inputBox.prompt", "Choose a location to create the {0}", nodeType),
            value: node.tooltip as string,
        };
        filePath = await Gui.showInputBox(filePathOptions);
    } else {
        filePath = node.fullPath;
    }
    const nameOptions: vscode.InputBoxOptions = {
        placeHolder: localize("createUSSNode.name", "Name of file or directory"),
    };
    const name = await Gui.showInputBox(nameOptions);
    if (name && filePath) {
        try {
            filePath = `${filePath}/${name}`;
            await ZoweExplorerApiRegister.getUssApi(node.getProfile()).create(filePath, nodeType);
            if (isTopLevel) {
                refreshAll(ussFileProvider);
            } else {
                ussFileProvider.refreshElement(node);
            }
            const newNode = await node.getChildren().then((children) => children.find((child) => child.label === name));
            await ussFileProvider.getTreeView().reveal(node, { select: true, focus: true });
            ussFileProvider.getTreeView().reveal(newNode, { select: true, focus: true });
            const localPath = `${node.getUSSDocumentFilePath()}/${name}`;
            const fileExists = fs.existsSync(localPath);
            if (fileExists && !fileExistsCaseSensitveSync(localPath)) {
                Gui.showMessage(
                    localize(
                        "createUSSNode.name.exists",
                        // eslint-disable-next-line max-len
                        "There is already a file with the same name. Please change your OS file system settings if you want to give case sensitive file names."
                    )
                );
                ussFileProvider.refreshElement(node);
            }
        } catch (err) {
            if (err instanceof Error) {
                await errorHandling(err, node.mProfileName, localize("createUSSNode.error.create", "Unable to create node: ") + err.message);
            }
            throw err;
        }
    }
}

<<<<<<< HEAD
export async function refreshUSSInTree(node: IZoweUSSTreeNode, ussFileProvider: IZoweTree<IZoweUSSTreeNode>) {
    ZoweLogger.trace("uss.actions.refreshUSSInTree called.");
    await ussFileProvider.refreshElement(node);
}

export async function refreshDirectory(node: IZoweUSSTreeNode, ussFileProvider: IZoweTree<IZoweUSSTreeNode>) {
    ZoweLogger.trace("uss.actions.refreshDirectory called.");
=======
export async function refreshUSSInTree(node: IZoweUSSTreeNode, ussFileProvider: IZoweTree<IZoweUSSTreeNode>): Promise<void> {
    await ussFileProvider.refreshElement(node);
}

export async function refreshDirectory(node: IZoweUSSTreeNode, ussFileProvider: IZoweTree<IZoweUSSTreeNode>): Promise<void> {
>>>>>>> f001941a
    try {
        await node.getChildren();
        ussFileProvider.refreshElement(node);
    } catch (err) {
        await errorHandling(err, node.getProfileName(), err.message);
    }
}

<<<<<<< HEAD
export async function createUSSNodeDialog(node: IZoweUSSTreeNode, ussFileProvider: IZoweTree<IZoweUSSTreeNode>) {
    ZoweLogger.trace("uss.actions.createUSSNodeDialog called.");
=======
export async function createUSSNodeDialog(node: IZoweUSSTreeNode, ussFileProvider: IZoweTree<IZoweUSSTreeNode>): Promise<void> {
>>>>>>> f001941a
    await ussFileProvider.checkCurrentProfile(node);
    if (Profiles.getInstance().validProfile === ValidProfileEnum.VALID || Profiles.getInstance().validProfile === ValidProfileEnum.UNVERIFIED) {
        const quickPickOptions: vscode.QuickPickOptions = {
            placeHolder: `What would you like to create at ${node.fullPath}?`,
            ignoreFocusOut: true,
            canPickMany: false,
        };
        const type = await Gui.showQuickPick([globals.USS_DIR_CONTEXT, "File"], quickPickOptions);
        const isTopLevel = true;
        return createUSSNode(node, ussFileProvider, type, isTopLevel);
    }
}

/**
 * Marks file as deleted from disk
 *
 * @param {ZoweUSSNode} node
 */
<<<<<<< HEAD
export async function deleteFromDisk(node: IZoweUSSTreeNode, filePath: string) {
    ZoweLogger.trace("uss.actions.deleteFromDisk called.");
=======
export function deleteFromDisk(node: IZoweUSSTreeNode, filePath: string): void {
>>>>>>> f001941a
    try {
        if (fs.existsSync(filePath)) {
            fs.unlinkSync(filePath);
        }
    } catch (err) {
        ZoweLogger.warn(err);
    }
}

<<<<<<< HEAD
export async function uploadDialog(node: IZoweUSSTreeNode, ussFileProvider: IZoweTree<IZoweUSSTreeNode>) {
    ZoweLogger.trace("uss.actions.uploadDialog called.");
=======
export async function uploadDialog(node: IZoweUSSTreeNode, ussFileProvider: IZoweTree<IZoweUSSTreeNode>): Promise<void> {
>>>>>>> f001941a
    const fileOpenOptions = {
        canSelectFiles: true,
        openLabel: "Upload Files",
        canSelectMany: true,
        defaultUri: getDefaultUri(),
    };

    const value = await Gui.showOpenDialog(fileOpenOptions);

    await Promise.all(
        value.map(async (item) => {
            const isBinary = isBinaryFileSync(item.fsPath);

            if (isBinary) {
                await uploadBinaryFile(node, item.fsPath);
            } else {
                const doc = await vscode.workspace.openTextDocument(item);
                await uploadFile(node, doc);
            }
        })
    );
    ussFileProvider.refresh();
}

<<<<<<< HEAD
export async function uploadBinaryFile(node: IZoweUSSTreeNode, filePath: string) {
    ZoweLogger.trace("uss.actions.uploadBinaryFile called.");
=======
export async function uploadBinaryFile(node: IZoweUSSTreeNode, filePath: string): Promise<void> {
>>>>>>> f001941a
    try {
        const localFileName = path.parse(filePath).base;
        const ussName = `${node.fullPath}/${localFileName}`;
        await ZoweExplorerApiRegister.getUssApi(node.getProfile()).putContents(filePath, ussName, true);
    } catch (e) {
        await errorHandling(e, node.mProfileName, e.message);
    }
}

<<<<<<< HEAD
export async function uploadFile(node: IZoweUSSTreeNode, doc: vscode.TextDocument) {
    ZoweLogger.trace("uss.actions.uploadFile called.");
=======
export async function uploadFile(node: IZoweUSSTreeNode, doc: vscode.TextDocument): Promise<void> {
>>>>>>> f001941a
    try {
        const localFileName = path.parse(doc.fileName).base;
        const ussName = `${node.fullPath}/${localFileName}`;
        const prof = node.getProfile();

        // if new api method exists, use it
        if (ZoweExplorerApiRegister.getUssApi(prof).putContent) {
            const task: imperative.ITaskWithStatus = {
                percentComplete: 0,
                statusMessage: localize("uploadFile.putContents", "Uploading USS file"),
                stageName: 0, // TaskStage.IN_PROGRESS - https://github.com/kulshekhar/ts-jest/issues/281
            };
            const options: IUploadOptions = {
                task,
                responseTimeout: prof.profile?.responseTimeout,
            };
            if (prof.profile.encoding) {
                options.encoding = prof.profile.encoding;
            }
            await ZoweExplorerApiRegister.getUssApi(prof).putContent(doc.fileName, ussName, options);
        } else {
            await ZoweExplorerApiRegister.getUssApi(prof).putContents(doc.fileName, ussName);
        }
    } catch (e) {
        await errorHandling(e, node.mProfileName, e.message);
    }
}

/**
 * Copies full path for the selected Zowe USS node
 *
 * @param {ZoweUSSNode} node
 */
<<<<<<< HEAD
export async function copyPath(node: IZoweUSSTreeNode) {
    ZoweLogger.trace("uss.actions.copyPath called.");
=======
export function copyPath(node: IZoweUSSTreeNode): void {
>>>>>>> f001941a
    if (globals.ISTHEIA) {
        // Remove when Theia supports VS Code API for accessing system clipboard
        Gui.showMessage(localize("copyPath.infoMessage", "Copy Path is not yet supported in Theia."));
        return;
    }
    vscode.env.clipboard.writeText(node.fullPath);
}

/**
 * Switch the download type and redownload the file.
 *
 * @param node The file that is going to be downloaded
 * @param binary Whether the file should be downloaded as binary or not
 * @param ussFileProvider Our USSTree object
 */
<<<<<<< HEAD
export async function changeFileType(node: IZoweUSSTreeNode, binary: boolean, ussFileProvider: IZoweTree<IZoweUSSTreeNode>) {
    ZoweLogger.trace("uss.actions.changeFileType called.");
=======
export async function changeFileType(node: IZoweUSSTreeNode, binary: boolean, ussFileProvider: IZoweTree<IZoweUSSTreeNode>): Promise<void> {
>>>>>>> f001941a
    node.setBinary(binary);
    await node.openUSS(true, true, ussFileProvider);
    ussFileProvider.refresh();
}

/**
 * Uploads the file to the mainframe
 *
 * @export
 * @param {Session} session - Desired session
 * @param {vscode.TextDocument} doc - TextDocument that is being saved
 */
export async function saveUSSFile(doc: vscode.TextDocument, ussFileProvider: IZoweTree<IZoweUSSTreeNode>): Promise<void> {
    ZoweLogger.trace("uss.actions.saveUSSFile called.");
    ZoweLogger.debug(localize("saveUSSFile.log.debug.saveRequest", "save requested for USS file ") + doc.fileName);
    const start = path.join(globals.USS_DIR + path.sep).length;
    const ending = doc.fileName.substring(start);
    const sesName = ending.substring(0, ending.indexOf(path.sep));
    const remote = ending.substring(sesName.length).replace(/\\/g, "/");

    // get session from session name
    let binary;

    const sesNode: IZoweUSSTreeNode = ussFileProvider.mSessionNodes.find(
        (child) => child.getProfileName() && child.getProfileName() === sesName.trim()
    );
    if (sesNode) {
        binary = Object.keys(sesNode.binaryFiles).find((child) => child === remote) !== undefined;
    }
    // Get specific node based on label and parent tree (session / favorites)
    let nodes: IZoweUSSTreeNode[];
    if (!sesNode || sesNode.children.length === 0) {
        // saving from favorites
        nodes = concatChildNodes(ussFileProvider.mFavorites);
    } else {
        // saving from session
        nodes = concatChildNodes([sesNode]);
    }
    const node = nodes.find((zNode) => {
        if (contextually.isText(zNode)) {
            return zNode.fullPath.trim() === remote;
        } else {
            return false;
        }
    });

    // define upload options
    let etagToUpload: string;
    let returnEtag: boolean;
    if (node) {
        etagToUpload = node.getEtag();
        if (etagToUpload) {
            returnEtag = true;
        }
    }

    try {
        if (sesNode) {
            binary = binary || (await ZoweExplorerApiRegister.getUssApi(sesNode.getProfile()).isFileTagBinOrAscii(remote));
        }
        const uploadResponse: IZosFilesResponse = await Gui.withProgress(
            {
                location: vscode.ProgressLocation.Window,
                title: localize("saveUSSFile.response.title", "Saving file..."),
            },
            () => {
                return uploadContent(sesNode, doc, remote, sesNode.getProfile(), binary, etagToUpload, returnEtag);
            }
        );
        if (uploadResponse.success) {
            Gui.setStatusBarMessage(uploadResponse.commandResponse, globals.STATUS_BAR_TIMEOUT_MS);
            // set local etag with the new etag from the updated file on mainframe
            if (node) {
                node.setEtag(uploadResponse.apiResponse.etag);
            }
            setFileSaved(true);
            // this part never runs! zowe.Upload.fileToUSSFile doesn't return success: false, it just throws the error which is caught below!!!!!
        } else {
            await markDocumentUnsaved(doc);
            Gui.errorMessage(uploadResponse.commandResponse);
        }
    } catch (err) {
        // TODO: error handling must not be zosmf specific
        if (err.message.includes(localize("saveFile.error.ZosmfEtagMismatchError", "Rest API failure with HTTP(S) status 412"))) {
            if (globals.ISTHEIA) {
                willForceUpload(node, doc, remote, node.getProfile(), binary, returnEtag);
            } else {
                // Store old document text in a separate variable, to be used on merge conflict
                const oldDocText = doc.getText();
                const oldDocLineCount = doc.lineCount;
                const prof = node.getProfile();
                const downloadResponse = await ZoweExplorerApiRegister.getUssApi(prof).getContents(node.fullPath, {
                    file: node.getUSSDocumentFilePath(),
                    binary,
                    returnEtag: true,
                    encoding: prof.profile?.encoding,
                    responseTimeout: prof.profile?.responseTimeout,
                });
                // re-assign etag, so that it can be used with subsequent requests
                const downloadEtag = downloadResponse.apiResponse.etag;
                if (downloadEtag !== etagToUpload) {
                    node.setEtag(downloadEtag);
                }

                ZoweLogger.warn(err);
                Gui.warningMessage(
                    localize(
                        "saveFile.error.etagMismatch",
                        "Remote file has been modified in the meantime.\nSelect 'Compare' to resolve the conflict."
                    )
                );
                if (vscode.window.activeTextEditor) {
                    const startPosition = new vscode.Position(0, 0);
                    const endPosition = new vscode.Position(oldDocLineCount, 0);
                    const deleteRange = new vscode.Range(startPosition, endPosition);
                    await vscode.window.activeTextEditor.edit((editBuilder) => {
                        // re-write the old content in the editor view
                        editBuilder.delete(deleteRange);
                        editBuilder.insert(startPosition, oldDocText);
                    });
                    await vscode.window.activeTextEditor.document.save();
                }
            }
        } else {
            await markDocumentUnsaved(doc);
            await errorHandling(err, sesName, err.message);
        }
    }
}

export async function deleteUSSFilesPrompt(nodes: IZoweUSSTreeNode[]): Promise<boolean> {
    ZoweLogger.trace("uss.actions.deleteUSSFilesPrompt called.");
    const fileNames = nodes.reduce((label, currentVal) => {
        return label + currentVal.label.toString() + "\n";
    }, "");

    const deleteButton = localize("deleteUssPrompt.confirmation.delete", "Delete");
    const message = localize(
        "deleteUssPrompt.confirmation.message",
        "Are you sure you want to delete the following item?\nThis will permanently remove the following file or folder from your system.\n\n{0}",
        fileNames.toString()
    );
    let cancelled = false;
    await Gui.warningMessage(message, {
        items: [deleteButton],
        vsCodeOpts: { modal: true },
    }).then((selection) => {
        if (!selection || selection === "Cancel") {
            ZoweLogger.debug(localize("deleteUssPrompt.confirmation.cancel.log.debug", "Delete action was canceled."));
            cancelled = true;
        }
    });
    return cancelled;
}

/**
 * Builds a file/directory structure that can be traversed from root to the innermost children.
 *
 * @param node Build a tree structure starting at this node
 * @returns A tree structure containing all files/directories within this node
 */
export async function buildFileStructure(node: IZoweUSSTreeNode): Promise<UssFileTree> {
    ZoweLogger.trace("uss.actions.buildFileStructure called.");
    if (contextually.isUssDirectory(node)) {
        const directory: UssFileTree = {
            localPath: node.getUSSDocumentFilePath(),
            ussPath: node.fullPath,
            baseName: node.getLabel() as string,
            sessionName: node.getSessionNode().getLabel() as string,
            type: UssFileType.Directory,
            children: [],
        };

        const children = await node.getChildren();
        if (children != null && children.length > 0) {
            for (const child of children) {
                // This node is either another directory or a file
                const subnode = await buildFileStructure(child);
                directory.children.push(subnode);
            }
        }

        return directory;
    }

    return {
        children: [],
        binary: node.binary,
        localPath: node.getUSSDocumentFilePath(),
        ussPath: node.fullPath,
        baseName: node.getLabel() as string,
        sessionName: node.getSessionNode().getLabel() as string,
        type: UssFileType.File,
    };
}

/**
 * Collects USS file info and builds a tree used for copying and pasting files/folders.
 *
 * @param selectedNodes The list of USS tree nodes that were selected for copying.
 * @returns A file tree containing the USS file/directory paths to be pasted.
 */
export async function ussFileStructure(selectedNodes: IZoweUSSTreeNode[]): Promise<UssFileTree> {
<<<<<<< HEAD
    ZoweLogger.trace("uss.actions.ussFileStructure called.");
    let rootStructure: UssFileTree = {
=======
    const rootStructure: UssFileTree = {
>>>>>>> f001941a
        ussPath: "",
        type: UssFileType.Directory,
        children: [],
    };

    for (const node of selectedNodes) {
        rootStructure.children.push(await buildFileStructure(node));
    }

    return rootStructure;
}

/**
 * Helper function for `copyUssFiles` that will copy the USS file structure to a JSON
 * object, saving it into a clipboard for future use.
 *
 * @param selectedNodes The list of USS tree nodes that were selected for copying.
 */
<<<<<<< HEAD
export async function copyUssFilesToClipboard(selectedNodes: IZoweUSSTreeNode[]) {
    ZoweLogger.trace("uss.actions.copyUssFilesToClipboard called.");
=======
export async function copyUssFilesToClipboard(selectedNodes: IZoweUSSTreeNode[]): Promise<void> {
>>>>>>> f001941a
    const filePaths = await ussFileStructure(selectedNodes);
    vscode.env.clipboard.writeText(JSON.stringify(filePaths));
}

<<<<<<< HEAD
export async function copyUssFiles(node: IZoweUSSTreeNode, nodeList: IZoweUSSTreeNode[], ussFileProvider: IZoweTree<IZoweUSSTreeNode>) {
    ZoweLogger.trace("uss.actions.copyUssFiles called.");
=======
export async function copyUssFiles(
    node: IZoweUSSTreeNode,
    nodeList: IZoweUSSTreeNode[],
    ussFileProvider: IZoweTree<IZoweUSSTreeNode>
): Promise<void> {
>>>>>>> f001941a
    let selectedNodes;
    if (node || nodeList) {
        selectedNodes = getSelectedNodeList(node, nodeList) as IZoweUSSTreeNode[];
    } else {
        selectedNodes = ussFileProvider.getTreeView().selection;
    }
    await Gui.withProgress(
        {
            location: vscode.ProgressLocation.Window,
            title: localize("ZoweUssNode.copyDownload.progress", "Copying file structure..."),
        },
        () => {
            return copyUssFilesToClipboard(selectedNodes);
        }
    );
}

<<<<<<< HEAD
export async function refreshChildNodesDirectory(node: IZoweUSSTreeNode) {
    ZoweLogger.trace("uss.actions.refreshChildNodesDirectory called.");
=======
export async function refreshChildNodesDirectory(node: IZoweUSSTreeNode): Promise<void> {
>>>>>>> f001941a
    const childNodes = await node.getChildren();
    if (childNodes != null && childNodes.length > 0) {
        for (const child of childNodes) {
            await refreshChildNodesDirectory(child);
        }
    } else {
        if (node.contextValue !== globals.USS_DIR_CONTEXT) {
            await node.refreshUSS();
        }
    }
}

/**
 * @deprecated use `pasteUss`
 * @param ussFileProvider File provider for USS tree
 * @param node The node to paste within
 */
<<<<<<< HEAD
export async function pasteUssFile(ussFileProvider: IZoweTree<IZoweUSSTreeNode>, node: IZoweUSSTreeNode) {
    ZoweLogger.trace("uss.actions.pasteUssFile called.");
    pasteUss(ussFileProvider, node);
=======
export async function pasteUssFile(ussFileProvider: IZoweTree<IZoweUSSTreeNode>, node: IZoweUSSTreeNode): Promise<void> {
    return pasteUss(ussFileProvider, node);
>>>>>>> f001941a
}

/**
 * Paste copied USS nodes into the selected node.
 * @param ussFileProvider File provider for USS tree
 * @param node The node to paste within
 */
<<<<<<< HEAD
export async function pasteUss(ussFileProvider: IZoweTree<IZoweUSSTreeNode>, node: IZoweUSSTreeNode) {
    ZoweLogger.trace("uss.actions.pasteUss called.");
=======
export async function pasteUss(ussFileProvider: IZoweTree<IZoweUSSTreeNode>, node: IZoweUSSTreeNode): Promise<void> {
>>>>>>> f001941a
    const a = ussFileProvider.getTreeView().selection as IZoweUSSTreeNode[];
    let selectedNode = node;
    if (!selectedNode) {
        selectedNode = a.length > 0 ? a[0] : (a as unknown as IZoweUSSTreeNode);
    }

    await Gui.withProgress(
        {
            location: vscode.ProgressLocation.Window,
            title: localize("ZoweUssNode.copyUpload.progress", "Pasting files..."),
        },
        async () => {
            await (selectedNode.pasteUssTree ? selectedNode.pasteUssTree() : selectedNode.copyUssFile());
        }
    );
    const nodeToRefresh = node?.contextValue != null && contextually.isUssSession(node) ? selectedNode : selectedNode.getParent();
    ussFileProvider.refreshElement(nodeToRefresh);
}<|MERGE_RESOLUTION|>--- conflicted
+++ resolved
@@ -43,17 +43,13 @@
  * @param {ussTree} ussFileProvider - Current ussTree used to populate the TreeView
  * @returns {Promise<void>}
  */
-<<<<<<< HEAD
-export async function createUSSNode(node: IZoweUSSTreeNode, ussFileProvider: IZoweTree<IZoweUSSTreeNode>, nodeType: string, isTopLevel?: boolean) {
-    ZoweLogger.trace("uss.actions.createUSSNode called.");
-=======
 export async function createUSSNode(
     node: IZoweUSSTreeNode,
     ussFileProvider: IZoweTree<IZoweUSSTreeNode>,
     nodeType: string,
     isTopLevel?: boolean
 ): Promise<void> {
->>>>>>> f001941a
+    ZoweLogger.trace("uss.actions.createUSSNode called.");
     await ussFileProvider.checkCurrentProfile(node);
     let filePath = "";
     if (contextually.isSession(node)) {
@@ -103,21 +99,13 @@
     }
 }
 
-<<<<<<< HEAD
-export async function refreshUSSInTree(node: IZoweUSSTreeNode, ussFileProvider: IZoweTree<IZoweUSSTreeNode>) {
+export async function refreshUSSInTree(node: IZoweUSSTreeNode, ussFileProvider: IZoweTree<IZoweUSSTreeNode>): Promise<void> {
     ZoweLogger.trace("uss.actions.refreshUSSInTree called.");
     await ussFileProvider.refreshElement(node);
 }
 
-export async function refreshDirectory(node: IZoweUSSTreeNode, ussFileProvider: IZoweTree<IZoweUSSTreeNode>) {
+export async function refreshDirectory(node: IZoweUSSTreeNode, ussFileProvider: IZoweTree<IZoweUSSTreeNode>): Promise<void> {
     ZoweLogger.trace("uss.actions.refreshDirectory called.");
-=======
-export async function refreshUSSInTree(node: IZoweUSSTreeNode, ussFileProvider: IZoweTree<IZoweUSSTreeNode>): Promise<void> {
-    await ussFileProvider.refreshElement(node);
-}
-
-export async function refreshDirectory(node: IZoweUSSTreeNode, ussFileProvider: IZoweTree<IZoweUSSTreeNode>): Promise<void> {
->>>>>>> f001941a
     try {
         await node.getChildren();
         ussFileProvider.refreshElement(node);
@@ -126,12 +114,8 @@
     }
 }
 
-<<<<<<< HEAD
-export async function createUSSNodeDialog(node: IZoweUSSTreeNode, ussFileProvider: IZoweTree<IZoweUSSTreeNode>) {
+export async function createUSSNodeDialog(node: IZoweUSSTreeNode, ussFileProvider: IZoweTree<IZoweUSSTreeNode>): Promise<void> {
     ZoweLogger.trace("uss.actions.createUSSNodeDialog called.");
-=======
-export async function createUSSNodeDialog(node: IZoweUSSTreeNode, ussFileProvider: IZoweTree<IZoweUSSTreeNode>): Promise<void> {
->>>>>>> f001941a
     await ussFileProvider.checkCurrentProfile(node);
     if (Profiles.getInstance().validProfile === ValidProfileEnum.VALID || Profiles.getInstance().validProfile === ValidProfileEnum.UNVERIFIED) {
         const quickPickOptions: vscode.QuickPickOptions = {
@@ -150,12 +134,8 @@
  *
  * @param {ZoweUSSNode} node
  */
-<<<<<<< HEAD
-export async function deleteFromDisk(node: IZoweUSSTreeNode, filePath: string) {
+export function deleteFromDisk(node: IZoweUSSTreeNode, filePath: string): void {
     ZoweLogger.trace("uss.actions.deleteFromDisk called.");
-=======
-export function deleteFromDisk(node: IZoweUSSTreeNode, filePath: string): void {
->>>>>>> f001941a
     try {
         if (fs.existsSync(filePath)) {
             fs.unlinkSync(filePath);
@@ -165,12 +145,8 @@
     }
 }
 
-<<<<<<< HEAD
-export async function uploadDialog(node: IZoweUSSTreeNode, ussFileProvider: IZoweTree<IZoweUSSTreeNode>) {
+export async function uploadDialog(node: IZoweUSSTreeNode, ussFileProvider: IZoweTree<IZoweUSSTreeNode>): Promise<void> {
     ZoweLogger.trace("uss.actions.uploadDialog called.");
-=======
-export async function uploadDialog(node: IZoweUSSTreeNode, ussFileProvider: IZoweTree<IZoweUSSTreeNode>): Promise<void> {
->>>>>>> f001941a
     const fileOpenOptions = {
         canSelectFiles: true,
         openLabel: "Upload Files",
@@ -195,12 +171,8 @@
     ussFileProvider.refresh();
 }
 
-<<<<<<< HEAD
-export async function uploadBinaryFile(node: IZoweUSSTreeNode, filePath: string) {
+export async function uploadBinaryFile(node: IZoweUSSTreeNode, filePath: string): Promise<void> {
     ZoweLogger.trace("uss.actions.uploadBinaryFile called.");
-=======
-export async function uploadBinaryFile(node: IZoweUSSTreeNode, filePath: string): Promise<void> {
->>>>>>> f001941a
     try {
         const localFileName = path.parse(filePath).base;
         const ussName = `${node.fullPath}/${localFileName}`;
@@ -210,12 +182,8 @@
     }
 }
 
-<<<<<<< HEAD
-export async function uploadFile(node: IZoweUSSTreeNode, doc: vscode.TextDocument) {
+export async function uploadFile(node: IZoweUSSTreeNode, doc: vscode.TextDocument): Promise<void> {
     ZoweLogger.trace("uss.actions.uploadFile called.");
-=======
-export async function uploadFile(node: IZoweUSSTreeNode, doc: vscode.TextDocument): Promise<void> {
->>>>>>> f001941a
     try {
         const localFileName = path.parse(doc.fileName).base;
         const ussName = `${node.fullPath}/${localFileName}`;
@@ -249,12 +217,8 @@
  *
  * @param {ZoweUSSNode} node
  */
-<<<<<<< HEAD
-export async function copyPath(node: IZoweUSSTreeNode) {
+export function copyPath(node: IZoweUSSTreeNode): void {
     ZoweLogger.trace("uss.actions.copyPath called.");
-=======
-export function copyPath(node: IZoweUSSTreeNode): void {
->>>>>>> f001941a
     if (globals.ISTHEIA) {
         // Remove when Theia supports VS Code API for accessing system clipboard
         Gui.showMessage(localize("copyPath.infoMessage", "Copy Path is not yet supported in Theia."));
@@ -270,12 +234,8 @@
  * @param binary Whether the file should be downloaded as binary or not
  * @param ussFileProvider Our USSTree object
  */
-<<<<<<< HEAD
-export async function changeFileType(node: IZoweUSSTreeNode, binary: boolean, ussFileProvider: IZoweTree<IZoweUSSTreeNode>) {
+export async function changeFileType(node: IZoweUSSTreeNode, binary: boolean, ussFileProvider: IZoweTree<IZoweUSSTreeNode>): Promise<void> {
     ZoweLogger.trace("uss.actions.changeFileType called.");
-=======
-export async function changeFileType(node: IZoweUSSTreeNode, binary: boolean, ussFileProvider: IZoweTree<IZoweUSSTreeNode>): Promise<void> {
->>>>>>> f001941a
     node.setBinary(binary);
     await node.openUSS(true, true, ussFileProvider);
     ussFileProvider.refresh();
@@ -479,12 +439,8 @@
  * @returns A file tree containing the USS file/directory paths to be pasted.
  */
 export async function ussFileStructure(selectedNodes: IZoweUSSTreeNode[]): Promise<UssFileTree> {
-<<<<<<< HEAD
     ZoweLogger.trace("uss.actions.ussFileStructure called.");
-    let rootStructure: UssFileTree = {
-=======
     const rootStructure: UssFileTree = {
->>>>>>> f001941a
         ussPath: "",
         type: UssFileType.Directory,
         children: [],
@@ -503,26 +459,18 @@
  *
  * @param selectedNodes The list of USS tree nodes that were selected for copying.
  */
-<<<<<<< HEAD
-export async function copyUssFilesToClipboard(selectedNodes: IZoweUSSTreeNode[]) {
+export async function copyUssFilesToClipboard(selectedNodes: IZoweUSSTreeNode[]): Promise<void> {
     ZoweLogger.trace("uss.actions.copyUssFilesToClipboard called.");
-=======
-export async function copyUssFilesToClipboard(selectedNodes: IZoweUSSTreeNode[]): Promise<void> {
->>>>>>> f001941a
     const filePaths = await ussFileStructure(selectedNodes);
     vscode.env.clipboard.writeText(JSON.stringify(filePaths));
 }
 
-<<<<<<< HEAD
-export async function copyUssFiles(node: IZoweUSSTreeNode, nodeList: IZoweUSSTreeNode[], ussFileProvider: IZoweTree<IZoweUSSTreeNode>) {
-    ZoweLogger.trace("uss.actions.copyUssFiles called.");
-=======
 export async function copyUssFiles(
     node: IZoweUSSTreeNode,
     nodeList: IZoweUSSTreeNode[],
     ussFileProvider: IZoweTree<IZoweUSSTreeNode>
 ): Promise<void> {
->>>>>>> f001941a
+    ZoweLogger.trace("uss.actions.copyUssFiles called.");
     let selectedNodes;
     if (node || nodeList) {
         selectedNodes = getSelectedNodeList(node, nodeList) as IZoweUSSTreeNode[];
@@ -540,12 +488,8 @@
     );
 }
 
-<<<<<<< HEAD
-export async function refreshChildNodesDirectory(node: IZoweUSSTreeNode) {
+export async function refreshChildNodesDirectory(node: IZoweUSSTreeNode): Promise<void> {
     ZoweLogger.trace("uss.actions.refreshChildNodesDirectory called.");
-=======
-export async function refreshChildNodesDirectory(node: IZoweUSSTreeNode): Promise<void> {
->>>>>>> f001941a
     const childNodes = await node.getChildren();
     if (childNodes != null && childNodes.length > 0) {
         for (const child of childNodes) {
@@ -563,14 +507,9 @@
  * @param ussFileProvider File provider for USS tree
  * @param node The node to paste within
  */
-<<<<<<< HEAD
-export async function pasteUssFile(ussFileProvider: IZoweTree<IZoweUSSTreeNode>, node: IZoweUSSTreeNode) {
+export async function pasteUssFile(ussFileProvider: IZoweTree<IZoweUSSTreeNode>, node: IZoweUSSTreeNode): Promise<void> {
     ZoweLogger.trace("uss.actions.pasteUssFile called.");
-    pasteUss(ussFileProvider, node);
-=======
-export async function pasteUssFile(ussFileProvider: IZoweTree<IZoweUSSTreeNode>, node: IZoweUSSTreeNode): Promise<void> {
     return pasteUss(ussFileProvider, node);
->>>>>>> f001941a
 }
 
 /**
@@ -578,12 +517,8 @@
  * @param ussFileProvider File provider for USS tree
  * @param node The node to paste within
  */
-<<<<<<< HEAD
-export async function pasteUss(ussFileProvider: IZoweTree<IZoweUSSTreeNode>, node: IZoweUSSTreeNode) {
+export async function pasteUss(ussFileProvider: IZoweTree<IZoweUSSTreeNode>, node: IZoweUSSTreeNode): Promise<void> {
     ZoweLogger.trace("uss.actions.pasteUss called.");
-=======
-export async function pasteUss(ussFileProvider: IZoweTree<IZoweUSSTreeNode>, node: IZoweUSSTreeNode): Promise<void> {
->>>>>>> f001941a
     const a = ussFileProvider.getTreeView().selection as IZoweUSSTreeNode[];
     let selectedNode = node;
     if (!selectedNode) {
