--- conflicted
+++ resolved
@@ -24,7 +24,7 @@
 import { markDocumentUnsaved, setFileSaved } from "../utils/workspace";
 import { refreshAll } from "../shared/refresh";
 import { IUploadOptions } from "@zowe/zos-files-for-zowe-sdk";
-import { autoDetectEncoding, fileExistsCaseSensitveSync } from "./utils";
+import { autoDetectEncoding, fileExistsCaseSensitiveSync } from "./utils";
 import { UssFileTree, UssFileType } from "./FileStructure";
 import { ZoweLogger } from "../utils/LoggerUtils";
 import { AttributeView } from "./AttributeView";
@@ -82,7 +82,7 @@
             ussFileProvider.getTreeView().reveal(newNode, { select: true, focus: true });
             const localPath = `${node.getUSSDocumentFilePath()}/${name}`;
             const fileExists = fs.existsSync(localPath);
-            if (fileExists && !fileExistsCaseSensitveSync(localPath)) {
+            if (fileExists && !fileExistsCaseSensitiveSync(localPath)) {
                 Gui.showMessage(
                     vscode.l10n.t(
                         `There is already a file with the same name. 
@@ -93,11 +93,7 @@
             }
         } catch (err) {
             if (err instanceof Error) {
-<<<<<<< HEAD
-                await errorHandling(err, node.mProfileName, vscode.l10n.t("Unable to create node:"));
-=======
-                await errorHandling(err, node.getProfileName(), localize("createUSSNode.error.create", "Unable to create node:"));
->>>>>>> 20d62317
+                await errorHandling(err, node.getProfileName(), vscode.l10n.t("Unable to create node:"));
             }
             throw err;
         }
@@ -344,11 +340,7 @@
         // TODO: error handling must not be zosmf specific
         const errorMessage = err ? err.message : err.toString();
         if (errorMessage.includes("Rest API failure with HTTP(S) status 412")) {
-<<<<<<< HEAD
-            await LocalFileManagement.compareSavedFileContent(doc, node, null, binary);
-=======
-            resolveFileConflict(node, prof, doc, remote);
->>>>>>> 20d62317
+            await LocalFileManagement.compareSavedFileContent(doc, node, remote, prof);
         } else {
             await markDocumentUnsaved(doc);
             await errorHandling(err, sesName);
@@ -526,7 +518,7 @@
     ussFileProvider.refreshElement(node);
 }
 
-export async function downloadUnixFile(node: IZoweUSSTreeNode, download: boolean): Promise<LocalFileInfo> {
+export async function downloadUnixFile(node: IZoweUSSTreeNode, forceDownload: boolean): Promise<LocalFileInfo> {
     const fileInfo = {} as LocalFileInfo;
     const errorMsg = vscode.l10n.t("open() called from invalid node.");
     switch (true) {
@@ -547,7 +539,7 @@
     fileInfo.name = String(node.label);
     // check if some other file is already created with the same name avoid opening file warn user
     const fileExists = fs.existsSync(fileInfo.path);
-    if (fileExists && !fileExistsCaseSensitveSync(fileInfo.path)) {
+    if (fileExists && !fileExistsCaseSensitiveSync(fileInfo.path)) {
         Gui.showMessage(
             vscode.l10n.t(
                 `There is already a file with the same name. 
@@ -557,18 +549,17 @@
         return;
     }
     // if local copy exists, open that instead of pulling from mainframe
-    if (download || !fileExists) {
+    if (forceDownload || !fileExists) {
         try {
             const cachedProfile = Profiles.getInstance().loadNamedProfile(node.getProfileName());
-            const fullPath = node.fullPath;
-            const chooseBinary = node.binary || (await ZoweExplorerApiRegister.getUssApi(cachedProfile).isFileTagBinOrAscii(fullPath));
+            await autoDetectEncoding(node, cachedProfile);
 
             const statusMsg = Gui.setStatusBarMessage(vscode.l10n.t("$(sync~spin) Downloading USS file..."));
-            const response = await ZoweExplorerApiRegister.getUssApi(cachedProfile).getContents(fullPath, {
+            const response = await ZoweExplorerApiRegister.getUssApi(cachedProfile).getContents(node.fullPath, {
                 file: fileInfo.path,
-                binary: chooseBinary,
+                binary: node.binary,
                 returnEtag: true,
-                encoding: cachedProfile.profile?.encoding,
+                encoding: node.encoding !== undefined ? node.encoding : cachedProfile.profile?.encoding,
                 responseTimeout: cachedProfile.profile?.responseTimeout,
             });
             statusMsg.dispose();
