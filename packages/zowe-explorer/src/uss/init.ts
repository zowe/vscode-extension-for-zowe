--- conflicted
+++ resolved
@@ -13,11 +13,7 @@
 import * as ussActions from "./actions";
 import * as refreshActions from "../shared/refresh";
 import * as globals from "../globals";
-<<<<<<< HEAD
-import { IZoweUSSTreeNode, IZoweTreeNode, Gui } from "@zowe/zowe-explorer-api";
-=======
-import { IZoweUSSTreeNode, IZoweTreeNode, ZosEncoding } from "@zowe/zowe-explorer-api";
->>>>>>> 95b63c1c
+import { IZoweUSSTreeNode, IZoweTreeNode, ZosEncoding, Gui } from "@zowe/zowe-explorer-api";
 import { Profiles } from "../Profiles";
 import * as contextuals from "../shared/context";
 import { getSelectedNodeList } from "../shared/utils";
@@ -134,16 +130,7 @@
             }
         })
     );
-    context.subscriptions.push(
-<<<<<<< HEAD
-        vscode.commands.registerCommand("zowe.uss.binary", async (node, nodeList) => {
-            let selectedNodes = getSelectedNodeList(node, nodeList) as IZoweUSSTreeNode[];
-            selectedNodes = selectedNodes.filter((x) => contextuals.isText(x));
-            for (const item of selectedNodes) {
-                await ussActions.changeFileType(item, true, ussFileProvider);
-            }
-        })
-    );
+
     context.subscriptions.push(
         vscode.commands.registerCommand("zowe.uss.text", async (node, nodeList) => {
             let selectedNodes = getSelectedNodeList(node, nodeList) as IZoweUSSTreeNode[];
@@ -155,9 +142,6 @@
     );
     context.subscriptions.push(
         vscode.commands.registerCommand("zowe.uss.renameNode", async (node: IZoweUSSTreeNode): Promise<void> => ussFileProvider.rename(node))
-=======
-        vscode.commands.registerCommand("zowe.uss.renameNode", (node: IZoweUSSTreeNode): Promise<void> => ussFileProvider.rename(node))
->>>>>>> 95b63c1c
     );
     context.subscriptions.push(
         vscode.commands.registerCommand("zowe.uss.uploadDialog", async (node: IZoweUSSTreeNode) => ussActions.uploadDialog(node, ussFileProvider))
