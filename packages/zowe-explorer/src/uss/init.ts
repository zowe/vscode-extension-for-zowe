/**
 * This program and the accompanying materials are made available under the terms of the
 * Eclipse Public License v2.0 which accompanies this distribution, and is available at
 * https://www.eclipse.org/legal/epl-v20.html
 *
 * SPDX-License-Identifier: EPL-2.0
 *
 * Copyright Contributors to the Zowe Project.
 *
 */

import * as vscode from "vscode";
import * as ussActions from "./actions";
import * as refreshActions from "../shared/refresh";
<<<<<<< HEAD
=======
import * as globals from "../globals";
>>>>>>> 4a74ce64
import { IZoweUSSTreeNode, IZoweTreeNode } from "@zowe/zowe-explorer-api";
import { Profiles } from "../Profiles";
import * as contextuals from "../shared/context";
import { getSelectedNodeList } from "../shared/utils";
import { USSTree, createUSSTree } from "./USSTree";
import { initSubscribers } from "../shared/init";
import { ZoweLogger } from "../utils/LoggerUtils";
import { TreeViewUtils } from "../utils/TreeViewUtils";
import { UssFSProvider } from "./fs/UssFSProvider";

export async function initUSSProvider(context: vscode.ExtensionContext): Promise<USSTree> {
    ZoweLogger.trace("init.initUSSProvider called.");
<<<<<<< HEAD

    context.subscriptions.push(vscode.workspace.registerFileSystemProvider("zowe-uss", UssFSProvider.instance, { isCaseSensitive: true }));

    const ussFileProvider = await createUSSTree();
=======
    const ussFileProvider: USSTree = await createUSSTree(globals.LOG);
>>>>>>> 4a74ce64
    if (ussFileProvider == null) {
        return null;
    }

    context.subscriptions.push(
        vscode.commands.registerCommand("zowe.uss.addFavorite", async (node, nodeList) => {
            const selectedNodes = getSelectedNodeList(node, nodeList);
            for (const item of selectedNodes) {
                await ussFileProvider.addFavorite(item);
            }
        })
    );
    context.subscriptions.push(
        vscode.commands.registerCommand("zowe.uss.removeFavorite", async (node, nodeList) => {
            const selectedNodes = getSelectedNodeList(node, nodeList);
            for (const item of selectedNodes) {
                await ussFileProvider.removeFavorite(item);
            }
        })
    );
    context.subscriptions.push(
        vscode.commands.registerCommand("zowe.uss.addSession", async () => ussFileProvider.createZoweSession(ussFileProvider))
    );
    context.subscriptions.push(
        vscode.commands.registerCommand("zowe.uss.refreshAll", async () => {
            await refreshActions.refreshAll(ussFileProvider);
        })
    );
    context.subscriptions.push(
        vscode.commands.registerCommand("zowe.uss.refreshUSS", async (node, nodeList) => {
            let selectedNodes = getSelectedNodeList(node, nodeList) as IZoweUSSTreeNode[];
            selectedNodes = selectedNodes.filter((x) => contextuals.isDocument(x));
            for (const item of selectedNodes) {
                if (contextuals.isUssDirectory(item)) {
                    // just refresh item to grab latest files
                    ussFileProvider.refreshElement(item);
                } else {
                    // need to pull content for file and apply to FS entry
                    await UssFSProvider.instance.fetchFileAtUri(
                        item.resourceUri,
                        vscode.window.visibleTextEditors.find((v) => v.document.uri.path === item.resourceUri.path)
                    );
                }
            }
        })
    );
    context.subscriptions.push(
        vscode.commands.registerCommand("zowe.uss.refreshUSSInTree", (node: IZoweUSSTreeNode) => ussActions.refreshUSSInTree(node, ussFileProvider))
    );
    context.subscriptions.push(
        vscode.commands.registerCommand("zowe.uss.refreshDirectory", async (node, nodeList) => {
            let selectedNodes = getSelectedNodeList(node, nodeList) as IZoweUSSTreeNode[];
            selectedNodes = selectedNodes.filter((x) => contextuals.isUssDirectory(x));
            for (const item of selectedNodes) {
                await ussActions.refreshDirectory(item, ussFileProvider);
            }
        })
    );
    context.subscriptions.push(
<<<<<<< HEAD
        vscode.commands.registerCommand("zowe.uss.fullPath", async (node: IZoweUSSTreeNode): Promise<void> => ussFileProvider.filterPrompt(node))
=======
        vscode.commands.registerCommand("zowe.uss.fullPath", (node: IZoweUSSTreeNode): Promise<void> => ussFileProvider.filterPrompt(node))
>>>>>>> 4a74ce64
    );
    context.subscriptions.push(
        vscode.commands.registerCommand("zowe.uss.editSession", async (node) => ussFileProvider.editSession(node, ussFileProvider))
    );
    context.subscriptions.push(
        vscode.commands.registerCommand("zowe.uss.ZoweUSSNode.open", (node: IZoweUSSTreeNode): void => node.openUSS(false, true, ussFileProvider))
    );
    context.subscriptions.push(
        vscode.commands.registerCommand("zowe.uss.removeSession", async (node: IZoweUSSTreeNode, nodeList, hideFromAllTrees: boolean) => {
            let selectedNodes = getSelectedNodeList(node, nodeList);
            selectedNodes = selectedNodes.filter((element) => contextuals.isUssSession(element));
            for (const item of selectedNodes) {
                ussFileProvider.deleteSession(item, hideFromAllTrees);
            }
            await TreeViewUtils.fixVsCodeMultiSelect(ussFileProvider);
        })
    );
    context.subscriptions.push(
        vscode.commands.registerCommand("zowe.uss.createFile", async (node: IZoweUSSTreeNode) =>
            ussActions.createUSSNode(node, ussFileProvider, "file")
        )
    );
    context.subscriptions.push(
        vscode.commands.registerCommand("zowe.uss.createFolder", async (node: IZoweUSSTreeNode) =>
            ussActions.createUSSNode(node, ussFileProvider, "directory")
        )
    );
    context.subscriptions.push(
        vscode.commands.registerCommand("zowe.uss.deleteNode", async (node, nodeList) => {
            let selectedNodes = getSelectedNodeList(node, nodeList) as IZoweUSSTreeNode[];
            selectedNodes = selectedNodes.filter((x) => contextuals.isDocument(x) || contextuals.isUssDirectory(x));
            const cancelled = await ussActions.deleteUSSFilesPrompt(selectedNodes);
            if (cancelled) {
                return;
            }

            for (const item of selectedNodes) {
                await item.deleteUSSNode(ussFileProvider, "");
            }
        })
    );
    context.subscriptions.push(
        vscode.commands.registerCommand("zowe.uss.binary", async (node, nodeList) => {
            let selectedNodes = getSelectedNodeList(node, nodeList) as IZoweUSSTreeNode[];
            selectedNodes = selectedNodes.filter((x) => contextuals.isText(x));
            for (const item of selectedNodes) {
                await ussActions.changeFileType(item, true, ussFileProvider);
            }
        })
    );
    context.subscriptions.push(
        vscode.commands.registerCommand("zowe.uss.text", async (node, nodeList) => {
            let selectedNodes = getSelectedNodeList(node, nodeList) as IZoweUSSTreeNode[];
            selectedNodes = selectedNodes.filter((x) => contextuals.isBinary(x));
            for (const item of selectedNodes) {
                await ussActions.changeFileType(item, false, ussFileProvider);
            }
        })
    );
    context.subscriptions.push(
<<<<<<< HEAD
        vscode.commands.registerCommand("zowe.uss.renameNode", async (node: IZoweUSSTreeNode): Promise<void> => ussFileProvider.rename(node))
=======
        vscode.commands.registerCommand("zowe.uss.renameNode", (node: IZoweUSSTreeNode): Promise<void> => ussFileProvider.rename(node))
>>>>>>> 4a74ce64
    );
    context.subscriptions.push(
        vscode.commands.registerCommand("zowe.uss.uploadDialog", async (node: IZoweUSSTreeNode) => ussActions.uploadDialog(node, ussFileProvider))
    );
    context.subscriptions.push(vscode.commands.registerCommand("zowe.uss.copyPath", (node: IZoweUSSTreeNode): void => ussActions.copyPath(node)));
    context.subscriptions.push(
        vscode.commands.registerCommand("zowe.uss.editFile", (node: IZoweUSSTreeNode): void => node.openUSS(false, false, ussFileProvider))
    );
    context.subscriptions.push(
        vscode.commands.registerCommand("zowe.uss.editAttributes", (node: IZoweUSSTreeNode) =>
            ussActions.editAttributes(context, ussFileProvider, node)
        )
    );
    context.subscriptions.push(
<<<<<<< HEAD
        vscode.commands.registerCommand("zowe.uss.saveSearch", async (node: IZoweUSSTreeNode): Promise<void> => {
            await ussFileProvider.saveSearch(node);
        })
    );
    context.subscriptions.push(
        vscode.commands.registerCommand(
            "zowe.uss.removeSavedSearch",
            async (node: IZoweUSSTreeNode): Promise<void> => ussFileProvider.removeFavorite(node)
        )
    );
    context.subscriptions.push(
        vscode.commands.registerCommand(
            "zowe.uss.removeFavProfile",
            async (node): Promise<void> => ussFileProvider.removeFavProfile(node.label, true)
        )
=======
        vscode.commands.registerCommand(
            "zowe.uss.saveSearch",
            (node: IZoweUSSTreeNode): Promise<IZoweUSSTreeNode> => ussFileProvider.saveSearch(node)
        )
    );
    context.subscriptions.push(
        vscode.commands.registerCommand("zowe.uss.removeSavedSearch", (node: IZoweUSSTreeNode): Promise<void> => ussFileProvider.removeFavorite(node))
    );
    context.subscriptions.push(
        vscode.commands.registerCommand("zowe.uss.removeFavProfile", (node): Promise<void> => ussFileProvider.removeFavProfile(node.label, true))
>>>>>>> 4a74ce64
    );
    context.subscriptions.push(
        vscode.commands.registerCommand("zowe.uss.disableValidation", (node) => {
            Profiles.getInstance().disableValidation(node);
            ussFileProvider.refreshElement(node);
        })
    );
    context.subscriptions.push(
        vscode.commands.registerCommand("zowe.uss.enableValidation", (node) => {
            Profiles.getInstance().enableValidation(node);
            ussFileProvider.refreshElement(node);
        })
    );
    context.subscriptions.push(
<<<<<<< HEAD
        vscode.commands.registerCommand("zowe.uss.ssoLogin", async (node: IZoweTreeNode): Promise<void> => ussFileProvider.ssoLogin(node))
    );
    context.subscriptions.push(
        vscode.commands.registerCommand("zowe.uss.ssoLogout", async (node: IZoweTreeNode): Promise<void> => ussFileProvider.ssoLogout(node))
=======
        vscode.commands.registerCommand("zowe.uss.ssoLogin", (node: IZoweTreeNode): Promise<void> => ussFileProvider.ssoLogin(node))
    );
    context.subscriptions.push(
        vscode.commands.registerCommand("zowe.uss.ssoLogout", (node: IZoweTreeNode): Promise<void> => ussFileProvider.ssoLogout(node))
>>>>>>> 4a74ce64
    );
    context.subscriptions.push(
        vscode.commands.registerCommand("zowe.uss.pasteUssFile", async (node: IZoweUSSTreeNode) => {
            if (ussFileProvider.copying != null) {
                await ussFileProvider.copying;
            }

            await ussActions.pasteUss(ussFileProvider, node);
        })
    );
    context.subscriptions.push(
        vscode.commands.registerCommand("zowe.uss.copyUssFile", async (node: IZoweUSSTreeNode, nodeList: IZoweUSSTreeNode[]) => {
            ussFileProvider.copying = ussActions.copyUssFiles(node, nodeList, ussFileProvider);
            await ussFileProvider.copying;
        })
    );
    context.subscriptions.push(
        vscode.workspace.onDidChangeConfiguration(async (e) => {
            await ussFileProvider.onDidChangeConfiguration(e);
<<<<<<< HEAD
        })
    );
    context.subscriptions.push(
        vscode.commands.registerCommand("zowe.diff.useLocalContent", async (localUri) => {
            await UssFSProvider.instance.diffOverwrite(localUri);
        })
    );
    context.subscriptions.push(
        vscode.commands.registerCommand("zowe.diff.useRemoteContent", async (localUri) => {
            await UssFSProvider.instance.diffUseRemote(localUri);
        })
    );
    context.subscriptions.push(
        vscode.window.onDidChangeVisibleTextEditors((editors) => {
            const ussUris = editors.map((e) => e.document.uri).filter((u) => u.scheme === "zowe-uss");
            const closedOrMovedUris = UssFSProvider.instance.openedUris.filter((u) => ussUris.find((otherUri) => otherUri.path === u.path) == null);
            for (const uri of closedOrMovedUris) {
                UssFSProvider.instance.invalidateDataForUri(uri);
            }
        })
    );
    context.subscriptions.push(
        vscode.workspace.onDidOpenTextDocument((doc) => {
            if (doc.uri.scheme !== "zowe-uss") {
                return;
            }

            UssFSProvider.instance.cacheOpenedUri(doc.uri);
=======
>>>>>>> 4a74ce64
        })
    );
    context.subscriptions.push(vscode.workspace.onDidCloseTextDocument(USSTree.onDidCloseTextDocument));

    initSubscribers(context, ussFileProvider);
    return ussFileProvider;
}<|MERGE_RESOLUTION|>--- conflicted
+++ resolved
@@ -12,10 +12,7 @@
 import * as vscode from "vscode";
 import * as ussActions from "./actions";
 import * as refreshActions from "../shared/refresh";
-<<<<<<< HEAD
-=======
 import * as globals from "../globals";
->>>>>>> 4a74ce64
 import { IZoweUSSTreeNode, IZoweTreeNode } from "@zowe/zowe-explorer-api";
 import { Profiles } from "../Profiles";
 import * as contextuals from "../shared/context";
@@ -28,14 +25,9 @@
 
 export async function initUSSProvider(context: vscode.ExtensionContext): Promise<USSTree> {
     ZoweLogger.trace("init.initUSSProvider called.");
-<<<<<<< HEAD
 
     context.subscriptions.push(vscode.workspace.registerFileSystemProvider("zowe-uss", UssFSProvider.instance, { isCaseSensitive: true }));
-
-    const ussFileProvider = await createUSSTree();
-=======
     const ussFileProvider: USSTree = await createUSSTree(globals.LOG);
->>>>>>> 4a74ce64
     if (ussFileProvider == null) {
         return null;
     }
@@ -95,11 +87,7 @@
         })
     );
     context.subscriptions.push(
-<<<<<<< HEAD
         vscode.commands.registerCommand("zowe.uss.fullPath", async (node: IZoweUSSTreeNode): Promise<void> => ussFileProvider.filterPrompt(node))
-=======
-        vscode.commands.registerCommand("zowe.uss.fullPath", (node: IZoweUSSTreeNode): Promise<void> => ussFileProvider.filterPrompt(node))
->>>>>>> 4a74ce64
     );
     context.subscriptions.push(
         vscode.commands.registerCommand("zowe.uss.editSession", async (node) => ussFileProvider.editSession(node, ussFileProvider))
@@ -160,11 +148,7 @@
         })
     );
     context.subscriptions.push(
-<<<<<<< HEAD
         vscode.commands.registerCommand("zowe.uss.renameNode", async (node: IZoweUSSTreeNode): Promise<void> => ussFileProvider.rename(node))
-=======
-        vscode.commands.registerCommand("zowe.uss.renameNode", (node: IZoweUSSTreeNode): Promise<void> => ussFileProvider.rename(node))
->>>>>>> 4a74ce64
     );
     context.subscriptions.push(
         vscode.commands.registerCommand("zowe.uss.uploadDialog", async (node: IZoweUSSTreeNode) => ussActions.uploadDialog(node, ussFileProvider))
@@ -179,7 +163,6 @@
         )
     );
     context.subscriptions.push(
-<<<<<<< HEAD
         vscode.commands.registerCommand("zowe.uss.saveSearch", async (node: IZoweUSSTreeNode): Promise<void> => {
             await ussFileProvider.saveSearch(node);
         })
@@ -195,18 +178,6 @@
             "zowe.uss.removeFavProfile",
             async (node): Promise<void> => ussFileProvider.removeFavProfile(node.label, true)
         )
-=======
-        vscode.commands.registerCommand(
-            "zowe.uss.saveSearch",
-            (node: IZoweUSSTreeNode): Promise<IZoweUSSTreeNode> => ussFileProvider.saveSearch(node)
-        )
-    );
-    context.subscriptions.push(
-        vscode.commands.registerCommand("zowe.uss.removeSavedSearch", (node: IZoweUSSTreeNode): Promise<void> => ussFileProvider.removeFavorite(node))
-    );
-    context.subscriptions.push(
-        vscode.commands.registerCommand("zowe.uss.removeFavProfile", (node): Promise<void> => ussFileProvider.removeFavProfile(node.label, true))
->>>>>>> 4a74ce64
     );
     context.subscriptions.push(
         vscode.commands.registerCommand("zowe.uss.disableValidation", (node) => {
@@ -221,17 +192,10 @@
         })
     );
     context.subscriptions.push(
-<<<<<<< HEAD
         vscode.commands.registerCommand("zowe.uss.ssoLogin", async (node: IZoweTreeNode): Promise<void> => ussFileProvider.ssoLogin(node))
     );
     context.subscriptions.push(
         vscode.commands.registerCommand("zowe.uss.ssoLogout", async (node: IZoweTreeNode): Promise<void> => ussFileProvider.ssoLogout(node))
-=======
-        vscode.commands.registerCommand("zowe.uss.ssoLogin", (node: IZoweTreeNode): Promise<void> => ussFileProvider.ssoLogin(node))
-    );
-    context.subscriptions.push(
-        vscode.commands.registerCommand("zowe.uss.ssoLogout", (node: IZoweTreeNode): Promise<void> => ussFileProvider.ssoLogout(node))
->>>>>>> 4a74ce64
     );
     context.subscriptions.push(
         vscode.commands.registerCommand("zowe.uss.pasteUssFile", async (node: IZoweUSSTreeNode) => {
@@ -251,7 +215,6 @@
     context.subscriptions.push(
         vscode.workspace.onDidChangeConfiguration(async (e) => {
             await ussFileProvider.onDidChangeConfiguration(e);
-<<<<<<< HEAD
         })
     );
     context.subscriptions.push(
@@ -280,8 +243,6 @@
             }
 
             UssFSProvider.instance.cacheOpenedUri(doc.uri);
-=======
->>>>>>> 4a74ce64
         })
     );
     context.subscriptions.push(vscode.workspace.onDidCloseTextDocument(USSTree.onDidCloseTextDocument));
