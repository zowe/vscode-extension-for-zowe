/**
 * This program and the accompanying materials are made available under the terms of the
 * Eclipse Public License v2.0 which accompanies this distribution, and is available at
 * https://www.eclipse.org/legal/epl-v20.html
 *
 * SPDX-License-Identifier: EPL-2.0
 *
 * Copyright Contributors to the Zowe Project.
 *
 */

import * as globals from "../globals";
import * as vscode from "vscode";
import * as ussActions from "./actions";
import * as refreshActions from "../shared/refresh";
import { IZoweUSSTreeNode, IZoweTreeNode, IZoweTree } from "@zowe/zowe-explorer-api";
import { Profiles } from "../Profiles";
import * as contextuals from "../shared/context";
import { getSelectedNodeList } from "../shared/utils";
import { createUSSTree } from "./USSTree";
import { initSubscribers } from "../shared/init";
<<<<<<< HEAD
import { ZoweLogger } from "../utils/LoggerUtils";
=======
import { TreeViewUtils } from "../utils/TreeViewUtils";
>>>>>>> c95d16b6

export async function initUSSProvider(context: vscode.ExtensionContext) {
    ZoweLogger.trace("init.initUSSProvider called.");
    const ussFileProvider: IZoweTree<IZoweUSSTreeNode> = await createUSSTree(globals.LOG);
    if (ussFileProvider == null) {
        return null;
    }

    context.subscriptions.push(
        vscode.commands.registerCommand("zowe.uss.addFavorite", async (node, nodeList) => {
            const selectedNodes = getSelectedNodeList(node, nodeList);
            for (const item of selectedNodes) {
                await ussFileProvider.addFavorite(item);
            }
        })
    );
    context.subscriptions.push(
        vscode.commands.registerCommand("zowe.uss.removeFavorite", async (node, nodeList) => {
            const selectedNodes = getSelectedNodeList(node, nodeList);
            for (const item of selectedNodes) {
                await ussFileProvider.removeFavorite(item);
            }
        })
    );
    context.subscriptions.push(
        vscode.commands.registerCommand("zowe.uss.addSession", async () => ussFileProvider.createZoweSession(ussFileProvider))
    );
    context.subscriptions.push(
        vscode.commands.registerCommand("zowe.uss.refreshAll", async () => {
            await refreshActions.refreshAll(ussFileProvider);
        })
    );
    context.subscriptions.push(
        vscode.commands.registerCommand("zowe.uss.refreshUSS", async (node, nodeList) => {
            let selectedNodes = getSelectedNodeList(node, nodeList) as IZoweUSSTreeNode[];
            selectedNodes = selectedNodes.filter((x) => contextuals.isDocument(x));
            for (const item of selectedNodes) {
                await item.refreshUSS();
            }
        })
    );
    context.subscriptions.push(
        vscode.commands.registerCommand("zowe.uss.refreshUSSInTree", (node: IZoweUSSTreeNode) => ussActions.refreshUSSInTree(node, ussFileProvider))
    );
    context.subscriptions.push(
        vscode.commands.registerCommand("zowe.uss.refreshDirectory", (node, nodeList) => {
            let selectedNodes = getSelectedNodeList(node, nodeList) as IZoweUSSTreeNode[];
            selectedNodes = selectedNodes.filter((x) => contextuals.isUssDirectory(x));
            for (const item of selectedNodes) {
                ussActions.refreshDirectory(item, ussFileProvider);
            }
        })
    );
    context.subscriptions.push(vscode.commands.registerCommand("zowe.uss.fullPath", (node: IZoweUSSTreeNode) => ussFileProvider.filterPrompt(node)));
    context.subscriptions.push(
        vscode.commands.registerCommand("zowe.uss.editSession", async (node) => ussFileProvider.editSession(node, ussFileProvider))
    );
    context.subscriptions.push(
        vscode.commands.registerCommand("zowe.uss.ZoweUSSNode.open", (node: IZoweUSSTreeNode) => node.openUSS(false, true, ussFileProvider))
    );
    context.subscriptions.push(
        vscode.commands.registerCommand("zowe.uss.removeSession", async (node: IZoweUSSTreeNode, nodeList) => {
            let selectedNodes = getSelectedNodeList(node, nodeList);
            selectedNodes = selectedNodes.filter((element) => contextuals.isUssSession(element));
            for (const item of selectedNodes) {
                ussFileProvider.deleteSession(item);
            }
            TreeViewUtils.fixVsCodeMultiSelect(ussFileProvider);
        })
    );
    context.subscriptions.push(
        vscode.commands.registerCommand("zowe.uss.createFile", async (node: IZoweUSSTreeNode) =>
            ussActions.createUSSNode(node, ussFileProvider, "file")
        )
    );
    context.subscriptions.push(
        vscode.commands.registerCommand("zowe.uss.createFolder", async (node: IZoweUSSTreeNode) =>
            ussActions.createUSSNode(node, ussFileProvider, "directory")
        )
    );
    context.subscriptions.push(
        vscode.commands.registerCommand("zowe.uss.deleteNode", async (node, nodeList) => {
            let selectedNodes = getSelectedNodeList(node, nodeList) as IZoweUSSTreeNode[];
            selectedNodes = selectedNodes.filter((x) => contextuals.isDocument(x) || contextuals.isUssDirectory(x));
            const cancelled = await ussActions.deleteUSSFilesPrompt(selectedNodes);
            for (const item of selectedNodes) {
                await item.deleteUSSNode(ussFileProvider, item.getUSSDocumentFilePath(), cancelled);
            }
        })
    );
    context.subscriptions.push(
        vscode.commands.registerCommand("zowe.uss.binary", async (node, nodeList) => {
            let selectedNodes = getSelectedNodeList(node, nodeList) as IZoweUSSTreeNode[];
            selectedNodes = selectedNodes.filter((x) => contextuals.isText(x));
            for (const item of selectedNodes) {
                await ussActions.changeFileType(item, true, ussFileProvider);
            }
        })
    );
    context.subscriptions.push(
        vscode.commands.registerCommand("zowe.uss.text", async (node, nodeList) => {
            let selectedNodes = getSelectedNodeList(node, nodeList) as IZoweUSSTreeNode[];
            selectedNodes = selectedNodes.filter((x) => contextuals.isBinary(x));
            for (const item of selectedNodes) {
                await ussActions.changeFileType(item, false, ussFileProvider);
            }
        })
    );
    context.subscriptions.push(
        vscode.commands.registerCommand("zowe.uss.renameNode", async (node: IZoweUSSTreeNode) => ussFileProvider.rename(node))
    );
    context.subscriptions.push(
        vscode.commands.registerCommand("zowe.uss.uploadDialog", async (node: IZoweUSSTreeNode) => ussActions.uploadDialog(node, ussFileProvider))
    );
    context.subscriptions.push(vscode.commands.registerCommand("zowe.uss.copyPath", async (node: IZoweUSSTreeNode) => ussActions.copyPath(node)));
    context.subscriptions.push(
        vscode.commands.registerCommand("zowe.uss.editFile", (node: IZoweUSSTreeNode) => node.openUSS(false, false, ussFileProvider))
    );
    context.subscriptions.push(
        vscode.commands.registerCommand("zowe.uss.saveSearch", async (node: IZoweUSSTreeNode) => ussFileProvider.saveSearch(node))
    );
    context.subscriptions.push(
        vscode.commands.registerCommand("zowe.uss.removeSavedSearch", async (node: IZoweUSSTreeNode) => ussFileProvider.removeFavorite(node))
    );
    context.subscriptions.push(
        vscode.commands.registerCommand("zowe.uss.removeFavProfile", async (node) => ussFileProvider.removeFavProfile(node.label, true))
    );
    context.subscriptions.push(
        vscode.commands.registerCommand("zowe.uss.disableValidation", async (node) => Profiles.getInstance().disableValidation(node))
    );
    context.subscriptions.push(
        vscode.commands.registerCommand("zowe.uss.enableValidation", async (node) => Profiles.getInstance().enableValidation(node))
    );
    context.subscriptions.push(vscode.commands.registerCommand("zowe.uss.ssoLogin", async (node: IZoweTreeNode) => ussFileProvider.ssoLogin(node)));
    context.subscriptions.push(vscode.commands.registerCommand("zowe.uss.ssoLogout", async (node: IZoweTreeNode) => ussFileProvider.ssoLogout(node)));
    context.subscriptions.push(
        vscode.commands.registerCommand("zowe.uss.pasteUssFile", async (node: IZoweUSSTreeNode) => {
            if (ussFileProvider.copying) {
                await ussFileProvider.copying;
            }

            ussActions.pasteUss(ussFileProvider, node);
        })
    );
    context.subscriptions.push(
        vscode.commands.registerCommand("zowe.uss.copyUssFile", async (node: IZoweUSSTreeNode, nodeList: IZoweUSSTreeNode[]) => {
            ussFileProvider.copying = ussActions.copyUssFiles(node, nodeList, ussFileProvider);
            await ussFileProvider.copying;
        })
    );
    context.subscriptions.push(
        vscode.workspace.onDidChangeConfiguration((e) => {
            ussFileProvider.onDidChangeConfiguration(e);
        })
    );

    initSubscribers(context, ussFileProvider);
    return ussFileProvider;
}<|MERGE_RESOLUTION|>--- conflicted
+++ resolved
@@ -19,11 +19,8 @@
 import { getSelectedNodeList } from "../shared/utils";
 import { createUSSTree } from "./USSTree";
 import { initSubscribers } from "../shared/init";
-<<<<<<< HEAD
 import { ZoweLogger } from "../utils/LoggerUtils";
-=======
 import { TreeViewUtils } from "../utils/TreeViewUtils";
->>>>>>> c95d16b6
 
 export async function initUSSProvider(context: vscode.ExtensionContext) {
     ZoweLogger.trace("init.initUSSProvider called.");
