--- conflicted
+++ resolved
@@ -12,26 +12,13 @@
 import * as path from "path";
 import * as fs from "fs";
 import * as vscode from "vscode";
-<<<<<<< HEAD
-=======
 import { imperative } from "@zowe/cli";
 import { ZoweUSSNode } from "../uss/ZoweUSSNode";
->>>>>>> 20d62317
 import { ZoweLogger } from "../utils/LoggerUtils";
 import { ZoweExplorerApiRegister } from "../ZoweExplorerApiRegister";
 import { IZoweUSSTreeNode } from "@zowe/zowe-explorer-api";
-import * as nls from "vscode-nls";
-
-// Set up localization
-nls.config({
-    messageFormat: nls.MessageFormat.bundle,
-    bundleFormat: nls.BundleFormat.standalone,
-})();
-const localize: nls.LocalizeFunc = nls.loadMessageBundle();
 
 /**
-<<<<<<< HEAD
-=======
  * Injects extra data to tooltip based on node status and other conditions
  * @param node
  * @param tooltip
@@ -41,24 +28,23 @@
     ZoweLogger.trace("uss.utils.injectAdditionalDataToTooltip called.");
     if (node.downloaded && node.downloadedTime) {
         const downloadedTime = new Date(node.downloadedTime).toLocaleString(vscode.env.language);
-        tooltip += "  \n" + localize("zowe.uss.utils.tooltip.downloaded", "Downloaded: {0}", downloadedTime);
+        tooltip += "  \n" + vscode.l10n.t("Downloaded: {0}", downloadedTime);
     }
 
-    const encodingString = node.binary ? localize("zowe.uss.utils.tooltip.binary", "Binary") : node.encoding;
+    const encodingString = node.binary ? vscode.l10n.t("Binary") : node.encoding;
     if (encodingString != null) {
-        tooltip += "  \n" + localize("zowe.uss.utils.tooltip.encoding", "Encoding: {0}", encodingString);
+        tooltip += "  \n" + vscode.l10n.t("Encoding: {0}", encodingString);
     }
 
     return tooltip;
 }
 
 /**
->>>>>>> 20d62317
  * Checks whether file already exists while case sensitivity taken into account
  * @param filepath
  * @returns {boolean}
  */
-export function fileExistsCaseSensitveSync(filepath: string): boolean {
+export function fileExistsCaseSensitiveSync(filepath: string): boolean {
     ZoweLogger.trace("uss.utils.fileExistsCaseSensitveSync called.");
     const dir = path.dirname(filepath);
     if (dir === path.dirname(dir)) {
@@ -68,7 +54,7 @@
     if (filenames.indexOf(path.basename(filepath)) === -1) {
         return false;
     }
-    return fileExistsCaseSensitveSync(dir);
+    return fileExistsCaseSensitiveSync(dir);
 }
 
 /**
