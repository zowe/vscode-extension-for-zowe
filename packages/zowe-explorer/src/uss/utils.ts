--- conflicted
+++ resolved
@@ -12,14 +12,8 @@
 import * as path from "path";
 import * as fs from "fs";
 import * as vscode from "vscode";
-<<<<<<< HEAD
-import { imperative } from "@zowe/cli";
 import type { ZoweUSSNode } from "./ZoweUSSNode";
 import { ZoweLogger } from "../utils/ZoweLogger";
-=======
-import { ZoweUSSNode } from "../uss/ZoweUSSNode";
-import { ZoweLogger } from "../utils/LoggerUtils";
->>>>>>> ceaba7c1
 import { ZoweExplorerApiRegister } from "../ZoweExplorerApiRegister";
 import { imperative, IZoweUSSTreeNode } from "@zowe/zowe-explorer-api";
 
