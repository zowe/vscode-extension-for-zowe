/**
 * This program and the accompanying materials are made available under the terms of the
 * Eclipse Public License v2.0 which accompanies this distribution, and is available at
 * https://www.eclipse.org/legal/epl-v20.html
 *
 * SPDX-License-Identifier: EPL-2.0
 *
 * Copyright Contributors to the Zowe Project.
 *
 */

import * as vscode from "vscode";
import * as zowe from "@zowe/cli";
import { errorHandling } from "../utils/ProfilesUtils";
import { Profiles } from "../Profiles";
import { ZoweExplorerApiRegister } from "../ZoweExplorerApiRegister";
<<<<<<< HEAD
import { Gui, IZoweTree, IZoweJobTreeNode, JobSortOpts } from "@zowe/zowe-explorer-api";
=======
import { Gui, IZoweTree, IZoweJobTreeNode } from "@zowe/zowe-explorer-api";
>>>>>>> 538048f0
import { Job, Spool } from "./ZoweJobNode";
import * as nls from "vscode-nls";
import SpoolProvider, { encodeJobFile, getSpoolFiles, matchSpool } from "../SpoolProvider";
import { ZoweLogger } from "../utils/LoggerUtils";
<<<<<<< HEAD
import { SORT_DIRS, getDefaultUri } from "../shared/utils";
import { ZosJobsProvider } from "./ZosJobsProvider";
import { JOB_SORT_OPTS } from "./utils";
import * as globals from "../globals";
=======
import { LocalFileManagement } from "../utils/LocalFileManagement";
>>>>>>> 538048f0

// Set up localization
nls.config({
    messageFormat: nls.MessageFormat.bundle,
    bundleFormat: nls.BundleFormat.standalone,
})();
const localize: nls.LocalizeFunc = nls.loadMessageBundle();

/**
 * Download all the spool content for the specified job.
 *
 * @param job The job to download the spool content from
 */
export async function downloadSpool(jobs: IZoweJobTreeNode[], binary?: boolean): Promise<void> {
    ZoweLogger.trace("job.actions.downloadSpool called.");
    try {
        const dirUri = await Gui.showOpenDialog({
            openLabel: localize("downloadSpool.select", "Select"),
            canSelectFolders: true,
            canSelectFiles: false,
            canSelectMany: false,
            defaultUri: LocalFileManagement.getDefaultUri(),
        });
        if (dirUri !== undefined) {
            for (const job of jobs) {
                await ZoweExplorerApiRegister.getJesApi(job.getProfile()).downloadSpoolContent({
                    jobid: job.job.jobid,
                    jobname: job.job.jobname,
                    outDir: dirUri[0].fsPath,
                    binary,
                });
            }
        }
    } catch (error) {
        await errorHandling(error);
    }
}

/**
 * Download all the spool content for the specified job.
 *
 * @param job The job to download the spool content from
 */
export async function downloadSingleSpool(nodes: IZoweJobTreeNode[], binary?: boolean): Promise<void> {
    ZoweLogger.trace("job.actions.downloadSingleSpool called.");
    try {
        if (ZoweExplorerApiRegister.getJesApi(nodes[0].getProfile()).downloadSingleSpool == null) {
            throw Error(
                localize(
                    "downloadSingleSpool.error",
                    "Download Single Spool operation not implemented by extender. Please contact the extension developer(s)."
                )
            );
        }
        const dirUri = await Gui.showOpenDialog({
            openLabel: localize("downloadSpool.select", "Select"),
            canSelectFolders: true,
            canSelectFiles: false,
            canSelectMany: false,
            defaultUri: LocalFileManagement.getDefaultUri(),
        });
        if (dirUri !== undefined) {
            for (const node of nodes) {
                const spools = (await getSpoolFiles(node)).filter((spool: zowe.IJobFile) => matchSpool(spool, node));
                for (const spool of spools) {
                    await ZoweExplorerApiRegister.getJesApi(nodes[0].getProfile()).downloadSingleSpool({
                        jobFile: spool,
                        binary,
                        outDir: dirUri[0].fsPath,
                    });
                }
            }
        }
    } catch (error) {
        await errorHandling(error);
    }
}

/**
 * Download the spool content for the specified job
 *
 * @param session The session to which the job belongs
 * @param spool The IJobFile to get the spool content for
 * @param refreshTimestamp The timestamp of the last job node refresh
 */
export async function getSpoolContent(session: string, spool: zowe.IJobFile, refreshTimestamp: number): Promise<void> {
    ZoweLogger.trace("job.actions.getSpoolContent called.");
    const profiles = Profiles.getInstance();
    let zosmfProfile: zowe.imperative.IProfileLoaded;
    try {
        zosmfProfile = profiles.loadNamedProfile(session);
    } catch (error) {
        await errorHandling(error, session);
        return;
    }

    const statusMsg = Gui.setStatusBarMessage(localize("jobActions.openSpoolFile", "$(sync~spin) Opening spool file...", this.label as string));
    const uri = encodeJobFile(session, spool);
    try {
        const spoolFile = SpoolProvider.files[uri.path];
        if (spoolFile) {
            // Fetch any changes to the spool file if it exists in the SpoolProvider
            await spoolFile.fetchContent();
        }
        await Gui.showTextDocument(uri, { preview: false });
    } catch (error) {
        const isTextDocActive =
            vscode.window.activeTextEditor && vscode.window.activeTextEditor.document.uri?.path === `${spool.jobname}.${spool.jobid}.${spool.ddname}`;

        statusMsg.dispose();
        if (isTextDocActive && String(error.message).includes("Failed to show text document")) {
            return;
        }
        await errorHandling(error, session);
        return;
    }
    statusMsg.dispose();
}

/**
 * Triggers a refresh for a spool file w/ the provided text document.
 * @param doc The document to update, associated with the spool file
 */
export async function spoolFilePollEvent(doc: vscode.TextDocument): Promise<void> {
    const statusMsg = Gui.setStatusBarMessage(localize("zowe.polling.statusBar", `$(sync~spin) Polling: {0}...`, doc.fileName));
    await SpoolProvider.files[doc.uri.path].fetchContent();
    setTimeout(() => {
        statusMsg.dispose();
    }, 250);
}

export async function getSpoolContentFromMainframe(node: IZoweJobTreeNode): Promise<void> {
    ZoweLogger.trace("job.actions.getSpoolContentFromMainframe called.");
    const statusMsg = await Gui.setStatusBarMessage(localize("jobActions.fetchSpoolFile", "$(sync~spin) Fetching spool files..."));
    const spools = await getSpoolFiles(node);
    for (const spool of spools) {
        if (matchSpool(spool, node)) {
            let prefix = spool.stepname;
            if (prefix === undefined) {
                prefix = spool.procstep;
            }

            const newLabel = `${spool.stepname}:${spool.ddname} - ${spool.procstep ?? spool["record-count"]}`;

            const spoolNode = new Spool(
                newLabel,
                vscode.TreeItemCollapsibleState.None,
                node.getParent(),
                node.getSession(),
                spool,
                node.job,
                node.getParent()
            );
            node = spoolNode;
        }
    }
    statusMsg.dispose();
}

/**
 * Refresh a node in the job tree
 *
 * @param node The node to refresh
 * @param jobsProvider The tree to which the refreshed node belongs
 */
export async function refreshJobsServer(node: IZoweJobTreeNode, jobsProvider: IZoweTree<IZoweJobTreeNode>): Promise<void> {
    ZoweLogger.trace("job.actions.refreshJobsServer called.");
    await jobsProvider.refreshElement(node);
}

/**
 * Refresh a job node information and spool files in the job tree
 *
 * @param job The job node to refresh
 * @param jobsProvider The tree to which the refreshed node belongs
 */
export function refreshJob(job: Job, jobsProvider: IZoweTree<IZoweJobTreeNode>): void {
    ZoweLogger.trace("job.actions.refreshJob called.");
    jobsProvider.refreshElement(job);
}

/**
 * Download the JCL content for the specified job.
 *
 * @param job The job to download the JCL content from
 */
export async function downloadJcl(job: Job): Promise<void> {
    ZoweLogger.trace("job.actions.downloadJcl called.");
    try {
        const jobJcl = await ZoweExplorerApiRegister.getJesApi(job.getProfile()).getJclForJob(job.job);
        const jclDoc = await vscode.workspace.openTextDocument({ language: "jcl", content: jobJcl });
        await Gui.showTextDocument(jclDoc, { preview: false });
    } catch (error) {
        await errorHandling(error);
    }
}

/**
 * Focus of the specified job in the tree
 * @param jobsProvider is a jobs tree
 * @param sessionName is a profile name to use in the jobs tree
 * @param jobId is a job to focus on
 */
export const focusOnJob = async (jobsProvider: IZoweTree<IZoweJobTreeNode>, sessionName: string, jobId: string): Promise<void> => {
    ZoweLogger.trace("job.actions.focusOnJob called.");
    let sessionNode: IZoweJobTreeNode | undefined = jobsProvider.mSessionNodes.find((jobNode) => jobNode.label.toString() === sessionName.trim());
    if (!sessionNode) {
        try {
            await jobsProvider.addSession(sessionName.trim());
        } catch (error) {
            await errorHandling(error);
            return;
        }
        sessionNode = jobsProvider.mSessionNodes.find((jobNode) => jobNode.label.toString().trim() === sessionName.trim());
    }
    try {
        jobsProvider.refreshElement(sessionNode);
    } catch (error) {
        await errorHandling(error);
        return;
    }
    sessionNode.searchId = jobId;
    sessionNode.filtered = true;
    const jobs: IZoweJobTreeNode[] = await sessionNode.getChildren();
    const job = jobs.find((jobNode) => jobNode.job.jobid === jobId);
    if (job) {
        jobsProvider.setItem(jobsProvider.getTreeView(), job);
    }
};

/**
 * Modify a job command
 *
 * @param job The job on which to modify a command
 */
export async function modifyCommand(job: Job): Promise<void> {
    ZoweLogger.trace("job.actions.modifyCommand called.");
    try {
        const options: vscode.InputBoxOptions = {
            prompt: localize("modifyCommand.inputBox.prompt", "Modify Command"),
        };
        const command = await Gui.showInputBox(options);
        if (command !== undefined) {
            const commandApi = ZoweExplorerApiRegister.getInstance().getCommandApi(job.getProfile());
            if (commandApi) {
                const response = await ZoweExplorerApiRegister.getCommandApi(job.getProfile()).issueMvsCommand(`f ${job.job.jobname},${command}`);
                Gui.showMessage(localize("jobActions.modifyCommand.response", "Command response: ") + response.commandResponse);
            }
        }
    } catch (error) {
        if (error.toString().includes("non-existing")) {
            ZoweLogger.error(error);
            Gui.errorMessage(
                localize("jobActions.modifyCommand.apiNonExisting", "Not implemented yet for profile of type: ") + job.getProfile().type
            );
        } else {
            await errorHandling(error, job.getProfile().name);
        }
    }
}

/**
 * Stop a job command
 *
 * @param job The job on which to stop a command
 */
export async function stopCommand(job: Job): Promise<void> {
    ZoweLogger.trace("job.actions.stopCommand called.");
    try {
        const commandApi = ZoweExplorerApiRegister.getInstance().getCommandApi(job.getProfile());
        if (commandApi) {
            const response = await ZoweExplorerApiRegister.getCommandApi(job.getProfile()).issueMvsCommand(`p ${job.job.jobname}`);
            Gui.showMessage(localize("jobActions.stopCommand.response", "Command response: ") + response.commandResponse);
        }
    } catch (error) {
        if (error.toString().includes("non-existing")) {
            ZoweLogger.error(error);
            Gui.errorMessage(localize("jobActions.stopCommand.apiNonExisting", "Not implemented yet for profile of type: ") + job.getProfile().type);
        } else {
            await errorHandling(error, job.getProfile().name);
        }
    }
}

/**
 * Set the owner of a job
 *
 * @param job The job to set the owner of
 * @param jobsProvider The tree to which the updated node belongs
 */
// Is this redundant with the setter in the Job class (ZoweJobNode.ts)?
export async function setOwner(job: IZoweJobTreeNode, jobsProvider: IZoweTree<IZoweJobTreeNode>): Promise<void> {
    ZoweLogger.trace("job.actions.setOwner called.");
    const options: vscode.InputBoxOptions = {
        prompt: localize("setOwner.inputBox.prompt", "Owner"),
    };
    const newOwner = await Gui.showInputBox(options);
    job.owner = newOwner;
    jobsProvider.refreshElement(job);
}

/**
 * Set the prefix of a job
 *
 * @param job The job to set the prefix of
 * @param jobsProvider The tree to which the updated node belongs
 */
export async function setPrefix(job: IZoweJobTreeNode, jobsProvider: IZoweTree<IZoweJobTreeNode>): Promise<void> {
    ZoweLogger.trace("job.actions.setPrefix called.");
    const options: vscode.InputBoxOptions = {
        prompt: localize("setPrefix.inputBox.prompt", "Prefix"),
    };
    const newPrefix = await Gui.showInputBox(options);
    job.prefix = newPrefix;
    jobsProvider.refreshElement(job);
}

/**
 * Delete the selected jobs command
 *
 * @param jobsProvider The tree to which the node belongs
 */
export async function deleteCommand(jobsProvider: IZoweTree<IZoweJobTreeNode>, job?: IZoweJobTreeNode, jobs?: IZoweJobTreeNode[]): Promise<void> {
    ZoweLogger.trace("job.actions.deleteCommand called.");
    if (jobs && jobs.length) {
        await deleteMultipleJobs(
            jobs.filter((jobNode) => jobNode.job !== undefined && jobNode.job !== null),
            jobsProvider
        );
        return;
    } else if (job) {
        await deleteSingleJob(job, jobsProvider);
        return;
    } else {
        const treeView = jobsProvider.getTreeView();
        const selectedNodes = treeView.selection;
        if (selectedNodes) {
            await deleteMultipleJobs(selectedNodes, jobsProvider);
        }
    }
}

async function deleteSingleJob(job: IZoweJobTreeNode, jobsProvider: IZoweTree<IZoweJobTreeNode>): Promise<void> {
    ZoweLogger.trace("job.actions.deleteSingleJob called.");
    const jobName = `${job.job.jobname}(${job.job.jobid})`;
    const message = localize(
        "deleteJobPrompt.confirmation.message",
        "Are you sure you want to delete the following item?\nThis will permanently remove the following job from your system.\n\n{0}",
        jobName.replace(/(,)/g, "\n")
    );
    const deleteButton = localize("deleteJobPrompt.confirmation.delete", "Delete");
    const result = await Gui.warningMessage(message, {
        items: [deleteButton],
        vsCodeOpts: { modal: true },
    });
    if (!result || result === "Cancel") {
        ZoweLogger.debug(localize("deleteJobPrompt.confirmation.cancel.log.debug", "Delete action was canceled."));
        Gui.showMessage(localize("deleteJobPrompt.deleteCancelled", "Delete action was cancelled."));
        return;
    }

    try {
        await jobsProvider.delete(job);
        Gui.infoMessage(localize("deleteCommand.job", "Job {0} was deleted.", jobName));
    } catch (error) {
        await errorHandling(error, job.getProfile().name);
    }
}

async function deleteMultipleJobs(jobs: ReadonlyArray<IZoweJobTreeNode>, jobsProvider: IZoweTree<IZoweJobTreeNode>): Promise<void> {
    ZoweLogger.trace("job.actions.deleteMultipleJobs called.");
    const deleteButton = localize("deleteJobPrompt.confirmation.delete", "Delete");
    const toJobname = (jobNode: IZoweJobTreeNode): string => `${jobNode.job.jobname}(${jobNode.job.jobid})`;
    const message = localize(
        "deleteJobPrompt.confirmation.message",
        "Are you sure you want to delete the following {0} items?\nThis will permanently remove the following jobs from your system.\n\n{1}",
        jobs.length,
        jobs.map(toJobname).toString().replace(/(,)/g, "\n")
    );
    const deleteChoice = await Gui.warningMessage(message, {
        items: [deleteButton],
        vsCodeOpts: { modal: true },
    });
    if (!deleteChoice || deleteChoice === "Cancel") {
        ZoweLogger.debug(localize("deleteJobPrompt.confirmation.cancel.log.debug", "Delete action was canceled."));
        Gui.showMessage(localize("deleteJobPrompt.deleteCancelled", "Delete action was cancelled."));
        return;
    }
    const deletionResult: ReadonlyArray<IZoweJobTreeNode | Error> = await Promise.all(
        jobs.map(async (job) => {
            try {
                await jobsProvider.delete(job);
                return job;
            } catch (error) {
                ZoweLogger.error(error);
                if (error instanceof Error) {
                    return error;
                }
            }

            return undefined;
        })
    );
    const deletedJobs: ReadonlyArray<IZoweJobTreeNode> = deletionResult
        .map((result) => {
            if (result instanceof Error) {
                return undefined;
            }
            return result;
        })
        .filter((result) => result !== undefined);
    if (deletedJobs.length) {
        Gui.showMessage(
            localize(
                "deleteCommand.multipleJobs",
                "The following jobs were deleted: {0}",
                deletedJobs.map(toJobname).toString().replace(/(,)/g, ", ")
            )
        );
    }
    const deletionErrors: ReadonlyArray<Error> = deletionResult
        .map((result) => {
            if (result instanceof Error) {
                const error = result;
                return error;
            }
            return undefined;
        })
        .filter((result) => result !== undefined);
    if (deletionErrors.length) {
        const errorMessages = deletionErrors.map((error) => error.message).join(", ");
        const userMessage = `There were errors during jobs deletion: ${errorMessages}`;
        await errorHandling(userMessage);
    }
}

export async function cancelJobs(jobsProvider: IZoweTree<IZoweJobTreeNode>, nodes: IZoweJobTreeNode[]): Promise<void> {
    if (!nodes.length) {
        return;
    }

    // Filter out nodes that have already been cancelled
    const filteredNodes = nodes.filter(
        (n) => n.job == null || n.job.retcode == null || !(n.job.retcode.includes("CANCEL") || n.job.retcode?.includes("ABEND"))
    );
    if (!filteredNodes.length) {
        await Gui.showMessage(localize("cancelJobs.alreadyCancelled", "The selected jobs were already cancelled."));
        return;
    }

    const jesApis = {};

    const failedJobs: { job: zowe.IJob; error: string }[] = [];
    // Build list of common sessions from node selection
    const sessionNodes = [];
    for (const jobNode of nodes) {
        if (!jobNode.job) {
            continue;
        }
        const sesNode = jobNode.getSessionNode();
        const sesLabel = sesNode.label as string;
        if (!(sesLabel in jesApis)) {
            jesApis[sesLabel] = ZoweExplorerApiRegister.getJesApi(sesNode.getProfile());
        }

        if (!jesApis[sesLabel].cancelJob) {
            failedJobs.push({
                job: jobNode.job,
                error: localize("cancelJobs.notImplemented", "The cancel function is not implemented in this API."),
            });
            continue;
        }

        try {
            const cancelled = await jesApis[sesLabel].cancelJob(jobNode.job);
            if (!cancelled) {
                failedJobs.push({ job: jobNode.job, error: localize("cancelJobs.notCancelled", "The job was not cancelled.") });
            } else if (!sessionNodes.includes(sesNode)) {
                setImmediate(() => {
                    jobsProvider.refreshElement(sesNode);
                });
                sessionNodes.push(sesNode);
            }
        } catch (err) {
            if (err instanceof Error) {
                failedJobs.push({ job: jobNode.job, error: err.message });
            }
        }
    }

    if (failedJobs.length > 0) {
        // Display any errors from the API
        await Gui.warningMessage(
            localize(
                "cancelJobs.failed",
                "One or more jobs failed to cancel: {0}",
                failedJobs.reduce((prev, j) => prev.concat(`\n${j.job.jobname}(${j.job.jobid}): ${j.error}`), "\n")
            ),
            {
                vsCodeOpts: { modal: true },
            }
        );
    } else {
        await Gui.showMessage(localize("cancelJobs.succeeded", "Cancelled selected jobs successfully."));
    }
}
export async function sortJobs(session: IZoweJobTreeNode, jobsProvider: ZosJobsProvider): Promise<void> {
    const selection = await Gui.showQuickPick(
        JOB_SORT_OPTS.map((sortOpt, i) => ({
            label: i === session.sort.method ? `${sortOpt} $(check)` : sortOpt,
            description: i === JOB_SORT_OPTS.length - 1 ? SORT_DIRS[session.sort.direction] : null,
        })),
        {
            placeHolder: localize("jobs.selectSortOpt", "Select a sorting option for jobs in {0}", session.label as string),
        }
    );
    if (selection == null) {
        return;
    }
    if (selection.label === localize("setSortDirection", "$(fold) Sort Direction")) {
        const dir = await Gui.showQuickPick(SORT_DIRS, {
            placeHolder: localize("sort.selectDirection", "Select a sorting direction"),
        });
        if (dir != null) {
            session.sort = {
                ...(session.sort ?? { method: JobSortOpts.Id }),
                direction: SORT_DIRS.indexOf(dir),
            };
        }
        await sortJobs(session, jobsProvider);
        return;
    }

    session.sort.method = JOB_SORT_OPTS.indexOf(selection.label.replace(" $(check)", ""));
    jobsProvider.sortBy(session);
    Gui.setStatusBarMessage(localize("sort.updated", "$(check) Sorting updated for {0}", session.label as string), globals.MS_PER_SEC * 4);
}<|MERGE_RESOLUTION|>--- conflicted
+++ resolved
@@ -14,23 +14,16 @@
 import { errorHandling } from "../utils/ProfilesUtils";
 import { Profiles } from "../Profiles";
 import { ZoweExplorerApiRegister } from "../ZoweExplorerApiRegister";
-<<<<<<< HEAD
 import { Gui, IZoweTree, IZoweJobTreeNode, JobSortOpts } from "@zowe/zowe-explorer-api";
-=======
-import { Gui, IZoweTree, IZoweJobTreeNode } from "@zowe/zowe-explorer-api";
->>>>>>> 538048f0
 import { Job, Spool } from "./ZoweJobNode";
 import * as nls from "vscode-nls";
 import SpoolProvider, { encodeJobFile, getSpoolFiles, matchSpool } from "../SpoolProvider";
 import { ZoweLogger } from "../utils/LoggerUtils";
-<<<<<<< HEAD
 import { SORT_DIRS, getDefaultUri } from "../shared/utils";
 import { ZosJobsProvider } from "./ZosJobsProvider";
 import { JOB_SORT_OPTS } from "./utils";
 import * as globals from "../globals";
-=======
 import { LocalFileManagement } from "../utils/LocalFileManagement";
->>>>>>> 538048f0
 
 // Set up localization
 nls.config({
