/*
 * This program and the accompanying materials are made available under the terms of the *
 * Eclipse Public License v2.0 which accompanies this distribution, and is available at *
 * https://www.eclipse.org/legal/epl-v20.html                                      *
 *                                                                                 *
 * SPDX-License-Identifier: EPL-2.0                                                *
 *                                                                                 *
 * Copyright Contributors to the Zowe Project.                                     *
 *                                                                                 *
 */

import * as vscode from "vscode";
import * as zowe from "@zowe/cli";
import { errorHandling } from "../utils/ProfilesUtils";
import { Profiles } from "../Profiles";
import { ZoweExplorerApiRegister } from "../ZoweExplorerApiRegister";
import { ValidProfileEnum, IZoweTree, IZoweJobTreeNode } from "@zowe/zowe-explorer-api";
import { Job } from "./ZoweJobNode";
import * as nls from "vscode-nls";
import { toUniqueJobFileUri } from "../SpoolProvider";
import { IProfileLoaded } from "@zowe/imperative";
import * as globals from "../globals";
import { refreshAll as refreshAllJobs } from "../shared/refresh";
import { UIViews } from "../shared/ui-views";

// Set up localization
nls.config({
    messageFormat: nls.MessageFormat.bundle,
    bundleFormat: nls.BundleFormat.standalone,
})();
const localize: nls.LocalizeFunc = nls.loadMessageBundle();

/**
 * Download all the spool content for the specified job.
 *
 * @param job The job to download the spool content from
 */
export async function downloadSpool(job: IZoweJobTreeNode) {
    try {
        const dirUri = await vscode.window.showOpenDialog({
            openLabel: localize("downloadSpool.select", "Select"),
            canSelectFolders: true,
            canSelectFiles: false,
            canSelectMany: false,
        });
        if (dirUri !== undefined) {
            ZoweExplorerApiRegister.getJesApi(job.getProfile()).downloadSpoolContent({
                jobid: job.job.jobid,
                jobname: job.job.jobname,
                outDir: dirUri[0].fsPath,
            });
        }
    } catch (error) {
        await errorHandling(error, null, error.message);
    }
}

/**
 * Download the spool content for the specified job
 *
 * @param session The session to which the job belongs
 * @param spool The IJobFile to get the spool content for
 * @param refreshTimestamp The timestamp of the last job node refresh
 */
export async function getSpoolContent(session: string, spool: zowe.IJobFile, refreshTimestamp: number) {
    const profiles = Profiles.getInstance();
    let zosmfProfile: IProfileLoaded;
    try {
        zosmfProfile = profiles.loadNamedProfile(session);
    } catch (error) {
        await errorHandling(error, session, error.message);
        return;
    }
    await profiles.checkCurrentProfile(zosmfProfile);
    if (profiles.validProfile === ValidProfileEnum.VALID || profiles.validProfile === ValidProfileEnum.UNVERIFIED) {
        const uri = toUniqueJobFileUri(session, spool)(refreshTimestamp.toString());
        try {
            await vscode.window.showTextDocument(uri);
        } catch (error) {
            await errorHandling(error, session, error.message);
            return;
        }
    }
}

/**
 * Refresh a node in the job tree
 *
 * @param node The node to refresh
 * @param jobsProvider The tree to which the refreshed node belongs
 */
export async function refreshJobsServer(node: IZoweJobTreeNode, jobsProvider: IZoweTree<IZoweJobTreeNode>) {
    jobsProvider.checkCurrentProfile(node);
    if (
        Profiles.getInstance().validProfile === ValidProfileEnum.VALID ||
        Profiles.getInstance().validProfile === ValidProfileEnum.UNVERIFIED
    ) {
        await jobsProvider.refreshElement(node);
    }
}

/**
 * Refresh a job node information and spool files in the job tree
 *
 * @param job The job node to refresh
 * @param jobsProvider The tree to which the refreshed node belongs
 */
export function refreshJob(job: Job, jobsProvider: IZoweTree<IZoweJobTreeNode>) {
    jobsProvider.refreshElement(job);
}

/**
 * Download the JCL content for the specified job.
 *
 * @param job The job to download the JCL content from
 */
export async function downloadJcl(job: Job) {
    try {
        const jobJcl = await ZoweExplorerApiRegister.getJesApi(job.getProfile()).getJclForJob(job.job);
        const jclDoc = await vscode.workspace.openTextDocument({ language: "jcl", content: jobJcl });
        await vscode.window.showTextDocument(jclDoc);
    } catch (error) {
        await errorHandling(error, null, error.message);
    }
}

/**
 * Focus of the specified job in the tree
 * @param jobsProvider is a jobs tree
 * @param sessionName is a profile name to use in the jobs tree
 * @param jobId is a job to focus on
 */
export const focusOnJob = async (jobsProvider: IZoweTree<IZoweJobTreeNode>, sessionName: string, jobId: string) => {
    let sessionNode: IZoweJobTreeNode | undefined = jobsProvider.mSessionNodes.find(
        (jobNode) => jobNode.label.trim() === sessionName.trim()
    );
    if (!sessionNode) {
        try {
            await jobsProvider.addSession(sessionName);
        } catch (error) {
            await errorHandling(error, null, error.message);
            return;
        }
        sessionNode = jobsProvider.mSessionNodes.find((jobNode) => jobNode.label === sessionName);
    }
    try {
        jobsProvider.refreshElement(sessionNode);
    } catch (error) {
        await errorHandling(error, null, error.message);
        return;
    }
    sessionNode.searchId = jobId;
    const jobs: IZoweJobTreeNode[] = await sessionNode.getChildren();
    const job = jobs.find((jobNode) => jobNode.job.jobid === jobId);
    if (job) {
        jobsProvider.setItem(jobsProvider.getTreeView(), job);
    }
};

/**
 * Modify a job command
 *
 * @param job The job on which to modify a command
 */
export async function modifyCommand(job: Job) {
    try {
        const options: vscode.InputBoxOptions = {
            prompt: localize("modifyCommand.inputBox.prompt", "Modify Command"),
        };
        const command = await UIViews.inputBox(options);
        if (command !== undefined) {
            const commandApi = ZoweExplorerApiRegister.getInstance().getCommandApi(job.getProfile());
            if (commandApi) {
                const response = await ZoweExplorerApiRegister.getCommandApi(job.getProfile()).issueMvsCommand(
                    `f ${job.job.jobname},${command}`
                );
                vscode.window.showInformationMessage(
                    localize("jobActions.modifyCommand.response", "Command response: ") + response.commandResponse
                );
            }
        }
    } catch (error) {
        if (error.toString().includes("non-existing")) {
            vscode.window.showErrorMessage(
                localize("jobActions.modifyCommand.apiNonExisting", "Not implemented yet for profile of type: ") +
                    job.getProfile().type
            );
        } else {
            await errorHandling(error.toString(), job.getProfile().name, error.message.toString());
        }
    }
}

/**
 * Stop a job command
 *
 * @param job The job on which to stop a command
 */
export async function stopCommand(job: Job) {
    try {
        const commandApi = ZoweExplorerApiRegister.getInstance().getCommandApi(job.getProfile());
        if (commandApi) {
            const response = await ZoweExplorerApiRegister.getCommandApi(job.getProfile()).issueMvsCommand(
                `p ${job.job.jobname}`
            );
            vscode.window.showInformationMessage(
                localize("jobActions.stopCommand.response", "Command response: ") + response.commandResponse
            );
        }
    } catch (error) {
        if (error.toString().includes("non-existing")) {
            vscode.window.showErrorMessage(
                localize("jobActions.stopCommand.apiNonExisting", "Not implemented yet for profile of type: ") +
                    job.getProfile().type
            );
        } else {
            await errorHandling(error.toString(), job.getProfile().name, error.message.toString());
        }
    }
}

/**
 * Set the owner of a job
 *
 * @param job The job to set the owner of
 * @param jobsProvider The tree to which the updated node belongs
 */
// Is this redundant with the setter in the Job class (ZoweJobNode.ts)?
export async function setOwner(job: IZoweJobTreeNode, jobsProvider: IZoweTree<IZoweJobTreeNode>) {
    const options: vscode.InputBoxOptions = {
        prompt: localize("setOwner.inputBox.prompt", "Owner"),
    };
    const newOwner = await UIViews.inputBox(options);
    job.owner = newOwner;
    jobsProvider.refreshElement(job);
}

/**
 * Set the prefix of a job
 *
 * @param job The job to set the prefix of
 * @param jobsProvider The tree to which the updated node belongs
 */
export async function setPrefix(job: IZoweJobTreeNode, jobsProvider: IZoweTree<IZoweJobTreeNode>) {
    const options: vscode.InputBoxOptions = {
        prompt: localize("setPrefix.inputBox.prompt", "Prefix"),
    };
    const newPrefix = await UIViews.inputBox(options);
    job.prefix = newPrefix;
    jobsProvider.refreshElement(job);
}

<<<<<<< HEAD
=======
/**
 * Delete the selected jobs command
 *
 * @param jobsProvider The tree to which the node belongs
 */
>>>>>>> 890f6fbe
export async function deleteCommand(
    jobsProvider: IZoweTree<IZoweJobTreeNode>,
    job?: IZoweJobTreeNode,
    jobs?: IZoweJobTreeNode[]
) {
    if (jobs && jobs.length) {
        await deleteMultipleJobs(
            jobs.filter((jobNode) => jobNode.job !== undefined && jobNode.job !== null),
            jobsProvider
        );
        return;
    }
    if (job) {
        await deleteSingleJob(job, jobsProvider);
        return;
    }
}

async function deleteSingleJob(job: IZoweJobTreeNode, jobsProvider: IZoweTree<IZoweJobTreeNode>): Promise<void> {
    const jobName = `${job.job.jobname}(${job.job.jobid})`;
    const message = localize(
        "deleteJobPrompt.confirmation.message",
        "Are you sure you want to delete the following item?\nThis will permanently remove the following job from your system.\n\n{0}",
        jobName.replace(/(,)/g, "\n")
    );
    const deleteButton = localize("deleteJobPrompt.confirmation.delete", "Delete");
    const result = await vscode.window.showWarningMessage(message, { modal: true }, deleteButton);
    if (!result || result === "Cancel") {
        globals.LOG.debug(localize("deleteJobPrompt.confirmation.cancel.log.debug", "Delete action was canceled."));
        vscode.window.showInformationMessage(
            localize("deleteJobPrompt.deleteCancelled", "Delete action was cancelled.")
        );
        return;
<<<<<<< HEAD
    }
    try {
        await jobsProvider.delete(job);
    } catch (error) {
        await errorHandling(error.toString(), job.getProfile().name, error.message.toString());
        return;
    }
=======
    }
    try {
        await jobsProvider.delete(job);
    } catch (error) {
        await errorHandling(error.toString(), job.getProfile().name, error.message.toString());
        return;
    }
>>>>>>> 890f6fbe
    await refreshAllJobs(jobsProvider);
    vscode.window.showInformationMessage(localize("deleteCommand.job", "Job {0} deleted.", jobName));
}

async function deleteMultipleJobs(
    jobs: ReadonlyArray<IZoweJobTreeNode>,
    jobsProvider: IZoweTree<IZoweJobTreeNode>
): Promise<void> {
    const deleteButton = localize("deleteJobPrompt.confirmation.delete", "Delete");
    const toJobname = (jobNode: IZoweJobTreeNode) => `${jobNode.job.jobname}(${jobNode.job.jobid})`;
    const message = localize(
        "deleteJobPrompt.confirmation.message",
        "Are you sure you want to delete the following {0} items?\nThis will permanently remove the following jobs from your system.\n\n{1}",
        jobs.length,
        jobs.map(toJobname).toString().replace(/(,)/g, "\n")
    );
    const deleteChoice = await vscode.window.showWarningMessage(message, { modal: true }, deleteButton);
    if (!deleteChoice || deleteChoice === "Cancel") {
        globals.LOG.debug(localize("deleteJobPrompt.confirmation.cancel.log.debug", "Delete action was canceled."));
        vscode.window.showInformationMessage(
            localize("deleteJobPrompt.deleteCancelled", "Delete action was cancelled.")
        );
        return;
    }
<<<<<<< HEAD
    const deletionResult: ReadonlyArray<IZoweJobTreeNode | Error> = await vscode.window.withProgress(
        {
            location: vscode.ProgressLocation.Notification,
            title: localize("deleteJobPrompt.deleteCounter", "Deleting nodes"),
            cancellable: true,
        },
        async (progress, token) => {
            const total = 100;
            return Promise.all(
                jobs.map(async (job) => {
                    if (token.isCancellationRequested) {
                        vscode.window.showInformationMessage(
                            localize("deleteJobPrompt.deleteCancelled", "Delete action was cancelled.")
                        );
                        return;
                    }
                    try {
                        await jobsProvider.delete(job);
                        progress.report({
                            increment: total / jobs.length,
                        });
                        return job;
                    } catch (error) {
                        progress.report({
                            increment: total / jobs.length,
                        });
                        return error;
                    }
                })
            );
        }
=======
    const deletionResult: ReadonlyArray<IZoweJobTreeNode | Error> = await Promise.all(
        jobs.map(async (job) => {
            try {
                await jobsProvider.delete(job);
                return job;
            } catch (error) {
                return error;
            }
        })
>>>>>>> 890f6fbe
    );
    const deletedJobs: ReadonlyArray<IZoweJobTreeNode> = deletionResult
        .map((result) => {
            if (result instanceof Error) {
                return undefined;
            }
            return result;
        })
        .filter((result) => result !== undefined);
    if (deletedJobs.length) {
        await refreshAllJobs(jobsProvider);
        vscode.window.showInformationMessage(
            localize(
                "deleteCommand.multipleJobs",
                "The following jobs were deleted: {0}",
                deletedJobs.map(toJobname).toString().replace(/(,)/g, ", ")
            )
        );
    }
    const deletionErrors: ReadonlyArray<Error> = deletionResult
        .map((result) => {
            if (result instanceof Error) {
                const error = result;
                return error;
            }
            return undefined;
        })
        .filter((result) => result !== undefined);
    if (deletionErrors.length) {
        const errorMessages = deletionErrors.map((error) => error.message).join(", ");
        const userMessage = `There were errors during jobs deletion: ${errorMessages}`;
        await errorHandling(userMessage);
    }
}<|MERGE_RESOLUTION|>--- conflicted
+++ resolved
@@ -250,14 +250,11 @@
     jobsProvider.refreshElement(job);
 }
 
-<<<<<<< HEAD
-=======
 /**
  * Delete the selected jobs command
  *
  * @param jobsProvider The tree to which the node belongs
  */
->>>>>>> 890f6fbe
 export async function deleteCommand(
     jobsProvider: IZoweTree<IZoweJobTreeNode>,
     job?: IZoweJobTreeNode,
@@ -291,7 +288,6 @@
             localize("deleteJobPrompt.deleteCancelled", "Delete action was cancelled.")
         );
         return;
-<<<<<<< HEAD
     }
     try {
         await jobsProvider.delete(job);
@@ -299,15 +295,6 @@
         await errorHandling(error.toString(), job.getProfile().name, error.message.toString());
         return;
     }
-=======
-    }
-    try {
-        await jobsProvider.delete(job);
-    } catch (error) {
-        await errorHandling(error.toString(), job.getProfile().name, error.message.toString());
-        return;
-    }
->>>>>>> 890f6fbe
     await refreshAllJobs(jobsProvider);
     vscode.window.showInformationMessage(localize("deleteCommand.job", "Job {0} deleted.", jobName));
 }
@@ -332,39 +319,6 @@
         );
         return;
     }
-<<<<<<< HEAD
-    const deletionResult: ReadonlyArray<IZoweJobTreeNode | Error> = await vscode.window.withProgress(
-        {
-            location: vscode.ProgressLocation.Notification,
-            title: localize("deleteJobPrompt.deleteCounter", "Deleting nodes"),
-            cancellable: true,
-        },
-        async (progress, token) => {
-            const total = 100;
-            return Promise.all(
-                jobs.map(async (job) => {
-                    if (token.isCancellationRequested) {
-                        vscode.window.showInformationMessage(
-                            localize("deleteJobPrompt.deleteCancelled", "Delete action was cancelled.")
-                        );
-                        return;
-                    }
-                    try {
-                        await jobsProvider.delete(job);
-                        progress.report({
-                            increment: total / jobs.length,
-                        });
-                        return job;
-                    } catch (error) {
-                        progress.report({
-                            increment: total / jobs.length,
-                        });
-                        return error;
-                    }
-                })
-            );
-        }
-=======
     const deletionResult: ReadonlyArray<IZoweJobTreeNode | Error> = await Promise.all(
         jobs.map(async (job) => {
             try {
@@ -374,7 +328,6 @@
                 return error;
             }
         })
->>>>>>> 890f6fbe
     );
     const deletedJobs: ReadonlyArray<IZoweJobTreeNode> = deletionResult
         .map((result) => {
