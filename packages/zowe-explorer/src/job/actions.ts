/**
 * This program and the accompanying materials are made available under the terms of the
 * Eclipse Public License v2.0 which accompanies this distribution, and is available at
 * https://www.eclipse.org/legal/epl-v20.html
 *
 * SPDX-License-Identifier: EPL-2.0
 *
 * Copyright Contributors to the Zowe Project.
 *
 */

import * as vscode from "vscode";
import * as zowe from "@zowe/cli";
import { errorHandling } from "../utils/ProfilesUtils";
import { Profiles } from "../Profiles";
import { ZoweExplorerApiRegister } from "../ZoweExplorerApiRegister";
import { Gui, IZoweTree, IZoweJobTreeNode, JobSortOpts } from "@zowe/zowe-explorer-api";
import { Job, Spool } from "./ZoweJobNode";
import * as nls from "vscode-nls";
import SpoolProvider, { encodeJobFile, getSpoolFiles, matchSpool } from "../SpoolProvider";
import { ZoweLogger } from "../utils/LoggerUtils";
<<<<<<< HEAD
import { SORT_DIRS } from "../shared/utils";
import { ZosJobsProvider } from "./ZosJobsProvider";
import { JOB_SORT_OPTS } from "./utils";
import * as globals from "../globals";
import { LocalFileManagement } from "../utils/LocalFileManagement";
=======
import { SORT_DIRS, getDefaultUri, updateOpenFiles } from "../shared/utils";
import { ZosJobsProvider } from "./ZosJobsProvider";
import { JOB_SORT_OPTS } from "./utils";
import * as globals from "../globals";
import { TreeProviders } from "../shared/TreeProviders";
>>>>>>> b2c62f4b

// Set up localization
nls.config({
    messageFormat: nls.MessageFormat.bundle,
    bundleFormat: nls.BundleFormat.standalone,
})();
const localize: nls.LocalizeFunc = nls.loadMessageBundle();

/**
 * Download all the spool content for the specified job.
 *
 * @param job The job to download the spool content from
 */
export async function downloadSpool(jobs: IZoweJobTreeNode[], binary?: boolean): Promise<void> {
    ZoweLogger.trace("job.actions.downloadSpool called.");
    try {
        const dirUri = await Gui.showOpenDialog({
            openLabel: localize("downloadSpool.select", "Select"),
            canSelectFolders: true,
            canSelectFiles: false,
            canSelectMany: false,
            defaultUri: LocalFileManagement.getDefaultUri(),
        });
        if (dirUri !== undefined) {
            for (const job of jobs) {
                await ZoweExplorerApiRegister.getJesApi(job.getProfile()).downloadSpoolContent({
                    jobid: job.job.jobid,
                    jobname: job.job.jobname,
                    outDir: dirUri[0].fsPath,
                    binary,
                });
            }
        }
    } catch (error) {
        await errorHandling(error);
    }
}

/**
 * Download all the spool content for the specified job.
 *
 * @param job The job to download the spool content from
 */
export async function downloadSingleSpool(nodes: IZoweJobTreeNode[], binary?: boolean): Promise<void> {
    ZoweLogger.trace("job.actions.downloadSingleSpool called.");
    try {
        if (ZoweExplorerApiRegister.getJesApi(nodes[0].getProfile()).downloadSingleSpool == null) {
            throw Error(
                localize(
                    "downloadSingleSpool.error",
                    "Download Single Spool operation not implemented by extender. Please contact the extension developer(s)."
                )
            );
        }
        const dirUri = await Gui.showOpenDialog({
            openLabel: localize("downloadSpool.select", "Select"),
            canSelectFolders: true,
            canSelectFiles: false,
            canSelectMany: false,
            defaultUri: LocalFileManagement.getDefaultUri(),
        });
        if (dirUri !== undefined) {
            for (const node of nodes) {
                const spools = (await getSpoolFiles(node)).filter((spool: zowe.IJobFile) => matchSpool(spool, node));
                for (const spool of spools) {
                    await ZoweExplorerApiRegister.getJesApi(nodes[0].getProfile()).downloadSingleSpool({
                        jobFile: spool,
                        binary,
                        outDir: dirUri[0].fsPath,
                    });
                }
            }
        }
    } catch (error) {
        await errorHandling(error);
    }
}

/**
 * Download the spool content for the specified job
 *
 * @param session The session to which the job belongs
 * @param spool The IJobFile to get the spool content for
 * @param refreshTimestamp The timestamp of the last job node refresh
 */
export async function getSpoolContent(session: string, spoolNode: Spool): Promise<void> {
    ZoweLogger.trace("job.actions.getSpoolContent called.");
    const profiles = Profiles.getInstance();
    let zosmfProfile: zowe.imperative.IProfileLoaded;
    try {
        zosmfProfile = profiles.loadNamedProfile(session);
    } catch (error) {
        await errorHandling(error, session);
        return;
    }

    const statusMsg = Gui.setStatusBarMessage(localize("jobActions.openSpoolFile", "$(sync~spin) Opening spool file...", this.label as string));
    const uri = encodeJobFile(session, spoolNode.spool);
    try {
        const spoolFile = SpoolProvider.files[uri.path];
        if (spoolFile) {
            // Fetch any changes to the spool file if it exists in the SpoolProvider
            await spoolFile.fetchContent();
        }
        updateOpenFiles(TreeProviders.job, uri.path, spoolNode);
        await Gui.showTextDocument(uri, { preview: false });
    } catch (error) {
        const isTextDocActive =
            vscode.window.activeTextEditor &&
            vscode.window.activeTextEditor.document.uri?.path === `${spoolNode.spool.jobname}.${spoolNode.spool.jobid}.${spoolNode.spool.ddname}`;

        statusMsg.dispose();
        if (isTextDocActive && String(error.message).includes("Failed to show text document")) {
            return;
        }
        await errorHandling(error, session);
        return;
    }
    statusMsg.dispose();
}

/**
 * Triggers a refresh for a spool file w/ the provided text document.
 * @param doc The document to update, associated with the spool file
 */
export async function spoolFilePollEvent(doc: vscode.TextDocument): Promise<void> {
    const statusMsg = Gui.setStatusBarMessage(localize("zowe.polling.statusBar", `$(sync~spin) Polling: {0}...`, doc.fileName));
    await SpoolProvider.files[doc.uri.path].fetchContent();
    setTimeout(() => {
        statusMsg.dispose();
    }, 250);
}

export async function getSpoolContentFromMainframe(node: IZoweJobTreeNode): Promise<void> {
    ZoweLogger.trace("job.actions.getSpoolContentFromMainframe called.");
    const statusMsg = await Gui.setStatusBarMessage(localize("jobActions.fetchSpoolFile", "$(sync~spin) Fetching spool files..."));
    const spools = await getSpoolFiles(node);
    for (const spool of spools) {
        if (matchSpool(spool, node)) {
            let prefix = spool.stepname;
            if (prefix === undefined) {
                prefix = spool.procstep;
            }

            const newLabel = `${spool.stepname}:${spool.ddname} - ${spool.procstep ?? spool["record-count"]}`;

            const spoolNode = new Spool(
                newLabel,
                vscode.TreeItemCollapsibleState.None,
                node.getParent(),
                node.getSession(),
                spool,
                node.job,
                node.getParent()
            );
            node = spoolNode;
        }
    }
    statusMsg.dispose();
}

/**
 * Refresh a node in the job tree
 *
 * @param node The node to refresh
 * @param jobsProvider The tree to which the refreshed node belongs
 */
export async function refreshJobsServer(node: IZoweJobTreeNode, jobsProvider: IZoweTree<IZoweJobTreeNode>): Promise<void> {
    ZoweLogger.trace("job.actions.refreshJobsServer called.");
    await jobsProvider.refreshElement(node);
}

/**
 * Refresh a job node information and spool files in the job tree
 *
 * @param job The job node to refresh
 * @param jobsProvider The tree to which the refreshed node belongs
 */
export function refreshJob(job: Job, jobsProvider: IZoweTree<IZoweJobTreeNode>): void {
    ZoweLogger.trace("job.actions.refreshJob called.");
    jobsProvider.refreshElement(job);
}

/**
 * Download the JCL content for the specified job.
 *
 * @param job The job to download the JCL content from
 */
export async function downloadJcl(job: Job): Promise<void> {
    ZoweLogger.trace("job.actions.downloadJcl called.");
    try {
        const jobJcl = await ZoweExplorerApiRegister.getJesApi(job.getProfile()).getJclForJob(job.job);
        const jclDoc = await vscode.workspace.openTextDocument({ language: "jcl", content: jobJcl });
        await Gui.showTextDocument(jclDoc, { preview: false });
    } catch (error) {
        await errorHandling(error);
    }
}

/**
 * Focus of the specified job in the tree
 * @param jobsProvider is a jobs tree
 * @param sessionName is a profile name to use in the jobs tree
 * @param jobId is a job to focus on
 */
export const focusOnJob = async (jobsProvider: IZoweTree<IZoweJobTreeNode>, sessionName: string, jobId: string): Promise<void> => {
    ZoweLogger.trace("job.actions.focusOnJob called.");
    let sessionNode: IZoweJobTreeNode | undefined = jobsProvider.mSessionNodes.find((jobNode) => jobNode.label.toString() === sessionName.trim());
    if (!sessionNode) {
        try {
            await jobsProvider.addSession(sessionName.trim());
        } catch (error) {
            await errorHandling(error);
            return;
        }
        sessionNode = jobsProvider.mSessionNodes.find((jobNode) => jobNode.label.toString().trim() === sessionName.trim());
    }
    try {
        jobsProvider.refreshElement(sessionNode);
    } catch (error) {
        await errorHandling(error);
        return;
    }
    sessionNode.searchId = jobId;
    sessionNode.filtered = true;
    const jobs: IZoweJobTreeNode[] = await sessionNode.getChildren();
    const job = jobs.find((jobNode) => jobNode.job.jobid === jobId);
    if (job) {
        jobsProvider.setItem(jobsProvider.getTreeView(), job);
    }
};

/**
 * Modify a job command
 *
 * @param job The job on which to modify a command
 */
export async function modifyCommand(job: Job): Promise<void> {
    ZoweLogger.trace("job.actions.modifyCommand called.");
    try {
        const options: vscode.InputBoxOptions = {
            prompt: localize("modifyCommand.inputBox.prompt", "Modify Command"),
        };
        const command = await Gui.showInputBox(options);
        if (command !== undefined) {
            const commandApi = ZoweExplorerApiRegister.getInstance().getCommandApi(job.getProfile());
            if (commandApi) {
                const response = await ZoweExplorerApiRegister.getCommandApi(job.getProfile()).issueMvsCommand(`f ${job.job.jobname},${command}`);
                Gui.showMessage(localize("jobActions.modifyCommand.response", "Command response: ") + response.commandResponse);
            }
        }
    } catch (error) {
        if (error.toString().includes("non-existing")) {
            ZoweLogger.error(error);
            Gui.errorMessage(
                localize("jobActions.modifyCommand.apiNonExisting", "Not implemented yet for profile of type: ") + job.getProfile().type
            );
        } else {
            await errorHandling(error, job.getProfile().name);
        }
    }
}

/**
 * Stop a job command
 *
 * @param job The job on which to stop a command
 */
export async function stopCommand(job: Job): Promise<void> {
    ZoweLogger.trace("job.actions.stopCommand called.");
    try {
        const commandApi = ZoweExplorerApiRegister.getInstance().getCommandApi(job.getProfile());
        if (commandApi) {
            const response = await ZoweExplorerApiRegister.getCommandApi(job.getProfile()).issueMvsCommand(`p ${job.job.jobname}`);
            Gui.showMessage(localize("jobActions.stopCommand.response", "Command response: ") + response.commandResponse);
        }
    } catch (error) {
        if (error.toString().includes("non-existing")) {
            ZoweLogger.error(error);
            Gui.errorMessage(localize("jobActions.stopCommand.apiNonExisting", "Not implemented yet for profile of type: ") + job.getProfile().type);
        } else {
            await errorHandling(error, job.getProfile().name);
        }
    }
}

/**
 * Set the owner of a job
 *
 * @param job The job to set the owner of
 * @param jobsProvider The tree to which the updated node belongs
 */
// Is this redundant with the setter in the Job class (ZoweJobNode.ts)?
export async function setOwner(job: IZoweJobTreeNode, jobsProvider: IZoweTree<IZoweJobTreeNode>): Promise<void> {
    ZoweLogger.trace("job.actions.setOwner called.");
    const options: vscode.InputBoxOptions = {
        prompt: localize("setOwner.inputBox.prompt", "Owner"),
    };
    const newOwner = await Gui.showInputBox(options);
    job.owner = newOwner;
    jobsProvider.refreshElement(job);
}

/**
 * Set the prefix of a job
 *
 * @param job The job to set the prefix of
 * @param jobsProvider The tree to which the updated node belongs
 */
export async function setPrefix(job: IZoweJobTreeNode, jobsProvider: IZoweTree<IZoweJobTreeNode>): Promise<void> {
    ZoweLogger.trace("job.actions.setPrefix called.");
    const options: vscode.InputBoxOptions = {
        prompt: localize("setPrefix.inputBox.prompt", "Prefix"),
    };
    const newPrefix = await Gui.showInputBox(options);
    job.prefix = newPrefix;
    jobsProvider.refreshElement(job);
}

/**
 * Delete the selected jobs command
 *
 * @param jobsProvider The tree to which the node belongs
 */
export async function deleteCommand(jobsProvider: IZoweTree<IZoweJobTreeNode>, job?: IZoweJobTreeNode, jobs?: IZoweJobTreeNode[]): Promise<void> {
    ZoweLogger.trace("job.actions.deleteCommand called.");
    if (jobs && jobs.length) {
        await deleteMultipleJobs(
            jobs.filter((jobNode) => jobNode.job !== undefined && jobNode.job !== null),
            jobsProvider
        );
        return;
    } else if (job) {
        await deleteSingleJob(job, jobsProvider);
        return;
    } else {
        const treeView = jobsProvider.getTreeView();
        const selectedNodes = treeView.selection;
        if (selectedNodes) {
            await deleteMultipleJobs(selectedNodes, jobsProvider);
        }
    }
}

async function deleteSingleJob(job: IZoweJobTreeNode, jobsProvider: IZoweTree<IZoweJobTreeNode>): Promise<void> {
    ZoweLogger.trace("job.actions.deleteSingleJob called.");
    const jobName = `${job.job.jobname}(${job.job.jobid})`;
    const message = localize(
        "deleteJobPrompt.confirmation.message",
        "Are you sure you want to delete the following item?\nThis will permanently remove the following job from your system.\n\n{0}",
        jobName.replace(/(,)/g, "\n")
    );
    const deleteButton = localize("deleteJobPrompt.confirmation.delete", "Delete");
    const result = await Gui.warningMessage(message, {
        items: [deleteButton],
        vsCodeOpts: { modal: true },
    });
    if (!result || result === "Cancel") {
        ZoweLogger.debug(localize("deleteJobPrompt.confirmation.cancel.log.debug", "Delete action was canceled."));
        Gui.showMessage(localize("deleteJobPrompt.deleteCancelled", "Delete action was cancelled."));
        return;
    }

    try {
        await jobsProvider.delete(job);
        Gui.infoMessage(localize("deleteCommand.job", "Job {0} was deleted.", jobName));
    } catch (error) {
        await errorHandling(error, job.getProfile().name);
    }
}

async function deleteMultipleJobs(jobs: ReadonlyArray<IZoweJobTreeNode>, jobsProvider: IZoweTree<IZoweJobTreeNode>): Promise<void> {
    ZoweLogger.trace("job.actions.deleteMultipleJobs called.");
    const deleteButton = localize("deleteJobPrompt.confirmation.delete", "Delete");
    const toJobname = (jobNode: IZoweJobTreeNode): string => `${jobNode.job.jobname}(${jobNode.job.jobid})`;
    const message = localize(
        "deleteJobPrompt.confirmation.message",
        "Are you sure you want to delete the following {0} items?\nThis will permanently remove the following jobs from your system.\n\n{1}",
        jobs.length,
        jobs.map(toJobname).toString().replace(/(,)/g, "\n")
    );
    const deleteChoice = await Gui.warningMessage(message, {
        items: [deleteButton],
        vsCodeOpts: { modal: true },
    });
    if (!deleteChoice || deleteChoice === "Cancel") {
        ZoweLogger.debug(localize("deleteJobPrompt.confirmation.cancel.log.debug", "Delete action was canceled."));
        Gui.showMessage(localize("deleteJobPrompt.deleteCancelled", "Delete action was cancelled."));
        return;
    }
    const deletionResult: ReadonlyArray<IZoweJobTreeNode | Error> = await Promise.all(
        jobs.map(async (job) => {
            try {
                await jobsProvider.delete(job);
                return job;
            } catch (error) {
                ZoweLogger.error(error);
                if (error instanceof Error) {
                    return error;
                }
            }

            return undefined;
        })
    );
    const deletedJobs: ReadonlyArray<IZoweJobTreeNode> = deletionResult
        .map((result) => {
            if (result instanceof Error) {
                return undefined;
            }
            return result;
        })
        .filter((result) => result !== undefined);
    if (deletedJobs.length) {
        Gui.showMessage(
            localize(
                "deleteCommand.multipleJobs",
                "The following jobs were deleted: {0}",
                deletedJobs.map(toJobname).toString().replace(/(,)/g, ", ")
            )
        );
    }
    const deletionErrors: ReadonlyArray<Error> = deletionResult
        .map((result) => {
            if (result instanceof Error) {
                const error = result;
                return error;
            }
            return undefined;
        })
        .filter((result) => result !== undefined);
    if (deletionErrors.length) {
        const errorMessages = deletionErrors.map((error) => error.message).join(", ");
        const userMessage = `There were errors during jobs deletion: ${errorMessages}`;
        await errorHandling(userMessage);
    }
}

export async function cancelJobs(jobsProvider: IZoweTree<IZoweJobTreeNode>, nodes: IZoweJobTreeNode[]): Promise<void> {
    if (!nodes.length) {
        return;
    }

    // Filter out nodes that have already been cancelled
    const filteredNodes = nodes.filter(
        (n) => n.job == null || n.job.retcode == null || !(n.job.retcode.includes("CANCEL") || n.job.retcode?.includes("ABEND"))
    );
    if (!filteredNodes.length) {
        await Gui.showMessage(localize("cancelJobs.alreadyCancelled", "The selected jobs were already cancelled."));
        return;
    }

    const jesApis = {};

    const failedJobs: { job: zowe.IJob; error: string }[] = [];
    // Build list of common sessions from node selection
    const sessionNodes = [];
    for (const jobNode of nodes) {
        if (!jobNode.job) {
            continue;
        }
        const sesNode = jobNode.getSessionNode();
        const sesLabel = sesNode.label as string;
        if (!(sesLabel in jesApis)) {
            jesApis[sesLabel] = ZoweExplorerApiRegister.getJesApi(sesNode.getProfile());
        }

        if (!jesApis[sesLabel].cancelJob) {
            failedJobs.push({
                job: jobNode.job,
                error: localize("cancelJobs.notImplemented", "The cancel function is not implemented in this API."),
            });
            continue;
        }

        try {
            const cancelled = await jesApis[sesLabel].cancelJob(jobNode.job);
            if (!cancelled) {
                failedJobs.push({ job: jobNode.job, error: localize("cancelJobs.notCancelled", "The job was not cancelled.") });
            } else if (!sessionNodes.includes(sesNode)) {
                setImmediate(() => {
                    jobsProvider.refreshElement(sesNode);
                });
                sessionNodes.push(sesNode);
            }
        } catch (err) {
            if (err instanceof Error) {
                failedJobs.push({ job: jobNode.job, error: err.message });
            }
        }
    }

    if (failedJobs.length > 0) {
        // Display any errors from the API
        await Gui.warningMessage(
            localize(
                "cancelJobs.failed",
                "One or more jobs failed to cancel: {0}",
                failedJobs.reduce((prev, j) => prev.concat(`\n${j.job.jobname}(${j.job.jobid}): ${j.error}`), "\n")
            ),
            {
                vsCodeOpts: { modal: true },
            }
        );
    } else {
        await Gui.showMessage(localize("cancelJobs.succeeded", "Cancelled selected jobs successfully."));
    }
}
export async function sortJobs(session: IZoweJobTreeNode, jobsProvider: ZosJobsProvider): Promise<void> {
    const selection = await Gui.showQuickPick(
        JOB_SORT_OPTS.map((sortOpt, i) => ({
            label: i === session.sort.method ? `${sortOpt} $(check)` : sortOpt,
            description: i === JOB_SORT_OPTS.length - 1 ? SORT_DIRS[session.sort.direction] : null,
        })),
        {
            placeHolder: localize("jobs.selectSortOpt", "Select a sorting option for jobs in {0}", session.label as string),
        }
    );
    if (selection == null) {
        return;
    }
    if (selection.label === localize("setSortDirection", "$(fold) Sort Direction")) {
        const dir = await Gui.showQuickPick(SORT_DIRS, {
            placeHolder: localize("sort.selectDirection", "Select a sorting direction"),
        });
        if (dir != null) {
            session.sort = {
                ...(session.sort ?? { method: JobSortOpts.Id }),
                direction: SORT_DIRS.indexOf(dir),
            };
        }
        await sortJobs(session, jobsProvider);
        return;
    }

    session.sort.method = JOB_SORT_OPTS.indexOf(selection.label.replace(" $(check)", ""));
    jobsProvider.sortBy(session);
    Gui.setStatusBarMessage(localize("sort.updated", "$(check) Sorting updated for {0}", session.label as string), globals.MS_PER_SEC * 4);
}<|MERGE_RESOLUTION|>--- conflicted
+++ resolved
@@ -19,19 +19,12 @@
 import * as nls from "vscode-nls";
 import SpoolProvider, { encodeJobFile, getSpoolFiles, matchSpool } from "../SpoolProvider";
 import { ZoweLogger } from "../utils/LoggerUtils";
-<<<<<<< HEAD
+import { LocalFileManagement } from "../utils/LocalFileManagement";
 import { SORT_DIRS } from "../shared/utils";
 import { ZosJobsProvider } from "./ZosJobsProvider";
 import { JOB_SORT_OPTS } from "./utils";
 import * as globals from "../globals";
-import { LocalFileManagement } from "../utils/LocalFileManagement";
-=======
-import { SORT_DIRS, getDefaultUri, updateOpenFiles } from "../shared/utils";
-import { ZosJobsProvider } from "./ZosJobsProvider";
-import { JOB_SORT_OPTS } from "./utils";
-import * as globals from "../globals";
 import { TreeProviders } from "../shared/TreeProviders";
->>>>>>> b2c62f4b
 
 // Set up localization
 nls.config({
