--- conflicted
+++ resolved
@@ -33,12 +33,8 @@
  *
  * @param job The job to download the spool content from
  */
-<<<<<<< HEAD
-export async function downloadSpool(jobs: IZoweJobTreeNode[]) {
+export async function downloadSpool(jobs: IZoweJobTreeNode[]): Promise<void> {
     ZoweLogger.trace("job.actions.downloadSpool called.");
-=======
-export async function downloadSpool(jobs: IZoweJobTreeNode[]): Promise<void> {
->>>>>>> f001941a
     try {
         const dirUri = await Gui.showOpenDialog({
             openLabel: localize("downloadSpool.select", "Select"),
@@ -68,12 +64,8 @@
  * @param spool The IJobFile to get the spool content for
  * @param refreshTimestamp The timestamp of the last job node refresh
  */
-<<<<<<< HEAD
-export async function getSpoolContent(session: string, spool: zowe.IJobFile, refreshTimestamp: number) {
+export async function getSpoolContent(session: string, spool: zowe.IJobFile, refreshTimestamp: number): Promise<void> {
     ZoweLogger.trace("job.actions.getSpoolContent called.");
-=======
-export async function getSpoolContent(session: string, spool: zowe.IJobFile, refreshTimestamp: number): Promise<void> {
->>>>>>> f001941a
     const profiles = Profiles.getInstance();
     let zosmfProfile: zowe.imperative.IProfileLoaded;
     try {
@@ -105,12 +97,8 @@
     statusMsg.dispose();
 }
 
-<<<<<<< HEAD
-export async function getSpoolContentFromMainframe(node: IZoweJobTreeNode) {
+export async function getSpoolContentFromMainframe(node: IZoweJobTreeNode): Promise<void> {
     ZoweLogger.trace("job.actions.getSpoolContentFromMainframe called.");
-=======
-export async function getSpoolContentFromMainframe(node: IZoweJobTreeNode): Promise<void> {
->>>>>>> f001941a
     let spools: zowe.IJobFile[] = [];
     spools = await ZoweExplorerApiRegister.getJesApi(node.getProfile()).getSpoolFiles(node.job?.jobname, node.job?.jobid);
     spools = spools
@@ -156,12 +144,8 @@
  * @param node The node to refresh
  * @param jobsProvider The tree to which the refreshed node belongs
  */
-<<<<<<< HEAD
-export async function refreshJobsServer(node: IZoweJobTreeNode, jobsProvider: IZoweTree<IZoweJobTreeNode>) {
+export async function refreshJobsServer(node: IZoweJobTreeNode, jobsProvider: IZoweTree<IZoweJobTreeNode>): Promise<void> {
     ZoweLogger.trace("job.actions.refreshJobsServer called.");
-=======
-export async function refreshJobsServer(node: IZoweJobTreeNode, jobsProvider: IZoweTree<IZoweJobTreeNode>): Promise<void> {
->>>>>>> f001941a
     jobsProvider.checkCurrentProfile(node);
     if (Profiles.getInstance().validProfile === ValidProfileEnum.VALID || Profiles.getInstance().validProfile === ValidProfileEnum.UNVERIFIED) {
         await jobsProvider.refreshElement(node);
@@ -174,12 +158,8 @@
  * @param job The job node to refresh
  * @param jobsProvider The tree to which the refreshed node belongs
  */
-<<<<<<< HEAD
-export function refreshJob(job: Job, jobsProvider: IZoweTree<IZoweJobTreeNode>) {
+export function refreshJob(job: Job, jobsProvider: IZoweTree<IZoweJobTreeNode>): void {
     ZoweLogger.trace("job.actions.refreshJob called.");
-=======
-export function refreshJob(job: Job, jobsProvider: IZoweTree<IZoweJobTreeNode>): void {
->>>>>>> f001941a
     jobsProvider.refreshElement(job);
 }
 
@@ -188,12 +168,8 @@
  *
  * @param job The job to download the JCL content from
  */
-<<<<<<< HEAD
-export async function downloadJcl(job: Job) {
+export async function downloadJcl(job: Job): Promise<void> {
     ZoweLogger.trace("job.actions.downloadJcl called.");
-=======
-export async function downloadJcl(job: Job): Promise<void> {
->>>>>>> f001941a
     try {
         const jobJcl = await ZoweExplorerApiRegister.getJesApi(job.getProfile()).getJclForJob(job.job);
         const jclDoc = await vscode.workspace.openTextDocument({ language: "jcl", content: jobJcl });
@@ -209,12 +185,8 @@
  * @param sessionName is a profile name to use in the jobs tree
  * @param jobId is a job to focus on
  */
-<<<<<<< HEAD
-export const focusOnJob = async (jobsProvider: IZoweTree<IZoweJobTreeNode>, sessionName: string, jobId: string) => {
+export const focusOnJob = async (jobsProvider: IZoweTree<IZoweJobTreeNode>, sessionName: string, jobId: string): Promise<void> => {
     ZoweLogger.trace("job.actions.focusOnJob called.");
-=======
-export const focusOnJob = async (jobsProvider: IZoweTree<IZoweJobTreeNode>, sessionName: string, jobId: string): Promise<void> => {
->>>>>>> f001941a
     let sessionNode: IZoweJobTreeNode | undefined = jobsProvider.mSessionNodes.find((jobNode) => jobNode.label.toString() === sessionName.trim());
     if (!sessionNode) {
         try {
@@ -245,12 +217,8 @@
  *
  * @param job The job on which to modify a command
  */
-<<<<<<< HEAD
-export async function modifyCommand(job: Job) {
+export async function modifyCommand(job: Job): Promise<void> {
     ZoweLogger.trace("job.actions.modifyCommand called.");
-=======
-export async function modifyCommand(job: Job): Promise<void> {
->>>>>>> f001941a
     try {
         const options: vscode.InputBoxOptions = {
             prompt: localize("modifyCommand.inputBox.prompt", "Modify Command"),
@@ -280,12 +248,8 @@
  *
  * @param job The job on which to stop a command
  */
-<<<<<<< HEAD
-export async function stopCommand(job: Job) {
+export async function stopCommand(job: Job): Promise<void> {
     ZoweLogger.trace("job.actions.stopCommand called.");
-=======
-export async function stopCommand(job: Job): Promise<void> {
->>>>>>> f001941a
     try {
         const commandApi = ZoweExplorerApiRegister.getInstance().getCommandApi(job.getProfile());
         if (commandApi) {
@@ -309,12 +273,8 @@
  * @param jobsProvider The tree to which the updated node belongs
  */
 // Is this redundant with the setter in the Job class (ZoweJobNode.ts)?
-<<<<<<< HEAD
-export async function setOwner(job: IZoweJobTreeNode, jobsProvider: IZoweTree<IZoweJobTreeNode>) {
+export async function setOwner(job: IZoweJobTreeNode, jobsProvider: IZoweTree<IZoweJobTreeNode>): Promise<void> {
     ZoweLogger.trace("job.actions.setOwner called.");
-=======
-export async function setOwner(job: IZoweJobTreeNode, jobsProvider: IZoweTree<IZoweJobTreeNode>): Promise<void> {
->>>>>>> f001941a
     const options: vscode.InputBoxOptions = {
         prompt: localize("setOwner.inputBox.prompt", "Owner"),
     };
@@ -329,12 +289,8 @@
  * @param job The job to set the prefix of
  * @param jobsProvider The tree to which the updated node belongs
  */
-<<<<<<< HEAD
-export async function setPrefix(job: IZoweJobTreeNode, jobsProvider: IZoweTree<IZoweJobTreeNode>) {
+export async function setPrefix(job: IZoweJobTreeNode, jobsProvider: IZoweTree<IZoweJobTreeNode>): Promise<void> {
     ZoweLogger.trace("job.actions.setPrefix called.");
-=======
-export async function setPrefix(job: IZoweJobTreeNode, jobsProvider: IZoweTree<IZoweJobTreeNode>): Promise<void> {
->>>>>>> f001941a
     const options: vscode.InputBoxOptions = {
         prompt: localize("setPrefix.inputBox.prompt", "Prefix"),
     };
@@ -348,12 +304,8 @@
  *
  * @param jobsProvider The tree to which the node belongs
  */
-<<<<<<< HEAD
-export async function deleteCommand(jobsProvider: IZoweTree<IZoweJobTreeNode>, job?: IZoweJobTreeNode, jobs?: IZoweJobTreeNode[]) {
+export async function deleteCommand(jobsProvider: IZoweTree<IZoweJobTreeNode>, job?: IZoweJobTreeNode, jobs?: IZoweJobTreeNode[]): Promise<void> {
     ZoweLogger.trace("job.actions.deleteCommand called.");
-=======
-export async function deleteCommand(jobsProvider: IZoweTree<IZoweJobTreeNode>, job?: IZoweJobTreeNode, jobs?: IZoweJobTreeNode[]): Promise<void> {
->>>>>>> f001941a
     if (jobs && jobs.length) {
         await deleteMultipleJobs(
             jobs.filter((jobNode) => jobNode.job !== undefined && jobNode.job !== null),
@@ -426,15 +378,10 @@
                 await jobsProvider.delete(job);
                 return job;
             } catch (error) {
-<<<<<<< HEAD
                 ZoweLogger.error(error);
-                return error;
-=======
-                globals.LOG.error(error);
                 if (error instanceof Error) {
                     return error;
                 }
->>>>>>> f001941a
             }
 
             return undefined;
