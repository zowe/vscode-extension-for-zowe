--- conflicted
+++ resolved
@@ -14,28 +14,19 @@
 import { errorHandling } from "../utils/ProfilesUtils";
 import { Profiles } from "../Profiles";
 import { ZoweExplorerApiRegister } from "../ZoweExplorerApiRegister";
-<<<<<<< HEAD
-import { Gui, IZoweTree, IZoweJobTreeNode } from "@zowe/zowe-explorer-api";
-import { Job } from "./ZoweJobNode";
-=======
 import { Gui, IZoweTree, IZoweJobTreeNode, JobSortOpts } from "@zowe/zowe-explorer-api";
 import { Job, Spool } from "./ZoweJobNode";
->>>>>>> 4a74ce64
 import * as nls from "vscode-nls";
 import { buildUniqueSpoolName, getSpoolFiles, matchSpool } from "../SpoolProvider";
 import { ZoweLogger } from "../utils/LoggerUtils";
-<<<<<<< HEAD
-import { getDefaultUri } from "../shared/utils";
-import { STATUS_BAR_TIMEOUT_MS } from "../globals";
-import * as path from "path";
-=======
 import { LocalFileManagement } from "../utils/LocalFileManagement";
 import { SORT_DIRS, updateOpenFiles } from "../shared/utils";
 import { ZosJobsProvider } from "./ZosJobsProvider";
 import { JOB_SORT_OPTS } from "./utils";
 import * as globals from "../globals";
 import { TreeProviders } from "../shared/TreeProviders";
->>>>>>> 4a74ce64
+import { STATUS_BAR_TIMEOUT_MS } from "../globals";
+import * as path from "path";
 
 // Set up localization
 nls.config({
@@ -132,24 +123,12 @@
         return;
     }
 
-<<<<<<< HEAD
     const statusMsg = Gui.setStatusBarMessage(localize("jobActions.openSpoolFile", "$(sync~spin) Opening spool file..."));
     const uniqueSpoolName = buildUniqueSpoolName(spool);
     const uri = vscode.Uri.parse(`zowe-jobs:/${session}/${spool.jobid}/${uniqueSpoolName}`);
     try {
+        updateOpenFiles(TreeProviders.job, uri.path, spoolNode);
         await vscode.commands.executeCommand("vscode.open", uri);
-=======
-    const statusMsg = Gui.setStatusBarMessage(localize("jobActions.openSpoolFile", "$(sync~spin) Opening spool file...", this.label as string));
-    const uri = encodeJobFile(session, spoolNode.spool);
-    try {
-        const spoolFile = SpoolProvider.files[uri.path];
-        if (spoolFile) {
-            // Fetch any changes to the spool file if it exists in the SpoolProvider
-            await spoolFile.fetchContent();
-        }
-        updateOpenFiles(TreeProviders.job, uri.path, spoolNode);
-        await Gui.showTextDocument(uri, { preview: false });
->>>>>>> 4a74ce64
     } catch (error) {
         const isTextDocActive =
             vscode.window.activeTextEditor &&
