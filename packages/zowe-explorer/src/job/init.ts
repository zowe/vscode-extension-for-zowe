/**
 * This program and the accompanying materials are made available under the terms of the
 * Eclipse Public License v2.0 which accompanies this distribution, and is available at
 * https://www.eclipse.org/legal/epl-v20.html
 *
 * SPDX-License-Identifier: EPL-2.0
 *
 * Copyright Contributors to the Zowe Project.
 *
 */

import * as vscode from "vscode";
import * as jobActions from "./actions";
import * as refreshActions from "../shared/refresh";
import { IZoweJobTreeNode, IZoweTreeNode, Gui } from "@zowe/zowe-explorer-api";
import { Profiles } from "../Profiles";
import { ZosJobsProvider, createJobsTree } from "./ZosJobsProvider";
import * as contextuals from "../shared/context";
import { ZoweJobNode } from "./ZoweJobNode";
import { getSelectedNodeList } from "../shared/utils";
import { initSubscribers } from "../shared/init";
<<<<<<< HEAD
import { ZoweLogger } from "../utils/LoggerUtils";
import { JobFSProvider } from "./JobFSProvider";
import * as globals from "../globals";
import { PollDecorator } from "../utils/DecorationProviders";
=======
import { ZoweLogger } from "../utils/ZoweLogger";
>>>>>>> c87f9588

export async function initJobsProvider(context: vscode.ExtensionContext): Promise<ZosJobsProvider> {
    ZoweLogger.trace("job.init.initJobsProvider called.");

    context.subscriptions.push(vscode.workspace.registerFileSystemProvider("zowe-jobs", JobFSProvider.instance, { isCaseSensitive: false }));

    const jobsProvider = await createJobsTree(globals.LOG);
    if (jobsProvider == null) {
        return null;
    }

    PollDecorator.register();

    context.subscriptions.push(
        vscode.commands.registerCommand("zowe.jobs.deleteJob", async (job, jobs) => {
            await jobActions.deleteCommand(jobsProvider, job, jobs);
        })
    );
    context.subscriptions.push(vscode.commands.registerCommand("zowe.jobs.runModifyCommand", (job) => jobActions.modifyCommand(job)));
    context.subscriptions.push(
        vscode.commands.registerCommand("zowe.jobs.runStopCommand", async (node, nodeList) => {
            const selectedNodes = getSelectedNodeList(node, nodeList) as IZoweJobTreeNode[];
            for (const item of selectedNodes) {
                await jobActions.stopCommand(item as ZoweJobNode);
            }
        })
    );
    context.subscriptions.push(
        vscode.commands.registerCommand("zowe.jobs.refreshJobsServer", async (job) => jobActions.refreshJobsServer(job, jobsProvider))
    );
    context.subscriptions.push(
        vscode.commands.registerCommand("zowe.jobs.refreshAllJobs", async () => {
            await refreshActions.refreshAll(jobsProvider);
        })
    );
    context.subscriptions.push(vscode.commands.registerCommand("zowe.jobs.refreshJob", (job) => jobActions.refreshJob(job.mParent, jobsProvider)));
    context.subscriptions.push(
        vscode.commands.registerCommand("zowe.jobs.refreshSpool", async (node) => {
            const statusBarMsg = Gui.setStatusBarMessage(vscode.l10n.t("$(sync~spin) Fetching spool file..."));
            await JobFSProvider.instance.fetchSpoolAtUri(node.resourceUri);
            statusBarMsg.dispose();
        })
    );

    const downloadSingleSpoolHandler = (binary: boolean) => async (node, nodeList) => {
        const selectedNodes = getSelectedNodeList(node, nodeList) as IZoweJobTreeNode[];
        await jobActions.downloadSingleSpool(selectedNodes, binary);
    };
    context.subscriptions.push(vscode.commands.registerCommand("zowe.jobs.downloadSingleSpool", downloadSingleSpoolHandler(false)));
    context.subscriptions.push(vscode.commands.registerCommand("zowe.jobs.downloadSingleSpoolBinary", downloadSingleSpoolHandler(true)));

    context.subscriptions.push(vscode.commands.registerCommand("zowe.jobs.addJobsSession", () => jobsProvider.createZoweSession(jobsProvider)));
    context.subscriptions.push(vscode.commands.registerCommand("zowe.jobs.setOwner", (job) => jobActions.setOwner(job, jobsProvider)));
    context.subscriptions.push(vscode.commands.registerCommand("zowe.jobs.setPrefix", (job) => jobActions.setPrefix(job, jobsProvider)));
    context.subscriptions.push(
        vscode.commands.registerCommand("zowe.jobs.removeSession", (job, jobList, hideFromAllTrees) => {
            let selectedNodes = getSelectedNodeList(job, jobList);
            selectedNodes = selectedNodes.filter((element) => contextuals.isJobsSession(element));
            for (const item of selectedNodes) {
                jobsProvider.deleteSession(item, hideFromAllTrees);
            }
        })
    );

    const downloadSpoolHandler = (binary: boolean) => async (node, nodeList) => {
        const selectedNodes = getSelectedNodeList(node, nodeList) as IZoweJobTreeNode[];
        await jobActions.downloadSpool(selectedNodes, binary);
    };
    context.subscriptions.push(vscode.commands.registerCommand("zowe.jobs.downloadSpool", downloadSpoolHandler(false)));
    context.subscriptions.push(vscode.commands.registerCommand("zowe.jobs.downloadSpoolBinary", downloadSpoolHandler(true)));

    context.subscriptions.push(
        vscode.commands.registerCommand("zowe.jobs.getJobJcl", async (node, nodeList) => {
            let selectedNodes = getSelectedNodeList(node, nodeList) as IZoweJobTreeNode[];
            selectedNodes = selectedNodes.filter((x) => contextuals.isJob(x));
            for (const job of selectedNodes) {
                await jobActions.downloadJcl(job as ZoweJobNode);
            }
        })
    );
    context.subscriptions.push(
        vscode.commands.registerCommand("zowe.jobs.setJobSpool", async (session, jobId) => jobActions.focusOnJob(jobsProvider, session, jobId))
    );
    context.subscriptions.push(vscode.commands.registerCommand("zowe.jobs.search", async (node): Promise<void> => jobsProvider.filterPrompt(node)));
    context.subscriptions.push(
        vscode.commands.registerCommand("zowe.jobs.editSession", async (node): Promise<void> => jobsProvider.editSession(node, jobsProvider))
    );
    context.subscriptions.push(
        vscode.commands.registerCommand("zowe.jobs.addFavorite", async (node, nodeList) => {
            const selectedNodes = getSelectedNodeList(node, nodeList) as IZoweJobTreeNode[];
            for (const item of selectedNodes) {
                await jobsProvider.addFavorite(item);
            }
        })
    );
    context.subscriptions.push(
        vscode.commands.registerCommand("zowe.jobs.removeFavorite", async (node, nodeList) => {
            const selectedNodes = getSelectedNodeList(node, nodeList) as IZoweJobTreeNode[];
            for (const item of selectedNodes) {
                await jobsProvider.removeFavorite(item);
            }
        })
    );
    context.subscriptions.push(vscode.commands.registerCommand("zowe.jobs.saveSearch", (node): void => jobsProvider.saveSearch(node)));
    context.subscriptions.push(
        vscode.commands.registerCommand("zowe.jobs.removeSearchFavorite", async (node): Promise<void> => jobsProvider.removeFavorite(node))
    );
    context.subscriptions.push(
        vscode.commands.registerCommand("zowe.jobs.removeFavProfile", async (node): Promise<void> => jobsProvider.removeFavProfile(node.label, true))
    );
    context.subscriptions.push(
        vscode.commands.registerCommand("zowe.jobs.disableValidation", (node) => {
            Profiles.getInstance().disableValidation(node);
            jobsProvider.refreshElement(node);
        })
    );
    context.subscriptions.push(
        vscode.commands.registerCommand("zowe.jobs.enableValidation", (node) => {
            Profiles.getInstance().enableValidation(node);
            jobsProvider.refreshElement(node);
        })
    );
    context.subscriptions.push(vscode.commands.registerCommand("zowe.jobs.ssoLogin", async (node): Promise<void> => jobsProvider.ssoLogin(node)));
    context.subscriptions.push(vscode.commands.registerCommand("zowe.jobs.ssoLogout", async (node): Promise<void> => jobsProvider.ssoLogout(node)));
    const spoolFileTogglePoll =
        (startPolling: boolean) =>
        async (node: IZoweTreeNode, nodeList: IZoweTreeNode[]): Promise<void> => {
            const selectedNodes = getSelectedNodeList(node, nodeList);
            const isMultipleSelection = selectedNodes.length > 1;
            for (const n of selectedNodes) {
                if (isMultipleSelection) {
                    if (startPolling != contextuals.isPolling(n)) {
                        await jobsProvider.pollData(n);
                    }
                } else {
                    await jobsProvider.pollData(n);
                }
            }
        };
    context.subscriptions.push(vscode.commands.registerCommand("zowe.jobs.startPolling", spoolFileTogglePoll(true)));
    context.subscriptions.push(vscode.commands.registerCommand("zowe.jobs.stopPolling", spoolFileTogglePoll(false)));
    context.subscriptions.push(
        vscode.workspace.onDidChangeConfiguration(async (e) => {
            await jobsProvider.onDidChangeConfiguration(e);
        })
    );
    context.subscriptions.push(
        vscode.commands.registerCommand("zowe.jobs.cancelJob", async (node, nodeList) => {
            await jobActions.cancelJobs(jobsProvider, getSelectedNodeList(node, nodeList));
        })
    );
    context.subscriptions.push(vscode.commands.registerCommand("zowe.jobs.sortBy", async (job) => jobActions.sortJobs(job, jobsProvider)));
    context.subscriptions.push(
        vscode.commands.registerCommand(
            "zowe.jobs.filterJobs",
            async (job: IZoweJobTreeNode): Promise<vscode.InputBox> => jobsProvider.filterJobsDialog(job)
        )
    );

    context.subscriptions.push(vscode.workspace.onDidCloseTextDocument(ZosJobsProvider.onDidCloseTextDocument));
    context.subscriptions.push(
        vscode.workspace.onDidOpenTextDocument((doc) => {
            if (doc.uri.scheme !== "zowe-jobs") {
                return;
            }

            JobFSProvider.instance.cacheOpenedUri(doc.uri);
        })
    );

    initSubscribers(context, jobsProvider);
    return jobsProvider;
}<|MERGE_RESOLUTION|>--- conflicted
+++ resolved
@@ -19,14 +19,10 @@
 import { ZoweJobNode } from "./ZoweJobNode";
 import { getSelectedNodeList } from "../shared/utils";
 import { initSubscribers } from "../shared/init";
-<<<<<<< HEAD
-import { ZoweLogger } from "../utils/LoggerUtils";
+import { ZoweLogger } from "../utils/ZoweLogger";
 import { JobFSProvider } from "./JobFSProvider";
 import * as globals from "../globals";
 import { PollDecorator } from "../utils/DecorationProviders";
-=======
-import { ZoweLogger } from "../utils/ZoweLogger";
->>>>>>> c87f9588
 
 export async function initJobsProvider(context: vscode.ExtensionContext): Promise<ZosJobsProvider> {
     ZoweLogger.trace("job.init.initJobsProvider called.");
