/*
 * This program and the accompanying materials are made available under the terms of the *
 * Eclipse Public License v2.0 which accompanies this distribution, and is available at *
 * https://www.eclipse.org/legal/epl-v20.html                                      *
 *                                                                                 *
 * SPDX-License-Identifier: EPL-2.0                                                *
 *                                                                                 *
 * Copyright Contributors to the Zowe Project.                                     *
 *                                                                                 *
 */

import { FilterItem } from "../utils/ProfilesUtils";

<<<<<<< HEAD
import * as nls from "vscode-nls";
// Set up localization
nls.config({
    messageFormat: nls.MessageFormat.bundle,
    bundleFormat: nls.BundleFormat.standalone,
})();
const localize: nls.LocalizeFunc = nls.loadMessageBundle();

export class JobIdFilterDescriptor extends FilterDescriptor {
    constructor() {
        super("\uFF0B " + localize("zosJobsProvider.option.prompt.createId", "Job Id search"));
    }
}

export class OwnerFilterDescriptor extends FilterDescriptor {
    constructor() {
        super("\uFF0B " + localize("zosJobsProvider.option.prompt.createOwner", "Owner/Prefix Job Search"));
    }
=======
export async function resolveQuickPickHelper(quickpick): Promise<FilterItem | undefined> {
    return new Promise<FilterItem | undefined>((c) => {
        quickpick.onDidAccept(() => c(quickpick.activeItems[0]));
        quickpick.onDidHide(() => c(undefined));
    });
>>>>>>> 36cf5ae7
}<|MERGE_RESOLUTION|>--- conflicted
+++ resolved
@@ -11,30 +11,9 @@
 
 import { FilterItem } from "../utils/ProfilesUtils";
 
-<<<<<<< HEAD
-import * as nls from "vscode-nls";
-// Set up localization
-nls.config({
-    messageFormat: nls.MessageFormat.bundle,
-    bundleFormat: nls.BundleFormat.standalone,
-})();
-const localize: nls.LocalizeFunc = nls.loadMessageBundle();
-
-export class JobIdFilterDescriptor extends FilterDescriptor {
-    constructor() {
-        super("\uFF0B " + localize("zosJobsProvider.option.prompt.createId", "Job Id search"));
-    }
-}
-
-export class OwnerFilterDescriptor extends FilterDescriptor {
-    constructor() {
-        super("\uFF0B " + localize("zosJobsProvider.option.prompt.createOwner", "Owner/Prefix Job Search"));
-    }
-=======
 export async function resolveQuickPickHelper(quickpick): Promise<FilterItem | undefined> {
     return new Promise<FilterItem | undefined>((c) => {
         quickpick.onDidAccept(() => c(quickpick.activeItems[0]));
         quickpick.onDidHide(() => c(undefined));
     });
->>>>>>> 36cf5ae7
 }