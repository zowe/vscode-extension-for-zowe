--- conflicted
+++ resolved
@@ -96,12 +96,6 @@
             this.iconPath = icon.path;
         }
 
-<<<<<<< HEAD
-        if (!globals.ISTHEIA && !(this instanceof Spool)) {
-            this.id = `${mParent?.id ?? mParent?.label?.toString() ?? "<root>"}.${this.label as string}`;
-            if (!contextually.isSession(this) && !isFavorites && profile != null) {
-                this.resourceUri = vscode.Uri.parse(`zowe-jobs:/${profile.name}/${this.job.jobid}`);
-=======
         if (contextually.isSession(this)) {
             this.sort = {
                 method: JobSortOpts.Id,
@@ -109,8 +103,9 @@
             };
             if (!globals.ISTHEIA) {
                 this.id = this.label as string;
->>>>>>> 4a74ce64
-            }
+            }
+        } else if (!isFavorites && profile != null) {
+            this.resourceUri = vscode.Uri.parse(`zowe-jobs:/${profile.name}/${this.job.jobid}`);
         }
     }
 
@@ -197,11 +192,7 @@
                     spoolNode.command = {
                         command: "vscode.open",
                         title: "",
-<<<<<<< HEAD
                         arguments: [spoolNode.resourceUri],
-=======
-                        arguments: [sessionName, spoolNode],
->>>>>>> 4a74ce64
                     };
                     elementChildren[newLabel] = spoolNode;
                 }
