--- conflicted
+++ resolved
@@ -12,12 +12,8 @@
 import * as vscode from "vscode";
 import * as zowe from "@zowe/cli";
 import * as globals from "../globals";
-<<<<<<< HEAD
 import * as contextually from "../shared/context";
-import { Gui, IZoweJobTreeNode, JobSortOpts, SortDirection, ZoweTreeNode } from "@zowe/zowe-explorer-api";
-=======
 import { Gui, IZoweJobTreeNode, JobSortOpts, NodeSort, SortDirection, ZoweTreeNode } from "@zowe/zowe-explorer-api";
->>>>>>> 20d62317
 import { ZoweExplorerApiRegister } from "../ZoweExplorerApiRegister";
 import { errorHandling, syncSessionNode } from "../utils/ProfilesUtils";
 import { getIconByNode } from "../generators/icons";
@@ -25,16 +21,7 @@
 import { Profiles } from "../Profiles";
 import { ZoweLogger } from "../utils/LoggerUtils";
 import { encodeJobFile } from "../SpoolProvider";
-<<<<<<< HEAD
-=======
 import { IZoweJobTreeOpts } from "../shared/IZoweTreeOpts";
-// Set up localization
-nls.config({
-    messageFormat: nls.MessageFormat.bundle,
-    bundleFormat: nls.BundleFormat.standalone,
-})();
-const localize: nls.LocalizeFunc = nls.loadMessageBundle();
->>>>>>> 20d62317
 
 export class ZoweJobNode extends ZoweTreeNode implements IZoweJobTreeNode {
     public children: IZoweJobTreeNode[] = [];
@@ -110,17 +97,13 @@
             return this.children;
         }
         if (contextually.isSession(this) && !this.filtered && !contextually.isFavorite(this)) {
-<<<<<<< HEAD
-            return [new Job(vscode.l10n.t("Use the search button to display jobs"), vscode.TreeItemCollapsibleState.None, this, null, null, null)];
-=======
             return [
                 new ZoweJobNode({
-                    label: localize("getChildren.search", "Use the search button to display jobs"),
+                    label: vscode.l10n.t("Use the search button to display jobs"),
                     collapsibleState: vscode.TreeItemCollapsibleState.None,
                     parentNode: this,
                 }),
             ];
->>>>>>> 20d62317
         }
 
         if (!this.dirty) {
@@ -138,23 +121,11 @@
                 // see an issue #845 for the details
                 .filter((item) => !(item.id === undefined && item.ddname === undefined && item.stepname === undefined));
             if (!spools.length) {
-<<<<<<< HEAD
-                const noSpoolNode = new Spool(
-                    vscode.l10n.t("There are no JES spool messages to display"),
-                    vscode.TreeItemCollapsibleState.None,
-                    this,
-                    null,
-                    null,
-                    null,
-                    this
-                );
-=======
                 const noSpoolNode = new ZoweSpoolNode({
-                    label: localize("getChildren.noSpoolFiles", "There are no JES spool messages to display"),
+                    label: vscode.l10n.t("There are no JES spool messages to display"),
                     collapsibleState: vscode.TreeItemCollapsibleState.None,
                     parentNode: this,
                 });
->>>>>>> 20d62317
                 noSpoolNode.iconPath = null;
                 return [noSpoolNode];
             }
@@ -204,15 +175,11 @@
             // Fetch jobs under session node
             const jobs = await this.getJobs(this._owner, this._prefix, this._searchId, this._jobStatus);
             if (jobs.length === 0) {
-<<<<<<< HEAD
-                const noJobsNode = new Job(vscode.l10n.t("No jobs found"), vscode.TreeItemCollapsibleState.None, this, null, null, null);
-=======
                 const noJobsNode = new ZoweJobNode({
-                    label: localize("getChildren.noJobs", "No jobs found"),
+                    label: vscode.l10n.t("No jobs found"),
                     collapsibleState: vscode.TreeItemCollapsibleState.None,
                     parentNode: this,
                 });
->>>>>>> 20d62317
                 noJobsNode.contextValue = globals.INFORMATION_CONTEXT;
                 noJobsNode.iconPath = null;
                 return [noJobsNode];
