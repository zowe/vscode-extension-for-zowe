/**
 * This program and the accompanying materials are made available under the terms of the
 * Eclipse Public License v2.0 which accompanies this distribution, and is available at
 * https://www.eclipse.org/legal/epl-v20.html
 *
 * SPDX-License-Identifier: EPL-2.0
 *
 * Copyright Contributors to the Zowe Project.
 *
 */

import * as vscode from "vscode";
import * as zowe from "@zowe/cli";
import * as globals from "../globals";
import * as contextually from "../shared/context";
import { Gui, IZoweJobTreeNode, Sorting, ZoweTreeNode } from "@zowe/zowe-explorer-api";
import { ZoweExplorerApiRegister } from "../ZoweExplorerApiRegister";
import { errorHandling, fallbackProfileName, syncSessionNode } from "../utils/ProfilesUtils";
import { getIconByNode } from "../generators/icons";
import { JOB_SORT_KEYS } from "./utils";
import { Profiles } from "../Profiles";
import { ZoweLogger } from "../utils/LoggerUtils";
<<<<<<< HEAD
import { buildUniqueSpoolName } from "../SpoolProvider";
import { JobFSProvider } from "./JobFSProvider";

export class Job extends ZoweTreeNode implements IZoweJobTreeNode {
    public static readonly JobId = "Job ID: ";
    public static readonly Owner = "Owner: ";
    public static readonly Prefix = "Prefix: ";
    public static readonly Status = "Status: ";

    public resourceUri?: vscode.Uri;

=======
import { encodeJobFile } from "../SpoolProvider";
import { IZoweJobTreeOpts } from "../shared/IZoweTreeOpts";

export class ZoweJobNode extends ZoweTreeNode implements IZoweJobTreeNode {
>>>>>>> 95b63c1c
    public children: IZoweJobTreeNode[] = [];
    public dirty = true;
    public sort: Sorting.NodeSort;
    private _owner: string;
    private _prefix: string;
    private _searchId: string;
    private _jobStatus: string;
    public job: zowe.IJob;
    public filtered = false;
    public filter?: string;

    public constructor(opts: IZoweJobTreeOpts) {
        let finalLabel = opts.label;
        // If the node has a parent and the parent is favorited, it is a saved query
        if (opts.parentNode != null && contextually.isFavProfile(opts.parentNode) && !opts.label.includes("|")) {
            finalLabel = "";
            // Convert old format to new format
            const labelOpts = opts.label.split(" ");
            for (let i = 0; i < labelOpts.length; i++) {
                const opt = labelOpts[i];
                const [key, val] = opt.split(":");
                finalLabel += `${key}: ${val}`;
                if (i != labelOpts.length - 1) {
                    finalLabel += " | ";
                }
            }
        }
        super(finalLabel, opts.collapsibleState, opts.parentNode, opts.session, opts.profile);
        this._prefix = "*";
        this._searchId = "";
        this._jobStatus = "*";
        this.tooltip = opts.label;
        this.job = opts.job ?? null; // null instead of undefined to satisfy isZoweJobTreeNode

<<<<<<< HEAD
        const isFavorites = label === "Favorites";
        const profileName = profile?.name ?? fallbackProfileName(this);

        if (mParent == null && !isFavorites) {
=======
        if (opts.parentNode == null && opts.label !== "Favorites") {
>>>>>>> 95b63c1c
            this.contextValue = globals.JOBS_SESSION_CONTEXT;
            this.resourceUri = vscode.Uri.from({
                scheme: "zowe-jobs",
                path: `/${profileName}/`,
            });
            JobFSProvider.instance.createDirectory(this.resourceUri, { isFilter: true });
        }

        if (opts.session) {
            this._owner = "*";
            if (opts.session.ISession?.user) {
                this._owner = opts.session.ISession.user;
            }
        }

        const icon = getIconByNode(this);
        if (icon) {
            this.iconPath = icon.path;
        }

        if (contextually.isSession(this)) {
            this.sort = {
                method: Sorting.JobSortOpts.Id,
                direction: Sorting.SortDirection.Ascending,
            };
            if (!globals.ISTHEIA) {
                this.id = this.label as string;
            }
        } else if (!isFavorites && profile != null) {
            this.resourceUri = vscode.Uri.from({
                scheme: "zowe-jobs",
                path: `/${profileName}/${this.job.jobid}`,
            });
        }
    }

    /**
     * Retrieves child nodes of this IZoweJobTreeNode
     *
     * @returns {Promise<IZoweJobTreeNode[]>}
     */
    public async getChildren(): Promise<IZoweJobTreeNode[]> {
        const thisSessionNode = this.getSessionNode();
        ZoweLogger.trace(`ZoweJobNode.getChildren called for ${String(thisSessionNode.label)}.`);
        if (this?.filter !== undefined) {
            return this.children;
        }
        if (contextually.isSession(this) && !this.filtered && !contextually.isFavorite(this)) {
<<<<<<< HEAD
            const placeholder = new Job(
                vscode.l10n.t("Use the search button to display jobs"),
                vscode.TreeItemCollapsibleState.None,
                this,
                null,
                null,
                null
            );
            placeholder.command = {
                command: "zowe.placeholderCommand",
                title: "Placeholder",
            };
            return [placeholder];
=======
            return [
                new ZoweJobNode({
                    label: vscode.l10n.t("Use the search button to display jobs"),
                    collapsibleState: vscode.TreeItemCollapsibleState.None,
                    parentNode: this,
                }),
            ];
>>>>>>> 95b63c1c
        }

        if (!this.dirty) {
            return this.children;
        }

        const elementChildren: Record<string, IZoweJobTreeNode> = {};
        if (contextually.isJob(this)) {
            // Fetch spool files under job node
            const cachedProfile = Profiles.getInstance().loadNamedProfile(this.getProfileName());
            const spools: zowe.IJobFile[] = (
                (await ZoweExplorerApiRegister.getJesApi(cachedProfile).getSpoolFiles(this.job.jobname, this.job.jobid)) ?? []
            )
                // filter out all the objects which do not seem to be correct Job File Document types
                // see an issue #845 for the details
                .filter((item) => !(item.id === undefined && item.ddname === undefined && item.stepname === undefined));
            if (!spools.length) {
                const noSpoolNode = new ZoweSpoolNode({
                    label: vscode.l10n.t("There are no JES spool messages to display"),
                    collapsibleState: vscode.TreeItemCollapsibleState.None,
                    parentNode: this,
                });
                noSpoolNode.iconPath = null;
                return [noSpoolNode];
            }
            spools.forEach((spool) => {
                const procstep = spool.procstep ? spool.procstep : undefined;
                let newLabel: string;
                if (procstep) {
                    newLabel = `${spool.stepname}:${spool.ddname} - ${procstep}`;
                } else {
                    newLabel = `${spool.stepname}:${spool.ddname} - ${spool["record-count"]}`;
                }

                // Only look for existing node w/ procstep if spool file has a procstep,
                // otherwise look for only stepname:ddname to update the record count in the label
                const spoolSuffix = procstep ? ` - ${procstep}` : "";
                const existing = this.children.find((element) =>
                    (element.label as string)?.includes(`${spool.stepname}:${spool.ddname}${spoolSuffix}`)
                );
                if (existing) {
                    existing.tooltip = existing.label = newLabel;
                    elementChildren[newLabel] = existing;
                } else {
<<<<<<< HEAD
                    const spoolNode = new Spool(newLabel, vscode.TreeItemCollapsibleState.None, this, this.session, spool, this.job, this);
                    JobFSProvider.instance.writeFile(spoolNode.resourceUri, new Uint8Array(), {
                        create: true,
                        overwrite: true,
                        name: spoolNode.uniqueName,
=======
                    const spoolNode = new ZoweSpoolNode({
                        label: newLabel,
                        collapsibleState: vscode.TreeItemCollapsibleState.None,
                        parentNode: this,
                        session: this.session,
                        profile: this.profile,
                        job: this.job,
>>>>>>> 95b63c1c
                        spool,
                    });
                    const icon = getIconByNode(spoolNode);
                    if (icon) {
                        spoolNode.iconPath = icon.path;
                    }
                    spoolNode.command = {
                        command: "vscode.open",
                        title: "",
                        arguments: [spoolNode.resourceUri],
                    };
                    elementChildren[newLabel] = spoolNode;
                }
            });
        } else {
            // Fetch jobs under session node
            const jobs = await this.getJobs(this._owner, this._prefix, this._searchId, this._jobStatus);
            if (jobs.length === 0) {
                const noJobsNode = new ZoweJobNode({
                    label: vscode.l10n.t("No jobs found"),
                    collapsibleState: vscode.TreeItemCollapsibleState.None,
                    parentNode: this,
                });
                noJobsNode.contextValue = globals.INFORMATION_CONTEXT;
                noJobsNode.iconPath = null;
                noJobsNode.command = {
                    command: "zowe.placeholderCommand",
                    title: "Placeholder",
                };
                return [noJobsNode];
            }
            jobs.forEach((job) => {
                let nodeTitle: string;
                if (job.retcode) {
                    nodeTitle =
                        job["exec-member"] !== undefined && job["exec-member"] !== ""
                            ? `${job.jobname}(${job.jobid}) - ${job["exec-member"] as string} - ${job.retcode}`
                            : `${job.jobname}(${job.jobid}) - ${job.retcode}`;
                } else {
                    nodeTitle = `${job.jobname}(${job.jobid}) - ${job.status}`;
                }
                // Do not look for status code as it might have changed from previous refresh
                const existing = this.children.find((element) => (element.label as string)?.startsWith(`${job.jobname}(${job.jobid})`));
                if (existing) {
                    // If matched, update the label to reflect latest retcode/status
                    existing.tooltip = existing.label = nodeTitle;
                    elementChildren[nodeTitle] = existing;
                } else {
<<<<<<< HEAD
                    const jobNode = new Job(nodeTitle, vscode.TreeItemCollapsibleState.Collapsed, this, this.session, job, this.getProfile());
                    JobFSProvider.instance.createDirectory(jobNode.resourceUri, { job });

=======
                    const jobNode = new ZoweJobNode({
                        label: nodeTitle,
                        collapsibleState: vscode.TreeItemCollapsibleState.Collapsed,
                        parentNode: this,
                        session: this.session,
                        profile: this.getProfile(),
                        job,
                    });
>>>>>>> 95b63c1c
                    jobNode.contextValue = globals.JOBS_JOB_CONTEXT;
                    if (job.retcode) {
                        jobNode.contextValue += globals.RC_SUFFIX + job.retcode;
                    }
                    if (!jobNode.iconPath) {
                        const icon = getIconByNode(jobNode);
                        if (icon) {
                            jobNode.iconPath = icon.path;
                        }
                    }
                    elementChildren[nodeTitle] = jobNode;
                }
            });
        }

        // Only add new children that are not in the list of existing child nodes
        const newChildren = Object.values(elementChildren).filter((c) => this.children.find((ch) => ch.label === c.label) == null);

        const sortMethod = contextually.isSession(this) ? this.sort : { method: Sorting.JobSortOpts.Id, direction: Sorting.SortDirection.Ascending };
        // Remove any children that are no longer present in the built record
        this.children = contextually.isSession(this)
            ? this.children
                  .concat(newChildren)
                  .filter((ch) => Object.values(elementChildren).find((recordCh) => recordCh.label === ch.label) != null)
                  .sort(ZoweJobNode.sortJobs(sortMethod))
            : this.children
                  .concat(newChildren)
                  .filter((ch) => Object.values(elementChildren).find((recordCh) => recordCh.label === ch.label) != null);
        this.dirty = false;
        return this.children;
    }

    public static sortJobs(sortOpts: Sorting.NodeSort): (x: IZoweJobTreeNode, y: IZoweJobTreeNode) => number {
        return (x, y) => {
            const sortLessThan = sortOpts.direction == Sorting.SortDirection.Ascending ? -1 : 1;
            const sortGreaterThan = sortLessThan * -1;

            const keyToSortBy = JOB_SORT_KEYS[sortOpts.method];
            let xCompare, yCompare;
            if (keyToSortBy === "retcode") {
                // some jobs (such as active ones) will have a null retcode
                // in this case, use status as the key to compare for that node only
                xCompare = x.job["retcode"] ?? x.job["status"];
                yCompare = y.job["retcode"] ?? y.job["status"];
            } else {
                xCompare = x.job[keyToSortBy];
                yCompare = y.job[keyToSortBy];
            }

            if (xCompare === yCompare) {
                return x.job["jobid"] > y.job["jobid"] ? sortGreaterThan : sortLessThan;
            }

            return xCompare > yCompare ? sortGreaterThan : sortLessThan;
        };
    }

    public getSessionNode(): IZoweJobTreeNode {
        ZoweLogger.trace("ZoweJobNode.getSessionNode called.");
        return this.getParent() ? this.getParent().getSessionNode() : this;
    }

    public set owner(newOwner: string) {
        if (newOwner !== undefined) {
            if (newOwner.length === 0) {
                this._owner = this.session.ISession.user;
            } else {
                this._owner = newOwner;
            }
        }
    }

    public get owner(): string {
        return this._owner;
    }

    public set status(newStatus: string) {
        if (newStatus) {
            this._jobStatus = newStatus;
        }
    }

    public get status(): string {
        return this._jobStatus;
    }

    public set prefix(newPrefix: string) {
        if (newPrefix !== undefined) {
            if (newPrefix.length === 0) {
                this._prefix = "*";
            } else {
                this._prefix = newPrefix;
            }
        }
    }

    public get prefix(): string {
        return this._prefix;
    }

    public set searchId(newId: string) {
        if (newId !== undefined) {
            this._searchId = newId;
        }
    }

    public get searchId(): string {
        return this._searchId;
    }

    private statusNotSupportedMsg(status: string): void {
        ZoweLogger.trace("ZoweJobNode.statusNotSupportedMsg called.");
        if (status !== "*") {
            Gui.warningMessage(
                vscode.l10n.t("Filtering by job status is not yet supported with this profile type. Will show jobs with all statuses.")
            );
        }
    }

    private async getJobs(owner: string, prefix: string, searchId: string, status: string): Promise<zowe.IJob[]> {
        ZoweLogger.trace("ZoweJobNode.getJobs called.");
        let jobsInternal: zowe.IJob[] = [];
        const cachedProfile = Profiles.getInstance().loadNamedProfile(this.getProfileName());
        try {
            if (this.searchId.length > 0) {
                jobsInternal.push(await ZoweExplorerApiRegister.getJesApi(cachedProfile).getJob(searchId));
            } else {
                if (!ZoweExplorerApiRegister.getJesApi(cachedProfile).getSession(cachedProfile)) {
                    throw new zowe.imperative.ImperativeError({
                        msg: vscode.l10n.t("Profile auth error"),
                        additionalDetails: vscode.l10n.t("Profile is not authenticated, please log in to continue"),
                        errorCode: `${zowe.imperative.RestConstants.HTTP_STATUS_401}`,
                    });
                }
                jobsInternal = await ZoweExplorerApiRegister.getJesApi(cachedProfile).getJobsByParameters({
                    owner,
                    prefix,
                    status,
                    execData: true,
                });

                /**
                 *    Note: Temporary fix
                 *    This current fix is necessary since in certain instances the Zowe
                 *    Explorer JES API returns duplicate jobs. The following reduce function
                 *    filters only the unique jobs present by comparing the ids of these returned
                 *    jobs.
                 */
                jobsInternal = jobsInternal.reduce((acc: zowe.IJob[], current) => {
                    const duplicateJobExists = acc.find((job) => job.jobid === current.jobid);
                    if (!duplicateJobExists) {
                        return acc.concat([current]);
                    } else {
                        return acc;
                    }
                }, []);
            }
        } catch (error) {
            ZoweLogger.trace("Error getting jobs from Rest API.");
            await errorHandling(error, cachedProfile.name, vscode.l10n.t("Retrieving response from zowe.GetJobs"));
            syncSessionNode((profile) => ZoweExplorerApiRegister.getJesApi(profile), this.getSessionNode());
        }
        return jobsInternal;
    }
}

<<<<<<< HEAD
export class Spool extends Job {
    public uniqueName: string;
    public constructor(
        label: string,
        mCollapsibleState: vscode.TreeItemCollapsibleState,
        mParent: IZoweJobTreeNode,
        session: zowe.imperative.Session,
        public spool: zowe.IJobFile,
        job: zowe.IJob,
        parent: IZoweJobTreeNode
    ) {
        super(label, mCollapsibleState, mParent, session, job, parent.getProfile());
        this.uniqueName = buildUniqueSpoolName(spool);
        this.resourceUri = mParent.resourceUri.with({
            path: `/${parent.getProfile().name}/${mParent.job.jobid}/${this.uniqueName}`,
        });
        this.tooltip = label;
=======
export class ZoweSpoolNode extends ZoweJobNode {
    public spool: zowe.IJobFile;

    public constructor(opts: IZoweJobTreeOpts & { spool?: zowe.IJobFile }) {
        super(opts);
>>>>>>> 95b63c1c
        this.contextValue = globals.JOBS_SPOOL_CONTEXT;
        this.spool = opts.spool;
        const icon = getIconByNode(this);

<<<<<<< HEAD
=======
        // parent of parent should be the session; tie resourceUri with TreeItem for file decorator
        if (opts.parentNode && opts.parentNode.getParent()) {
            this.resourceUri = encodeJobFile(opts.parentNode.getParent().label as string, opts.spool);
        }
>>>>>>> 95b63c1c
        if (icon) {
            this.iconPath = icon.path;
        }
    }
}<|MERGE_RESOLUTION|>--- conflicted
+++ resolved
@@ -20,26 +20,13 @@
 import { JOB_SORT_KEYS } from "./utils";
 import { Profiles } from "../Profiles";
 import { ZoweLogger } from "../utils/LoggerUtils";
-<<<<<<< HEAD
-import { buildUniqueSpoolName } from "../SpoolProvider";
+import { IZoweJobTreeOpts } from "../shared/IZoweTreeOpts";
 import { JobFSProvider } from "./JobFSProvider";
 
-export class Job extends ZoweTreeNode implements IZoweJobTreeNode {
-    public static readonly JobId = "Job ID: ";
-    public static readonly Owner = "Owner: ";
-    public static readonly Prefix = "Prefix: ";
-    public static readonly Status = "Status: ";
-
-    public resourceUri?: vscode.Uri;
-
-=======
-import { encodeJobFile } from "../SpoolProvider";
-import { IZoweJobTreeOpts } from "../shared/IZoweTreeOpts";
-
 export class ZoweJobNode extends ZoweTreeNode implements IZoweJobTreeNode {
->>>>>>> 95b63c1c
     public children: IZoweJobTreeNode[] = [];
     public dirty = true;
+    public resourceUri?: vscode.Uri;
     public sort: Sorting.NodeSort;
     private _owner: string;
     private _prefix: string;
@@ -72,14 +59,10 @@
         this.tooltip = opts.label;
         this.job = opts.job ?? null; // null instead of undefined to satisfy isZoweJobTreeNode
 
-<<<<<<< HEAD
-        const isFavorites = label === "Favorites";
-        const profileName = profile?.name ?? fallbackProfileName(this);
-
-        if (mParent == null && !isFavorites) {
-=======
-        if (opts.parentNode == null && opts.label !== "Favorites") {
->>>>>>> 95b63c1c
+        const isFavorites = opts.label === "Favorites";
+        const profileName = opts.profile?.name ?? fallbackProfileName(this);
+
+        if (opts.parentNode == null && !isFavorites) {
             this.contextValue = globals.JOBS_SESSION_CONTEXT;
             this.resourceUri = vscode.Uri.from({
                 scheme: "zowe-jobs",
@@ -128,29 +111,16 @@
             return this.children;
         }
         if (contextually.isSession(this) && !this.filtered && !contextually.isFavorite(this)) {
-<<<<<<< HEAD
-            const placeholder = new Job(
-                vscode.l10n.t("Use the search button to display jobs"),
-                vscode.TreeItemCollapsibleState.None,
-                this,
-                null,
-                null,
-                null
-            );
+            const placeholder = new ZoweJobNode({
+                label: vscode.l10n.t("Use the search button to display jobs"),
+                collapsibleState: vscode.TreeItemCollapsibleState.None,
+                parentNode: this,
+            });
             placeholder.command = {
                 command: "zowe.placeholderCommand",
                 title: "Placeholder",
             };
             return [placeholder];
-=======
-            return [
-                new ZoweJobNode({
-                    label: vscode.l10n.t("Use the search button to display jobs"),
-                    collapsibleState: vscode.TreeItemCollapsibleState.None,
-                    parentNode: this,
-                }),
-            ];
->>>>>>> 95b63c1c
         }
 
         if (!this.dirty) {
@@ -195,13 +165,6 @@
                     existing.tooltip = existing.label = newLabel;
                     elementChildren[newLabel] = existing;
                 } else {
-<<<<<<< HEAD
-                    const spoolNode = new Spool(newLabel, vscode.TreeItemCollapsibleState.None, this, this.session, spool, this.job, this);
-                    JobFSProvider.instance.writeFile(spoolNode.resourceUri, new Uint8Array(), {
-                        create: true,
-                        overwrite: true,
-                        name: spoolNode.uniqueName,
-=======
                     const spoolNode = new ZoweSpoolNode({
                         label: newLabel,
                         collapsibleState: vscode.TreeItemCollapsibleState.None,
@@ -209,7 +172,12 @@
                         session: this.session,
                         profile: this.profile,
                         job: this.job,
->>>>>>> 95b63c1c
+                        spool,
+                    });
+                    JobFSProvider.instance.writeFile(spoolNode.resourceUri, new Uint8Array(), {
+                        create: true,
+                        overwrite: true,
+                        name: spoolNode.uniqueName,
                         spool,
                     });
                     const icon = getIconByNode(spoolNode);
@@ -258,11 +226,6 @@
                     existing.tooltip = existing.label = nodeTitle;
                     elementChildren[nodeTitle] = existing;
                 } else {
-<<<<<<< HEAD
-                    const jobNode = new Job(nodeTitle, vscode.TreeItemCollapsibleState.Collapsed, this, this.session, job, this.getProfile());
-                    JobFSProvider.instance.createDirectory(jobNode.resourceUri, { job });
-
-=======
                     const jobNode = new ZoweJobNode({
                         label: nodeTitle,
                         collapsibleState: vscode.TreeItemCollapsibleState.Collapsed,
@@ -271,7 +234,8 @@
                         profile: this.getProfile(),
                         job,
                     });
->>>>>>> 95b63c1c
+                    JobFSProvider.instance.createDirectory(jobNode.resourceUri, { job });
+
                     jobNode.contextValue = globals.JOBS_JOB_CONTEXT;
                     if (job.retcode) {
                         jobNode.contextValue += globals.RC_SUFFIX + job.retcode;
@@ -438,42 +402,20 @@
     }
 }
 
-<<<<<<< HEAD
-export class Spool extends Job {
+export class ZoweSpoolNode extends ZoweJobNode {
     public uniqueName: string;
-    public constructor(
-        label: string,
-        mCollapsibleState: vscode.TreeItemCollapsibleState,
-        mParent: IZoweJobTreeNode,
-        session: zowe.imperative.Session,
-        public spool: zowe.IJobFile,
-        job: zowe.IJob,
-        parent: IZoweJobTreeNode
-    ) {
-        super(label, mCollapsibleState, mParent, session, job, parent.getProfile());
+    public spool: zowe.IJobFile;
+
+    public constructor(opts: IZoweJobTreeOpts & { spool?: zowe.IJobFile }) {
+        super(opts);
         this.uniqueName = buildUniqueSpoolName(spool);
         this.resourceUri = mParent.resourceUri.with({
-            path: `/${parent.getProfile().name}/${mParent.job.jobid}/${this.uniqueName}`,
+            path: `/${opts.profile?.name || fallbackProfileName(this)}/${mParent.job.jobid}/${this.uniqueName}`,
         });
-        this.tooltip = label;
-=======
-export class ZoweSpoolNode extends ZoweJobNode {
-    public spool: zowe.IJobFile;
-
-    public constructor(opts: IZoweJobTreeOpts & { spool?: zowe.IJobFile }) {
-        super(opts);
->>>>>>> 95b63c1c
         this.contextValue = globals.JOBS_SPOOL_CONTEXT;
         this.spool = opts.spool;
         const icon = getIconByNode(this);
 
-<<<<<<< HEAD
-=======
-        // parent of parent should be the session; tie resourceUri with TreeItem for file decorator
-        if (opts.parentNode && opts.parentNode.getParent()) {
-            this.resourceUri = encodeJobFile(opts.parentNode.getParent().label as string, opts.spool);
-        }
->>>>>>> 95b63c1c
         if (icon) {
             this.iconPath = icon.path;
         }
