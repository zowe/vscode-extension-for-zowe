--- conflicted
+++ resolved
@@ -20,12 +20,7 @@
 import { getIconByNode } from "../generators/icons";
 import { JOB_SORT_KEYS } from "./utils";
 import { Profiles } from "../Profiles";
-<<<<<<< HEAD
-import { ZoweLogger } from "../utils/LoggerUtils";
-=======
 import { ZoweLogger } from "../utils/ZoweLogger";
-import { encodeJobFile } from "../SpoolProvider";
->>>>>>> c87f9588
 import { IZoweJobTreeOpts } from "../shared/IZoweTreeOpts";
 import { JobFSProvider } from "./JobFSProvider";
 import { buildUniqueSpoolName } from "../SpoolProvider";
