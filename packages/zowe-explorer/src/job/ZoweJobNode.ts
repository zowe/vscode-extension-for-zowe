--- conflicted
+++ resolved
@@ -44,11 +44,8 @@
     // tslint:disable-next-line: variable-name
     private _searchId: string;
     // tslint:disable-next-line: variable-name
-<<<<<<< HEAD
     private _jobStatus: string;
-=======
     private _tooltip: string;
->>>>>>> 720e8e06
 
     constructor(
         label: string,
