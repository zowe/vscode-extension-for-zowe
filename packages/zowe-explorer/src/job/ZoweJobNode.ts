// @ts-nocheck
/*
 * This program and the accompanying materials are made available under the terms of the *
 * Eclipse Public License v2.0 which accompanies this distribution, and is available at *
 * https://www.eclipse.org/legal/epl-v20.html                                      *
 *                                                                                 *
 * SPDX-License-Identifier: EPL-2.0                                                *
 *                                                                                 *
 * Copyright Contributors to the Zowe Project.                                     *
 *                                                                                 *
 */

import * as vscode from "vscode";
import * as zowe from "@zowe/cli";
import * as globals from "../globals";
import { IZoweJobTreeNode, ZoweTreeNode } from "@zowe/zowe-explorer-api";
import { ZoweExplorerApiRegister } from "../ZoweExplorerApiRegister";
import { errorHandling, syncSessionNode } from "../utils/ProfilesUtils";
import { getIconByNode } from "../generators/icons";
import * as contextually from "../shared/context";

import * as nls from "vscode-nls";
import { Profiles } from "../Profiles";
// Set up localization
nls.config({
    messageFormat: nls.MessageFormat.bundle,
    bundleFormat: nls.BundleFormat.standalone,
})();
const localize: nls.LocalizeFunc = nls.loadMessageBundle();

export class Job extends ZoweTreeNode implements IZoweJobTreeNode {
    public static readonly JobId = "JobId:";
    public static readonly Owner = "Owner:";
    public static readonly Prefix = "Prefix:";
    public static readonly Status = "Status:";

    public children: IZoweJobTreeNode[] = [];
    public dirty = true;
    private _owner: string;
    private _prefix: string;
    private _searchId: string;
<<<<<<< HEAD
=======
    // tslint:disable-next-line: variable-name
    private _jobStatus: string;
    // tslint:disable-next-line: variable-name
>>>>>>> 36cf5ae7
    private _tooltip: string;

    constructor(
        label: string,
        collapsibleState: vscode.TreeItemCollapsibleState,
        mParent: IZoweJobTreeNode,
        session: zowe.imperative.Session,
        public job: zowe.IJob,
        profile: zowe.imperative.IProfileLoaded
    ) {
        super(label, collapsibleState, mParent, session, profile);
        this._prefix = "*";
        this._searchId = "";
        this._jobStatus = "*";

        if (session) {
            this._owner = "*";
            if (session.ISession.user) {
                this._owner = session.ISession.user;
            }
        }

        const icon = getIconByNode(this);
        if (icon) {
            this.iconPath = icon.path;
        }
    }

    /**
     * Retrieves child nodes of this IZoweJobTreeNode
     *
     * @returns {Promise<IZoweJobTreeNode[]>}
     */
    public async getChildren(): Promise<IZoweJobTreeNode[]> {
        if (!this._owner && contextually.isSession(this)) {
            return [
                new Job(
                    localize("getChildren.search", "Use the search button to display jobs"),
                    vscode.TreeItemCollapsibleState.None,
                    this,
                    null,
                    null,
                    null
                ),
            ];
        }
        if (this.dirty) {
            let spools: zowe.IJobFile[] = [];
            const elementChildren = [];
            if (contextually.isJob(this)) {
                spools = await vscode.window.withProgress(
                    {
                        location: vscode.ProgressLocation.Notification,
                        title: localize("ZoweJobNode.getJobs.spoolfiles", "Get Job Spool files command submitted."),
                    },
                    () => {
                        const cachedProfile = Profiles.getInstance().loadNamedProfile(this.getProfileName());
                        return ZoweExplorerApiRegister.getJesApi(cachedProfile).getSpoolFiles(
                            this.job.jobname,
                            this.job.jobid
                        );
                    }
                );
                spools = spools
                    // filter out all the objects which do not seem to be correct Job File Document types
                    // see an issue #845 for the details
                    .filter(
                        (item) => !(item.id === undefined && item.ddname === undefined && item.stepname === undefined)
                    );
                if (!spools.length) {
                    const noSpoolNode = new Spool(
                        localize("getChildren.noSpoolFiles", "There are no JES spool messages to display"),
                        vscode.TreeItemCollapsibleState.None,
                        this,
                        null,
                        null,
                        null,
                        this
                    );
                    noSpoolNode.iconPath = null;
                    return [noSpoolNode];
                }
                const refreshTimestamp = Date.now();
                spools.forEach((spool) => {
                    let prefix = spool.stepname;
                    if (prefix === undefined) {
                        prefix = spool.procstep;
                    }
                    const sessionName = this.getProfileName();
                    const procstep = spool.procstep ? spool.procstep : undefined;
                    let newLabel: string;
                    if (procstep) {
                        newLabel = `${spool.stepname}:${spool.ddname} - ${procstep}`;
                    } else {
                        newLabel = `${spool.stepname}:${spool.ddname} - ${spool["record-count"]}`;
                    }
                    const spoolNode = new Spool(
                        newLabel,
                        vscode.TreeItemCollapsibleState.None,
                        this,
                        this.session,
                        spool,
                        this.job,
                        this
                    );
                    const icon = getIconByNode(spoolNode);
                    if (icon) {
                        spoolNode.iconPath = icon.path;
                    }
                    const arr = [];
                    Object.keys(spool).map((key) => {
                        if (key !== "records-url") {
                            arr.push({ [key]: spool[key] });
                        }
                    });
                    let newTooltip = "";
                    arr.forEach((item) => {
                        newTooltip += `${JSON.stringify(item).replace(/({|})/g, "")}\n`;
                    });
                    spoolNode.tooltip = newTooltip;
                    spoolNode.command = {
                        command: "zowe.jobs.zosJobsOpenspool",
                        title: "",
                        arguments: [sessionName, spool, refreshTimestamp],
                    };
                    elementChildren.push(spoolNode);
                });
            } else {
                const jobs = await vscode.window.withProgress(
                    {
                        location: vscode.ProgressLocation.Notification,
                        title: localize("ZoweJobNode.getJobs.jobs", "Get Jobs command submitted."),
                    },
                    () => {
                        return this.getJobs(this._owner, this._prefix, this._searchId, this._jobStatus); // change here
                    }
                );
                jobs.forEach((job) => {
                    let nodeTitle: string;
                    if (job.retcode) {
                        nodeTitle = `${job.jobname}(${job.jobid}) - ${job.retcode}`;
                    } else {
                        nodeTitle = `${job.jobname}(${job.jobid}) - ${job.status}`;
                    }
                    const existing = this.children.find((element) => element.label.trim() === nodeTitle);
                    if (existing) {
                        elementChildren.push(existing);
                    } else {
                        const jobNode = new Job(
                            nodeTitle,
                            vscode.TreeItemCollapsibleState.Collapsed,
                            this,
                            this.session,
                            job,
                            this.getProfile()
                        );
                        jobNode.command = { command: "zowe.zosJobsSelectjob", title: "", arguments: [jobNode] };
                        jobNode.contextValue = globals.JOBS_JOB_CONTEXT;
                        if (job.retcode) {
                            jobNode.contextValue += globals.RC_SUFFIX + job.retcode;
                        }
                        if (!jobNode.iconPath) {
                            const icon = getIconByNode(jobNode);
                            if (icon) {
                                jobNode.iconPath = icon.path;
                            }
                        }
                        elementChildren.push(jobNode);
                    }
                });
            }
            elementChildren.sort((a, b) => {
                if (a.job.jobid > b.job.jobid) {
                    return 1;
                }
                if (a.job.jobid < b.job.jobid) {
                    return -1;
                }
                return 0;
            });
            this.children = elementChildren;
        }
        this.dirty = false;
        return this.children;
    }

    public getSessionNode(): IZoweJobTreeNode {
        return this.getParent() ? this.getParent().getSessionNode() : this;
    }

    set tooltip(newTooltip: string) {
        if (newTooltip) {
            this._tooltip = newTooltip;
        }
    }

    get tooltip(): string {
        if (this._tooltip) {
            return this._tooltip;
        }
        if (this.job !== null) {
            if (this.job.retcode) {
                return `${this.job.jobname}(${this.job.jobid}) - ${this.job.retcode}`;
            } else {
                return `${this.job.jobname}(${this.job.jobid})`;
            }
        } else if (this.searchId.length > 0) {
            return `${this.label} - job id: ${this.searchId}`;
        } else {
            return `${this.label} - owner: ${this.owner} prefix: ${this.prefix}`;
        }
    }

    set owner(newOwner: string) {
        if (newOwner !== undefined) {
            if (newOwner.length === 0) {
                this._owner = this.session.ISession.user;
            } else {
                this._owner = newOwner;
            }
        }
    }

    get owner() {
        return this._owner;
    }

    set status(newStatus: string) {
        if (newStatus) {
            this._jobStatus = newStatus;
        }
    }

    get status() {
        return this._jobStatus;
    }

    set prefix(newPrefix: string) {
        if (newPrefix !== undefined) {
            if (newPrefix.length === 0) {
                this._prefix = "*";
            } else {
                this._prefix = newPrefix;
            }
        }
    }

    get prefix() {
        return this._prefix;
    }

    public set searchId(newId: string) {
        if (newId !== undefined) {
            this._searchId = newId;
        }
    }

    public get searchId() {
        return this._searchId;
    }

    private statusNotSupportedMsg(status: string) {
        if (status !== "*") {
            vscode.window.showWarningMessage(
                localize(
                    "getJobs.status.not.supported",
                    "Filtering by job status is not yet supported with this profile type. Will show jobs with all statuses."
                )
            );
        }
    }

    private async getJobs(owner: string, prefix: string, searchId: string, status: string): Promise<zowe.IJob[]> {
        let jobsInternal: zowe.IJob[] = [];
        const sessNode = this.getSessionNode();
        const cachedProfile = Profiles.getInstance().loadNamedProfile(this.getProfileName());
        if (this.searchId.length > 0) {
            jobsInternal.push(await ZoweExplorerApiRegister.getJesApi(cachedProfile).getJob(searchId));
        } else {
            try {
                if (ZoweExplorerApiRegister.getJesApi(cachedProfile).getJobsByParameters) {
                    jobsInternal = await ZoweExplorerApiRegister.getJesApi(cachedProfile).getJobsByParameters({
                        owner,
                        prefix,
                        status,
                    });
                } else {
                    this.statusNotSupportedMsg(status);
                    jobsInternal = await ZoweExplorerApiRegister.getJesApi(cachedProfile).getJobsByOwnerAndPrefix(
                        owner,
                        prefix
                    );
                }

                /**
                 *    Note: Temporary fix
                 *    This current fix is necessary since in certain instances the Zowe
                 *    Explorer JES API returns duplicate jobs. The following reduce function
                 *    filters only the unique jobs present by comparing the ids of these returned
                 *    jobs.
                 */
                jobsInternal = jobsInternal.reduce((acc, current) => {
                    const duplicateJobExists = acc.find((job) => job.jobid === current.jobid);
                    if (!duplicateJobExists) {
                        return acc.concat([current]);
                    } else {
                        return acc;
                    }
                }, []);
            } catch (error) {
                await errorHandling(
                    error,
                    this.label,
                    localize("getChildren.error.response", "Retrieving response from ") + `zowe.GetJobs`
                );
                await syncSessionNode(Profiles.getInstance())((profileValue) =>
                    ZoweExplorerApiRegister.getJesApi(profileValue).getSession()
                )(sessNode);
            }
        }
        return jobsInternal;
    }
}

export class Spool extends Job {
    constructor(
        label: string,
        mCollapsibleState: vscode.TreeItemCollapsibleState,
        mParent: IZoweJobTreeNode,
        session: zowe.imperative.Session,
        spool: zowe.IJobFile,
        job: zowe.IJob,
        parent: IZoweJobTreeNode
    ) {
        super(label, mCollapsibleState, mParent, session, job, parent.getProfile());
        this.contextValue = globals.JOBS_SPOOL_CONTEXT;
        const icon = getIconByNode(this);
        if (icon) {
            this.iconPath = icon.path;
        }
    }
}<|MERGE_RESOLUTION|>--- conflicted
+++ resolved
@@ -39,12 +39,9 @@
     private _owner: string;
     private _prefix: string;
     private _searchId: string;
-<<<<<<< HEAD
-=======
     // tslint:disable-next-line: variable-name
     private _jobStatus: string;
     // tslint:disable-next-line: variable-name
->>>>>>> 36cf5ae7
     private _tooltip: string;
 
     constructor(
