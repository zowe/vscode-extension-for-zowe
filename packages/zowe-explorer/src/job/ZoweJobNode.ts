--- conflicted
+++ resolved
@@ -13,12 +13,8 @@
 import * as zosjobs from "@zowe/zos-jobs-for-zowe-sdk";
 import * as globals from "../globals";
 import * as contextually from "../shared/context";
-<<<<<<< HEAD
 import * as path from "path";
-import { IZoweJobTreeNode, Sorting, ZoweTreeNode } from "@zowe/zowe-explorer-api";
-=======
-import { Gui, imperative, IZoweJobTreeNode, Sorting, ZoweTreeNode } from "@zowe/zowe-explorer-api";
->>>>>>> ceaba7c1
+import { imperative, IZoweJobTreeNode, Sorting, ZoweTreeNode } from "@zowe/zowe-explorer-api";
 import { ZoweExplorerApiRegister } from "../ZoweExplorerApiRegister";
 import { errorHandling, getSessionLabel, syncSessionNode } from "../utils/ProfilesUtils";
 import { getIconByNode } from "../generators/icons";
@@ -359,9 +355,6 @@
         return this._searchId;
     }
 
-<<<<<<< HEAD
-    private async getJobs(owner: string, prefix: string, searchId: string, status: string): Promise<zowe.IJob[]> {
-=======
     private statusNotSupportedMsg(status: string): void {
         ZoweLogger.trace("ZoweJobNode.statusNotSupportedMsg called.");
         if (status !== "*") {
@@ -372,7 +365,6 @@
     }
 
     private async getJobs(owner: string, prefix: string, searchId: string, status: string): Promise<zosjobs.IJob[]> {
->>>>>>> ceaba7c1
         ZoweLogger.trace("ZoweJobNode.getJobs called.");
         let jobsInternal: zosjobs.IJob[] = [];
         const cachedProfile = Profiles.getInstance().loadNamedProfile(this.getProfileName());
@@ -420,12 +412,8 @@
 }
 
 export class ZoweSpoolNode extends ZoweJobNode {
-<<<<<<< HEAD
     public uniqueName: string;
-    public spool: zowe.IJobFile;
-=======
     public spool: zosjobs.IJobFile;
->>>>>>> ceaba7c1
 
     public constructor(opts: IZoweJobTreeOpts & { spool?: zosjobs.IJobFile }) {
         super(opts);
