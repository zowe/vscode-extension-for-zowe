/**
 * This program and the accompanying materials are made available under the terms of the
 * Eclipse Public License v2.0 which accompanies this distribution, and is available at
 * https://www.eclipse.org/legal/epl-v20.html
 *
 * SPDX-License-Identifier: EPL-2.0
 *
 * Copyright Contributors to the Zowe Project.
 *
 */

import * as vscode from "vscode";
import * as globals from "../globals";
import { IJob, imperative } from "@zowe/cli";
import { Gui, Validation, IZoweTree, IZoweTreeNode, IZoweJobTreeNode, PersistenceSchemaEnum, Types } from "@zowe/zowe-explorer-api";
import { FilterItem, errorHandling } from "../utils/ProfilesUtils";
import { Profiles } from "../Profiles";
import { ZoweExplorerApiRegister } from "../ZoweExplorerApiRegister";
<<<<<<< HEAD
import { Job } from "./ZoweJobNode";
=======
import { ZoweJobNode, ZoweSpoolNode } from "./ZoweJobNode";
>>>>>>> 95b63c1c
import { getAppName, sortTreeItems, jobStringValidator, updateOpenFiles } from "../shared/utils";
import { ZoweTreeProvider } from "../abstract/ZoweTreeProvider";
import { getIconByNode } from "../generators/icons";
import * as contextually from "../shared/context";
import { SettingsConfig } from "../utils/SettingsConfig";
import { ZoweLogger } from "../utils/LoggerUtils";
import { Poller } from "@zowe/zowe-explorer-api/src/utils";
import { PollDecorator } from "../utils/DecorationProviders";
import { TreeViewUtils } from "../utils/TreeViewUtils";
import { TreeProviders } from "../shared/TreeProviders";
import { JOB_FILTER_OPTS } from "./utils";
import * as path from "path";
import { JobFSProvider } from "./JobFSProvider";

interface IJobSearchCriteria {
    Owner: string | undefined;
    Prefix: string | undefined;
    JobId: string | undefined;
    Status: string | undefined;
}

interface IJobStatusOption {
    key: string;
    label: string;
    value: string;
    picked: boolean;
}

interface IJobPickerOption {
    key: string;
    label: string;
    value: string;
    show: boolean;
    placeHolder: string;
    validateInput?: vscode.InputBoxOptions["validateInput"];
}

/**
 * Creates the Job tree that contains nodes of sessions, jobs and spool items
 *
 * @export
 * @class ZosJobsProvider
 * @implements {vscode.TreeDataProvider}
 */
export async function createJobsTree(log: imperative.Logger): Promise<ZosJobsProvider> {
    ZoweLogger.trace("ZosJobsProvider.createJobsTree called.");
    const tree = new ZosJobsProvider();
    await tree.initializeJobsTree(log);
    await tree.addSession(undefined, undefined, tree);
    return tree;
}

export class ZosJobsProvider extends ZoweTreeProvider implements Types.IZoweJobTreeType {
    public static readonly JobId = "JobId: ";
    public static readonly Owner = "Owner: ";
    public static readonly Prefix = "Prefix: ";
    public static readonly Status = "Status: ";
    public static readonly defaultDialogText: string = vscode.l10n.t("Create new...");
    private static readonly persistenceSchema: PersistenceSchemaEnum = PersistenceSchemaEnum.Job;
    private static readonly submitJobQueryLabel = vscode.l10n.t("$(check) Submit this query");
    private static readonly chooseJobStatusLabel = "Job Status";
    public openFiles: Record<string, IZoweJobTreeNode> = {};
    public dragMimeTypes: string[] = ["application/vnd.code.tree.zowe.jobs.explorer"];
    public dropMimeTypes: string[] = ["application/vnd.code.tree.zowe.jobs.explorer"];

    public JOB_PROPERTIES = [
        {
            key: `owner`,
            label: `Job Owner`,
            value: "",
            show: true,
            placeHolder: vscode.l10n.t("Enter job owner ID"),
            validateInput: (text: string): string | null => jobStringValidator(text, "owner"),
        },
        {
            key: `prefix`,
            label: `Job Prefix`,
            value: "*",
            show: true,
            placeHolder: vscode.l10n.t("Enter job prefix"),
            validateInput: (text: string): string | null => jobStringValidator(text, "prefix"),
        },
        {
            key: `job-status`,
            label: ZosJobsProvider.chooseJobStatusLabel,
            value: "*",
            show: true,
            placeHolder: vscode.l10n.t("Enter job status"),
        },
    ];

    public mSessionNodes: IZoweJobTreeNode[] = [];
    public mFavorites: IZoweJobTreeNode[] = [];
    public lastOpened: Types.ZoweNodeInteraction = {};
    public searchByQuery = new FilterItem({
        text: vscode.l10n.t("$(plus) Create job search filter"),
        menuType: globals.JobPickerTypes.QuerySearch,
    });
    public searchById = new FilterItem({
        text: vscode.l10n.t("$(search) Search by job ID"),
        menuType: globals.JobPickerTypes.IdSearch,
    });
    private treeView: vscode.TreeView<IZoweJobTreeNode>;

    public constructor() {
        super(
            ZosJobsProvider.persistenceSchema,
            new ZoweJobNode({
                label: vscode.l10n.t("Favorites"),
                collapsibleState: vscode.TreeItemCollapsibleState.Collapsed,
            })
        );
        this.mFavoriteSession.contextValue = globals.FAVORITE_CONTEXT;
        const icon = getIconByNode(this.mFavoriteSession);
        if (icon) {
            this.mFavoriteSession.iconPath = icon.path;
        }
        this.mSessionNodes = [this.mFavoriteSession];
        this.treeView = Gui.createTreeView("zowe.jobs.explorer", {
            treeDataProvider: this,
            canSelectMany: true,
        });
        this.treeView.onDidCollapseElement(TreeViewUtils.refreshIconOnCollapse([contextually.isJob, contextually.isJobsSession], this));
    }

    public rename(_node: IZoweJobTreeNode): void {
        throw new Error("Method not implemented.");
    }
    public open(_node: IZoweJobTreeNode, _preview: boolean): void {
        throw new Error("Method not implemented.");
    }
    public copy(_node: IZoweJobTreeNode): void {
        throw new Error("Method not implemented.");
    }
    public paste(_node: IZoweJobTreeNode): void {
        throw new Error("Method not implemented.");
    }

    /**
     * Adds a save search to the Jobs favorites list
     *
     * @param {IZoweJobTreeNode} node
     */
    public saveSearch(node: IZoweJobTreeNode): void {
        ZoweLogger.trace("ZosJobsProvider.saveSearch called.");
        node.contextValue = contextually.asFavorite(node);
    }
    public saveFile(_document: vscode.TextDocument): void {
        throw new Error("Method not implemented.");
    }
    public refreshPS(_node: IZoweJobTreeNode): void {
        throw new Error("Method not implemented.");
    }
    public uploadDialog(_node: IZoweJobTreeNode): void {
        throw new Error("Method not implemented.");
    }
    public filterPrompt(node: IZoweJobTreeNode): Promise<void> {
        return this.searchPrompt(node);
    }

    /**
     * Takes argument of type IZoweJobTreeNode and retrieves all of the first level children
     *
     * @param {IZoweJobTreeNode} [element] - Optional parameter; if not passed, returns root session nodes
     * @returns {IZoweJobTreeNode[] | Promise<IZoweJobTreeNode[]>}
     */
    public async getChildren(element?: IZoweJobTreeNode | undefined): Promise<IZoweJobTreeNode[]> {
        ZoweLogger.trace("ZosJobsProvider.getChildren called.");
        if (element) {
            // solution for optional credentials. Owner is having error on initialization.
            if (element.owner === "") {
                return;
            }
            if (contextually.isFavoriteContext(element)) {
                return this.mFavorites;
            }
            if (element.contextValue && element.contextValue === globals.FAV_PROFILE_CONTEXT) {
                const favsForProfile = this.loadProfilesForFavorites(this.log, element);
                return favsForProfile;
            }
            return element.getChildren();
        }
        return this.mSessionNodes;
    }

    /**
     * Returns the tree view for the current JobTree
     *
     * @returns {vscode.TreeView<ZoweJobNode>}
     */
    public getTreeView(): vscode.TreeView<IZoweJobTreeNode> {
        ZoweLogger.trace("ZosJobsProvider.getTreeView called.");
        return this.treeView;
    }

    /**
     * Adds a session to the data set tree
     *
     * @param {string} [sessionName] - optional; loads default profile if not passed
     * @param {string} [profileType] - optional; loads profiles of a certain type if passed
     */
    public async addSession(sessionName?: string, profileType?: string, provider?: IZoweTree<IZoweTreeNode>): Promise<void> {
        ZoweLogger.trace("ZosJobsProvider.addSession called.");
        await super.addSession(sessionName, profileType, provider);
    }

    /**
     * Adds a single session to the tree
     * @param profile the profile to add to the tree
     */
    public async addSingleSession(profile: imperative.IProfileLoaded): Promise<void> {
        ZoweLogger.trace("ZosJobsProvider.addSingleSession called.");
        if (profile) {
            // If session is already added, do nothing
            if (this.mSessionNodes.find((tNode) => tNode.label.toString() === profile.name)) {
                return;
            }
            // Uses loaded profile to create a zosmf session with Zowe
            let session: imperative.Session;
            try {
                session = ZoweExplorerApiRegister.getJesApi(profile).getSession();
            } catch (err) {
                if (err.toString().includes("hostname")) {
                    ZoweLogger.error(err);
                } else {
                    await errorHandling(err, profile.name);
                }
            }
            // Creates ZoweNode to track new session and pushes it to mSessionNodes
            const node = new ZoweJobNode({
                label: profile.name,
                collapsibleState: vscode.TreeItemCollapsibleState.Collapsed,
                session,
                profile,
            });
            node.contextValue = globals.JOBS_SESSION_CONTEXT;
            await this.refreshHomeProfileContext(node);
            const icon = getIconByNode(node);
            if (icon) {
                node.iconPath = icon.path;
            }
            node.dirty = true;
            this.mSessionNodes.push(node);
            this.mHistory.addSession(profile.name);
        }
    }

    public async delete(node: IZoweJobTreeNode): Promise<void> {
        ZoweLogger.trace("ZosJobsProvider.delete called.");

        //await ZoweExplorerApiRegister.getJesApi(node.getProfile()).deleteJob(node.job.jobname, node.job.jobid);
        await JobFSProvider.instance.delete(node.resourceUri, { recursive: false, deleteRemote: true });
        await this.removeFavorite(this.createJobsFavorite(node));
        node.getSessionNode().children = node.getSessionNode().children.filter((n) => n !== node);
        this.refresh();
    }

    /**
     * Find profile node that matches specified profile name in a tree nodes array (e.g. this.mFavorites or this.mSessionNodes).
     * @param jobsProvider - The array of tree nodes to search through (e.g. this.mFavorites)
     * @param profileName - The name of the profile you are looking for
     * @returns {IZoweJobTreeNode | undefined} Returns matching profile node if found. Otherwise, returns undefined.
     */
    public findMatchingProfileInArray(jobsProvider: IZoweJobTreeNode[], profileName: string): IZoweJobTreeNode | undefined {
        ZoweLogger.trace("ZosJobsProvider.findMatchingProfileInArray called.");
        return jobsProvider.find((treeNode) => treeNode.label === profileName);
    }

    /**
     * Finds the equivalent, favorited node.
     * @param node
     */
    public findFavoritedNode(node: IZoweJobTreeNode): IZoweJobTreeNode {
        ZoweLogger.trace("ZosJobsProvider.findFavoritedNode called.");
        const profileNodeInFavorites = this.findMatchingProfileInArray(this.mFavorites, node.getProfileName());
        return profileNodeInFavorites?.children.find(
            (temp) => temp.label === node.getLabel().toString() && temp.contextValue.includes(node.contextValue)
        );
    }

    /**
     * Finds the equivalent, non-favorited node.
     * @param node
     */
    public findNonFavoritedNode(node: IZoweJobTreeNode): IZoweJobTreeNode {
        ZoweLogger.trace("ZosJobsProvider.findNonFavoritedNode called.");
        const profileName = node.getProfileName();
        const sessionNode = this.mSessionNodes.find((session) => session.label.toString().trim() === profileName);
        return sessionNode?.children.find((temp) => temp.label === node.label);
    }

    /**
     * Finds the equivalent node based on whether the passed node is a favorite.
     * @param node
     */
    public findEquivalentNode(node: IZoweJobTreeNode, isFavorite: boolean): IZoweJobTreeNode {
        ZoweLogger.trace("ZosJobsProvider.findEquivalentNode called.");
        return isFavorite ? this.findNonFavoritedNode(node) : this.findFavoritedNode(node);
    }

    /**
     * Creates and returns new profile node, and pushes it to mFavorites
     * @param profileName Name of profile
     * @returns {ZoweJobNode}
     */
    public createProfileNodeForFavs(profileName: string): ZoweJobNode {
        ZoweLogger.trace("ZosJobsProvider.createProfileNodeForFavs called.");
        const favProfileNode = new ZoweJobNode({
            label: profileName,
            collapsibleState: vscode.TreeItemCollapsibleState.Collapsed,
            parentNode: this.mFavoriteSession,
        });

        // Fake context value to pull correct icon
        favProfileNode.contextValue = globals.JOBS_SESSION_CONTEXT + globals.HOME_SUFFIX;
        const icon = getIconByNode(favProfileNode);
        if (icon) {
            favProfileNode.iconPath = icon.path;
        }
        favProfileNode.contextValue = globals.FAV_PROFILE_CONTEXT;

        this.mFavorites.push(favProfileNode);
        return favProfileNode;
    }

    /**
     * Initialize the favorites and history information
     * @param log - Logger
     */
    public async initializeJobsTree(log: imperative.Logger): Promise<void> {
        ZoweLogger.trace("ZosJobsProvider.initializeJobsTree called.");
        this.log = log;
        ZoweLogger.debug(vscode.l10n.t("Initializing profiles with jobs favorites."));
        const lines: string[] = this.mHistory.readFavorites();
        if (lines.length === 0) {
            ZoweLogger.debug(vscode.l10n.t("No jobs favorites found."));
            return;
        }
        for (const line of lines) {
            const profileName = line.substring(1, line.lastIndexOf("]"));
            const favLabel = line.substring(line.indexOf(":") + 1, line.indexOf("{")).trim();
            const favContextValue = line.substring(line.indexOf("{") + 1, line.lastIndexOf("}"));
            // The profile node used for grouping respective favorited items. (Undefined if not created yet.)
            let profileNodeInFavorites = this.findMatchingProfileInArray(this.mFavorites, profileName);
            if (profileNodeInFavorites === undefined) {
                // If favorite node for profile doesn't exist yet, create a new one for it
                profileNodeInFavorites = this.createProfileNodeForFavs(profileName);
            }
            // Initialize and attach favorited item nodes under their respective profile node in Favorrites
            const favChildNodeForProfile = await this.initializeFavChildNodeForProfile(favLabel, favContextValue, profileNodeInFavorites);
            profileNodeInFavorites.children.push(favChildNodeForProfile);
        }
    }

    /**
     * Creates an individual favorites node WITHOUT profiles or sessions, to be added to the specified profile node in Favorites during activation.
     * This allows label and contextValue to be passed into these child nodes.
     * @param label The favorited data set's label
     * @param contextValue The favorited data set's context value
     * @param parentNode The profile node in this.mFavorites that the favorite belongs to
     * @returns IZoweJobTreeNode
     */
    public initializeFavChildNodeForProfile(label: string, contextValue: string, parentNode: IZoweJobTreeNode): ZoweJobNode {
        ZoweLogger.trace("ZosJobsProvider.initializeFavChildNodeForProfile called.");
        let favJob: ZoweJobNode;
        if (contextValue.startsWith(globals.JOBS_JOB_CONTEXT)) {
            favJob = new ZoweJobNode({
                label,
                collapsibleState: vscode.TreeItemCollapsibleState.Collapsed,
                parentNode,
                job: new JobDetail(label),
            });
            favJob.contextValue = globals.JOBS_JOB_CONTEXT + globals.FAV_SUFFIX;
            favJob.command = { command: "zowe.zosJobsSelectjob", title: "", arguments: [favJob] };
        } else {
            // for search
            favJob = new ZoweJobNode({
                label,
                collapsibleState: vscode.TreeItemCollapsibleState.None,
                parentNode,
            });
            favJob.command = { command: "zowe.jobs.search", title: "", arguments: [favJob] };
            favJob.contextValue = globals.JOBS_SESSION_CONTEXT + globals.FAV_SUFFIX;
        }
        const icon = getIconByNode(favJob);
        if (icon) {
            favJob.iconPath = icon.path;
        }
        return favJob;
    }

    /**
     * Loads profile for the profile node in Favorites that was clicked on, as well as for its children favorites.
     * @param log
     * @param parentNode
     */
    public async loadProfilesForFavorites(log: imperative.Logger, parentNode: IZoweJobTreeNode): Promise<IZoweJobTreeNode[] | ZoweJobNode[]> {
        ZoweLogger.trace("ZosJobsProvider.loadProfilesForFavorites called.");
        const profileName = parentNode.label as string;
        const updatedFavsForProfile: IZoweJobTreeNode[] = [];
        let profile: imperative.IProfileLoaded;
        let session: imperative.Session;
        this.log = log;
        ZoweLogger.debug(
            vscode.l10n.t({
                message: "Loading profile: {0} for jobs favorites",
                args: [profileName],
                comment: ["Profile name"],
            })
        );
        // Load profile for parent profile node in this.mFavorites array
        if (!parentNode.getProfile() || !parentNode.getSession()) {
            try {
                profile = Profiles.getInstance().loadNamedProfile(profileName);
                await Profiles.getInstance().checkCurrentProfile(profile);
                if (Profiles.getInstance().validProfile === Validation.ValidationType.VALID || !contextually.isValidationEnabled(parentNode)) {
                    session = ZoweExplorerApiRegister.getJesApi(profile).getSession();
                    parentNode.setProfileToChoice(profile);
                    parentNode.setSessionToChoice(session);
                    parentNode.owner = session.ISession.user;
                } else {
                    return [
                        new ZoweJobNode({
                            label: vscode.l10n.t("You must authenticate to view favorites."),
                            collapsibleState: vscode.TreeItemCollapsibleState.None,
                            parentNode,
                        }),
                    ];
                }
            } catch (error) {
                const errMessage: string = vscode.l10n.t({
                    message: `Error: You have Zowe Job favorites that refer to a non-existent CLI profile named: {0}.
                         To resolve this, you can remove {0} from the Favorites section of Zowe Explorer's Jobs view.
                          Would you like to do this now? {1}`,
                    args: [profileName, getAppName(globals.ISTHEIA)],
                    comment: ["Profile name", "Application name"],
                });
                // eslint-disable-next-line @typescript-eslint/restrict-plus-operands
                ZoweLogger.error(errMessage + error.toString());
                const btnLabelRemove = vscode.l10n.t("Remove");
                Gui.errorMessage(errMessage, {
                    items: [btnLabelRemove],
                    vsCodeOpts: { modal: true },
                }).then(async (selection) => {
                    if (selection === btnLabelRemove) {
                        await this.removeFavProfile(profileName, false);
                    }
                });
                return;
            }
        }
        profile = parentNode.getProfile();
        session = parentNode.getSession();
        // Pass loaded profile/session to the parent node's favorites children.
        const profileInFavs = this.findMatchingProfileInArray(this.mFavorites, profileName);
        const favsForProfile = profileInFavs.children;
        for (const favorite of favsForProfile) {
            if (!favorite.owner) {
                // Needed for setting tooltip
                favorite.owner = session.ISession.user;
            }
            // If profile and session already exists for favorite node, add to updatedFavsForProfile and go to next array item
            if (favorite.getProfile() && favorite.getSession()) {
                updatedFavsForProfile.push(favorite);
                continue;
            }
            // If no profile/session for favorite node yet, then add session and profile to favorite node:
            favorite.setProfileToChoice(profile);
            favorite.setSessionToChoice(session);
            updatedFavsForProfile.push(favorite);
        }
        // This updates the profile node's children in the this.mFavorites array, as well.
        return updatedFavsForProfile;
    }

    /**
     * Adds a node to the Jobs favorites list
     *
     * @param {IZoweJobTreeNode} node
     */
    public addFavorite(node: IZoweJobTreeNode): void {
        ZoweLogger.trace("ZosJobsProvider.addFavorite called.");
        let favJob: ZoweJobNode;
        // Get node's profile node in favorites
        const profileName = node.getProfileName();
        let profileNodeInFavorites = this.findMatchingProfileInArray(this.mFavorites, profileName);
        if (profileNodeInFavorites === undefined) {
            // If favorite node for profile doesn't exist yet, create a new one for it
            profileNodeInFavorites = this.createProfileNodeForFavs(profileName);
            profileNodeInFavorites.iconPath = node.iconPath;
        }
        if (contextually.isSession(node)) {
            // Favorite a search/session
            favJob = new ZoweJobNode({
                label: this.createSearchLabel(node.owner, node.prefix, node.searchId, node.status),
                collapsibleState: vscode.TreeItemCollapsibleState.None,
                parentNode: profileNodeInFavorites,
                session: node.getSession(),
                profile: node.getProfile(),
                job: node.job,
            });
            favJob.contextValue = globals.JOBS_SESSION_CONTEXT + globals.FAV_SUFFIX;
            favJob.command = { command: "zowe.jobs.search", title: "", arguments: [favJob] };
            this.saveSearch(favJob);
        } else {
            // Favorite a job
            favJob = new ZoweJobNode({
                label: node.label as string,
                collapsibleState: vscode.TreeItemCollapsibleState.Collapsed,
                parentNode: profileNodeInFavorites,
                session: node.getSession(),
                profile: node.getProfile(),
                job: node.job,
            });
            favJob.contextValue = node.contextValue;
            favJob.command = { command: "zowe.zosJobsSelectjob", title: "", arguments: [favJob] };
            this.createJobsFavorite(favJob);
        }
        const icon = getIconByNode(favJob);
        if (icon) {
            favJob.iconPath = icon.path;
        }
        if (!profileNodeInFavorites.children.find((tempNode) => tempNode.label === favJob.label)) {
            profileNodeInFavorites.children.push(favJob);
            sortTreeItems(profileNodeInFavorites.children, globals.JOBS_SESSION_CONTEXT + globals.FAV_SUFFIX);
            sortTreeItems(this.mFavorites, globals.FAV_PROFILE_CONTEXT);
            this.updateFavorites();
            this.refreshElement(this.mFavoriteSession);
        }
    }

    /**
     * Removes a node from the favorites list
     *
     * @param {IZoweJobTreeNode} node
     */
    public async removeFavorite(node: IZoweJobTreeNode): Promise<void> {
        ZoweLogger.trace("ZosJobsProvider.removeFavorite called.");
        // Get node's profile node in favorites
        const profileName = node.getProfileName();
        const profileNodeInFavorites = this.findMatchingProfileInArray(this.mFavorites, profileName);
        if (profileNodeInFavorites) {
            const startLength = profileNodeInFavorites.children.length;
            profileNodeInFavorites.children = profileNodeInFavorites.children.filter(
                (temp) => !(temp.label === node.label && temp.contextValue.startsWith(node.contextValue))
            );
            // Remove profile node from Favorites if it contains no more favorites.
            if (profileNodeInFavorites.children.length < 1) {
                return this.removeFavProfile(profileName, false);
            }
            if (startLength !== profileNodeInFavorites.children.length) {
                this.updateFavorites();
                this.refreshElement(this.mFavoriteSession);
            }
        }
    }

    public updateFavorites(): void {
        ZoweLogger.trace("ZosJobsProvider.updateFavorites called.");
        const favoritesArray = [];
        this.mFavorites.forEach((profileNode) => {
            profileNode.children.forEach((fav) => {
                const favoriteEntry =
                    "[" +
                    profileNode.label.toString() +
                    "]: " +
                    fav.label.toString() +
                    "{" +
                    (contextually.isFavoriteJob(fav) ? globals.JOBS_JOB_CONTEXT : globals.JOBS_SESSION_CONTEXT) +
                    "}";
                favoritesArray.push(favoriteEntry);
            });
        });
        this.mHistory.updateFavorites(favoritesArray);
    }

    /**
     * Removes profile node from Favorites section
     * @param profileName Name of profile
     * @param userSelected True if the function is being called directly because the user selected to remove the profile from Favorites
     */
    public async removeFavProfile(profileName: string, userSelected: boolean): Promise<void> {
        ZoweLogger.trace("ZosJobsProvider.removeFavProfile called.");
        // If user selected the "Remove profile from Favorites option", confirm they are okay with deleting all favorited items for that profile.
        let cancelled = false;
        if (userSelected) {
            const checkConfirmation = vscode.l10n.t({
                message: "This will remove all favorited Jobs items for profile {0}. Continue?",
                args: [profileName],
                comment: ["Profile name"],
            });
            const continueRemove = vscode.l10n.t("Continue");
            await Gui.warningMessage(checkConfirmation, {
                items: [continueRemove],
                vsCodeOpts: { modal: true },
            }).then((selection) => {
                if (!selection || selection === "Cancel") {
                    cancelled = true;
                }
            });
        }
        if (cancelled) {
            return;
        }

        // Remove favorited profile from UI
        this.mFavorites.forEach((favProfileNode) => {
            const favProfileLabel = favProfileNode.label as string;
            if (favProfileLabel === profileName) {
                this.mFavorites = this.mFavorites.filter((tempNode) => tempNode.label.toString() !== favProfileLabel);
                favProfileNode.dirty = true;
                this.refresh();
            }
        });

        // Update the favorites in settings file
        this.updateFavorites();
    }

    public removeSearchHistory(name: string): void {
        ZoweLogger.trace("ZosJobsProvider.removeSearchHistory called.");
        this.mHistory.removeSearchHistory(name);
    }

    public removeSession(name: string): void {
        ZoweLogger.trace("ZosJobsProvider.removeSession called.");
        this.mHistory.removeSession(name);
    }

    public resetSearchHistory(): void {
        ZoweLogger.trace("ZosJobsProvider.resetSearchHistory called.");
        this.mHistory.resetSearchHistory();
    }

    public getSessions(): string[] {
        ZoweLogger.trace("DatasetTree.getSessions called.");
        return this.mHistory.getSessions();
    }

    public getFileHistory(): string[] {
        ZoweLogger.trace("DatasetTree.getFileHistory called.");
        return this.mHistory.getFileHistory();
    }

    public getFavorites(): string[] {
        ZoweLogger.trace("DatasetTree.getFavorites called.");
        return this.mHistory.readFavorites();
    }

    public async getUserJobsMenuChoice(): Promise<FilterItem | undefined> {
        ZoweLogger.trace("ZosJobsProvider.getUserJobsMenuChoice called.");
        const items: FilterItem[] = this.mHistory
            .getSearchHistory()
            .map((element) => new FilterItem({ text: element, menuType: globals.JobPickerTypes.History }));
        if (globals.ISTHEIA) {
            // Theia doesn't work properly when directly creating a QuickPick
            const selectFilter: vscode.QuickPickOptions = {
                placeHolder: vscode.l10n.t("Select a filter"),
            };
            // get user selection
            const choice = await Gui.showQuickPick([this.searchByQuery, this.searchById, globals.SEPARATORS.RECENT_FILTERS, ...items], selectFilter);
            if (!choice) {
                Gui.showMessage(vscode.l10n.t("No selection made. Operation cancelled."));
                return undefined;
            }
            return choice as FilterItem;
        }

        // VSCode route to create a QuickPick
        const quickpick = Gui.createQuickPick();
        quickpick.items = [this.searchByQuery, this.searchById, globals.SEPARATORS.RECENT_FILTERS, ...items];
        quickpick.placeholder = vscode.l10n.t("Select a filter");
        quickpick.ignoreFocusOut = true;
        quickpick.show();
        const choice = await Gui.resolveQuickPick(quickpick);
        quickpick.hide();
        if (!choice) {
            Gui.showMessage(vscode.l10n.t("No selection made. Operation cancelled."));
            return undefined;
        }
        return choice as FilterItem;
    }

    public async getUserSearchQueryInput(choice: FilterItem, node: IZoweJobTreeNode): Promise<IJobSearchCriteria | undefined> {
        ZoweLogger.trace("ZosJobsProvider.getUserSearchQueryInput called.");
        if (!choice) {
            return undefined;
        }
        const { menuType } = choice.filterItem;
        const { QuerySearch, History, IdSearch } = globals.JobPickerTypes;

        if (menuType === QuerySearch) {
            return this.handleEditingMultiJobParameters(this.JOB_PROPERTIES, node);
        }
        if (menuType === IdSearch) {
            return this.handleSearchByJobId();
        }

        if (menuType === History) {
            const parsedHistory = this.parseJobSearchQuery(choice.label);
            if (parsedHistory.JobId) {
                return this.handleSearchByJobId(parsedHistory.JobId);
            } else {
                const quickPickPrefilledItems = this.getPopulatedPickerValues(parsedHistory);
                return this.handleEditingMultiJobParameters(quickPickPrefilledItems, node);
            }
        }
    }

    public async applyRegularSessionSearchLabel(node: IZoweJobTreeNode): Promise<string | undefined> {
        ZoweLogger.trace("ZosJobsProvider.applyRegularSessionsSearchLabel called.");
        let searchCriteria: string;
        const choice = await this.getUserJobsMenuChoice();
        const searchCriteriaObj = await this.getUserSearchQueryInput(choice, node);

        if (!searchCriteriaObj) {
            return undefined;
        }
        if (globals.ISTHEIA) {
            searchCriteria = choice === this.searchByQuery || choice === this.searchById ? "" : choice.label;
        } else {
            searchCriteria = this.createSearchLabel(
                searchCriteriaObj.Owner,
                searchCriteriaObj.Prefix,
                searchCriteriaObj.JobId,
                searchCriteriaObj.Status
            );
        }
        this.applySearchLabelToNode(node, searchCriteriaObj);
        return searchCriteria;
    }

    public async handleSearchByJobId(jobId?: string): Promise<IJobSearchCriteria> {
        ZoweLogger.trace("ZosJobsProvider.handleSearchByJobId called.");
        const options = {
            prompt: vscode.l10n.t("Enter a job ID"),
            value: jobId,
        };
        const newUserJobId = await Gui.showInputBox(options);
        if (!newUserJobId) {
            Gui.showMessage(vscode.l10n.t("Job search cancelled."));
            return;
        }
        return {
            Owner: undefined,
            Prefix: undefined,
            JobId: newUserJobId,
            Status: undefined,
        };
    }

    public parseJobSearchQuery(searchCriteria: string): IJobSearchCriteria {
        ZoweLogger.trace("ZosJobsProvider.parseJobSearchQuery called.");
        const searchCriteriaObj: IJobSearchCriteria = {
            Owner: undefined,
            Prefix: undefined,
            JobId: undefined,
            Status: undefined,
        };
        Object.preventExtensions(searchCriteriaObj);
        if (!searchCriteria) {
            return searchCriteriaObj;
        }
        let searchOptionArray = searchCriteria.split(/\s\|\s|(?<!:)\s/);
        if (searchOptionArray != null) {
            searchOptionArray = searchOptionArray.filter((val) => val?.includes(":")).map((val) => (val.startsWith(":") ? val.substring(1) : val));
            searchOptionArray.forEach((searchOption) => {
                const keyValue = searchOption.split(":");
                const key = keyValue[0]?.trim();
                const value = keyValue[1]?.trim();
                try {
                    searchCriteriaObj[key] = value;
                } catch (e) {
                    // capture and ignore errors
                }
            });
        }
        return searchCriteriaObj;
    }

    public getPopulatedPickerValues(searchObj: IJobSearchCriteria): IJobPickerOption[] {
        ZoweLogger.trace("ZosJobsProvider.getPopulatedPickerValues called.");
        const historyPopulatedItems = this.JOB_PROPERTIES;
        historyPopulatedItems.forEach((prop) => {
            if (prop.key === "owner") {
                prop.value = searchObj.Owner;
            }
            if (prop.key === "prefix") {
                prop.value = searchObj.Prefix;
            }
            if (prop.key === "job-status") {
                prop.value = searchObj.Status;
            }
        });
        return historyPopulatedItems;
    }

    public async applySavedFavoritesSearchLabel(node): Promise<string> {
        ZoweLogger.trace("ZosJobsProvider.applySavedFavoritesSearchLabel called.");
        // executing search from saved search in favorites
        const searchCriteria = node.label as string;
        const session = node.getProfileName();
        const faveNode = node;
        await this.addSession(session);
        node = this.mSessionNodes.find((tempNode) => tempNode.label?.toString() === session);
        if (!node.getSession().ISession.user || !node.getSession().ISession.password) {
            node.getSession().ISession.user = faveNode.getSession().ISession.user;
            node.getSession().ISession.password = faveNode.getSession().ISession.password;
            node.getSession().ISession.base64EncodedAuth = faveNode.getSession().ISession.base64EncodedAuth;
        }
        return searchCriteria;
    }

    /**
     * Prompts the user for search details to populate the [TreeView]{@link vscode.TreeView}
     *
     * @param {IZoweJobTreeNode} node - The session node
     * @returns {Promise<void>}
     */
    public async searchPrompt(node: IZoweJobTreeNode): Promise<void> {
        ZoweLogger.trace("ZosJobsProvider.searchPrompt called.");
        await this.checkCurrentProfile(node);
        let searchCriteria: string = "";
        if (Profiles.getInstance().validProfile !== Validation.ValidationType.INVALID) {
            const isSessionNotFav = contextually.isSessionNotFav(node);
            const isExpanded = node.collapsibleState === vscode.TreeItemCollapsibleState.Expanded;

            const icon = getIconByNode(node);
            if (icon) {
                node.iconPath = icon.path;
            }

            if (isSessionNotFav) {
                searchCriteria = await this.applyRegularSessionSearchLabel(node);

                if (searchCriteria != null) {
                    node.filtered = true;
                    node.label = node.getProfileName();
                    node.tooltip = node.description = searchCriteria;
                    node.dirty = true;
                    this.addSearchHistory(searchCriteria);
                    await TreeViewUtils.expandNode(node, this);
                }
            } else {
                if (isExpanded) {
                    node.collapsibleState = vscode.TreeItemCollapsibleState.Collapsed;
                } else {
                    searchCriteria = await this.applySavedFavoritesSearchLabel(node);
                    const jobQueryObj = this.parseJobSearchQuery(searchCriteria);
                    this.applySearchLabelToNode(node, jobQueryObj);
                    node.collapsibleState = vscode.TreeItemCollapsibleState.Expanded;
                }
                node.dirty = true;
            }
            this.refresh();
        }
    }

    public async onDidChangeConfiguration(e: vscode.ConfigurationChangeEvent): Promise<void> {
        ZoweLogger.trace("ZosJobsProvider.onDidChangeConfiguration called.");
        if (e.affectsConfiguration(ZosJobsProvider.persistenceSchema)) {
            const setting: any = {
                ...SettingsConfig.getDirectValue(ZosJobsProvider.persistenceSchema),
            };
            if (!setting.persistence) {
                setting.favorites = [];
                setting.history = [];
                await SettingsConfig.setDirectValue(ZosJobsProvider.persistenceSchema, setting);
            }
        }
    }

    public deleteSession(node: IZoweJobTreeNode, hideFromAllTrees?: boolean): void {
        ZoweLogger.trace("ZosJobsProvider.deleteSession called.");
        super.deleteSession(node, hideFromAllTrees);
    }

    /**
     * Creates a display string to represent a search
     * @param owner - The owner search item
     * @param prefix - The job prefix search item
     * @param jobid - A specific jobid search item
     */
    public createSearchLabel(owner: string, prefix: string, jobid: string, status: string): string {
        ZoweLogger.trace("ZosJobsProvider.createSearchLabel called.");
        const alphaNumeric = new RegExp("^w+$");
        if (jobid && !alphaNumeric.exec(jobid.trim())) {
            return ZosJobsProvider.JobId + jobid.toUpperCase().trim();
        }
        let revisedCriteria = "";
        if (owner) {
            revisedCriteria = ZosJobsProvider.Owner + owner.trim() + " | ";
        }
        if (prefix) {
            revisedCriteria += ZosJobsProvider.Prefix + prefix.trim() + " | ";
        }
        if (status) {
            revisedCriteria += ZosJobsProvider.Status + status.trim();
        }

        return revisedCriteria.trim();
    }

    public addFileHistory(_criteria: string): void {
        ZoweLogger.trace("ZosJobsProvider.addFileHistory called.");
        throw new Error("Method not implemented.");
    }

    private async setJobStatus(node: IZoweJobTreeNode): Promise<IJobStatusOption> {
        ZoweLogger.trace("ZosJobsProvider.setJobStatus called.");
        const jobStatusSelection = ZoweExplorerApiRegister.getJesApi(node.getProfile()).getJobsByParameters
            ? globals.JOB_STATUS
            : globals.JOB_STATUS_UNSUPPORTED;
        let choice = await Gui.showQuickPick(jobStatusSelection);
        if (!choice) {
            choice = globals.JOB_STATUS.find((status) => status.label === "*");
        }
        return choice;
    }

    private async handleEditingMultiJobParameters(
        jobProperties: IJobPickerOption[],
        node: IZoweJobTreeNode
    ): Promise<IJobSearchCriteria | undefined> {
        ZoweLogger.trace("ZosJobsProvider.handleEditingMultiJobParameters called.");
        const editableItems: vscode.QuickPickItem[] = [
            new FilterItem({ text: ZosJobsProvider.submitJobQueryLabel, show: true }),
            globals.SEPARATORS.BLANK,
        ];
        jobProperties.forEach((prop) => {
            if (prop.key === "owner" && !prop.value) {
                const session = node.getSession();
                prop.value = session?.ISession?.user;
            }
            editableItems.push(new FilterItem({ text: prop.label, description: prop.value, show: prop.show }));
        });
        const choice = await Gui.showQuickPick(editableItems, {
            ignoreFocusOut: true,
            matchOnDescription: false,
        });
        if (!choice) {
            Gui.showMessage(vscode.l10n.t("No selection made. Operation cancelled."));
            return undefined;
        }
        const pattern = choice.label;

        switch (pattern) {
            case ZosJobsProvider.chooseJobStatusLabel:
                jobProperties.find((prop) => prop.key === "job-status").value = (await this.setJobStatus(node)).label;
                break;
            case ZosJobsProvider.submitJobQueryLabel: {
                node.collapsibleState = vscode.TreeItemCollapsibleState.Expanded;
                node.searchId = "";
                node.prefix = jobProperties.find((prop) => prop.key === "prefix").value;
                node.owner = jobProperties.find((prop) => prop.key === "owner").value;
                node.status = jobProperties.find((prop) => prop.key === "job-status").value;
                const searchCriteriaObj: IJobSearchCriteria = {
                    Owner: node.owner,
                    Prefix: node.prefix,
                    JobId: undefined,
                    Status: node.status,
                };

                this.resetJobProperties(jobProperties);
                await TreeViewUtils.expandNode(node, this);
                return searchCriteriaObj;
            }
            default: {
                const property = jobProperties.find((prop) => prop.label === pattern);
                if (property != null) {
                    const options: vscode.InputBoxOptions = {
                        value: property.value,
                        placeHolder: property.placeHolder,
                        validateInput: property.validateInput,
                    };
                    property.value = await Gui.showInputBox(options);
                }
            }
        }
        return this.handleEditingMultiJobParameters(jobProperties, node);
    }
    private resetJobProperties(jobProperties: IJobPickerOption[]): IJobPickerOption[] {
        ZoweLogger.trace("ZosJobsProvider.resetJobProperties called.");
        jobProperties.forEach((prop) => {
            if (prop.key === "owner") {
                prop.value = "";
            }
            if (prop.key === "prefix") {
                prop.value = "*";
            }
            if (prop.key === "job-status") {
                prop.value = "*";
            }
        });
        return jobProperties;
    }

    /**
     * Function that takes a search criteria and updates a search node based upon it
     * @param node - a IZoweJobTreeNode node
     * @param storedSearch - The original search string
     */
    private applySearchLabelToNode(node: IZoweJobTreeNode, storedSearchObj: IJobSearchCriteria): void {
        ZoweLogger.trace("ZosJobsProvider.applySearchLabelToNode called.");
        if (storedSearchObj) {
            node.searchId = storedSearchObj.JobId || "";
            node.owner = storedSearchObj.Owner || "*";
            node.prefix = storedSearchObj.Prefix || "*";
            node.status = storedSearchObj.Status || "*";
        }
    }

    private createJobsFavorite(node: IZoweJobTreeNode): IZoweJobTreeNode {
        ZoweLogger.trace("ZosJobsProvider.createJobsFavorite called.");
        node.label = node.label.toString().substring(0, node.label.toString().lastIndexOf(")") + 1);
        node.contextValue = contextually.asFavorite(node);
        return node;
    }

    /**
     * Given user-provided input, determine whether the input is a valid polling interval.
     * @param value The polling interval provided by the user
     * @returns undefined if valid; otherwise, a description string that explains what a valid polling interval is.
     */
    private validatePollInterval(value: string): string {
        const valueAsNum = Number(value);
        if (!isNaN(valueAsNum) && valueAsNum >= globals.MS_PER_SEC) {
            return undefined;
        }

        return vscode.l10n.t("The polling interval must be greater than or equal to 1000ms.");
    }

    /**
     * Show poll options for the spool file matching the provided URI, before the user starts polling.
     * @returns true if the user started polling, false if they dismiss the dialog
     */
    private async showPollOptions(uri: vscode.Uri): Promise<number> {
        const pollValue = SettingsConfig.getDirectValue<number>("zowe.jobs.pollInterval");
        const intervalInput = await Gui.showInputBox({
            title: vscode.l10n.t({
                message: "Poll interval (in ms) for: {0}",
                args: [path.posix.basename(uri.path)],
                comment: ["URI path"],
            }),
            value: pollValue.toString(),
            validateInput: (value: string) => this.validatePollInterval(value),
        });

        return intervalInput ? Number(intervalInput) : 0;
    }

    /**
     * Poll the provided spool file, given a user-provided polling interval.
     * @param node The node to start/stop polling
     */
    public async pollData(node: IZoweJobTreeNode): Promise<void> {
        if (!contextually.isSpoolFile(node)) {
            return;
        }

<<<<<<< HEAD
=======
        const session = node.getSessionNode();

        // Interpret node as spool to get spool data
        const spoolData = (node as ZoweSpoolNode).spool;
        const encodedUri = encodeJobFile(session.label as string, spoolData);

>>>>>>> 95b63c1c
        // If the uri is already being polled, mark it as ready for removal
        if (node.resourceUri.path in Poller.pollRequests && contextually.isPolling(node)) {
            Poller.pollRequests[node.resourceUri.path].dispose = true;
            PollDecorator.updateIcon(node.resourceUri);
            node.contextValue = node.contextValue.replace(globals.POLL_CONTEXT, "");

            // Fire "tree changed event" to reflect removal of polling context value
            this.mOnDidChangeTreeData.fire(node);
            return;
        }

        // Always prompt the user for a poll interval
        const pollInterval = await this.showPollOptions(node.resourceUri);

        if (pollInterval === 0) {
            Gui.showMessage(
                vscode.l10n.t({
                    message: "Polling dismissed for {0}; operation cancelled.",
                    args: [node.resourceUri.path],
                    comment: ["Encoded URI path"],
                })
            );
            return;
        }

        // Pass request function to the poller for continuous updates
        Poller.addRequest(node.resourceUri.path, {
            msInterval: pollInterval,
            request: async () => {
                const statusMsg = Gui.setStatusBarMessage(
                    vscode.l10n.t({
                        message: `$(sync~spin) Polling: {0}...`,
                        args: [path.posix.basename(node.resourceUri.path)],
                        comment: ["Unique Spool name"],
                    }),
                    globals.STATUS_BAR_TIMEOUT_MS
                );
                await JobFSProvider.instance.fetchSpoolAtUri(node.resourceUri);
                statusMsg.dispose();
            },
        });
        PollDecorator.updateIcon(node.resourceUri);
        node.contextValue += globals.POLL_CONTEXT;

        // Fire "tree changed event" to reflect added polling context value
        this.refreshElement(node);
    }

    public sortBy(session: IZoweJobTreeNode): void {
        if (session.children != null) {
            session.children.sort(ZoweJobNode.sortJobs(session.sort));
            this.nodeDataChanged(session);
        }
    }

    /**
     * Updates or resets the filter for a given job.
     * @param job The job whose filter should be updated/reset
     * @param newFilter Either a valid `JobFilter` object, or `null` to reset the filter
     * @param isSession Whether the node is a session
     */
    public updateFilterForJob(job: IZoweJobTreeNode, newFilter: string | null): void {
        job.filter = newFilter;
        job.description = newFilter
            ? vscode.l10n.t({
                  message: "Filter: {0}",
                  args: [newFilter],
                  comment: ["The new filter"],
              })
            : null;
        this.nodeDataChanged(job);
        if (newFilter === null) {
            job["children"] = job["actualJobs"];
            TreeProviders.job.refresh();
        }
    }

    public async filterJobsDialog(job: IZoweJobTreeNode): Promise<vscode.InputBox> {
        if (job.collapsibleState === vscode.TreeItemCollapsibleState.Collapsed) {
            Gui.infoMessage(vscode.l10n.t("Use the search button to display jobs"));
            return;
        }
        const selection = await Gui.showQuickPick(JOB_FILTER_OPTS, {
            placeHolder: vscode.l10n.t("Set a filter..."),
        });
        const filterMethod = JOB_FILTER_OPTS.indexOf(selection);

        const userDismissed = filterMethod < 0;
        const clearFilterOpt = vscode.l10n.t("$(clear-all) Clear filter for profile");
        if (userDismissed || selection === clearFilterOpt) {
            if (selection === clearFilterOpt) {
                this.updateFilterForJob(job, null);
                Gui.setStatusBarMessage(
                    vscode.l10n.t({
                        message: "$(check) Filter cleared for {0}",
                        args: [job.label as string],
                        comment: ["Job label"],
                    }),
                    globals.MS_PER_SEC * 4
                );
            }
            return;
        }
        if (!("filter" in job) && !("actualJobs" in job)) {
            job.actualJobs = job["children"];
        }
        this.nodeDataChanged(job);

        job.description = "";
        const actual_jobs: IZoweJobTreeNode[] = job["actualJobs"];
        const inputBox = await vscode.window.createInputBox();
        inputBox.placeholder = vscode.l10n.t("Enter local filter...");
        inputBox.onDidChangeValue((query) => {
            query = query.toUpperCase();
            job["children"] = actual_jobs.filter((item) =>
                item["job"]["exec-member"]
                    ? `${item["job"].jobname}(${item["job"].jobid}) - ${item["job"]["exec-member"] as string} - ${item["job"].retcode}`.includes(
                          query
                      )
                    : `${item["job"].jobname}(${item["job"].jobid}) - ${item["job"].retcode}`.includes(query)
            );
            TreeProviders.job.refresh();
            this.updateFilterForJob(job, query);
            Gui.setStatusBarMessage(
                vscode.l10n.t({
                    message: "$(check) Filter updated for {0}",
                    args: [job.label as string],
                    comment: ["Job label"],
                }),
                globals.MS_PER_SEC * 4
            );
        });
        job.children = actual_jobs;
        this.nodeDataChanged(job);
        inputBox.onDidAccept(() => {
            inputBox.hide();
        });
        inputBox.show();
        return inputBox;
    }

    /**
     * Event listener to mark a job doc URI as null in the openFiles record
     * @param this (resolves ESlint warning about unbound methods)
     * @param doc A doc URI that was closed
     */
    public static onDidCloseTextDocument(this: void, doc: vscode.TextDocument): void {
        if (doc.uri.scheme === "zosspool") {
            updateOpenFiles(TreeProviders.job, doc.uri.path, null);
        }
    }
}

/**
 * Helper class to allow generation of job details by history or favorite
 */
class JobDetail implements IJob {
    public jobid: string;
    public jobname: string;
    public subsystem: string;
    public owner: string;
    public status: string;
    public type: string;
    public class: string;
    public retcode: string;
    public url: string;
    public "files-url": string;
    public "job-correlator": string;
    public phase: number;
    public "phase-name": string;
    public "reason-not-running"?: string;

    public constructor(combined: string) {
        this.jobname = combined.substring(0, combined.indexOf("("));
        this.jobid = combined.substring(combined.indexOf("(") + 1, combined.indexOf(")"));
    }
}<|MERGE_RESOLUTION|>--- conflicted
+++ resolved
@@ -16,11 +16,7 @@
 import { FilterItem, errorHandling } from "../utils/ProfilesUtils";
 import { Profiles } from "../Profiles";
 import { ZoweExplorerApiRegister } from "../ZoweExplorerApiRegister";
-<<<<<<< HEAD
-import { Job } from "./ZoweJobNode";
-=======
 import { ZoweJobNode, ZoweSpoolNode } from "./ZoweJobNode";
->>>>>>> 95b63c1c
 import { getAppName, sortTreeItems, jobStringValidator, updateOpenFiles } from "../shared/utils";
 import { ZoweTreeProvider } from "../abstract/ZoweTreeProvider";
 import { getIconByNode } from "../generators/icons";
@@ -1082,15 +1078,6 @@
             return;
         }
 
-<<<<<<< HEAD
-=======
-        const session = node.getSessionNode();
-
-        // Interpret node as spool to get spool data
-        const spoolData = (node as ZoweSpoolNode).spool;
-        const encodedUri = encodeJobFile(session.label as string, spoolData);
-
->>>>>>> 95b63c1c
         // If the uri is already being polled, mark it as ready for removal
         if (node.resourceUri.path in Poller.pollRequests && contextually.isPolling(node)) {
             Poller.pollRequests[node.resourceUri.path].dispose = true;
