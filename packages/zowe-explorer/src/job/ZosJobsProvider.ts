--- conflicted
+++ resolved
@@ -69,19 +69,11 @@
 }
 
 export class ZosJobsProvider extends ZoweTreeProvider implements IZoweTree<IZoweJobTreeNode> {
-<<<<<<< HEAD
-    public static readonly JobId = "JobId:";
-    public static readonly Owner = "Owner:";
-    public static readonly Prefix = "Prefix:";
-    public static readonly Status = "Status";
-    public static readonly defaultDialogText: string = vscode.l10n.t("Create new...");
-=======
     public static readonly JobId = "JobId: ";
     public static readonly Owner = "Owner: ";
     public static readonly Prefix = "Prefix: ";
     public static readonly Status = "Status: ";
-    public static readonly defaultDialogText: string = localize("zosJobsProvider.specifyCriteria", "Create new...");
->>>>>>> 20d62317
+    public static readonly defaultDialogText: string = vscode.l10n.t("Create new...");
     private static readonly persistenceSchema: PersistenceSchemaEnum = PersistenceSchemaEnum.Job;
     private static readonly submitJobQueryLabel = vscode.l10n.t("$(check) Submit this query");
     private static readonly chooseJobStatusLabel = "Job Status";
@@ -129,14 +121,10 @@
     public constructor() {
         super(
             ZosJobsProvider.persistenceSchema,
-<<<<<<< HEAD
-            new Job(vscode.l10n.t("Favorites"), vscode.TreeItemCollapsibleState.Collapsed, null, null, null, null)
-=======
             new ZoweJobNode({
-                label: localize("Favorites", "Favorites"),
+                label: vscode.l10n.t("Favorites"),
                 collapsibleState: vscode.TreeItemCollapsibleState.Collapsed,
             })
->>>>>>> 20d62317
         );
         this.mFavoriteSession.contextValue = globals.FAVORITE_CONTEXT;
         const icon = getIconByNode(this.mFavoriteSession);
@@ -446,15 +434,9 @@
                     parentNode.owner = session.ISession.user;
                 } else {
                     return [
-<<<<<<< HEAD
-                        new Job(
-                            vscode.l10n.t("You must authenticate to view favorites."),
-                            vscode.TreeItemCollapsibleState.None,
-=======
                         new ZoweJobNode({
-                            label: localize("loadProfilesForFavorites.authFailed", "You must authenticate to view favorites."),
+                            label: vscode.l10n.t("You must authenticate to view favorites."),
                             collapsibleState: vscode.TreeItemCollapsibleState.None,
->>>>>>> 20d62317
                             parentNode,
                         }),
                     ];
