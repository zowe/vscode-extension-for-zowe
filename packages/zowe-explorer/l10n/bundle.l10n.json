{
  "Enter an allocation unit": "Enter an allocation unit",
  "Enter the average block length (if allocation unit = BLK)": "Enter the average block length (if allocation unit = BLK)",
  "Enter a block size": "Enter a block size",
  "Enter an SMS data class": "Enter an SMS data class",
  "Enter a device type (unit)": "Enter a device type (unit)",
  "Enter the number of directory blocks": "Enter the number of directory blocks",
  "Specify the data set type (DSNTYPE)": "Specify the data set type (DSNTYPE)",
  "Enter the SMS management class": "Enter the SMS management class",
  "Enter a data set name": "Enter a data set name",
  "Select a data set organization (DSORG)": "Select a data set organization (DSORG)",
  "Enter the primary space allocation": "Enter the primary space allocation",
  "Enter the data set's record format": "Enter the data set's record format",
  "Enter the logical record length": "Enter the logical record length",
  "Enter the secondary space allocation": "Enter the secondary space allocation",
  "Enter the size of the data set": "Enter the size of the data set",
  "Enter the SMS storage class": "Enter the SMS storage class",
  "Enter the volume serial on which the data set should be placed": "Enter the volume serial on which the data set should be placed",
  "zowe.separator.recent": "zowe.separator.recent",
  "Recent Filters": "Recent Filters",
  "Options": "Options",
  "Zowe Explorer is running in Theia environment.": "Zowe Explorer is running in Theia environment.",
  "Zowe Explorer's temp folder is located at {0}/Zowe temp folder": {
    "message": "Zowe Explorer's temp folder is located at {0}",
    "comment": ["Zowe temp folder"]
  },
  "Zowe Explorer has activated successfully.": "Zowe Explorer has activated successfully.",
  "Zowe explorer profiles are being set as unsecured.": "Zowe explorer profiles are being set as unsecured.",
  "Zowe explorer profiles are being set as secured.": "Zowe explorer profiles are being set as secured.",
  "Error encountered when loading your Zowe config. Click \"Show Config\" for more details.": "Error encountered when loading your Zowe config. Click \"Show Config\" for more details.",
  "Internal error: A Zowe Explorer extension client tried to register an invalid USS API.": "Internal error: A Zowe Explorer extension client tried to register an invalid USS API.",
  "Internal error: A Zowe Explorer extension client tried to register an invalid MVS API.": "Internal error: A Zowe Explorer extension client tried to register an invalid MVS API.",
  "Internal error: A Zowe Explorer extension client tried to register an invalid JES API.": "Internal error: A Zowe Explorer extension client tried to register an invalid JES API.",
  "Internal error: A Zowe Explorer extension client tried to register an invalid Command API.": "Internal error: A Zowe Explorer extension client tried to register an invalid Command API.",
  "Internal error: Tried to call a non-existing USS API in API register: {0}/Profile type": {
    "message": "Internal error: Tried to call a non-existing USS API in API register: {0}",
    "comment": ["Profile type"]
  },
  "Internal error: Tried to call a non-existing MVS API in API register: {0}/Profile type": {
    "message": "Internal error: Tried to call a non-existing MVS API in API register: {0}",
    "comment": ["Profile type"]
  },
  "Internal error: Tried to call a non-existing JES API in API register: {0}/Profile type": {
    "message": "Internal error: Tried to call a non-existing JES API in API register: {0}",
    "comment": ["Profile type"]
  },
  "Internal error: Tried to call a non-existing Command API in API register: {0}/Profile type": {
    "message": "Internal error: Tried to call a non-existing Command API in API register: {0}",
    "comment": ["Profile type"]
  },
  "Internal error: Tried to call a non-existing Common API in API register: {0}/Profile type": {
    "message": "Internal error: Tried to call a non-existing Common API in API register: {0}",
    "comment": ["Profile type"]
  },
  "Operation Cancelled": "Operation Cancelled",
  "The Team configuration file has been opened in the editor. Editing or removal of profiles will need to be done manually.": "The Team configuration file has been opened in the editor. Editing or removal of profiles will need to be done manually.",
  "Token auth error": "Token auth error",
  "Profile was found using token auth, please log in to continue.": "Profile was found using token auth, please log in to continue.",
  "Choose \"Create new...\" to define or select a profile to add to the DATA SETS Explorer": "Choose \"Create new...\" to define or select a profile to add to the DATA SETS Explorer",
  "Choose \"Create new...\" to define or select a profile to add to the JOBS Explorer": "Choose \"Create new...\" to define or select a profile to add to the JOBS Explorer",
  "Choose \"Create new...\" to define or select a profile to add to the USS Explorer": "Choose \"Create new...\" to define or select a profile to add to the USS Explorer",
  "Profile selection has been cancelled.": "Profile selection has been cancelled.",
  "The profile {0} has been added to the {1} tree./chosen profiletree type": {
    "message": "The profile {0} has been added to the {1} tree.",
    "comment": ["chosen profile", "tree type"]
  },
  "Profile Type": "Profile Type",
  "User Name": "User Name",
  "Enter the user name for the {0} connection.": "Enter the user name for the {0} connection.",
  "Password": "Password",
  "Enter the password for the {0} connection.": "Enter the password for the {0} connection.",
  "No profiles available": "No profiles available",
  "Select the profile you want to delete": "Select the profile you want to delete",
  "Validating {0} Profile./The profile name": {
    "message": "Validating {0} Profile.",
    "comment": ["The profile name"]
  },
  "Validating {0} was cancelled./The profile name": {
    "message": "Validating {0} was cancelled.",
    "comment": ["The profile name"]
  },
  "Profile validation failed for {0}./The profile name": {
    "message": "Profile validation failed for {0}.",
    "comment": ["The profile name"]
  },
  "This profile is using basic authentication and does not support token authentication.": "This profile is using basic authentication and does not support token authentication.",
  "Error getting supported tokenType value for profile {0}/Service profile name": {
    "message": "Error getting supported tokenType value for profile {0}",
    "comment": ["Service profile name"]
  },
  "Login to authentication service was successful.": "Login to authentication service was successful.",
  "Unable to log in with {0}. {1}/Service profile nameError message": {
    "message": "Unable to log in with {0}. {1}",
    "comment": ["Service profile name", "Error message"]
  },
  "Logout from authentication service was successful for {0}./Service profile name": {
    "message": "Logout from authentication service was successful for {0}.",
    "comment": ["Service profile name"]
  },
  "Unable to log out with {0}. {1}/Service profile nameError message": {
    "message": "Unable to log out with {0}. {1}",
    "comment": ["Service profile name", "Error message"]
  },
  "Select the location where the config file will be initialized": "Select the location where the config file will be initialized",
  "Select the location of the config file to edit": "Select the location of the config file to edit",
  "Global: in the Zowe home directory": "Global: in the Zowe home directory",
  "Project: in the current working directory": "Project: in the current working directory",
  "Create New": "Create New",
  "A Team Configuration File already exists in this location\n{0}\nContinuing may alter the existing file, would you like to proceed?/File path": {
    "message": "A Team Configuration File already exists in this location\n{0}\nContinuing may alter the existing file, would you like to proceed?",
    "comment": ["File path"]
  },
  "Enter the user name for the connection. Leave blank to not store.": "Enter the user name for the connection. Leave blank to not store.",
  "Enter the password for the connection. Leave blank to not store.": "Enter the password for the connection. Leave blank to not store.",
  "Refresh": "Refresh",
  "Delete Selected": "Delete Selected",
  "Select an item before deleting": "Select an item before deleting",
  "Clear All": "Clear All",
  "Add New History Item": "Add New History Item",
  "Item": "Item",
  "Select": "Select",
  "Error encountered when creating temporary folder!": "Error encountered when creating temporary folder!",
  "Unable to delete temporary folder. {0}/Error message": {
    "message": "Unable to delete temporary folder. {0}",
    "comment": ["Error message"]
  },
  "Reload Window": "Reload Window",
  "Settings have been successfully migrated for Zowe Explorer version 2 and above. To apply these settings, please reload your VS Code window.": "Settings have been successfully migrated for Zowe Explorer version 2 and above. To apply these settings, please reload your VS Code window.",
  "Required parameter 'host' must not be blank.": "Required parameter 'host' must not be blank.",
  "Invalid Credentials for profile '{0}'. Please ensure the username and password are valid or this may lead to a lock-out./Label": {
    "message": "Invalid Credentials for profile '{0}'. Please ensure the username and password are valid or this may lead to a lock-out.",
    "comment": ["Label"]
  },
  "Your connection is no longer active for profile '{0}'. Please log in to an authentication service to restore the connection./Label": {
    "message": "Your connection is no longer active for profile '{0}'. Please log in to an authentication service to restore the connection.",
    "comment": ["Label"]
  },
  "Log in to Authentication Service": "Log in to Authentication Service",
  "Update Credentials": "Update Credentials",
  "Custom credential manager failed to activate": "Custom credential manager failed to activate",
  "Custom credential manager {0} found, attempting to activate./Credential manager display name": {
    "message": "Custom credential manager {0} found, attempting to activate.",
    "comment": ["Credential manager display name"]
  },
  "No custom credential managers found, using the default instead.": "No custom credential managers found, using the default instead.",
  "Custom credential manager {0} found/Credential manager display name": {
    "message": "Custom credential manager {0} found",
    "comment": ["Credential manager display name"]
  },
  "Do you wish to use this credential manager instead?": "Do you wish to use this credential manager instead?",
  "Yes": "Yes",
  "Don't ask again": "Don't ask again",
  "Plugin of name '{0}' was defined for custom credential management on imperative.json file./Credential manager display name": {
    "message": "Plugin of name '{0}' was defined for custom credential management on imperative.json file.",
    "comment": ["Credential manager display name"]
  },
  "Please install associated VS Code extension for custom credential manager or revert to default.": "Please install associated VS Code extension for custom credential manager or revert to default.",
  "Use Default": "Use Default",
  "Install": "Install",
  "After installing the extension, please make sure to reload your VS Code window in order to start using the installed credential manager": "After installing the extension, please make sure to reload your VS Code window in order to start using the installed credential manager",
  "Reload": "Reload",
  "\"Update Credentials\" operation not supported when \"autoStore\" is false": "\"Update Credentials\" operation not supported when \"autoStore\" is false",
  "Connection Name": "Connection Name",
  "Enter a name for the connection.": "Enter a name for the connection.",
  "Credentials for {0} were successfully updated/Profile name": {
    "message": "Credentials for {0} were successfully updated",
    "comment": ["Profile name"]
  },
  "Zowe home directory is located at {0}/Zowe directory path": {
    "message": "Zowe home directory is located at {0}",
    "comment": ["Zowe directory path"]
  },
  "Reading imperative.json failed. Will try to create file.": "Reading imperative.json failed. Will try to create file.",
  "Reading imperative.json Credential Manager.\n {0}/File content": {
    "message": "Reading imperative.json Credential Manager.\n {0}",
    "comment": ["File content"]
  },
  "Failed to parse JSON file {0}. Will try to re-create the file./Settings file": {
    "message": "Failed to parse JSON file {0}. Will try to re-create the file.",
    "comment": ["Settings file"]
  },
  "Updating imperative.json Credential Manager to {0}.\n{1}/Default credential override settingNew credential override setting": {
    "message": "Updating imperative.json Credential Manager to {0}.\n{1}",
    "comment": ["Default credential override setting", "New credential override setting"]
  },
  "Failed to initialize Zowe folder: {0}/Error message": {
    "message": "Failed to initialize Zowe folder: {0}",
    "comment": ["Error message"]
  },
  "Zowe Profiles initialized successfully.": "Zowe Profiles initialized successfully.",
  "Zowe Temp folder initialized successfully.": "Zowe Temp folder initialized successfully.",
  "Convert Existing Profiles": "Convert Existing Profiles",
  "Operation cancelled": "Operation cancelled",
  "Tree Item is not a Zowe Explorer item.": "Tree Item is not a Zowe Explorer item.",
  "$(plus) Add Credentials": "$(plus) Add Credentials",
  "Add username and password for basic authentication": "Add username and password for basic authentication",
  "$(refresh) Update Credentials": "$(refresh) Update Credentials",
  "Update stored username and password": "Update stored username and password",
  "$(trash) Delete Profile": "$(trash) Delete Profile",
  "$(workspace-untrusted) Disable Profile Validation": "$(workspace-untrusted) Disable Profile Validation",
  "Disable validation of server check for profile": "Disable validation of server check for profile",
  "$(workspace-trusted) Enable Profile Validation": "$(workspace-trusted) Enable Profile Validation",
  "Enable validation of server check for profile": "Enable validation of server check for profile",
  "$(pencil) Edit Profile": "$(pencil) Edit Profile",
  "Update profile connection information": "Update profile connection information",
  "$(eye-closed) Hide Profile": "$(eye-closed) Hide Profile",
  "Hide profile name from tree view": "Hide profile name from tree view",
  "$(arrow-right) Log in to authentication service": "$(arrow-right) Log in to authentication service",
  "Log in to obtain a new token value": "Log in to obtain a new token value",
  "$(arrow-left) Log out of authentication service": "$(arrow-left) Log out of authentication service",
  "Log out to invalidate and remove stored token value": "Log out to invalidate and remove stored token value",
  "Apply to all trees": "Apply to all trees",
  "No": "No",
  "Apply to current tree selected": "Apply to current tree selected",
  "Do you wish to apply this for all trees?": "Do you wish to apply this for all trees?",
  "Profile {0} is using basic authentication. Choose a profile action./Profile name": {
    "message": "Profile {0} is using basic authentication. Choose a profile action.",
    "comment": ["Profile name"]
  },
  "Profile {0} is using token authentication. Choose a profile action./Profile name": {
    "message": "Profile {0} is using token authentication. Choose a profile action.",
    "comment": ["Profile name"]
  },
  "Profile {0} doesn't specify an authentication method. Choose a profile action./Profile name": {
    "message": "Profile {0} doesn't specify an authentication method. Choose a profile action.",
    "comment": ["Profile name"]
  },
  "Error encountered while activating and initializing logger": "Error encountered while activating and initializing logger",
  "Zowe Explorer": "Zowe Explorer",
  "Initialized logger for Zowe Explorer": "Initialized logger for Zowe Explorer",
  "This log file can be found at {0}/Log file location": {
    "message": "This log file can be found at {0}",
    "comment": ["Log file location"]
  },
  "Zowe Explorer log level: {0}/Log setting": {
    "message": "Zowe Explorer log level: {0}",
    "comment": ["Log setting"]
  },
  "Update": "Update",
  "Zowe Explorer now has a VS Code logger with a default log level of INFO.\n                \nIt looks like the Zowe CLI's ZOWE_APP_LOG_LEVEL={0}.\n                \nWould you like Zowe Explorer to update to the the same log level?/CLI setting": {
    "message": "Zowe Explorer now has a VS Code logger with a default log level of INFO.\n                \nIt looks like the Zowe CLI's ZOWE_APP_LOG_LEVEL={0}.\n                \nWould you like Zowe Explorer to update to the the same log level?",
    "comment": ["CLI setting"]
  },
  "Remote file has changed. Presenting with way to resolve file.": "Remote file has changed. Presenting with way to resolve file.",
  "Something went wrong with compare of files.": "Something went wrong with compare of files.",
  "Downloaded: {0}/Download time": {
    "message": "Downloaded: {0}",
    "comment": ["Download time"]
  },
  "Binary": "Binary",
  "Encoding: {0}/Encoding name": {
    "message": "Encoding: {0}",
    "comment": ["Encoding name"]
  },
  "{0} location/Node type": {
    "message": "{0} location",
    "comment": ["Node type"]
  },
  "Choose a location to create the {0}/Node type": {
    "message": "Choose a location to create the {0}",
    "comment": ["Node type"]
  },
  "Name of file or directory": "Name of file or directory",
  "There is already a file with the same name.\n                        Please change your OS file system settings if you want to give case sensitive file names.": "There is already a file with the same name.\n                        Please change your OS file system settings if you want to give case sensitive file names.",
  "Unable to create node:": "Unable to create node:",
  "Uploading USS file": "Uploading USS file",
  "Copy Path is not yet supported in Theia.": "Copy Path is not yet supported in Theia.",
  "save requested for USS file {0}/Document file name": {
    "message": "save requested for USS file {0}",
    "comment": ["Document file name"]
  },
  "Could not locate session when saving USS file.": "Could not locate session when saving USS file.",
  "Saving file...": "Saving file...",
  "Delete": "Delete",
  "Are you sure you want to delete the following item?\nThis will permanently remove the following file or folder from your system.\n\n{0}/File names": {
    "message": "Are you sure you want to delete the following item?\nThis will permanently remove the following file or folder from your system.\n\n{0}",
    "comment": ["File names"]
  },
  "Delete action was canceled.": "Delete action was canceled.",
  "Copying file structure...": "Copying file structure...",
  "The paste operation is not supported for this node.": "The paste operation is not supported for this node.",
  "Pasting files...": "Pasting files...",
  "open() called from invalid node.": "open() called from invalid node.",
  "There is already a file with the same name.\n                Please change your OS file system settings if you want to give case sensitive file names": "There is already a file with the same name.\n                Please change your OS file system settings if you want to give case sensitive file names",
  "$(sync~spin) Downloading USS file...": "$(sync~spin) Downloading USS file...",
  "Invalid node": "Invalid node",
  "Profile auth error": "Profile auth error",
  "Profile is not authenticated, please log in to continue": "Profile is not authenticated, please log in to continue",
  "The response from Zowe CLI was not successful": "The response from Zowe CLI was not successful",
  "Retrieving response from uss-file-list": "Retrieving response from uss-file-list",
  "Open": "Open",
  "Delete action was cancelled.": "Delete action was cancelled.",
  "Unable to delete node: {0}/Error message": {
    "message": "Unable to delete node: {0}",
    "comment": ["Error message"]
  },
  "The item {0} has been deleted./Label": {
    "message": "The item {0} has been deleted.",
    "comment": ["Label"]
  },
  "refreshUSS() called from invalid node.": "refreshUSS() called from invalid node.",
  "not found": "not found",
  "Unable to find file: {0} was probably deleted./Label": {
    "message": "Unable to find file: {0} was probably deleted.",
    "comment": ["Label"]
  },
  "Re-download": "Re-download",
  "Cancel": "Cancel",
  "Failed to open file as text. Re-download file as binary?": "Failed to open file as text. Re-download file as binary?",
  "Required API functions for pasting (fileList, copy and/or putContent) were not found.": "Required API functions for pasting (fileList, copy and/or putContent) were not found.",
  "Uploading USS files...": "Uploading USS files...",
  "Error uploading files": "Error uploading files",
  "$(plus) Create a new filter": "$(plus) Create a new filter",
  "Favorites": "Favorites",
  "Unable to rename {0} because you have unsaved changes in this {1}. Please save your work before renaming the {1}./Node pathNode type": {
    "message": "Unable to rename {0} because you have unsaved changes in this {1}. Please save your work before renaming the {1}.",
    "comment": ["Node path", "Node type"]
  },
  "Enter a new name for the {0}/Node type": {
    "message": "Enter a new name for the {0}",
    "comment": ["Node type"]
  },
  "Unable to rename node:": "Unable to rename node:",
  "A {0} already exists with this name. Please choose a different name./Node type": {
    "message": "A {0} already exists with this name. Please choose a different name.",
    "comment": ["Node type"]
  },
  "This will remove all favorited USS items for profile {0}. Continue?/Profile name": {
    "message": "This will remove all favorited USS items for profile {0}. Continue?",
    "comment": ["Profile name"]
  },
  "Continue": "Continue",
  "Prompting the user to choose a member from the filtered list": "Prompting the user to choose a member from the filtered list",
  "Prompting the user for a USS path": "Prompting the user for a USS path",
  "Select a filter": "Select a filter",
  "No selection made. Operation cancelled.": "No selection made. Operation cancelled.",
  "New filter": "New filter",
  "You must enter a path.": "You must enter a path.",
  "Initializing profiles with USS favorites.": "Initializing profiles with USS favorites.",
  "No USS favorites found.": "No USS favorites found.",
  "Loading profile: {0} for USS favorites/Profile name": {
    "message": "Loading profile: {0} for USS favorites",
    "comment": ["Profile name"]
  },
  "You must authenticate to view favorites.": "You must authenticate to view favorites.",
  "Error: You have Zowe USS favorites that refer to a non-existent CLI profile named: {0}.\n                     To resolve this, you can remove {0} from the Favorites section of Zowe Explorer's USS view.\n                      Would you like to do this now? {1}/Profile nameApplication name": {
    "message": "Error: You have Zowe USS favorites that refer to a non-existent CLI profile named: {0}.\n                     To resolve this, you can remove {0} from the Favorites section of Zowe Explorer's USS view.\n                      Would you like to do this now? {1}",
    "comment": ["Profile name", "Application name"]
  },
  "initializeUSSFavorites.error.buttonRemove": "initializeUSSFavorites.error.buttonRemove",
  "File does not exist. It may have been deleted.": "File does not exist. It may have been deleted.",
  "Disabled": "Disabled",
  "Your jobs": "Your jobs",
  "Other user jobs": "Other user jobs",
  "All jobs": "All jobs",
  "Ascending": "Ascending",
  "Descending": "Descending",
  "Saving Data Set...": "Saving Data Set...",
  "A merge conflict has been detected. Since you are running inside Theia editor, a merge conflict resolution is not available yet.": "A merge conflict has been detected. Since you are running inside Theia editor, a merge conflict resolution is not available yet.",
  "Would you like to overwrite the remote file?": "Would you like to overwrite the remote file?",
  "Upload cancelled.": "Upload cancelled.",
  "Invalid job owner": "Invalid job owner",
  "Invalid job prefix": "Invalid job prefix",
  "EBCDIC": "EBCDIC",
  "z/OS default codepage": "z/OS default codepage",
  "Raw data representation": "Raw data representation",
  "Other": "Other",
  "Specify another codepage": "Specify another codepage",
  "From profile {0}/Profile name": {
    "message": "From profile {0}",
    "comment": ["Profile name"]
  },
  "USS file tag": "USS file tag",
  "Choose encoding for {0}/Node label": {
    "message": "Choose encoding for {0}",
    "comment": ["Node label"]
  },
  "Current encoding is {0}/Encoding name": {
    "message": "Current encoding is {0}",
    "comment": ["Encoding name"]
  },
  "Enter a codepage (e.g., 1047, IBM-1047)": "Enter a codepage (e.g., 1047, IBM-1047)",
  "File was saved -- determining whether the file is a USS file or Data set.\n                        \n Comparing (case insensitive) {0} against directory {1} and {2}/Saved file nameData Set directoryUSS directory": {
    "message": "File was saved -- determining whether the file is a USS file or Data set.\n                        \n Comparing (case insensitive) {0} against directory {1} and {2}",
    "comment": ["Saved file name", "Data Set directory", "USS directory"]
  },
  "File is a Data Set-- saving ": "File is a Data Set-- saving ",
  "File is a USS file -- saving": "File is a USS file -- saving",
  "File {0} is not a Data Set or USS file/Saved file name": {
    "message": "File {0} is not a Data Set or USS file",
    "comment": ["Saved file name"]
  },
  "Team config file created, refreshing Zowe Explorer.": "Team config file created, refreshing Zowe Explorer.",
  "Team config file deleted, refreshing Zowe Explorer.": "Team config file deleted, refreshing Zowe Explorer.",
  "Team config file updated.": "Team config file updated.",
  "Enter a filter": "Enter a filter",
  "No items are loaded in the tree.": "No items are loaded in the tree.",
  "You must enter a pattern.": "You must enter a pattern.",
  "Prompting the user to choose a recent member for editing": "Prompting the user to choose a recent member for editing",
  "Select a recent member to open": "Select a recent member to open",
  "No recent members found.": "No recent members found.",
  "Compare": "Compare",
  "Overwrite": "Overwrite",
  "The content of the file is newer. Compare your version with latest or overwrite the content of the file with your changes.": "The content of the file is newer. Compare your version with latest or overwrite the content of the file with your changes.",
  "Type the new pattern to add to history": "Type the new pattern to add to history",
  "action is not supported for this property type.": "action is not supported for this property type.",
  "Clear all history items for this persistent property?": "Clear all history items for this persistent property?",
  "$(list-ordered) Job ID (default)": "$(list-ordered) Job ID (default)",
  "$(calendar) Date Submitted": "$(calendar) Date Submitted",
  "$(case-sensitive) Job Name": "$(case-sensitive) Job Name",
  "$(symbol-numeric) Return Code": "$(symbol-numeric) Return Code",
  "$(fold) Sort Direction": "$(fold) Sort Direction",
  "Go to Local Filtering": "Go to Local Filtering",
  "$(clear-all) Clear filter for profile": "$(clear-all) Clear filter for profile",
  "Download Single Spool operation not implemented by extender. Please contact the extension developer(s).": "Download Single Spool operation not implemented by extender. Please contact the extension developer(s).",
  "$(sync~spin) Opening spool file.../Label": {
    "message": "$(sync~spin) Opening spool file...",
    "comment": ["Label"]
  },
  "$(sync~spin) Polling: {0}.../Document file name": {
    "message": "$(sync~spin) Polling: {0}...",
    "comment": ["Document file name"]
  },
  "$(sync~spin) Fetching spool files...": "$(sync~spin) Fetching spool files...",
  "Modify Command": "Modify Command",
  "Command response: {0}/Command response": {
    "message": "Command response: {0}",
    "comment": ["Command response"]
  },
  "jobActions.modifyCommand.apiNonExisting": "jobActions.modifyCommand.apiNonExisting",
  "Not implemented yet for profile of type: {0}/Job profile type": {
    "message": "Not implemented yet for profile of type: {0}",
    "comment": ["Job profile type"]
  },
  "Owner": "Owner",
  "Prefix": "Prefix",
  "Are you sure you want to delete the following item?\nThis will permanently remove the following job from your system.\n\n{0}/Job name": {
    "message": "Are you sure you want to delete the following item?\nThis will permanently remove the following job from your system.\n\n{0}",
    "comment": ["Job name"]
  },
  "Job {0} was deleted./Job name": {
    "message": "Job {0} was deleted.",
    "comment": ["Job name"]
  },
  "Are you sure you want to delete the following {0} items?\nThis will permanently remove the following jobs from your system.\n\n{1}/Jobs lengthJob names": {
    "message": "Are you sure you want to delete the following {0} items?\nThis will permanently remove the following jobs from your system.\n\n{1}",
    "comment": ["Jobs length", "Job names"]
  },
  "The following jobs were deleted: {0}/Deleted jobs": {
    "message": "The following jobs were deleted: {0}",
    "comment": ["Deleted jobs"]
  },
  "The selected jobs were already cancelled.": "The selected jobs were already cancelled.",
  "The cancel function is not implemented in this API.": "The cancel function is not implemented in this API.",
  "The job was not cancelled.": "The job was not cancelled.",
  "One or more jobs failed to cancel: {0}/Failed to cancel jobs": {
    "message": "One or more jobs failed to cancel: {0}",
    "comment": ["Failed to cancel jobs"]
  },
  "Cancelled selected jobs successfully.": "Cancelled selected jobs successfully.",
  "Select a sorting option for jobs in {0}/Session label": {
    "message": "Select a sorting option for jobs in {0}",
    "comment": ["Session label"]
  },
  "Select a sorting direction": "Select a sorting direction",
  "$(check) Sorting updated for {0}/Session label": {
    "message": "$(check) Sorting updated for {0}",
    "comment": ["Session label"]
  },
  "Use the search button to display jobs": "Use the search button to display jobs",
  "There are no JES spool messages to display": "There are no JES spool messages to display",
  "No jobs found": "No jobs found",
  "Filtering by job status is not yet supported with this profile type. Will show jobs with all statuses.": "Filtering by job status is not yet supported with this profile type. Will show jobs with all statuses.",
  "Retrieving response from zowe.GetJobs": "Retrieving response from zowe.GetJobs",
  "Create new...": "Create new...",
  "$(check) Submit this query": "$(check) Submit this query",
  "Enter job owner ID": "Enter job owner ID",
  "Enter job prefix": "Enter job prefix",
  "Enter job status": "Enter job status",
  "$(plus) Create job search filter": "$(plus) Create job search filter",
  "$(search) Search by job ID": "$(search) Search by job ID",
  "Initializing profiles with jobs favorites.": "Initializing profiles with jobs favorites.",
  "No jobs favorites found.": "No jobs favorites found.",
  "Loading profile: {0} for jobs favorites/Profile name": {
    "message": "Loading profile: {0} for jobs favorites",
    "comment": ["Profile name"]
  },
  "Error: You have Zowe Job favorites that refer to a non-existent CLI profile named: {0}.\n                         To resolve this, you can remove {0} from the Favorites section of Zowe Explorer's Jobs view.\n                          Would you like to do this now? {1}/Profile nameApplication name": {
    "message": "Error: You have Zowe Job favorites that refer to a non-existent CLI profile named: {0}.\n                         To resolve this, you can remove {0} from the Favorites section of Zowe Explorer's Jobs view.\n                          Would you like to do this now? {1}",
    "comment": ["Profile name", "Application name"]
  },
  "Remove": "Remove",
  "This will remove all favorited Jobs items for profile {0}. Continue?/Profile name": {
    "message": "This will remove all favorited Jobs items for profile {0}. Continue?",
    "comment": ["Profile name"]
  },
  "Enter a job ID": "Enter a job ID",
  "Job search cancelled.": "Job search cancelled.",
  "The polling interval must be greater than or equal to 1000ms.": "The polling interval must be greater than or equal to 1000ms.",
  "Poll interval (in ms) for: {0}/URI path": {
    "message": "Poll interval (in ms) for: {0}",
    "comment": ["URI path"]
  },
  "Polling dismissed for {0}; operation cancelled./Encoded URI path": {
    "message": "Polling dismissed for {0}; operation cancelled.",
    "comment": ["Encoded URI path"]
  },
  "$(sync~spin) Polling: {0}.../Encoded URI path": {
    "message": "$(sync~spin) Polling: {0}...",
    "comment": ["Encoded URI path"]
  },
  "Filter: {0}/The new filter": {
    "message": "Filter: {0}",
    "comment": ["The new filter"]
  },
  "Set a filter...": "Set a filter...",
  "$(check) Filter cleared for {0}/Job label": {
    "message": "$(check) Filter cleared for {0}",
    "comment": ["Job label"]
  },
  "Enter local filter...": "Enter local filter...",
  "$(check) Filter updated for {0}/Job label": {
    "message": "$(check) Filter updated for {0}",
    "comment": ["Job label"]
  },
  "$(case-sensitive) Name (default)": "$(case-sensitive) Name (default)",
  "$(calendar) Date Modified": "$(calendar) Date Modified",
  "$(account) User ID": "$(account) User ID",
  "Partitioned Data Set: Binary": "Partitioned Data Set: Binary",
  "Partitioned Data Set: C": "Partitioned Data Set: C",
  "Partitioned Data Set: Classic": "Partitioned Data Set: Classic",
  "Partitioned Data Set: Default": "Partitioned Data Set: Default",
  "Partitioned Data Set: Extended": "Partitioned Data Set: Extended",
  "Sequential Data Set": "Sequential Data Set",
  "Copying File(s)": "Copying File(s)",
  "Profile is invalid, check connection details.": "Profile is invalid, check connection details.",
  "Allocate Data Set": "Allocate Data Set",
  "Edit Attributes": "Edit Attributes",
  "Select the profile to which the original data set belongs": "Select the profile to which the original data set belongs",
  "You must select a profile.": "You must select a profile.",
  "Enter the name of the data set to copy attributes from": "Enter the name of the data set to copy attributes from",
  "Enter a valid data set name.": "Enter a valid data set name.",
  "You must enter a new data set name.": "You must enter a new data set name.",
  "Allocating data set like {0}./Like Data Set name": {
    "message": "Allocating data set like {0}.",
    "comment": ["Like Data Set name"]
  },
  "allocateLike.inputBox.placeHolder": "allocateLike.inputBox.placeHolder",
  "Unable to create data set.": "Unable to create data set.",
  "{0} was created like {1}./New Data Set nameLike Data Set name": {
    "message": "{0} was created like {1}.",
    "comment": ["New Data Set name", "Like Data Set name"]
  },
  "Uploading to data set": "Uploading to data set",
  "Upload action was cancelled.": "Upload action was cancelled.",
  "No data sets selected for deletion, cancelling...": "No data sets selected for deletion, cancelling...",
  "Deleting data set(s): {0}/Data Sets to delete": {
    "message": "Deleting data set(s): {0}",
    "comment": ["Data Sets to delete"]
  },
  "Are you sure you want to delete the following {0} item(s)?\nThis will permanently remove these data sets and/or members from your system.\n\n{1}/Data Sets to delete lengthData Sets to delete": {
    "message": "Are you sure you want to delete the following {0} item(s)?\nThis will permanently remove these data sets and/or members from your system.\n\n{1}",
    "comment": ["Data Sets to delete length", "Data Sets to delete"]
  },
  "Deleting items": "Deleting items",
  "The following {0} item(s) were deleted: {1}/Data Sets deleted lengthData Sets deleted": {
    "message": "The following {0} item(s) were deleted: {1}",
    "comment": ["Data Sets deleted length", "Data Sets deleted"]
  },
  "Name of Member": "Name of Member",
  "Enter valid member name": "Enter valid member name",
  "Creating new data set member {0}/Data Set member name": {
    "message": "Creating new data set member {0}",
    "comment": ["Data Set member name"]
  },
  "Unable to create member.": "Unable to create member.",
  "Invalid data set or member.": "Invalid data set or member.",
  "Downloading {0}/Label": {
    "message": "Downloading {0}",
    "comment": ["Label"]
  },
  "$(sync~spin) Downloading data set...": "$(sync~spin) Downloading data set...",
  "Allocating new data set": "Allocating new data set",
  "Attempting to allocate new data set": "Attempting to allocate new data set",
  "Click on parameters to change them": "Click on parameters to change them",
  "Name of Data Set": "Name of Data Set",
  "Enter valid dataset name": "Enter valid dataset name",
  "Template of Data Set to be Created": "Template of Data Set to be Created",
  "Error encountered when creating data set.": "Error encountered when creating data set.",
  "Name of Data Set Template": "Name of Data Set Template",
  "Showing attributes for {0}./Label": {
    "message": "Showing attributes for {0}.",
    "comment": ["Label"]
  },
  "No matching names found for query: {0}/Label": {
    "message": "No matching names found for query: {0}",
    "comment": ["Label"]
  },
  "Unable to list attributes.": "Unable to list attributes.",
  "Attributes": "Attributes",
  "No editor with a document that could be submitted as JCL is currently open.": "No editor with a document that could be submitted as JCL is currently open.",
  "Submitting as JCL in document {0}/Document file name": {
    "message": "Submitting as JCL in document {0}",
    "comment": ["Document file name"]
  },
  "Select the Profile to use to submit the job": "Select the Profile to use to submit the job",
  "Session for submitting JCL was null or undefined!": "Session for submitting JCL was null or undefined!",
  "Job submitted {0}/Job ID and set job command": {
    "message": "Job submitted {0}",
    "comment": ["Job ID and set job command"]
  },
  "Job submitted {0} using profile {1}./Job IDProfile name": {
    "message": "Job submitted {0} using profile {1}.",
    "comment": ["Job ID", "Profile name"]
  },
  "Job submission failed.": "Job submission failed.",
  "Are you sure you want to submit the following job?\n\n{0}/JCL name": {
    "message": "Are you sure you want to submit the following job?\n\n{0}",
    "comment": ["JCL name"]
  },
  "Cannot submit, item invalid.": "Cannot submit, item invalid.",
  "Job submitted {0} using profile {1}./Job IDSession name": {
    "message": "Job submitted {0} using profile {1}.",
    "comment": ["Job ID", "Session name"]
  },
  "Cannot delete, item invalid.": "Cannot delete, item invalid.",
  "Error encountered when deleting data set. {0}/Stringified JSON error": {
    "message": "Error encountered when deleting data set. {0}",
    "comment": ["Stringified JSON error"]
  },
  "Unable to find file {0}/Label": {
    "message": "Unable to find file {0}",
    "comment": ["Label"]
  },
  "Item invalid.": "Item invalid.",
  "Error encountered when refreshing data set view. {0}/Stringified JSON error": {
    "message": "Error encountered when refreshing data set view. {0}",
    "comment": ["Stringified JSON error"]
  },
  "Search Data Sets: use a comma to separate multiple patterns": "Search Data Sets: use a comma to separate multiple patterns",
  "Prompted for a data set pattern, recieved {0}./Data Set pattern": {
    "message": "Prompted for a data set pattern, recieved {0}.",
    "comment": ["Data Set pattern"]
  },
  "Cannot perform the copy operation as the data sets selected have different types": "Cannot perform the copy operation as the data sets selected have different types",
  "Migration of data set {0} requested./Data Set name": {
    "message": "Migration of data set {0} requested.",
    "comment": ["Data Set name"]
  },
  "Recall of data set {0} requested./Data Set name": {
    "message": "Recall of data set {0} requested.",
    "comment": ["Data Set name"]
  },
  "Unable to gather more information": "Unable to gather more information",
  "Invalid paste. Copy data set(s) first.": "Invalid paste. Copy data set(s) first.",
  "Name of Data Set Member": "Name of Data Set Member",
  "Requested to save data set {0}/Document file name": {
    "message": "Requested to save data set {0}",
    "comment": ["Document file name"]
  },
  "path.relative returned a non-blank directory. Assuming we are not in the DS_DIR directory: {0}/Relative path to Data Set directory": {
    "message": "path.relative returned a non-blank directory. Assuming we are not in the DS_DIR directory: {0}",
    "comment": ["Relative path to Data Set directory"]
  },
  "Could not locate session when saving data set.": "Could not locate session when saving data set.",
  "Could not find session node": "Could not find session node",
  "Saving file {0}/Label": {
    "message": "Saving file {0}",
    "comment": ["Label"]
  },
  "Data set failed to save. Data set may have been deleted or renamed on mainframe.": "Data set failed to save. Data set may have been deleted or renamed on mainframe.",
  "Saving data set...": "Saving data set...",
  "Copying data sets is not supported.": "Copying data sets is not supported.",
  "Replace": "Replace",
  "The data set member already exists.\nDo you want to replace it?": "The data set member already exists.\nDo you want to replace it?",
  "The physical sequential (PS) data set already exists.\nDo you want to replace it?": "The physical sequential (PS) data set already exists.\nDo you want to replace it?",
  "The partitioned (PO) data set already exists.\nDo you want to merge them while replacing any existing members?": "The partitioned (PO) data set already exists.\nDo you want to merge them while replacing any existing members?",
  "Enter a name for the new data set": "Enter a name for the new data set",
  "Unable to copy data set.": "Unable to copy data set.",
  "Use the search button to display data sets": "Use the search button to display data sets",
  "Cannot access member with control characters in the name: {0}/Data Set member": {
    "message": "Cannot access member with control characters in the name: {0}",
    "comment": ["Data Set member"]
  },
  "No data sets found": "No data sets found",
  "$(plus) Create a new filter. For example: HLQ.*, HLQ.aaa.bbb, HLQ.ccc.ddd(member)": "$(plus) Create a new filter. For example: HLQ.*, HLQ.aaa.bbb, HLQ.ccc.ddd(member)",
  "Initializing profiles with data set favorites.": "Initializing profiles with data set favorites.",
  "No data set favorites found.": "No data set favorites found.",
  "Invalid Data Sets favorite: {0}. Please check formatting of the zowe.ds.history 'favorites' settings in the {1} user settings./Data Sets Favorite lineApplication name": {
    "message": "Invalid Data Sets favorite: {0}. Please check formatting of the zowe.ds.history 'favorites' settings in the {1} user settings.",
    "comment": ["Data Sets Favorite line", "Application name"]
  },
  "Error creating data set favorite node: {0} for profile {1}./LabelProfile name": {
    "message": "Error creating data set favorite node: {0} for profile {1}.",
    "comment": ["Label", "Profile name"]
  },
  "Loading profile: {0} for data set favorites/Profile name": {
    "message": "Loading profile: {0} for data set favorites",
    "comment": ["Profile name"]
  },
  "Error: You have Zowe Data Set favorites that refer to a non-existent CLI profile named: {0}.\n                    To resolve this, you can remove {0} from the Favorites section of Zowe Explorer's Data Sets view.\n                    Would you like to do this now? {1}/Profile nameApplication name": {
    "message": "Error: You have Zowe Data Set favorites that refer to a non-existent CLI profile named: {0}.\n                    To resolve this, you can remove {0} from the Favorites section of Zowe Explorer's Data Sets view.\n                    Would you like to do this now? {1}",
    "comment": ["Profile name", "Application name"]
  },
  "PDS already in favorites": "PDS already in favorites",
  "This will remove all favorited Data Sets items for profile {0}. Continue?/Profile name": {
    "message": "This will remove all favorited Data Sets items for profile {0}. Continue?",
    "comment": ["Profile name"]
  },
  "Node does not exist. It may have been deleted.": "Node does not exist. It may have been deleted.",
  "Prompting the user for a data set pattern": "Prompting the user for a data set pattern",
  "Rename operation cancelled.": "Rename operation cancelled.",
  "Renaming data set {0}/Old Data Set name": {
    "message": "Renaming data set {0}",
    "comment": ["Old Data Set name"]
  },
  "Unable to rename data set:": "Unable to rename data set:",
  "all PDS members in {0}/Node label": {
    "message": "all PDS members in {0}",
    "comment": ["Node label"]
  },
  "the PDS members in {0}/Node label": {
    "message": "the PDS members in {0}",
    "comment": ["Node label"]
  },
  "Select a sorting option for {0}/Specifier": {
    "message": "Select a sorting option for {0}",
    "comment": ["Specifier"]
  },
  "$(check) Sorting updated for {0}/Node label": {
    "message": "$(check) Sorting updated for {0}",
    "comment": ["Node label"]
  },
  "Filter: {0}/Filter value": {
    "message": "Filter: {0}",
    "comment": ["Filter value"]
  },
  "$(clear-all) Clear filter for PDS": "$(clear-all) Clear filter for PDS",
  "Set a filter for {0}/Specifier": {
    "message": "Set a filter for {0}",
    "comment": ["Specifier"]
  },
  "$(check) Filter cleared for {0}/Node label": {
    "message": "$(check) Filter cleared for {0}",
    "comment": ["Node label"]
  },
  "Invalid date format specified": "Invalid date format specified",
  "Enter a value to filter by": "Enter a value to filter by",
  "Invalid filter specified": "Invalid filter specified",
  "$(check) Filter updated for {0}/Node label": {
    "message": "$(check) Filter updated for {0}",
    "comment": ["Node label"]
  },
  "$(plus) Create a new Unix command": "$(plus) Create a new Unix command",
  "Zowe Unix Command": "Zowe Unix Command",
  "Issuing Commands is not supported for this profile.": "Issuing Commands is not supported for this profile.",
  "Not implemented yet for profile of type: {0}/Profile type": {
    "message": "Not implemented yet for profile of type: {0}",
    "comment": ["Profile type"]
  },
  "Enter the path of the directory in order to execute the command": "Enter the path of the directory in order to execute the command",
  "Redirecting to Home Directory": "Redirecting to Home Directory",
  "Select the ssh Profile.": "Select the ssh Profile.",
<<<<<<< HEAD
  "No SSH profile found. Please create an SSH profile.": "No SSH profile found. Please create an SSH profile.",
  "SSH profile missing connection details. Please update.": "SSH profile missing connection details. Please update.",
  "Select the Profile to use to submit the Unix command": "Select the Profile to use to submit the Unix command",
=======
  "No SSH profile found. Please create an SSH profile before issuing Unix commands.": "No SSH profile found. Please create an SSH profile before issuing Unix commands.",
  "Credentials are missing for SSH profile": "Credentials are missing for SSH profile",
  "(An option to edit will follow)": "(An option to edit will follow)",
  "Select a Unix command to run against {0}/Current work directory": {
    "message": "Select a Unix command to run against {0}",
    "comment": ["Current work directory"]
  },
>>>>>>> 087a3242
  "Select a Unix command to run against {0} (An option to edit will follow)/Current work directory": {
    "message": "Select a Unix command to run against {0} (An option to edit will follow)",
    "comment": ["Current work directory"]
  },
  "Select a Unix command to run immediately against {0}/Current work directory": {
    "message": "Select a Unix command to run immediately against {0}",
    "comment": ["Current work directory"]
  },
  "Enter or update the Unix command": "Enter or update the Unix command",
  "No command entered.": "No command entered.",
  "Unix command submitted.": "Unix command submitted.",
  "$(plus) Create a new TSO command": "$(plus) Create a new TSO command",
  "Zowe TSO Command": "Zowe TSO Command",
  "Select the Profile to use to submit the TSO command": "Select the Profile to use to submit the TSO command",
  "Profile is invalid": "Profile is invalid",
  "(An option to edit will follow)": "(An option to edit will follow)",
  "Select a TSO command to run against {0}/Host name": {
    "message": "Select a TSO command to run against {0}",
    "comment": ["Host name"]
  },
  "No selection made.": "No selection made.",
  "Select a TSO command to run against {0} (An option to edit will follow)/Host name": {
    "message": "Select a TSO command to run against {0} (An option to edit will follow)",
    "comment": ["Host name"]
  },
  "Select a TSO command to run immediately against {0}/Host name": {
    "message": "Select a TSO command to run immediately against {0}",
    "comment": ["Host name"]
  },
  "Enter or update the TSO command": "Enter or update the TSO command",
  "TSO command submitted.": "TSO command submitted.",
  "No account number was supplied.": "No account number was supplied.",
  "Select the TSO Profile to use for account number.": "Select the TSO Profile to use for account number.",
  "Account Number": "Account Number",
  "Enter the account number for the TSO connection.": "Enter the account number for the TSO connection.",
  "Operation Cancelled.": "Operation Cancelled.",
  "$(plus) Create a new MVS command": "$(plus) Create a new MVS command",
  "Zowe MVS Command": "Zowe MVS Command",
  "Select the Profile to use to submit the command": "Select the Profile to use to submit the command",
  "Select an MVS command to run against {0}/Host name": {
    "message": "Select an MVS command to run against {0}",
    "comment": ["Host name"]
  },
  "Select an MVS command to run against {0} (An option to edit will follow)/Host name": {
    "message": "Select an MVS command to run against {0} (An option to edit will follow)",
    "comment": ["Host name"]
  },
  "Select an MVS command to run immediately against {0}/Host name": {
    "message": "Select an MVS command to run immediately against {0}",
    "comment": ["Host name"]
  },
  "Enter or update the MVS command": "Enter or update the MVS command",
  "MVS command submitted.": "MVS command submitted.",
  "Profile Name {0} is inactive. Please check if your Zowe server is active or if the URL and port in your profile is correct./Profile name": {
    "message": "Profile Name {0} is inactive. Please check if your Zowe server is active or if the URL and port in your profile is correct.",
    "comment": ["Profile name"]
  },
  "Failed to upload changes for {0}: {1}/Build file hyperlinkError message": {
    "message": "Failed to upload changes for {0}: {1}",
    "comment": ["Build file hyperlink", "Error message"]
  }
}<|MERGE_RESOLUTION|>--- conflicted
+++ resolved
@@ -761,11 +761,6 @@
   "Enter the path of the directory in order to execute the command": "Enter the path of the directory in order to execute the command",
   "Redirecting to Home Directory": "Redirecting to Home Directory",
   "Select the ssh Profile.": "Select the ssh Profile.",
-<<<<<<< HEAD
-  "No SSH profile found. Please create an SSH profile.": "No SSH profile found. Please create an SSH profile.",
-  "SSH profile missing connection details. Please update.": "SSH profile missing connection details. Please update.",
-  "Select the Profile to use to submit the Unix command": "Select the Profile to use to submit the Unix command",
-=======
   "No SSH profile found. Please create an SSH profile before issuing Unix commands.": "No SSH profile found. Please create an SSH profile before issuing Unix commands.",
   "Credentials are missing for SSH profile": "Credentials are missing for SSH profile",
   "(An option to edit will follow)": "(An option to edit will follow)",
@@ -773,7 +768,6 @@
     "message": "Select a Unix command to run against {0}",
     "comment": ["Current work directory"]
   },
->>>>>>> 087a3242
   "Select a Unix command to run against {0} (An option to edit will follow)/Current work directory": {
     "message": "Select a Unix command to run against {0} (An option to edit will follow)",
     "comment": ["Current work directory"]
