{
  "Enter an allocation unit": "Enter an allocation unit",
  "Enter the average block length (if allocation unit = BLK)": "Enter the average block length (if allocation unit = BLK)",
  "Enter a block size": "Enter a block size",
  "Enter an SMS data class": "Enter an SMS data class",
  "Enter a device type (unit)": "Enter a device type (unit)",
  "Enter the number of directory blocks": "Enter the number of directory blocks",
  "Specify the data set type (DSNTYPE)": "Specify the data set type (DSNTYPE)",
  "Enter the SMS management class": "Enter the SMS management class",
  "Enter a data set name": "Enter a data set name",
  "Select a data set organization (DSORG)": "Select a data set organization (DSORG)",
  "Enter the primary space allocation": "Enter the primary space allocation",
  "Enter the data set's record format": "Enter the data set's record format",
  "Enter the logical record length": "Enter the logical record length",
  "Enter the secondary space allocation": "Enter the secondary space allocation",
  "Enter the size of the data set": "Enter the size of the data set",
  "Enter the SMS storage class": "Enter the SMS storage class",
  "Enter the volume serial on which the data set should be placed": "Enter the volume serial on which the data set should be placed",
  "zowe.separator.recent": "zowe.separator.recent",
  "Recent Filters": "Recent Filters",
  "Options": "Options",
  "Zowe Explorer's temp folder is located at {0}/Zowe temp folder": {
    "message": "Zowe Explorer's temp folder is located at {0}",
    "comment": [
      "Zowe temp folder"
    ]
  },
  "Zowe Explorer has activated successfully.": "Zowe Explorer has activated successfully.",
  "Error encountered when loading your Zowe config. Click \"Show Config\" for more details.": "Error encountered when loading your Zowe config. Click \"Show Config\" for more details.",
  "Failed to update Zowe schema: insufficient permissions or read-only file. {0}/Error message": {
    "message": "Failed to update Zowe schema: insufficient permissions or read-only file. {0}",
    "comment": [
      "Error message"
    ]
  },
  "Internal error: A Zowe Explorer extension client tried to register an invalid USS API.": "Internal error: A Zowe Explorer extension client tried to register an invalid USS API.",
  "Internal error: A Zowe Explorer extension client tried to register an invalid MVS API.": "Internal error: A Zowe Explorer extension client tried to register an invalid MVS API.",
  "Internal error: A Zowe Explorer extension client tried to register an invalid JES API.": "Internal error: A Zowe Explorer extension client tried to register an invalid JES API.",
  "Internal error: A Zowe Explorer extension client tried to register an invalid Command API.": "Internal error: A Zowe Explorer extension client tried to register an invalid Command API.",
  "Internal error: Tried to call a non-existing USS API in API register: {0}/Profile type": {
    "message": "Internal error: Tried to call a non-existing USS API in API register: {0}",
    "comment": [
      "Profile type"
    ]
  },
  "Internal error: Tried to call a non-existing MVS API in API register: {0}/Profile type": {
    "message": "Internal error: Tried to call a non-existing MVS API in API register: {0}",
    "comment": [
      "Profile type"
    ]
  },
  "Internal error: Tried to call a non-existing JES API in API register: {0}/Profile type": {
    "message": "Internal error: Tried to call a non-existing JES API in API register: {0}",
    "comment": [
      "Profile type"
    ]
  },
  "Internal error: Tried to call a non-existing Command API in API register: {0}/Profile type": {
    "message": "Internal error: Tried to call a non-existing Command API in API register: {0}",
    "comment": [
      "Profile type"
    ]
  },
  "Internal error: Tried to call a non-existing Common API in API register: {0}/Profile type": {
    "message": "Internal error: Tried to call a non-existing Common API in API register: {0}",
    "comment": [
      "Profile type"
    ]
  },
  "Operation Cancelled": "Operation Cancelled",
  "The Team configuration file has been opened in the editor. Editing or removal of profiles will need to be done manually.": "The Team configuration file has been opened in the editor. Editing or removal of profiles will need to be done manually.",
  "Token auth error": "Token auth error",
  "Profile was found using token auth, please log in to continue.": "Profile was found using token auth, please log in to continue.",
  "Choose \"Create new...\" to define or select a profile to add to the DATA SETS Explorer": "Choose \"Create new...\" to define or select a profile to add to the DATA SETS Explorer",
  "Choose \"Create new...\" to define or select a profile to add to the JOBS Explorer": "Choose \"Create new...\" to define or select a profile to add to the JOBS Explorer",
  "Choose \"Create new...\" to define or select a profile to add to the USS Explorer": "Choose \"Create new...\" to define or select a profile to add to the USS Explorer",
  "Profile selection has been cancelled.": "Profile selection has been cancelled.",
  "The profile {0} has been added to the {1} tree./chosen profiletree type": {
    "message": "The profile {0} has been added to the {1} tree.",
    "comment": [
      "chosen profile",
      "tree type"
    ]
  },
  "Profile Type": "Profile Type",
  "User Name": "User Name",
  "Enter the user name for the connection. Leave blank to not store.": "Enter the user name for the connection. Leave blank to not store.",
  "Password": "Password",
  "Enter the password for the connection. Leave blank to not store.": "Enter the password for the connection. Leave blank to not store.",
  "No profiles available": "No profiles available",
  "Select the profile you want to delete": "Select the profile you want to delete",
  "Validating {0} Profile./The profile name": {
    "message": "Validating {0} Profile.",
    "comment": [
      "The profile name"
    ]
  },
  "Validating {0} was cancelled./The profile name": {
    "message": "Validating {0} was cancelled.",
    "comment": [
      "The profile name"
    ]
  },
  "Profile validation failed for {0}./The profile name": {
    "message": "Profile validation failed for {0}.",
    "comment": [
      "The profile name"
    ]
  },
  "This profile is using basic authentication and does not support token authentication.": "This profile is using basic authentication and does not support token authentication.",
  "Error getting supported tokenType value for profile {0}/Service profile name": {
    "message": "Error getting supported tokenType value for profile {0}",
    "comment": [
      "Service profile name"
    ]
  },
  "Login to authentication service was successful.": "Login to authentication service was successful.",
  "Unable to log in with {0}. {1}/Service profile nameError message": {
    "message": "Unable to log in with {0}. {1}",
    "comment": [
      "Service profile name",
      "Error message"
    ]
  },
  "Logout from authentication service was successful for {0}./Service profile name": {
    "message": "Logout from authentication service was successful for {0}.",
    "comment": [
      "Service profile name"
    ]
  },
  "Unable to log out with {0}. {1}/Service profile nameError message": {
    "message": "Unable to log out with {0}. {1}",
    "comment": [
      "Service profile name",
      "Error message"
    ]
  },
  "Select the location where the config file will be initialized": "Select the location where the config file will be initialized",
  "Select the location of the config file to edit": "Select the location of the config file to edit",
  "Global: in the Zowe home directory": "Global: in the Zowe home directory",
  "Project: in the current working directory": "Project: in the current working directory",
  "Create New": "Create New",
  "Do you wish to apply this for all trees?": "Do you wish to apply this for all trees?",
  "Yes": "Yes",
  "Apply to all trees": "Apply to all trees",
  "No": "No",
  "Apply to current tree selected": "Apply to current tree selected",
  "Refresh": "Refresh",
  "Delete Selected": "Delete Selected",
  "Select an item before deleting": "Select an item before deleting",
  "Clear All": "Clear All",
  "Add New History Item": "Add New History Item",
  "Item": "Item",
  "Select": "Select",
  "Error encountered while activating and initializing logger": "Error encountered while activating and initializing logger",
  "Error encountered when creating temporary folder!": "Error encountered when creating temporary folder!",
  "Unable to delete temporary folder. {0}/Error message": {
    "message": "Unable to delete temporary folder. {0}",
    "comment": [
      "Error message"
    ]
  },
  "Reload Window": "Reload Window",
  "Settings have been successfully migrated for Zowe Explorer version 2 and above. To apply these settings, please reload your VS Code window.": "Settings have been successfully migrated for Zowe Explorer version 2 and above. To apply these settings, please reload your VS Code window.",
  "Required parameter 'host' must not be blank.": "Required parameter 'host' must not be blank.",
  "Invalid Credentials for profile '{0}'. Please ensure the username and password are valid or this may lead to a lock-out./Label": {
    "message": "Invalid Credentials for profile '{0}'. Please ensure the username and password are valid or this may lead to a lock-out.",
    "comment": [
      "Label"
    ]
  },
  "Your connection is no longer active for profile '{0}'. Please log in to an authentication service to restore the connection./Label": {
    "message": "Your connection is no longer active for profile '{0}'. Please log in to an authentication service to restore the connection.",
    "comment": [
      "Label"
    ]
  },
  "Log in to Authentication Service": "Log in to Authentication Service",
  "Update Credentials": "Update Credentials",
  "Zowe explorer profiles are being set as unsecured.": "Zowe explorer profiles are being set as unsecured.",
  "Zowe explorer profiles are being set as secured.": "Zowe explorer profiles are being set as secured.",
  "Custom credential manager failed to activate": "Custom credential manager failed to activate",
  "Custom credential manager {0} found, attempting to activate./Credential manager display name": {
    "message": "Custom credential manager {0} found, attempting to activate.",
    "comment": [
      "Credential manager display name"
    ]
  },
  "No custom credential managers found, using the default instead.": "No custom credential managers found, using the default instead.",
  "Custom credential manager {0} found/Credential manager display name": {
    "message": "Custom credential manager {0} found",
    "comment": [
      "Credential manager display name"
    ]
  },
  "Do you wish to use this credential manager instead?": "Do you wish to use this credential manager instead?",
  "Don't ask again": "Don't ask again",
  "Plugin of name '{0}' was defined for custom credential management on imperative.json file./Credential manager display name": {
    "message": "Plugin of name '{0}' was defined for custom credential management on imperative.json file.",
    "comment": [
      "Credential manager display name"
    ]
  },
  "Please install associated VS Code extension for custom credential manager or revert to default.": "Please install associated VS Code extension for custom credential manager or revert to default.",
  "Use Default": "Use Default",
  "Install": "Install",
  "After installing the extension, please make sure to reload your VS Code window in order to start using the installed credential manager": "After installing the extension, please make sure to reload your VS Code window in order to start using the installed credential manager",
  "Reload": "Reload",
  "No valid schema was found for the active team configuration. This may introduce issues with profiles in Zowe Explorer.": "No valid schema was found for the active team configuration. This may introduce issues with profiles in Zowe Explorer.",
  "\"Update Credentials\" operation not supported when \"autoStore\" is false": "\"Update Credentials\" operation not supported when \"autoStore\" is false",
  "Connection Name": "Connection Name",
  "Enter a name for the connection.": "Enter a name for the connection.",
  "Credentials for {0} were successfully updated/Profile name": {
    "message": "Credentials for {0} were successfully updated",
    "comment": [
      "Profile name"
    ]
  },
  "Zowe home directory is located at {0}/Zowe directory path": {
    "message": "Zowe home directory is located at {0}",
    "comment": [
      "Zowe directory path"
    ]
  },
  "Reading imperative.json failed. Will try to create file.": "Reading imperative.json failed. Will try to create file.",
  "Reading imperative.json Credential Manager.\n {0}/File content": {
    "message": "Reading imperative.json Credential Manager.\n {0}",
    "comment": [
      "File content"
    ]
  },
  "Failed to parse JSON file {0}. Will try to re-create the file./Settings file": {
    "message": "Failed to parse JSON file {0}. Will try to re-create the file.",
    "comment": [
      "Settings file"
    ]
  },
  "Updating imperative.json Credential Manager to {0}.\n{1}/Default credential override settingNew credential override setting": {
    "message": "Updating imperative.json Credential Manager to {0}.\n{1}",
    "comment": [
      "Default credential override setting",
      "New credential override setting"
    ]
  },
  "Failed to initialize Zowe folder: {0}/Error message": {
    "message": "Failed to initialize Zowe folder: {0}",
    "comment": [
      "Error message"
    ]
  },
  "Zowe Profiles initialized successfully.": "Zowe Profiles initialized successfully.",
  "Zowe Temp folder initialized successfully.": "Zowe Temp folder initialized successfully.",
  "Convert Existing Profiles": "Convert Existing Profiles",
  "Operation cancelled": "Operation cancelled",
  "Tree Item is not a Zowe Explorer item.": "Tree Item is not a Zowe Explorer item.",
  "$(plus) Add Credentials": "$(plus) Add Credentials",
  "Add username and password for basic authentication": "Add username and password for basic authentication",
  "$(refresh) Update Credentials": "$(refresh) Update Credentials",
  "Update stored username and password": "Update stored username and password",
  "$(trash) Delete Profile": "$(trash) Delete Profile",
  "$(workspace-untrusted) Disable Profile Validation": "$(workspace-untrusted) Disable Profile Validation",
  "Disable validation of server check for profile": "Disable validation of server check for profile",
  "$(workspace-trusted) Enable Profile Validation": "$(workspace-trusted) Enable Profile Validation",
  "Enable validation of server check for profile": "Enable validation of server check for profile",
  "$(pencil) Edit Profile": "$(pencil) Edit Profile",
  "Update profile connection information": "Update profile connection information",
  "$(eye-closed) Hide Profile": "$(eye-closed) Hide Profile",
  "Hide profile name from tree view": "Hide profile name from tree view",
  "$(arrow-right) Log in to authentication service": "$(arrow-right) Log in to authentication service",
  "Log in to obtain a new token value": "Log in to obtain a new token value",
  "$(arrow-left) Log out of authentication service": "$(arrow-left) Log out of authentication service",
  "Log out to invalidate and remove stored token value": "Log out to invalidate and remove stored token value",
  "Profile {0} is using basic authentication. Choose a profile action./Profile name": {
    "message": "Profile {0} is using basic authentication. Choose a profile action.",
    "comment": [
      "Profile name"
    ]
  },
  "Profile {0} is using token authentication. Choose a profile action./Profile name": {
    "message": "Profile {0} is using token authentication. Choose a profile action.",
    "comment": [
      "Profile name"
    ]
  },
  "Profile {0} doesn't specify an authentication method. Choose a profile action./Profile name": {
    "message": "Profile {0} doesn't specify an authentication method. Choose a profile action.",
    "comment": [
      "Profile name"
    ]
  },
  "Zowe Explorer": "Zowe Explorer",
  "Initialized logger for Zowe Explorer": "Initialized logger for Zowe Explorer",
  "This log file can be found at {0}/Log file location": {
    "message": "This log file can be found at {0}",
    "comment": [
      "Log file location"
    ]
  },
  "Zowe Explorer log level: {0}/Log setting": {
    "message": "Zowe Explorer log level: {0}",
    "comment": [
      "Log setting"
    ]
  },
  "Update": "Update",
  "Zowe Explorer now has a VS Code logger with a default log level of INFO.\n                \nIt looks like the Zowe CLI's ZOWE_APP_LOG_LEVEL={0}.\n                \nWould you like Zowe Explorer to update to the the same log level?/CLI setting": {
    "message": "Zowe Explorer now has a VS Code logger with a default log level of INFO.\n                \nIt looks like the Zowe CLI's ZOWE_APP_LOG_LEVEL={0}.\n                \nWould you like Zowe Explorer to update to the the same log level?",
    "comment": [
      "CLI setting"
    ]
  },
  "Remote file has changed. Presenting with way to resolve file.": "Remote file has changed. Presenting with way to resolve file.",
  "Something went wrong with compare of files.": "Something went wrong with compare of files.",
  "Downloaded: {0}/Download time": {
    "message": "Downloaded: {0}",
    "comment": [
      "Download time"
    ]
  },
  "Binary": "Binary",
  "Encoding: {0}/Encoding name": {
    "message": "Encoding: {0}",
    "comment": [
      "Encoding name"
    ]
  },
  "{0} location/Node type": {
    "message": "{0} location",
    "comment": [
      "Node type"
    ]
  },
  "Choose a location to create the {0}/Node type": {
    "message": "Choose a location to create the {0}",
    "comment": [
      "Node type"
    ]
  },
  "Name of file or directory": "Name of file or directory",
  "There is already a file with the same name.\n                        Please change your OS file system settings if you want to give case sensitive file names.": "There is already a file with the same name.\n                        Please change your OS file system settings if you want to give case sensitive file names.",
  "Unable to create node:": "Unable to create node:",
  "Uploading USS file": "Uploading USS file",
  "save requested for USS file {0}/Document file name": {
    "message": "save requested for USS file {0}",
    "comment": [
      "Document file name"
    ]
  },
  "Could not locate session when saving USS file.": "Could not locate session when saving USS file.",
  "Saving file...": "Saving file...",
  "Delete": "Delete",
  "Are you sure you want to delete the following item?\nThis will permanently remove the following file or folder from your system.\n\n{0}/File names": {
    "message": "Are you sure you want to delete the following item?\nThis will permanently remove the following file or folder from your system.\n\n{0}",
    "comment": [
      "File names"
    ]
  },
  "Delete action was canceled.": "Delete action was canceled.",
  "Copying file structure...": "Copying file structure...",
  "The paste operation is not supported for this node.": "The paste operation is not supported for this node.",
  "Pasting files...": "Pasting files...",
  "Invalid node": "Invalid node",
  "Profile auth error": "Profile auth error",
  "Profile is not authenticated, please log in to continue": "Profile is not authenticated, please log in to continue",
  "The response from Zowe CLI was not successful": "The response from Zowe CLI was not successful",
  "Retrieving response from uss-file-list": "Retrieving response from uss-file-list",
  "Open": "Open",
  "Delete action was cancelled.": "Delete action was cancelled.",
  "Unable to delete node: {0}/Error message": {
    "message": "Unable to delete node: {0}",
    "comment": [
      "Error message"
    ]
  },
  "The item {0} has been deleted./Label": {
    "message": "The item {0} has been deleted.",
    "comment": [
      "Label"
    ]
<<<<<<< HEAD
  },
  "open() called from invalid node.": "open() called from invalid node.",
  "There is already a file with the same name.\n                    Please change your OS file system settings if you want to give case sensitive file names": "There is already a file with the same name.\n                    Please change your OS file system settings if you want to give case sensitive file names",
  "Downloading {0}/Label": {
    "message": "Downloading {0}",
    "comment": [
      "Label"
    ]
=======
>>>>>>> ceaba7c1
  },
  "$(sync~spin) Downloading USS file...": "$(sync~spin) Downloading USS file...",
  "refreshUSS() called from invalid node.": "refreshUSS() called from invalid node.",
  "not found": "not found",
  "Unable to find file: {0} was probably deleted./Label": {
    "message": "Unable to find file: {0} was probably deleted.",
    "comment": [
      "Label"
    ]
  },
  "Re-download": "Re-download",
  "Cancel": "Cancel",
  "Failed to open file as text. Re-download file as binary?": "Failed to open file as text. Re-download file as binary?",
  "Required API functions for pasting (fileList, copy and/or putContent) were not found.": "Required API functions for pasting (fileList, copy and/or putContent) were not found.",
  "Uploading USS files...": "Uploading USS files...",
  "Error uploading files": "Error uploading files",
  "$(plus) Create a new filter": "$(plus) Create a new filter",
  "Favorites": "Favorites",
  "Unable to rename {0} because you have unsaved changes in this {1}. Please save your work before renaming the {1}./Node pathNode type": {
    "message": "Unable to rename {0} because you have unsaved changes in this {1}. Please save your work before renaming the {1}.",
    "comment": [
      "Node path",
      "Node type"
    ]
  },
  "Enter a new name for the {0}/Node type": {
    "message": "Enter a new name for the {0}",
    "comment": [
      "Node type"
    ]
  },
  "Unable to rename node:": "Unable to rename node:",
  "A {0} already exists with this name. Please choose a different name./Node type": {
    "message": "A {0} already exists with this name. Please choose a different name.",
    "comment": [
      "Node type"
    ]
  },
  "This will remove all favorited USS items for profile {0}. Continue?/Profile name": {
    "message": "This will remove all favorited USS items for profile {0}. Continue?",
    "comment": [
      "Profile name"
    ]
  },
  "Continue": "Continue",
  "Prompting the user to choose a member from the filtered list": "Prompting the user to choose a member from the filtered list",
  "Prompting the user for a USS path": "Prompting the user for a USS path",
  "Select a filter": "Select a filter",
  "No selection made. Operation cancelled.": "No selection made. Operation cancelled.",
  "New filter": "New filter",
  "You must enter a path.": "You must enter a path.",
  "Initializing profiles with USS favorites.": "Initializing profiles with USS favorites.",
  "No USS favorites found.": "No USS favorites found.",
  "Loading profile: {0} for USS favorites/Profile name": {
    "message": "Loading profile: {0} for USS favorites",
    "comment": [
      "Profile name"
    ]
  },
  "You must authenticate to view favorites.": "You must authenticate to view favorites.",
  "Error: You have Zowe USS favorites that refer to a non-existent CLI profile named: {0}.\n                     To resolve this, you can remove {0} from the Favorites section of Zowe Explorer's USS view.\n                      Would you like to do this now? {1}/Profile nameApplication name": {
    "message": "Error: You have Zowe USS favorites that refer to a non-existent CLI profile named: {0}.\n                     To resolve this, you can remove {0} from the Favorites section of Zowe Explorer's USS view.\n                      Would you like to do this now? {1}",
    "comment": [
      "Profile name",
      "Application name"
    ]
  },
  "initializeUSSFavorites.error.buttonRemove": "initializeUSSFavorites.error.buttonRemove",
  "File does not exist. It may have been deleted.": "File does not exist. It may have been deleted.",
  "Disabled": "Disabled",
  "Your jobs": "Your jobs",
  "Other user jobs": "Other user jobs",
  "All jobs": "All jobs",
  "Ascending": "Ascending",
  "Descending": "Descending",
  "Saving Data Set...": "Saving Data Set...",
  "Would you like to overwrite the remote file?": "Would you like to overwrite the remote file?",
  "Upload cancelled.": "Upload cancelled.",
  "Invalid job owner": "Invalid job owner",
  "Invalid job prefix": "Invalid job prefix",
  "EBCDIC": "EBCDIC",
  "z/OS default codepage": "z/OS default codepage",
  "Raw data representation": "Raw data representation",
  "Other": "Other",
  "Specify another codepage": "Specify another codepage",
  "From profile {0}/Profile name": {
    "message": "From profile {0}",
    "comment": [
      "Profile name"
    ]
  },
  "USS file tag": "USS file tag",
  "Choose encoding for {0}/Node label": {
    "message": "Choose encoding for {0}",
    "comment": [
      "Node label"
    ]
  },
  "Current encoding is {0}/Encoding name": {
    "message": "Current encoding is {0}",
    "comment": [
      "Encoding name"
    ]
  },
  "Enter a codepage (e.g., 1047, IBM-1047)": "Enter a codepage (e.g., 1047, IBM-1047)",
  "File was saved -- determining whether the file is a USS file or Data set.\n                        \n Comparing (case insensitive) {0} against directory {1} and {2}/Saved file nameData Set directoryUSS directory": {
    "message": "File was saved -- determining whether the file is a USS file or Data set.\n                        \n Comparing (case insensitive) {0} against directory {1} and {2}",
    "comment": [
      "Saved file name",
      "Data Set directory",
      "USS directory"
    ]
  },
  "File is a Data Set-- saving ": "File is a Data Set-- saving ",
  "File is a USS file -- saving": "File is a USS file -- saving",
  "File {0} is not a Data Set or USS file/Saved file name": {
    "message": "File {0} is not a Data Set or USS file",
    "comment": [
      "Saved file name"
    ]
  },
  "Team config file created, refreshing Zowe Explorer.": "Team config file created, refreshing Zowe Explorer.",
  "Team config file deleted, refreshing Zowe Explorer.": "Team config file deleted, refreshing Zowe Explorer.",
  "Team config file updated.": "Team config file updated.",
  "Enter a filter": "Enter a filter",
  "No items are loaded in the tree.": "No items are loaded in the tree.",
  "You must enter a pattern.": "You must enter a pattern.",
  "Prompting the user to choose a recent member for editing": "Prompting the user to choose a recent member for editing",
  "Select a recent member to open": "Select a recent member to open",
  "No recent members found.": "No recent members found.",
  "Compare": "Compare",
  "Overwrite": "Overwrite",
  "The content of the file is newer. Compare your version with latest or overwrite the content of the file with your changes.": "The content of the file is newer. Compare your version with latest or overwrite the content of the file with your changes.",
  "Type the new pattern to add to history": "Type the new pattern to add to history",
  "action is not supported for this property type.": "action is not supported for this property type.",
  "Clear all history items for this persistent property?": "Clear all history items for this persistent property?",
  "$(list-ordered) Job ID (default)": "$(list-ordered) Job ID (default)",
  "$(calendar) Date Submitted": "$(calendar) Date Submitted",
  "$(case-sensitive) Job Name": "$(case-sensitive) Job Name",
  "$(symbol-numeric) Return Code": "$(symbol-numeric) Return Code",
  "$(fold) Sort Direction": "$(fold) Sort Direction",
  "Go to Local Filtering": "Go to Local Filtering",
  "$(clear-all) Clear filter for profile": "$(clear-all) Clear filter for profile",
  "Download Single Spool operation not implemented by extender. Please contact the extension developer(s).": "Download Single Spool operation not implemented by extender. Please contact the extension developer(s).",
  "$(sync~spin) Opening spool file.../Label": {
    "message": "$(sync~spin) Opening spool file...",
    "comment": [
      "Label"
    ]
  },
  "$(sync~spin) Polling: {0}.../Document file name": {
    "message": "$(sync~spin) Polling: {0}...",
    "comment": [
      "Document file name"
    ]
  },
  "$(sync~spin) Fetching spool files...": "$(sync~spin) Fetching spool files...",
  "Modify Command": "Modify Command",
  "Command response: {0}/Command response": {
    "message": "Command response: {0}",
    "comment": [
      "Command response"
    ]
  },
  "jobActions.modifyCommand.apiNonExisting": "jobActions.modifyCommand.apiNonExisting",
  "Not implemented yet for profile of type: {0}/Job profile type": {
    "message": "Not implemented yet for profile of type: {0}",
    "comment": [
      "Job profile type"
    ]
  },
  "Owner": "Owner",
  "Prefix": "Prefix",
  "Are you sure you want to delete the following item?\nThis will permanently remove the following job from your system.\n\n{0}/Job name": {
    "message": "Are you sure you want to delete the following item?\nThis will permanently remove the following job from your system.\n\n{0}",
    "comment": [
      "Job name"
    ]
  },
  "Job {0} was deleted./Job name": {
    "message": "Job {0} was deleted.",
    "comment": [
      "Job name"
    ]
  },
  "Are you sure you want to delete the following {0} items?\nThis will permanently remove the following jobs from your system.\n\n{1}/Jobs lengthJob names": {
    "message": "Are you sure you want to delete the following {0} items?\nThis will permanently remove the following jobs from your system.\n\n{1}",
    "comment": [
      "Jobs length",
      "Job names"
    ]
  },
  "The following jobs were deleted: {0}/Deleted jobs": {
    "message": "The following jobs were deleted: {0}",
    "comment": [
      "Deleted jobs"
    ]
  },
  "The selected jobs were already cancelled.": "The selected jobs were already cancelled.",
  "The cancel function is not implemented in this API.": "The cancel function is not implemented in this API.",
  "The job was not cancelled.": "The job was not cancelled.",
  "One or more jobs failed to cancel: {0}/Failed to cancel jobs": {
    "message": "One or more jobs failed to cancel: {0}",
    "comment": [
      "Failed to cancel jobs"
    ]
  },
  "Cancelled selected jobs successfully.": "Cancelled selected jobs successfully.",
  "Select a sorting option for jobs in {0}/Session label": {
    "message": "Select a sorting option for jobs in {0}",
    "comment": [
      "Session label"
    ]
  },
  "Select a sorting direction": "Select a sorting direction",
  "$(check) Sorting updated for {0}/Session label": {
    "message": "$(check) Sorting updated for {0}",
    "comment": [
      "Session label"
    ]
  },
  "Use the search button to display jobs": "Use the search button to display jobs",
  "There are no JES spool messages to display": "There are no JES spool messages to display",
  "No jobs found": "No jobs found",
  "Filtering by job status is not yet supported with this profile type. Will show jobs with all statuses.": "Filtering by job status is not yet supported with this profile type. Will show jobs with all statuses.",
  "Retrieving response from zowe.GetJobs": "Retrieving response from zowe.GetJobs",
  "Create new...": "Create new...",
  "$(check) Submit this query": "$(check) Submit this query",
  "Enter job owner ID": "Enter job owner ID",
  "Enter job prefix": "Enter job prefix",
  "Enter job status": "Enter job status",
  "$(plus) Create job search filter": "$(plus) Create job search filter",
  "$(search) Search by job ID": "$(search) Search by job ID",
  "Initializing profiles with jobs favorites.": "Initializing profiles with jobs favorites.",
  "No jobs favorites found.": "No jobs favorites found.",
  "Loading profile: {0} for jobs favorites/Profile name": {
    "message": "Loading profile: {0} for jobs favorites",
    "comment": [
      "Profile name"
    ]
  },
  "Error: You have Zowe Job favorites that refer to a non-existent CLI profile named: {0}.\n                         To resolve this, you can remove {0} from the Favorites section of Zowe Explorer's Jobs view.\n                          Would you like to do this now? {1}/Profile nameApplication name": {
    "message": "Error: You have Zowe Job favorites that refer to a non-existent CLI profile named: {0}.\n                         To resolve this, you can remove {0} from the Favorites section of Zowe Explorer's Jobs view.\n                          Would you like to do this now? {1}",
    "comment": [
      "Profile name",
      "Application name"
    ]
  },
  "Remove": "Remove",
  "This will remove all favorited Jobs items for profile {0}. Continue?/Profile name": {
    "message": "This will remove all favorited Jobs items for profile {0}. Continue?",
    "comment": [
      "Profile name"
    ]
  },
  "Enter a job ID": "Enter a job ID",
  "Job search cancelled.": "Job search cancelled.",
  "The polling interval must be greater than or equal to 1000ms.": "The polling interval must be greater than or equal to 1000ms.",
  "Poll interval (in ms) for: {0}/URI path": {
    "message": "Poll interval (in ms) for: {0}",
    "comment": [
      "URI path"
    ]
  },
  "Polling dismissed for {0}; operation cancelled./Encoded URI path": {
    "message": "Polling dismissed for {0}; operation cancelled.",
    "comment": [
      "Encoded URI path"
    ]
  },
  "$(sync~spin) Polling: {0}.../Encoded URI path": {
    "message": "$(sync~spin) Polling: {0}...",
    "comment": [
      "Encoded URI path"
    ]
  },
  "Filter: {0}/The new filter": {
    "message": "Filter: {0}",
    "comment": [
      "The new filter"
    ]
  },
  "Set a filter...": "Set a filter...",
  "$(check) Filter cleared for {0}/Job label": {
    "message": "$(check) Filter cleared for {0}",
    "comment": [
      "Job label"
    ]
  },
  "Enter local filter...": "Enter local filter...",
  "$(check) Filter updated for {0}/Job label": {
    "message": "$(check) Filter updated for {0}",
    "comment": [
      "Job label"
    ]
  },
  "$(case-sensitive) Name (default)": "$(case-sensitive) Name (default)",
  "$(calendar) Date Created": "$(calendar) Date Created",
  "$(calendar) Date Modified": "$(calendar) Date Modified",
  "$(account) User ID": "$(account) User ID",
  "Partitioned Data Set: Binary": "Partitioned Data Set: Binary",
  "Partitioned Data Set: C": "Partitioned Data Set: C",
  "Partitioned Data Set: Classic": "Partitioned Data Set: Classic",
  "Partitioned Data Set: Default": "Partitioned Data Set: Default",
  "Partitioned Data Set: Extended": "Partitioned Data Set: Extended",
  "Sequential Data Set": "Sequential Data Set",
  "Copying File(s)": "Copying File(s)",
  "Profile is invalid, check connection details.": "Profile is invalid, check connection details.",
  "Allocate Data Set": "Allocate Data Set",
  "Edit Attributes": "Edit Attributes",
  "Select the profile to which the original data set belongs": "Select the profile to which the original data set belongs",
  "You must select a profile.": "You must select a profile.",
  "Enter the name of the data set to copy attributes from": "Enter the name of the data set to copy attributes from",
  "Enter a valid data set name.": "Enter a valid data set name.",
  "You must enter a new data set name.": "You must enter a new data set name.",
  "Allocating data set like {0}./Like Data Set name": {
    "message": "Allocating data set like {0}.",
    "comment": [
      "Like Data Set name"
    ]
  },
  "allocateLike.inputBox.placeHolder": "allocateLike.inputBox.placeHolder",
  "Unable to create data set.": "Unable to create data set.",
  "{0} was created like {1}./New Data Set nameLike Data Set name": {
    "message": "{0} was created like {1}.",
    "comment": [
      "New Data Set name",
      "Like Data Set name"
    ]
  },
  "Uploading to data set": "Uploading to data set",
  "Upload action was cancelled.": "Upload action was cancelled.",
  "No data sets selected for deletion, cancelling...": "No data sets selected for deletion, cancelling...",
  "Deleting data set(s): {0}/Data Sets to delete": {
    "message": "Deleting data set(s): {0}",
    "comment": [
      "Data Sets to delete"
    ]
  },
  "Are you sure you want to delete the following {0} item(s)?\nThis will permanently remove these data sets and/or members from your system.\n\n{1}/Data Sets to delete lengthData Sets to delete": {
    "message": "Are you sure you want to delete the following {0} item(s)?\nThis will permanently remove these data sets and/or members from your system.\n\n{1}",
    "comment": [
      "Data Sets to delete length",
      "Data Sets to delete"
    ]
  },
  "Deleting items": "Deleting items",
  "The following {0} item(s) were deleted: {1}/Data Sets deleted lengthData Sets deleted": {
    "message": "The following {0} item(s) were deleted: {1}",
    "comment": [
      "Data Sets deleted length",
      "Data Sets deleted"
    ]
  },
  "Name of Member": "Name of Member",
  "Enter valid member name": "Enter valid member name",
  "Creating new data set member {0}/Data Set member name": {
    "message": "Creating new data set member {0}",
    "comment": [
      "Data Set member name"
    ]
  },
  "Unable to create member.": "Unable to create member.",
<<<<<<< HEAD
=======
  "Invalid data set or member.": "Invalid data set or member.",
  "Downloading {0}/Label": {
    "message": "Downloading {0}",
    "comment": [
      "Label"
    ]
  },
  "$(sync~spin) Downloading data set...": "$(sync~spin) Downloading data set...",
>>>>>>> ceaba7c1
  "Allocating new data set": "Allocating new data set",
  "Attempting to allocate new data set": "Attempting to allocate new data set",
  "Click on parameters to change them": "Click on parameters to change them",
  "Name of Data Set": "Name of Data Set",
  "Enter valid dataset name": "Enter valid dataset name",
  "Template of Data Set to be Created": "Template of Data Set to be Created",
  "Error encountered when creating data set.": "Error encountered when creating data set.",
  "Name of Data Set Template": "Name of Data Set Template",
  "Showing attributes for {0}./Label": {
    "message": "Showing attributes for {0}.",
    "comment": [
      "Label"
    ]
  },
  "No matching names found for query: {0}/Label": {
    "message": "No matching names found for query: {0}",
    "comment": [
      "Label"
    ]
  },
  "Unable to list attributes.": "Unable to list attributes.",
  "Attributes": "Attributes",
  "No editor with a document that could be submitted as JCL is currently open.": "No editor with a document that could be submitted as JCL is currently open.",
  "Submitting as JCL in document {0}/Document file name": {
    "message": "Submitting as JCL in document {0}",
    "comment": [
      "Document file name"
    ]
  },
  "Select the Profile to use to submit the job": "Select the Profile to use to submit the job",
  "Session for submitting JCL was null or undefined!": "Session for submitting JCL was null or undefined!",
  "Job submitted {0}/Job ID and set job command": {
    "message": "Job submitted {0}",
    "comment": [
      "Job ID and set job command"
    ]
  },
  "Job submitted {0} using profile {1}./Job IDProfile name": {
    "message": "Job submitted {0} using profile {1}.",
    "comment": [
      "Job ID",
      "Profile name"
    ]
  },
  "Job submission failed.": "Job submission failed.",
  "Are you sure you want to submit the following job?\n\n{0}/JCL name": {
    "message": "Are you sure you want to submit the following job?\n\n{0}",
    "comment": [
      "JCL name"
    ]
  },
  "Cannot submit, item invalid.": "Cannot submit, item invalid.",
  "Job submitted {0} using profile {1}./Job IDSession name": {
    "message": "Job submitted {0} using profile {1}.",
    "comment": [
      "Job ID",
      "Session name"
    ]
  },
  "Cannot delete, item invalid.": "Cannot delete, item invalid.",
  "Error encountered when deleting data set. {0}/Stringified JSON error": {
    "message": "Error encountered when deleting data set. {0}",
    "comment": [
      "Stringified JSON error"
    ]
  },
  "Unable to find file {0}/Label": {
    "message": "Unable to find file {0}",
    "comment": [
      "Label"
    ]
  },
  "Item invalid.": "Item invalid.",
  "Error encountered when refreshing data set view. {0}/Stringified JSON error": {
    "message": "Error encountered when refreshing data set view. {0}",
    "comment": [
      "Stringified JSON error"
    ]
  },
  "Search Data Sets: use a comma to separate multiple patterns": "Search Data Sets: use a comma to separate multiple patterns",
  "Prompted for a data set pattern, recieved {0}./Data Set pattern": {
    "message": "Prompted for a data set pattern, recieved {0}.",
    "comment": [
      "Data Set pattern"
    ]
  },
  "Cannot perform the copy operation as the data sets selected have different types": "Cannot perform the copy operation as the data sets selected have different types",
  "Migration of data set {0} requested./Data Set name": {
    "message": "Migration of data set {0} requested.",
    "comment": [
      "Data Set name"
    ]
  },
  "Recall of data set {0} requested./Data Set name": {
    "message": "Recall of data set {0} requested.",
    "comment": [
      "Data Set name"
    ]
  },
  "Unable to gather more information": "Unable to gather more information",
  "Invalid paste. Copy data set(s) first.": "Invalid paste. Copy data set(s) first.",
  "Name of Data Set Member": "Name of Data Set Member",
  "Requested to save data set {0}/Document file name": {
    "message": "Requested to save data set {0}",
    "comment": [
      "Document file name"
    ]
  },
  "path.relative returned a non-blank directory. Assuming we are not in the DS_DIR directory: {0}/Relative path to Data Set directory": {
    "message": "path.relative returned a non-blank directory. Assuming we are not in the DS_DIR directory: {0}",
    "comment": [
      "Relative path to Data Set directory"
    ]
  },
  "Could not locate session when saving data set.": "Could not locate session when saving data set.",
  "Could not find session node": "Could not find session node",
  "Saving file {0}/Label": {
    "message": "Saving file {0}",
    "comment": [
      "Label"
    ]
  },
  "Data set failed to save. Data set may have been deleted or renamed on mainframe.": "Data set failed to save. Data set may have been deleted or renamed on mainframe.",
  "Saving data set...": "Saving data set...",
  "Copying data sets is not supported.": "Copying data sets is not supported.",
  "Replace": "Replace",
  "The data set member already exists.\nDo you want to replace it?": "The data set member already exists.\nDo you want to replace it?",
  "The physical sequential (PS) data set already exists.\nDo you want to replace it?": "The physical sequential (PS) data set already exists.\nDo you want to replace it?",
  "The partitioned (PO) data set already exists.\nDo you want to merge them while replacing any existing members?": "The partitioned (PO) data set already exists.\nDo you want to merge them while replacing any existing members?",
  "Enter a name for the new data set": "Enter a name for the new data set",
  "Unable to copy data set.": "Unable to copy data set.",
  "Use the search button to display data sets": "Use the search button to display data sets",
  "Cannot access member with control characters in the name: {0}/Data Set member": {
    "message": "Cannot access member with control characters in the name: {0}",
    "comment": [
      "Data Set member"
    ]
  },
  "No data sets found": "No data sets found",
  "Invalid data set or member.": "Invalid data set or member.",
  "$(sync~spin) Downloading data set...": "$(sync~spin) Downloading data set...",
  "$(plus) Create a new filter. For example: HLQ.*, HLQ.aaa.bbb, HLQ.ccc.ddd(member)": "$(plus) Create a new filter. For example: HLQ.*, HLQ.aaa.bbb, HLQ.ccc.ddd(member)",
  "Initializing profiles with data set favorites.": "Initializing profiles with data set favorites.",
  "No data set favorites found.": "No data set favorites found.",
  "Invalid Data Sets favorite: {0}. Please check formatting of the zowe.ds.history 'favorites' settings in the {1} user settings./Data Sets Favorite lineApplication name": {
    "message": "Invalid Data Sets favorite: {0}. Please check formatting of the zowe.ds.history 'favorites' settings in the {1} user settings.",
    "comment": [
      "Data Sets Favorite line",
      "Application name"
    ]
  },
  "Error creating data set favorite node: {0} for profile {1}./LabelProfile name": {
    "message": "Error creating data set favorite node: {0} for profile {1}.",
    "comment": [
      "Label",
      "Profile name"
    ]
  },
  "Loading profile: {0} for data set favorites/Profile name": {
    "message": "Loading profile: {0} for data set favorites",
    "comment": [
      "Profile name"
    ]
  },
  "Error: You have Zowe Data Set favorites that refer to a non-existent CLI profile named: {0}.\n                    To resolve this, you can remove {0} from the Favorites section of Zowe Explorer's Data Sets view.\n                    Would you like to do this now? {1}/Profile nameApplication name": {
    "message": "Error: You have Zowe Data Set favorites that refer to a non-existent CLI profile named: {0}.\n                    To resolve this, you can remove {0} from the Favorites section of Zowe Explorer's Data Sets view.\n                    Would you like to do this now? {1}",
    "comment": [
      "Profile name",
      "Application name"
    ]
  },
  "PDS already in favorites": "PDS already in favorites",
  "This will remove all favorited Data Sets items for profile {0}. Continue?/Profile name": {
    "message": "This will remove all favorited Data Sets items for profile {0}. Continue?",
    "comment": [
      "Profile name"
    ]
  },
  "Node does not exist. It may have been deleted.": "Node does not exist. It may have been deleted.",
  "Prompting the user for a data set pattern": "Prompting the user for a data set pattern",
  "Rename operation cancelled.": "Rename operation cancelled.",
  "Renaming data set {0}/Old Data Set name": {
    "message": "Renaming data set {0}",
    "comment": [
      "Old Data Set name"
    ]
  },
  "Unable to rename data set:": "Unable to rename data set:",
  "all PDS members in {0}/Node label": {
    "message": "all PDS members in {0}",
    "comment": [
      "Node label"
    ]
  },
  "the PDS members in {0}/Node label": {
    "message": "the PDS members in {0}",
    "comment": [
      "Node label"
    ]
  },
  "Select a sorting option for {0}/Specifier": {
    "message": "Select a sorting option for {0}",
    "comment": [
      "Specifier"
    ]
  },
  "$(check) Sorting updated for {0}/Node label": {
    "message": "$(check) Sorting updated for {0}",
    "comment": [
      "Node label"
    ]
  },
  "Filter: {0}/Filter value": {
    "message": "Filter: {0}",
    "comment": [
      "Filter value"
    ]
  },
  "$(clear-all) Clear filter for PDS": "$(clear-all) Clear filter for PDS",
  "Set a filter for {0}/Specifier": {
    "message": "Set a filter for {0}",
    "comment": [
      "Specifier"
    ]
  },
  "$(check) Filter cleared for {0}/Node label": {
    "message": "$(check) Filter cleared for {0}",
    "comment": [
      "Node label"
    ]
  },
  "Invalid date format specified": "Invalid date format specified",
  "Enter a value to filter by": "Enter a value to filter by",
  "Invalid filter specified": "Invalid filter specified",
  "$(check) Filter updated for {0}/Node label": {
    "message": "$(check) Filter updated for {0}",
    "comment": [
      "Node label"
    ]
  },
  "$(plus) Create a new Unix command": "$(plus) Create a new Unix command",
  "Zowe Unix Command": "Zowe Unix Command",
  "Issuing Commands is not supported for this profile.": "Issuing Commands is not supported for this profile.",
  "Not implemented yet for profile of type: {0}/Profile type": {
    "message": "Not implemented yet for profile of type: {0}",
    "comment": [
      "Profile type"
    ]
  },
  "Enter the path of the directory in order to execute the command": "Enter the path of the directory in order to execute the command",
  "Redirecting to Home Directory": "Redirecting to Home Directory",
  "Select the ssh Profile.": "Select the ssh Profile.",
  "No SSH profile found. Please create an SSH profile.": "No SSH profile found. Please create an SSH profile.",
  "SSH profile missing connection details. Please update.": "SSH profile missing connection details. Please update.",
  "Select the Profile to use to submit the Unix command": "Select the Profile to use to submit the Unix command",
  "Select a Unix command to run against {0} (An option to edit will follow)/Current work directory": {
    "message": "Select a Unix command to run against {0} (An option to edit will follow)",
    "comment": [
      "Current work directory"
    ]
  },
  "Select a Unix command to run immediately against {0}/Current work directory": {
    "message": "Select a Unix command to run immediately against {0}",
    "comment": [
      "Current work directory"
    ]
  },
  "Enter or update the Unix command": "Enter or update the Unix command",
  "No command entered.": "No command entered.",
  "Unix command submitted.": "Unix command submitted.",
  "$(plus) Create a new TSO command": "$(plus) Create a new TSO command",
  "Zowe TSO Command": "Zowe TSO Command",
  "Select the Profile to use to submit the TSO command": "Select the Profile to use to submit the TSO command",
  "Profile is invalid": "Profile is invalid",
  "Select a TSO command to run against {0} (An option to edit will follow)/Host name": {
    "message": "Select a TSO command to run against {0} (An option to edit will follow)",
    "comment": [
      "Host name"
    ]
  },
  "Select a TSO command to run immediately against {0}/Host name": {
    "message": "Select a TSO command to run immediately against {0}",
    "comment": [
      "Host name"
    ]
  },
  "Enter or update the TSO command": "Enter or update the TSO command",
  "TSO command submitted.": "TSO command submitted.",
  "No account number was supplied.": "No account number was supplied.",
  "Select the TSO Profile to use for account number.": "Select the TSO Profile to use for account number.",
  "Account Number": "Account Number",
  "Enter the account number for the TSO connection.": "Enter the account number for the TSO connection.",
  "Operation Cancelled.": "Operation Cancelled.",
  "$(plus) Create a new MVS command": "$(plus) Create a new MVS command",
  "Zowe MVS Command": "Zowe MVS Command",
  "Select the Profile to use to submit the command": "Select the Profile to use to submit the command",
  "Select an MVS command to run against {0} (An option to edit will follow)/Host name": {
    "message": "Select an MVS command to run against {0} (An option to edit will follow)",
    "comment": [
      "Host name"
    ]
  },
  "Select an MVS command to run immediately against {0}/Host name": {
    "message": "Select an MVS command to run immediately against {0}",
    "comment": [
      "Host name"
    ]
  },
  "Enter or update the MVS command": "Enter or update the MVS command",
  "MVS command submitted.": "MVS command submitted.",
  "Profile Name {0} is inactive. Please check if your Zowe server is active or if the URL and port in your profile is correct./Profile name": {
    "message": "Profile Name {0} is inactive. Please check if your Zowe server is active or if the URL and port in your profile is correct.",
    "comment": [
      "Profile name"
    ]
  },
  "Failed to upload changes for {0}: {1}/Build file hyperlinkError message": {
    "message": "Failed to upload changes for {0}: {1}",
    "comment": [
      "Build file hyperlink",
      "Error message"
    ]
  }
}<|MERGE_RESOLUTION|>--- conflicted
+++ resolved
@@ -377,7 +377,6 @@
     "comment": [
       "Label"
     ]
-<<<<<<< HEAD
   },
   "open() called from invalid node.": "open() called from invalid node.",
   "There is already a file with the same name.\n                    Please change your OS file system settings if you want to give case sensitive file names": "There is already a file with the same name.\n                    Please change your OS file system settings if you want to give case sensitive file names",
@@ -386,8 +385,6 @@
     "comment": [
       "Label"
     ]
-=======
->>>>>>> ceaba7c1
   },
   "$(sync~spin) Downloading USS file...": "$(sync~spin) Downloading USS file...",
   "refreshUSS() called from invalid node.": "refreshUSS() called from invalid node.",
@@ -751,8 +748,6 @@
     ]
   },
   "Unable to create member.": "Unable to create member.",
-<<<<<<< HEAD
-=======
   "Invalid data set or member.": "Invalid data set or member.",
   "Downloading {0}/Label": {
     "message": "Downloading {0}",
@@ -761,7 +756,6 @@
     ]
   },
   "$(sync~spin) Downloading data set...": "$(sync~spin) Downloading data set...",
->>>>>>> ceaba7c1
   "Allocating new data set": "Allocating new data set",
   "Attempting to allocate new data set": "Attempting to allocate new data set",
   "Click on parameters to change them": "Click on parameters to change them",
