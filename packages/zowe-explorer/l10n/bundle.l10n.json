{
  "Error encountered when loading your Zowe config. Click \"Show Config\" for more details.": "Error encountered when loading your Zowe config. Click \"Show Config\" for more details.",
  "Internal error: A Zowe Explorer extension client tried to register an invalid USS API.": "Internal error: A Zowe Explorer extension client tried to register an invalid USS API.",
  "Internal error: A Zowe Explorer extension client tried to register an invalid MVS API.": "Internal error: A Zowe Explorer extension client tried to register an invalid MVS API.",
  "Internal error: A Zowe Explorer extension client tried to register an invalid JES API.": "Internal error: A Zowe Explorer extension client tried to register an invalid JES API.",
  "Internal error: A Zowe Explorer extension client tried to register an invalid Command API.": "Internal error: A Zowe Explorer extension client tried to register an invalid Command API.",
  "Internal error: Tried to call a non-existing USS API in API register: {0}/Profile type": {
    "message": "Internal error: Tried to call a non-existing USS API in API register: {0}",
    "comment": [
      "Profile type"
    ]
  },
  "Internal error: Tried to call a non-existing MVS API in API register: {0}/Profile type": {
    "message": "Internal error: Tried to call a non-existing MVS API in API register: {0}",
    "comment": [
      "Profile type"
    ]
  },
  "Internal error: Tried to call a non-existing JES API in API register: {0}/Profile type": {
    "message": "Internal error: Tried to call a non-existing JES API in API register: {0}",
    "comment": [
      "Profile type"
    ]
  },
  "Internal error: Tried to call a non-existing Command API in API register: {0}/Profile type": {
    "message": "Internal error: Tried to call a non-existing Command API in API register: {0}",
    "comment": [
      "Profile type"
    ]
  },
  "Internal error: Tried to call a non-existing Common API in API register: {0}/Profile type": {
    "message": "Internal error: Tried to call a non-existing Common API in API register: {0}",
    "comment": [
      "Profile type"
    ]
  },
  "Operation Cancelled": "Operation Cancelled",
  "The Team configuration file has been opened in the editor. Editing or removal of profiles will need to be done manually.": "The Team configuration file has been opened in the editor. Editing or removal of profiles will need to be done manually.",
  "Token auth error": "Token auth error",
  "Profile was found using token auth, please log in to continue.": "Profile was found using token auth, please log in to continue.",
  "Choose \"Create new...\" to define or select a profile to add to the DATA SETS Explorer": "Choose \"Create new...\" to define or select a profile to add to the DATA SETS Explorer",
  "Choose \"Create new...\" to define or select a profile to add to the JOBS Explorer": "Choose \"Create new...\" to define or select a profile to add to the JOBS Explorer",
  "Choose \"Create new...\" to define or select a profile to add to the USS Explorer": "Choose \"Create new...\" to define or select a profile to add to the USS Explorer",
  "Profile selection has been cancelled.": "Profile selection has been cancelled.",
  "The profile {0} has been added to the {1} tree./chosen profiletree type": {
    "message": "The profile {0} has been added to the {1} tree.",
    "comment": [
      "chosen profile",
      "tree type"
    ]
  },
  "Profile Type": "Profile Type",
  "User Name": "User Name",
  "Enter the user name for the connection. Leave blank to not store.": "Enter the user name for the connection. Leave blank to not store.",
  "Password": "Password",
  "Enter the password for the connection. Leave blank to not store.": "Enter the password for the connection. Leave blank to not store.",
  "No profiles available": "No profiles available",
  "Select the profile you want to delete": "Select the profile you want to delete",
  "Validating {0} Profile./The profile name": {
    "message": "Validating {0} Profile.",
    "comment": [
      "The profile name"
    ]
  },
  "Validating {0} was cancelled./The profile name": {
    "message": "Validating {0} was cancelled.",
    "comment": [
      "The profile name"
    ]
  },
  "Profile validation failed for {0}./The profile name": {
    "message": "Profile validation failed for {0}.",
    "comment": [
      "The profile name"
    ]
  },
  "This profile is using basic authentication and does not support token authentication.": "This profile is using basic authentication and does not support token authentication.",
  "Error getting supported tokenType value for profile {0}/Service profile name": {
    "message": "Error getting supported tokenType value for profile {0}",
    "comment": [
      "Service profile name"
    ]
  },
  "Login to authentication service was successful.": "Login to authentication service was successful.",
  "Unable to log in with {0}. {1}/Service profile nameError message": {
    "message": "Unable to log in with {0}. {1}",
    "comment": [
      "Service profile name",
      "Error message"
    ]
  },
  "Logout from authentication service was successful for {0}./Service profile name": {
    "message": "Logout from authentication service was successful for {0}.",
    "comment": [
      "Service profile name"
    ]
  },
  "Unable to log out with {0}. {1}/Service profile nameError message": {
    "message": "Unable to log out with {0}. {1}",
    "comment": [
      "Service profile name",
      "Error message"
    ]
  },
  "Select the location where the config file will be initialized": "Select the location where the config file will be initialized",
  "Select the location of the config file to edit": "Select the location of the config file to edit",
  "Global: in the Zowe home directory": "Global: in the Zowe home directory",
  "Project: in the current working directory": "Project: in the current working directory",
  "Create New": "Create New",
  "A Team Configuration File already exists in this location\n{0}\nContinuing may alter the existing file, would you like to proceed?/File path": {
    "message": "A Team Configuration File already exists in this location\n{0}\nContinuing may alter the existing file, would you like to proceed?",
    "comment": [
      "File path"
    ]
  },
  "Enter an allocation unit": "Enter an allocation unit",
  "Enter the average block length (if allocation unit = BLK)": "Enter the average block length (if allocation unit = BLK)",
  "Enter a block size": "Enter a block size",
  "Enter an SMS data class": "Enter an SMS data class",
  "Enter a device type (unit)": "Enter a device type (unit)",
  "Enter the number of directory blocks": "Enter the number of directory blocks",
  "Specify the data set type (DSNTYPE)": "Specify the data set type (DSNTYPE)",
  "Enter the SMS management class": "Enter the SMS management class",
  "Enter a data set name": "Enter a data set name",
  "Select a data set organization (DSORG)": "Select a data set organization (DSORG)",
  "Enter the primary space allocation": "Enter the primary space allocation",
  "Enter the data set's record format": "Enter the data set's record format",
  "Enter the logical record length": "Enter the logical record length",
  "Enter the secondary space allocation": "Enter the secondary space allocation",
  "Enter the size of the data set": "Enter the size of the data set",
  "Enter the SMS storage class": "Enter the SMS storage class",
  "Enter the volume serial on which the data set should be placed": "Enter the volume serial on which the data set should be placed",
<<<<<<< HEAD
=======
  "zowe.separator.recent": "zowe.separator.recent",
>>>>>>> 95b63c1c
  "Recent Filters": "Recent Filters",
  "Options": "Options",
  "Zowe Explorer is running in Theia environment.": "Zowe Explorer is running in Theia environment.",
  "Zowe Explorer's temp folder is located at {0}/Zowe temp folder": {
    "message": "Zowe Explorer's temp folder is located at {0}",
    "comment": [
      "Zowe temp folder"
    ]
  },
  "Zowe Explorer has activated successfully.": "Zowe Explorer has activated successfully.",
  "Zowe explorer profiles are being set as unsecured.": "Zowe explorer profiles are being set as unsecured.",
  "Zowe explorer profiles are being set as secured.": "Zowe explorer profiles are being set as secured.",
  "Refresh": "Refresh",
  "Delete Selected": "Delete Selected",
  "Select an item before deleting": "Select an item before deleting",
  "Clear All": "Clear All",
  "Add New History Item": "Add New History Item",
  "Item": "Item",
  "Select": "Select",
  "Error encountered when creating temporary folder!": "Error encountered when creating temporary folder!",
  "Unable to delete temporary folder. {0}/Error message": {
    "message": "Unable to delete temporary folder. {0}",
    "comment": [
      "Error message"
    ]
  },
  "Reload Window": "Reload Window",
  "Settings have been successfully migrated for Zowe Explorer version 2 and above. To apply these settings, please reload your VS Code window.": "Settings have been successfully migrated for Zowe Explorer version 2 and above. To apply these settings, please reload your VS Code window.",
  "Required parameter 'host' must not be blank.": "Required parameter 'host' must not be blank.",
  "Invalid Credentials for profile '{0}'. Please ensure the username and password are valid or this may lead to a lock-out./Label": {
    "message": "Invalid Credentials for profile '{0}'. Please ensure the username and password are valid or this may lead to a lock-out.",
    "comment": [
      "Label"
    ]
  },
  "Your connection is no longer active for profile '{0}'. Please log in to an authentication service to restore the connection./Label": {
    "message": "Your connection is no longer active for profile '{0}'. Please log in to an authentication service to restore the connection.",
    "comment": [
      "Label"
    ]
  },
  "Log in to Authentication Service": "Log in to Authentication Service",
  "Update Credentials": "Update Credentials",
  "Custom credential manager failed to activate": "Custom credential manager failed to activate",
  "Custom credential manager {0} found, attempting to activate./Credential manager display name": {
    "message": "Custom credential manager {0} found, attempting to activate.",
    "comment": [
      "Credential manager display name"
    ]
  },
  "No custom credential managers found, using the default instead.": "No custom credential managers found, using the default instead.",
  "Custom credential manager {0} found/Credential manager display name": {
    "message": "Custom credential manager {0} found",
    "comment": [
      "Credential manager display name"
    ]
  },
  "Do you wish to use this credential manager instead?": "Do you wish to use this credential manager instead?",
  "Yes": "Yes",
  "Don't ask again": "Don't ask again",
  "Plugin of name '{0}' was defined for custom credential management on imperative.json file./Credential manager display name": {
    "message": "Plugin of name '{0}' was defined for custom credential management on imperative.json file.",
    "comment": [
      "Credential manager display name"
    ]
  },
  "Please install associated VS Code extension for custom credential manager or revert to default.": "Please install associated VS Code extension for custom credential manager or revert to default.",
  "Use Default": "Use Default",
  "Install": "Install",
  "After installing the extension, please make sure to reload your VS Code window in order to start using the installed credential manager": "After installing the extension, please make sure to reload your VS Code window in order to start using the installed credential manager",
  "Reload": "Reload",
  "\"Update Credentials\" operation not supported when \"autoStore\" is false": "\"Update Credentials\" operation not supported when \"autoStore\" is false",
  "Connection Name": "Connection Name",
  "Enter a name for the connection.": "Enter a name for the connection.",
  "Credentials for {0} were successfully updated/Profile name": {
    "message": "Credentials for {0} were successfully updated",
    "comment": [
      "Profile name"
    ]
  },
  "Zowe home directory is located at {0}/Zowe directory path": {
    "message": "Zowe home directory is located at {0}",
    "comment": [
      "Zowe directory path"
    ]
  },
  "Reading imperative.json failed. Will try to create file.": "Reading imperative.json failed. Will try to create file.",
  "Reading imperative.json Credential Manager.\n {0}/File content": {
    "message": "Reading imperative.json Credential Manager.\n {0}",
    "comment": [
      "File content"
    ]
  },
  "Failed to parse JSON file {0}. Will try to re-create the file./Settings file": {
    "message": "Failed to parse JSON file {0}. Will try to re-create the file.",
    "comment": [
      "Settings file"
    ]
  },
  "Updating imperative.json Credential Manager to {0}.\n{1}/Default credential override settingNew credential override setting": {
    "message": "Updating imperative.json Credential Manager to {0}.\n{1}",
    "comment": [
      "Default credential override setting",
      "New credential override setting"
    ]
  },
  "Failed to initialize Zowe folder: {0}/Error message": {
    "message": "Failed to initialize Zowe folder: {0}",
    "comment": [
      "Error message"
    ]
  },
  "Zowe Profiles initialized successfully.": "Zowe Profiles initialized successfully.",
  "Zowe Temp folder initialized successfully.": "Zowe Temp folder initialized successfully.",
  "Convert Existing Profiles": "Convert Existing Profiles",
  "Operation cancelled": "Operation cancelled",
  "Tree Item is not a Zowe Explorer item.": "Tree Item is not a Zowe Explorer item.",
  "$(plus) Add Credentials": "$(plus) Add Credentials",
  "Add username and password for basic authentication": "Add username and password for basic authentication",
  "$(refresh) Update Credentials": "$(refresh) Update Credentials",
  "Update stored username and password": "Update stored username and password",
  "$(trash) Delete Profile": "$(trash) Delete Profile",
  "$(workspace-untrusted) Disable Profile Validation": "$(workspace-untrusted) Disable Profile Validation",
  "Disable validation of server check for profile": "Disable validation of server check for profile",
  "$(workspace-trusted) Enable Profile Validation": "$(workspace-trusted) Enable Profile Validation",
  "Enable validation of server check for profile": "Enable validation of server check for profile",
  "$(pencil) Edit Profile": "$(pencil) Edit Profile",
  "Update profile connection information": "Update profile connection information",
  "$(eye-closed) Hide Profile": "$(eye-closed) Hide Profile",
  "Hide profile name from tree view": "Hide profile name from tree view",
  "$(arrow-right) Log in to authentication service": "$(arrow-right) Log in to authentication service",
  "Log in to obtain a new token value": "Log in to obtain a new token value",
  "$(arrow-left) Log out of authentication service": "$(arrow-left) Log out of authentication service",
  "Log out to invalidate and remove stored token value": "Log out to invalidate and remove stored token value",
  "Apply to all trees": "Apply to all trees",
  "No": "No",
  "Apply to current tree selected": "Apply to current tree selected",
  "Do you wish to apply this for all trees?": "Do you wish to apply this for all trees?",
  "Profile {0} is using basic authentication. Choose a profile action./Profile name": {
    "message": "Profile {0} is using basic authentication. Choose a profile action.",
    "comment": [
      "Profile name"
    ]
  },
  "Profile {0} is using token authentication. Choose a profile action./Profile name": {
    "message": "Profile {0} is using token authentication. Choose a profile action.",
    "comment": [
      "Profile name"
    ]
  },
  "Profile {0} doesn't specify an authentication method. Choose a profile action./Profile name": {
    "message": "Profile {0} doesn't specify an authentication method. Choose a profile action.",
    "comment": [
      "Profile name"
    ]
  },
  "Error encountered while activating and initializing logger": "Error encountered while activating and initializing logger",
  "Zowe Explorer": "Zowe Explorer",
  "Initialized logger for Zowe Explorer": "Initialized logger for Zowe Explorer",
  "This log file can be found at {0}/Log file location": {
    "message": "This log file can be found at {0}",
    "comment": [
      "Log file location"
    ]
  },
  "Zowe Explorer log level: {0}/Log setting": {
    "message": "Zowe Explorer log level: {0}",
    "comment": [
      "Log setting"
    ]
  },
  "Update": "Update",
  "Zowe Explorer now has a VS Code logger with a default log level of INFO.\n                \nIt looks like the Zowe CLI's ZOWE_APP_LOG_LEVEL={0}.\n                \nWould you like Zowe Explorer to update to the the same log level?/CLI setting": {
    "message": "Zowe Explorer now has a VS Code logger with a default log level of INFO.\n                \nIt looks like the Zowe CLI's ZOWE_APP_LOG_LEVEL={0}.\n                \nWould you like Zowe Explorer to update to the the same log level?",
    "comment": [
      "CLI setting"
    ]
  },
<<<<<<< HEAD
  "Favorites": "Favorites",
  "Use the search button to list USS files": "Use the search button to list USS files",
=======
  "Remote file has changed. Presenting with way to resolve file.": "Remote file has changed. Presenting with way to resolve file.",
  "Something went wrong with compare of files.": "Something went wrong with compare of files.",
>>>>>>> 95b63c1c
  "Invalid node": "Invalid node",
  "Profile auth error": "Profile auth error",
  "Profile is not authenticated, please log in to continue": "Profile is not authenticated, please log in to continue",
  "Retrieving response from uss-file-list": "Retrieving response from uss-file-list",
  "Open": "Open",
  "Delete action was cancelled.": "Delete action was cancelled.",
  "Unable to delete node: {0}/Error message": {
    "message": "Unable to delete node: {0}",
    "comment": [
      "Error message"
    ]
  },
  "The item {0} has been deleted./Label": {
    "message": "The item {0} has been deleted.",
    "comment": [
      "Label"
    ]
  },
  "open() called from invalid node.": "open() called from invalid node.",
  "refreshUSS() called from invalid node.": "refreshUSS() called from invalid node.",
  "not found": "not found",
  "Unable to find file: {0} was probably deleted./Label": {
    "message": "Unable to find file: {0} was probably deleted.",
    "comment": [
      "Label"
    ]
  },
  "Re-download": "Re-download",
  "Cancel": "Cancel",
  "Failed to open file as text. Re-download file as binary?": "Failed to open file as text. Re-download file as binary?",
  "Required API functions for pasting (fileList and copy/uploadFromBuffer) were not found.": "Required API functions for pasting (fileList and copy/uploadFromBuffer) were not found.",
  "Uploading USS files...": "Uploading USS files...",
  "Error uploading files": "Error uploading files",
  "Downloaded: {0}/Download time": {
    "message": "Downloaded: {0}",
    "comment": [
      "Download time"
    ]
  },
  "Binary": "Binary",
  "Encoding: {0}/Encoding name": {
    "message": "Encoding: {0}",
    "comment": [
      "Encoding name"
    ]
  },
  "$(plus) Create a new filter": "$(plus) Create a new filter",
  "Confirm": "Confirm",
  "One or more items may be overwritten from this drop operation. Confirm or cancel?": "One or more items may be overwritten from this drop operation. Confirm or cancel?",
  "Unable to rename {0} because you have unsaved changes in this {1}. Please save your work before renaming the {1}./Node pathNode type": {
    "message": "Unable to rename {0} because you have unsaved changes in this {1}. Please save your work before renaming the {1}.",
    "comment": [
      "Node path",
      "Node type"
    ]
  },
  "Enter a new name for the {0}/Node type": {
    "message": "Enter a new name for the {0}",
    "comment": [
      "Node type"
    ]
  },
  "Unable to rename node:": "Unable to rename node:",
  "A {0} already exists with this name. Please choose a different name./Node type": {
    "message": "A {0} already exists with this name. Please choose a different name.",
    "comment": [
      "Node type"
    ]
  },
  "This will remove all favorited USS items for profile {0}. Continue?/Profile name": {
    "message": "This will remove all favorited USS items for profile {0}. Continue?",
    "comment": [
      "Profile name"
    ]
  },
  "Continue": "Continue",
  "Prompting the user to choose a member from the filtered list": "Prompting the user to choose a member from the filtered list",
  "Prompting the user for a USS path": "Prompting the user for a USS path",
  "Select a filter": "Select a filter",
  "No selection made. Operation cancelled.": "No selection made. Operation cancelled.",
  "New filter": "New filter",
  "You must enter a path.": "You must enter a path.",
  "Initializing profiles with USS favorites.": "Initializing profiles with USS favorites.",
  "No USS favorites found.": "No USS favorites found.",
  "Loading profile: {0} for USS favorites/Profile name": {
    "message": "Loading profile: {0} for USS favorites",
    "comment": [
      "Profile name"
    ]
  },
  "You must authenticate to view favorites.": "You must authenticate to view favorites.",
  "Error: You have Zowe USS favorites that refer to a non-existent CLI profile named: {0}.\n                     To resolve this, you can remove {0} from the Favorites section of Zowe Explorer's USS view.\n                      Would you like to do this now? {1}/Profile nameApplication name": {
    "message": "Error: You have Zowe USS favorites that refer to a non-existent CLI profile named: {0}.\n                     To resolve this, you can remove {0} from the Favorites section of Zowe Explorer's USS view.\n                      Would you like to do this now? {1}",
    "comment": [
      "Profile name",
      "Application name"
    ]
  },
  "initializeUSSFavorites.error.buttonRemove": "initializeUSSFavorites.error.buttonRemove",
  "File does not exist. It may have been deleted.": "File does not exist. It may have been deleted.",
<<<<<<< HEAD
  "The 'move' function is not implemented for this USS API.": "The 'move' function is not implemented for this USS API.",
  "Profile does not exist for this file.": "Profile does not exist for this file.",
  "$(sync~spin) Saving USS file...": "$(sync~spin) Saving USS file...",
  "Renaming {0} failed due to API error: {1}/File pathError message": {
    "message": "Renaming {0} failed due to API error: {1}",
    "comment": [
      "File path",
      "Error message"
    ]
  },
  "Deleting {0} failed due to API error: {1}/File nameError message": {
    "message": "Deleting {0} failed due to API error: {1}",
    "comment": [
      "File name",
      "Error message"
    ]
  },
=======
>>>>>>> 95b63c1c
  "{0} location/Node type": {
    "message": "{0} location",
    "comment": [
      "Node type"
    ]
  },
  "Choose a location to create the {0}/Node type": {
    "message": "Choose a location to create the {0}",
    "comment": [
      "Node type"
    ]
  },
  "Name of file or directory": "Name of file or directory",
<<<<<<< HEAD
  "Unable to create node:": "Unable to create node:",
  "Uploading USS file": "Uploading USS file",
  "Copy Path is not yet supported in Theia.": "Copy Path is not yet supported in Theia.",
=======
  "There is already a file with the same name.\n                        Please change your OS file system settings if you want to give case sensitive file names.": "There is already a file with the same name.\n                        Please change your OS file system settings if you want to give case sensitive file names.",
  "Unable to create node:": "Unable to create node:",
  "Uploading USS file": "Uploading USS file",
  "Copy Path is not yet supported in Theia.": "Copy Path is not yet supported in Theia.",
  "save requested for USS file {0}/Document file name": {
    "message": "save requested for USS file {0}",
    "comment": [
      "Document file name"
    ]
  },
  "Could not locate session when saving USS file.": "Could not locate session when saving USS file.",
  "Saving file...": "Saving file...",
>>>>>>> 95b63c1c
  "Delete": "Delete",
  "Are you sure you want to delete the following item?\nThis will permanently remove the following file or folder from your system.\n\n{0}/File names": {
    "message": "Are you sure you want to delete the following item?\nThis will permanently remove the following file or folder from your system.\n\n{0}",
    "comment": [
      "File names"
    ]
  },
  "Delete action was canceled.": "Delete action was canceled.",
  "Copying file structure...": "Copying file structure...",
  "The paste operation is not supported for this node.": "The paste operation is not supported for this node.",
  "Pasting files...": "Pasting files...",
<<<<<<< HEAD
  "There is already a file with the same name. \n                Please change your OS file system settings if you want to give case sensitive file names": "There is already a file with the same name. \n                Please change your OS file system settings if you want to give case sensitive file names",
=======
  "open() called from invalid node.": "open() called from invalid node.",
  "There is already a file with the same name.\n                Please change your OS file system settings if you want to give case sensitive file names": "There is already a file with the same name.\n                Please change your OS file system settings if you want to give case sensitive file names",
>>>>>>> 95b63c1c
  "$(sync~spin) Downloading USS file...": "$(sync~spin) Downloading USS file...",
  "Disabled": "Disabled",
  "Your jobs": "Your jobs",
  "Other user jobs": "Other user jobs",
  "All jobs": "All jobs",
  "Ascending": "Ascending",
  "Descending": "Descending",
  "Saving Data Set...": "Saving Data Set...",
  "Saving file...": "Saving file...",
  "A merge conflict has been detected. Since you are running inside Theia editor, a merge conflict resolution is not available yet.": "A merge conflict has been detected. Since you are running inside Theia editor, a merge conflict resolution is not available yet.",
  "Would you like to overwrite the remote file?": "Would you like to overwrite the remote file?",
  "Upload cancelled.": "Upload cancelled.",
  "Invalid job owner": "Invalid job owner",
  "Invalid job prefix": "Invalid job prefix",
<<<<<<< HEAD
=======
  "EBCDIC": "EBCDIC",
  "z/OS default codepage": "z/OS default codepage",
  "Raw data representation": "Raw data representation",
  "Other": "Other",
  "Specify another codepage": "Specify another codepage",
  "From profile {0}/Profile name": {
    "message": "From profile {0}",
    "comment": [
      "Profile name"
    ]
  },
  "USS file tag": "USS file tag",
  "Choose encoding for {0}/Node label": {
    "message": "Choose encoding for {0}",
    "comment": [
      "Node label"
    ]
  },
  "Current encoding is {0}/Encoding name": {
    "message": "Current encoding is {0}",
    "comment": [
      "Encoding name"
    ]
  },
  "Enter a codepage (e.g., 1047, IBM-1047)": "Enter a codepage (e.g., 1047, IBM-1047)",
  "File was saved -- determining whether the file is a USS file or Data set.\n                        \n Comparing (case insensitive) {0} against directory {1} and {2}/Saved file nameData Set directoryUSS directory": {
    "message": "File was saved -- determining whether the file is a USS file or Data set.\n                        \n Comparing (case insensitive) {0} against directory {1} and {2}",
    "comment": [
      "Saved file name",
      "Data Set directory",
      "USS directory"
    ]
  },
  "File is a Data Set-- saving ": "File is a Data Set-- saving ",
  "File is a USS file -- saving": "File is a USS file -- saving",
  "File {0} is not a Data Set or USS file/Saved file name": {
    "message": "File {0} is not a Data Set or USS file",
    "comment": [
      "Saved file name"
    ]
  },
>>>>>>> 95b63c1c
  "Team config file created, refreshing Zowe Explorer.": "Team config file created, refreshing Zowe Explorer.",
  "Team config file deleted, refreshing Zowe Explorer.": "Team config file deleted, refreshing Zowe Explorer.",
  "Team config file updated.": "Team config file updated.",
  "Type the new pattern to add to history": "Type the new pattern to add to history",
  "action is not supported for this property type.": "action is not supported for this property type.",
  "Clear all history items for this persistent property?": "Clear all history items for this persistent property?",
  "Enter a filter": "Enter a filter",
  "No items are loaded in the tree.": "No items are loaded in the tree.",
  "You must enter a pattern.": "You must enter a pattern.",
  "Prompting the user to choose a recent member for editing": "Prompting the user to choose a recent member for editing",
  "Select a recent member to open": "Select a recent member to open",
  "No recent members found.": "No recent members found.",
<<<<<<< HEAD
=======
  "Compare": "Compare",
  "Overwrite": "Overwrite",
  "The content of the file is newer. Compare your version with latest or overwrite the content of the file with your changes.": "The content of the file is newer. Compare your version with latest or overwrite the content of the file with your changes.",
>>>>>>> 95b63c1c
  "Use the search button to display jobs": "Use the search button to display jobs",
  "There are no JES spool messages to display": "There are no JES spool messages to display",
  "No jobs found": "No jobs found",
  "Filtering by job status is not yet supported with this profile type. Will show jobs with all statuses.": "Filtering by job status is not yet supported with this profile type. Will show jobs with all statuses.",
  "Retrieving response from zowe.GetJobs": "Retrieving response from zowe.GetJobs",
  "Create new...": "Create new...",
  "$(check) Submit this query": "$(check) Submit this query",
  "Enter job owner ID": "Enter job owner ID",
  "Enter job prefix": "Enter job prefix",
  "Enter job status": "Enter job status",
  "$(plus) Create job search filter": "$(plus) Create job search filter",
  "$(search) Search by job ID": "$(search) Search by job ID",
  "Initializing profiles with jobs favorites.": "Initializing profiles with jobs favorites.",
  "No jobs favorites found.": "No jobs favorites found.",
  "Loading profile: {0} for jobs favorites/Profile name": {
    "message": "Loading profile: {0} for jobs favorites",
    "comment": [
      "Profile name"
    ]
  },
  "Error: You have Zowe Job favorites that refer to a non-existent CLI profile named: {0}.\n                         To resolve this, you can remove {0} from the Favorites section of Zowe Explorer's Jobs view.\n                          Would you like to do this now? {1}/Profile nameApplication name": {
    "message": "Error: You have Zowe Job favorites that refer to a non-existent CLI profile named: {0}.\n                         To resolve this, you can remove {0} from the Favorites section of Zowe Explorer's Jobs view.\n                          Would you like to do this now? {1}",
    "comment": [
      "Profile name",
      "Application name"
    ]
  },
  "Remove": "Remove",
  "This will remove all favorited Jobs items for profile {0}. Continue?/Profile name": {
    "message": "This will remove all favorited Jobs items for profile {0}. Continue?",
    "comment": [
      "Profile name"
    ]
  },
  "Enter a job ID": "Enter a job ID",
  "Job search cancelled.": "Job search cancelled.",
  "The polling interval must be greater than or equal to 1000ms.": "The polling interval must be greater than or equal to 1000ms.",
  "Poll interval (in ms) for: {0}/URI path": {
    "message": "Poll interval (in ms) for: {0}",
    "comment": [
      "URI path"
    ]
  },
  "Polling dismissed for {0}; operation cancelled./Encoded URI path": {
    "message": "Polling dismissed for {0}; operation cancelled.",
    "comment": [
      "Encoded URI path"
    ]
  },
<<<<<<< HEAD
  "$(sync~spin) Polling: {0}.../Unique Spool name": {
    "message": "$(sync~spin) Polling: {0}...",
    "comment": [
      "Unique Spool name"
=======
  "$(sync~spin) Polling: {0}.../Encoded URI path": {
    "message": "$(sync~spin) Polling: {0}...",
    "comment": [
      "Encoded URI path"
>>>>>>> 95b63c1c
    ]
  },
  "Filter: {0}/The new filter": {
    "message": "Filter: {0}",
    "comment": [
      "The new filter"
    ]
  },
  "Set a filter...": "Set a filter...",
  "$(clear-all) Clear filter for profile": "$(clear-all) Clear filter for profile",
  "$(check) Filter cleared for {0}/Job label": {
    "message": "$(check) Filter cleared for {0}",
    "comment": [
      "Job label"
    ]
  },
  "Enter local filter...": "Enter local filter...",
  "$(check) Filter updated for {0}/Job label": {
    "message": "$(check) Filter updated for {0}",
    "comment": [
      "Job label"
    ]
  },
  "$(list-ordered) Job ID (default)": "$(list-ordered) Job ID (default)",
  "$(calendar) Date Submitted": "$(calendar) Date Submitted",
  "$(case-sensitive) Job Name": "$(case-sensitive) Job Name",
  "$(symbol-numeric) Return Code": "$(symbol-numeric) Return Code",
  "$(fold) Sort Direction": "$(fold) Sort Direction",
  "Go to Local Filtering": "Go to Local Filtering",
<<<<<<< HEAD
  "$(sync~spin) Fetching spool file...": "$(sync~spin) Fetching spool file...",
=======
>>>>>>> 95b63c1c
  "Download Single Spool operation not implemented by extender. Please contact the extension developer(s).": "Download Single Spool operation not implemented by extender. Please contact the extension developer(s).",
  "$(sync~spin) Opening spool file.../Label": {
    "message": "$(sync~spin) Opening spool file...",
    "comment": [
      "Label"
    ]
  },
  "$(sync~spin) Polling: {0}.../Document file name": {
    "message": "$(sync~spin) Polling: {0}...",
    "comment": [
      "Document file name"
    ]
  },
  "Modify Command": "Modify Command",
  "Command response: {0}/Command response": {
    "message": "Command response: {0}",
    "comment": [
      "Command response"
    ]
  },
  "jobActions.modifyCommand.apiNonExisting": "jobActions.modifyCommand.apiNonExisting",
  "Not implemented yet for profile of type: {0}/Job profile type": {
    "message": "Not implemented yet for profile of type: {0}",
    "comment": [
      "Job profile type"
    ]
  },
  "Owner": "Owner",
  "Prefix": "Prefix",
  "Are you sure you want to delete the following item?\nThis will permanently remove the following job from your system.\n\n{0}/Job name": {
    "message": "Are you sure you want to delete the following item?\nThis will permanently remove the following job from your system.\n\n{0}",
    "comment": [
      "Job name"
    ]
  },
  "Job {0} was deleted./Job name": {
    "message": "Job {0} was deleted.",
    "comment": [
      "Job name"
    ]
  },
  "Are you sure you want to delete the following {0} items?\nThis will permanently remove the following jobs from your system.\n\n{1}/Jobs lengthJob names": {
    "message": "Are you sure you want to delete the following {0} items?\nThis will permanently remove the following jobs from your system.\n\n{1}",
    "comment": [
      "Jobs length",
      "Job names"
    ]
  },
  "The following jobs were deleted: {0}/Deleted jobs": {
    "message": "The following jobs were deleted: {0}",
    "comment": [
      "Deleted jobs"
    ]
  },
  "The selected jobs were already cancelled.": "The selected jobs were already cancelled.",
  "The cancel function is not implemented in this API.": "The cancel function is not implemented in this API.",
  "The job was not cancelled.": "The job was not cancelled.",
  "One or more jobs failed to cancel: {0}/Failed to cancel jobs": {
    "message": "One or more jobs failed to cancel: {0}",
    "comment": [
      "Failed to cancel jobs"
    ]
  },
  "Cancelled selected jobs successfully.": "Cancelled selected jobs successfully.",
  "Select a sorting option for jobs in {0}/Session label": {
    "message": "Select a sorting option for jobs in {0}",
    "comment": [
      "Session label"
    ]
  },
  "Select a sorting direction": "Select a sorting direction",
  "$(check) Sorting updated for {0}/Session label": {
    "message": "$(check) Sorting updated for {0}",
    "comment": [
      "Session label"
    ]
  },
<<<<<<< HEAD
  "Opening data set member...": "Opening data set member...",
  "Saving data set member...": "Saving data set member...",
  "Opening data set...": "Opening data set...",
  "Saving data set...": "Saving data set...",
  "Use the search button to display data sets": "Use the search button to display data sets",
  "The response from Zowe CLI was not successful": "The response from Zowe CLI was not successful",
=======
  "Use the search button to display data sets": "Use the search button to display data sets",
>>>>>>> 95b63c1c
  "Cannot access member with control characters in the name: {0}/Data Set member": {
    "message": "Cannot access member with control characters in the name: {0}",
    "comment": [
      "Data Set member"
    ]
  },
  "No data sets found": "No data sets found",
  "$(case-sensitive) Name (default)": "$(case-sensitive) Name (default)",
  "$(calendar) Date Modified": "$(calendar) Date Modified",
  "$(account) User ID": "$(account) User ID",
  "$(plus) Create a new filter. For example: HLQ.*, HLQ.aaa.bbb, HLQ.ccc.ddd(member)": "$(plus) Create a new filter. For example: HLQ.*, HLQ.aaa.bbb, HLQ.ccc.ddd(member)",
  "Initializing profiles with data set favorites.": "Initializing profiles with data set favorites.",
  "No data set favorites found.": "No data set favorites found.",
  "Invalid Data Sets favorite: {0}. Please check formatting of the zowe.ds.history 'favorites' settings in the {1} user settings./Data Sets Favorite lineApplication name": {
    "message": "Invalid Data Sets favorite: {0}. Please check formatting of the zowe.ds.history 'favorites' settings in the {1} user settings.",
    "comment": [
      "Data Sets Favorite line",
      "Application name"
    ]
  },
  "Error creating data set favorite node: {0} for profile {1}./LabelProfile name": {
    "message": "Error creating data set favorite node: {0} for profile {1}.",
    "comment": [
      "Label",
      "Profile name"
    ]
  },
  "Loading profile: {0} for data set favorites/Profile name": {
    "message": "Loading profile: {0} for data set favorites",
    "comment": [
      "Profile name"
    ]
  },
<<<<<<< HEAD
  "Error: You have Zowe Data Set favorites that refer to a non-existent CLI profile named: {0}. \n                    To resolve this, you can remove {0} from the Favorites section of Zowe Explorer's Data Sets view. \n                    Would you like to do this now? {1}/Profile nameApplication name": {
    "message": "Error: You have Zowe Data Set favorites that refer to a non-existent CLI profile named: {0}. \n                    To resolve this, you can remove {0} from the Favorites section of Zowe Explorer's Data Sets view. \n                    Would you like to do this now? {1}",
=======
  "Error: You have Zowe Data Set favorites that refer to a non-existent CLI profile named: {0}.\n                    To resolve this, you can remove {0} from the Favorites section of Zowe Explorer's Data Sets view.\n                    Would you like to do this now? {1}/Profile nameApplication name": {
    "message": "Error: You have Zowe Data Set favorites that refer to a non-existent CLI profile named: {0}.\n                    To resolve this, you can remove {0} from the Favorites section of Zowe Explorer's Data Sets view.\n                    Would you like to do this now? {1}",
>>>>>>> 95b63c1c
    "comment": [
      "Profile name",
      "Application name"
    ]
  },
  "PDS already in favorites": "PDS already in favorites",
  "This will remove all favorited Data Sets items for profile {0}. Continue?/Profile name": {
    "message": "This will remove all favorited Data Sets items for profile {0}. Continue?",
    "comment": [
      "Profile name"
    ]
  },
  "Node does not exist. It may have been deleted.": "Node does not exist. It may have been deleted.",
  "Prompting the user for a data set pattern": "Prompting the user for a data set pattern",
  "Search Data Sets: use a comma to separate multiple patterns": "Search Data Sets: use a comma to separate multiple patterns",
  "Enter valid member name": "Enter valid member name",
  "Rename operation cancelled.": "Rename operation cancelled.",
  "Renaming data set {0}/Old Data Set name": {
    "message": "Renaming data set {0}",
    "comment": [
      "Old Data Set name"
    ]
  },
<<<<<<< HEAD
=======
  "Unable to rename data set:": "Unable to rename data set:",
>>>>>>> 95b63c1c
  "Enter a valid data set name.": "Enter a valid data set name.",
  "all PDS members in {0}/Node label": {
    "message": "all PDS members in {0}",
    "comment": [
      "Node label"
    ]
  },
  "the PDS members in {0}/Node label": {
    "message": "the PDS members in {0}",
    "comment": [
      "Node label"
    ]
  },
  "Select a sorting option for {0}/Specifier": {
    "message": "Select a sorting option for {0}",
    "comment": [
      "Specifier"
    ]
  },
  "$(check) Sorting updated for {0}/Node label": {
    "message": "$(check) Sorting updated for {0}",
    "comment": [
      "Node label"
    ]
  },
  "Filter: {0}/Filter value": {
    "message": "Filter: {0}",
    "comment": [
      "Filter value"
    ]
  },
  "$(clear-all) Clear filter for PDS": "$(clear-all) Clear filter for PDS",
  "Set a filter for {0}/Specifier": {
    "message": "Set a filter for {0}",
    "comment": [
      "Specifier"
    ]
  },
  "$(check) Filter cleared for {0}/Node label": {
    "message": "$(check) Filter cleared for {0}",
    "comment": [
      "Node label"
    ]
  },
  "Invalid date format specified": "Invalid date format specified",
  "Enter a value to filter by": "Enter a value to filter by",
  "Invalid filter specified": "Invalid filter specified",
  "$(check) Filter updated for {0}/Node label": {
    "message": "$(check) Filter updated for {0}",
    "comment": [
      "Node label"
    ]
  },
<<<<<<< HEAD
  "$(sync~spin) Saving data set...": "$(sync~spin) Saving data set...",
=======
>>>>>>> 95b63c1c
  "Partitioned Data Set: Binary": "Partitioned Data Set: Binary",
  "Partitioned Data Set: C": "Partitioned Data Set: C",
  "Partitioned Data Set: Classic": "Partitioned Data Set: Classic",
  "Partitioned Data Set: Default": "Partitioned Data Set: Default",
  "Partitioned Data Set: Extended": "Partitioned Data Set: Extended",
  "Sequential Data Set": "Sequential Data Set",
  "Copying File(s)": "Copying File(s)",
  "Profile is invalid, check connection details.": "Profile is invalid, check connection details.",
  "Allocate Data Set": "Allocate Data Set",
  "Edit Attributes": "Edit Attributes",
  "Select the profile to which the original data set belongs": "Select the profile to which the original data set belongs",
  "You must select a profile.": "You must select a profile.",
  "Enter the name of the data set to copy attributes from": "Enter the name of the data set to copy attributes from",
  "You must enter a new data set name.": "You must enter a new data set name.",
  "Allocating data set like {0}./Like Data Set name": {
    "message": "Allocating data set like {0}.",
    "comment": [
      "Like Data Set name"
    ]
  },
  "allocateLike.inputBox.placeHolder": "allocateLike.inputBox.placeHolder",
  "Unable to create data set.": "Unable to create data set.",
  "{0} was created like {1}./New Data Set nameLike Data Set name": {
    "message": "{0} was created like {1}.",
    "comment": [
      "New Data Set name",
      "Like Data Set name"
    ]
  },
  "Uploading to data set": "Uploading to data set",
  "Upload action was cancelled.": "Upload action was cancelled.",
  "No data sets selected for deletion, cancelling...": "No data sets selected for deletion, cancelling...",
  "Deleting data set(s): {0}/Data Sets to delete": {
    "message": "Deleting data set(s): {0}",
    "comment": [
      "Data Sets to delete"
    ]
  },
  "Are you sure you want to delete the following {0} item(s)?\nThis will permanently remove these data sets and/or members from your system.\n\n{1}/Data Sets to delete lengthData Sets to delete": {
    "message": "Are you sure you want to delete the following {0} item(s)?\nThis will permanently remove these data sets and/or members from your system.\n\n{1}",
    "comment": [
      "Data Sets to delete length",
      "Data Sets to delete"
    ]
  },
  "Deleting items": "Deleting items",
  "The following {0} item(s) were deleted: {1}/Data Sets deleted lengthData Sets deleted": {
    "message": "The following {0} item(s) were deleted: {1}",
    "comment": [
      "Data Sets deleted length",
      "Data Sets deleted"
    ]
  },
  "Name of Member": "Name of Member",
  "Creating new data set member {0}/Data Set member name": {
    "message": "Creating new data set member {0}",
    "comment": [
      "Data Set member name"
    ]
  },
  "Unable to create member.": "Unable to create member.",
  "Allocating new data set": "Allocating new data set",
  "Attempting to allocate new data set": "Attempting to allocate new data set",
  "Click on parameters to change them": "Click on parameters to change them",
  "Name of Data Set": "Name of Data Set",
  "Enter valid dataset name": "Enter valid dataset name",
  "Template of Data Set to be Created": "Template of Data Set to be Created",
  "Error encountered when creating data set.": "Error encountered when creating data set.",
  "Name of Data Set Template": "Name of Data Set Template",
  "Showing attributes for {0}./Label": {
    "message": "Showing attributes for {0}.",
    "comment": [
      "Label"
    ]
  },
  "No matching names found for query: {0}/Label": {
    "message": "No matching names found for query: {0}",
    "comment": [
      "Label"
    ]
  },
  "Unable to list attributes.": "Unable to list attributes.",
  "Attributes": "Attributes",
  "No editor with a document that could be submitted as JCL is currently open.": "No editor with a document that could be submitted as JCL is currently open.",
  "Submitting as JCL in document {0}/Document file name": {
    "message": "Submitting as JCL in document {0}",
    "comment": [
      "Document file name"
    ]
  },
  "Select the Profile to use to submit the job": "Select the Profile to use to submit the job",
  "Session for submitting JCL was null or undefined!": "Session for submitting JCL was null or undefined!",
  "Job submitted {0}/Job ID and set job command": {
    "message": "Job submitted {0}",
    "comment": [
      "Job ID and set job command"
    ]
  },
  "Job submitted {0} using profile {1}./Job IDProfile name": {
    "message": "Job submitted {0} using profile {1}.",
    "comment": [
      "Job ID",
      "Profile name"
    ]
  },
  "Job submission failed.": "Job submission failed.",
  "Are you sure you want to submit the following job?\n\n{0}/JCL name": {
    "message": "Are you sure you want to submit the following job?\n\n{0}",
    "comment": [
      "JCL name"
    ]
  },
  "Cannot submit, item invalid.": "Cannot submit, item invalid.",
  "Job submitted {0} using profile {1}./Job IDSession name": {
    "message": "Job submitted {0} using profile {1}.",
    "comment": [
      "Job ID",
      "Session name"
    ]
  },
  "Cannot delete, item invalid.": "Cannot delete, item invalid.",
  "Error encountered when deleting data set. {0}/Stringified JSON error": {
    "message": "Error encountered when deleting data set. {0}",
    "comment": [
      "Stringified JSON error"
    ]
  },
  "Unable to find file {0}/Label": {
    "message": "Unable to find file {0}",
    "comment": [
      "Label"
    ]
  },
  "Item invalid.": "Item invalid.",
  "$(sync~spin) Fetching data set...": "$(sync~spin) Fetching data set...",
  "Error encountered when refreshing data set view. {0}/Stringified JSON error": {
    "message": "Error encountered when refreshing data set view. {0}",
    "comment": [
      "Stringified JSON error"
    ]
  },
  "Prompted for a data set pattern, recieved {0}./Data Set pattern": {
    "message": "Prompted for a data set pattern, recieved {0}.",
    "comment": [
      "Data Set pattern"
    ]
  },
  "Cannot perform the copy operation as the data sets selected have different types": "Cannot perform the copy operation as the data sets selected have different types",
  "Migration of data set {0} requested./Data Set name": {
    "message": "Migration of data set {0} requested.",
    "comment": [
      "Data Set name"
    ]
  },
  "Recall of data set {0} requested./Data Set name": {
    "message": "Recall of data set {0} requested.",
    "comment": [
      "Data Set name"
    ]
  },
  "Unable to gather more information": "Unable to gather more information",
  "Invalid paste. Copy data set(s) first.": "Invalid paste. Copy data set(s) first.",
  "Name of Data Set Member": "Name of Data Set Member",
<<<<<<< HEAD
  "Cannot download, item invalid.": "Cannot download, item invalid.",
=======
  "Requested to save data set {0}/Document file name": {
    "message": "Requested to save data set {0}",
    "comment": [
      "Document file name"
    ]
  },
  "path.relative returned a non-blank directory. Assuming we are not in the DS_DIR directory: {0}/Relative path to Data Set directory": {
    "message": "path.relative returned a non-blank directory. Assuming we are not in the DS_DIR directory: {0}",
    "comment": [
      "Relative path to Data Set directory"
    ]
  },
  "Could not locate session when saving data set.": "Could not locate session when saving data set.",
  "Could not find session node": "Could not find session node",
  "Saving file {0}/Label": {
    "message": "Saving file {0}",
    "comment": [
      "Label"
    ]
  },
  "Data set failed to save. Data set may have been deleted or renamed on mainframe.": "Data set failed to save. Data set may have been deleted or renamed on mainframe.",
  "Saving data set...": "Saving data set...",
>>>>>>> 95b63c1c
  "Copying data sets is not supported.": "Copying data sets is not supported.",
  "Replace": "Replace",
  "The data set member already exists.\nDo you want to replace it?": "The data set member already exists.\nDo you want to replace it?",
  "The physical sequential (PS) data set already exists.\nDo you want to replace it?": "The physical sequential (PS) data set already exists.\nDo you want to replace it?",
  "The partitioned (PO) data set already exists.\nDo you want to merge them while replacing any existing members?": "The partitioned (PO) data set already exists.\nDo you want to merge them while replacing any existing members?",
  "Enter a name for the new data set": "Enter a name for the new data set",
  "Unable to copy data set.": "Unable to copy data set.",
  "$(plus) Create a new Unix command": "$(plus) Create a new Unix command",
  "Zowe Unix Command": "Zowe Unix Command",
  "Select the Profile to use to submit the Unix command": "Select the Profile to use to submit the Unix command",
  "Redirecting to Home Directory": "Redirecting to Home Directory",
  "Profile is invalid": "Profile is invalid",
  "Enter a UNIX file filter search to enable Issue Unix Command from the tree view.": "Enter a UNIX file filter search to enable Issue Unix Command from the tree view.",
  "Operation cancelled.": "Operation cancelled.",
  "Not implemented yet for profile of type: {0}/Profile type": {
    "message": "Not implemented yet for profile of type: {0}",
    "comment": [
      "Profile type"
    ]
  },
  "Select the ssh Profile.": "Select the ssh Profile.",
  "No SSH profile found. Please create an SSH profile before issuing Unix commands.": "No SSH profile found. Please create an SSH profile before issuing Unix commands.",
  "Credentials are missing for SSH profile": "Credentials are missing for SSH profile",
  "(An option to edit will follow)": "(An option to edit will follow)",
  "Select a Unix command to run against {0}/Current work directory": {
    "message": "Select a Unix command to run against {0}",
    "comment": [
      "Current work directory"
    ]
  },
  "Select a Unix command to run against {0} (An option to edit will follow)/Current work directory": {
    "message": "Select a Unix command to run against {0} (An option to edit will follow)",
    "comment": [
      "Current work directory"
    ]
  },
  "Select a Unix command to run immediately against {0}/Current work directory": {
    "message": "Select a Unix command to run immediately against {0}",
    "comment": [
      "Current work directory"
    ]
  },
  "Enter or update the Unix command": "Enter or update the Unix command",
  "No command entered.": "No command entered.",
  "Unix command submitted.": "Unix command submitted.",
  "$(plus) Create a new TSO command": "$(plus) Create a new TSO command",
  "Zowe TSO Command": "Zowe TSO Command",
  "Select the Profile to use to submit the TSO command": "Select the Profile to use to submit the TSO command",
  "Select a TSO command to run against {0}/Host name": {
    "message": "Select a TSO command to run against {0}",
    "comment": [
      "Host name"
    ]
  },
  "No selection made.": "No selection made.",
  "Select a TSO command to run against {0} (An option to edit will follow)/Host name": {
    "message": "Select a TSO command to run against {0} (An option to edit will follow)",
    "comment": [
      "Host name"
    ]
  },
  "Select a TSO command to run immediately against {0}/Host name": {
    "message": "Select a TSO command to run immediately against {0}",
    "comment": [
      "Host name"
    ]
  },
  "Enter or update the TSO command": "Enter or update the TSO command",
  "TSO command submitted.": "TSO command submitted.",
  "No account number was supplied.": "No account number was supplied.",
  "Select the TSO Profile to use for account number.": "Select the TSO Profile to use for account number.",
  "Account Number": "Account Number",
  "Enter the account number for the TSO connection.": "Enter the account number for the TSO connection.",
  "Operation Cancelled.": "Operation Cancelled.",
  "$(plus) Create a new MVS command": "$(plus) Create a new MVS command",
  "Zowe MVS Command": "Zowe MVS Command",
  "Select the Profile to use to submit the command": "Select the Profile to use to submit the command",
  "Select an MVS command to run against {0}/Host name": {
    "message": "Select an MVS command to run against {0}",
    "comment": [
      "Host name"
    ]
  },
  "Select an MVS command to run against {0} (An option to edit will follow)/Host name": {
    "message": "Select an MVS command to run against {0} (An option to edit will follow)",
    "comment": [
      "Host name"
    ]
  },
  "Select an MVS command to run immediately against {0}/Host name": {
    "message": "Select an MVS command to run immediately against {0}",
    "comment": [
      "Host name"
    ]
  },
  "Enter or update the MVS command": "Enter or update the MVS command",
  "MVS command submitted.": "MVS command submitted.",
  "Profile Name {0} is inactive. Please check if your Zowe server is active or if the URL and port in your profile is correct./Profile name": {
    "message": "Profile Name {0} is inactive. Please check if your Zowe server is active or if the URL and port in your profile is correct.",
    "comment": [
      "Profile name"
    ]
  },
  "Failed to upload changes for {0}: {1}/Build file hyperlinkError message": {
    "message": "Failed to upload changes for {0}: {1}",
    "comment": [
      "Build file hyperlink",
      "Error message"
    ]
  }
}<|MERGE_RESOLUTION|>--- conflicted
+++ resolved
@@ -130,10 +130,7 @@
   "Enter the size of the data set": "Enter the size of the data set",
   "Enter the SMS storage class": "Enter the SMS storage class",
   "Enter the volume serial on which the data set should be placed": "Enter the volume serial on which the data set should be placed",
-<<<<<<< HEAD
-=======
   "zowe.separator.recent": "zowe.separator.recent",
->>>>>>> 95b63c1c
   "Recent Filters": "Recent Filters",
   "Options": "Options",
   "Zowe Explorer is running in Theia environment.": "Zowe Explorer is running in Theia environment.",
@@ -312,16 +309,12 @@
       "CLI setting"
     ]
   },
-<<<<<<< HEAD
-  "Favorites": "Favorites",
-  "Use the search button to list USS files": "Use the search button to list USS files",
-=======
   "Remote file has changed. Presenting with way to resolve file.": "Remote file has changed. Presenting with way to resolve file.",
   "Something went wrong with compare of files.": "Something went wrong with compare of files.",
->>>>>>> 95b63c1c
   "Invalid node": "Invalid node",
   "Profile auth error": "Profile auth error",
   "Profile is not authenticated, please log in to continue": "Profile is not authenticated, please log in to continue",
+  "The response from Zowe CLI was not successful": "The response from Zowe CLI was not successful",
   "Retrieving response from uss-file-list": "Retrieving response from uss-file-list",
   "Open": "Open",
   "Delete action was cancelled.": "Delete action was cancelled.",
@@ -337,7 +330,6 @@
       "Label"
     ]
   },
-  "open() called from invalid node.": "open() called from invalid node.",
   "refreshUSS() called from invalid node.": "refreshUSS() called from invalid node.",
   "not found": "not found",
   "Unable to find file: {0} was probably deleted./Label": {
@@ -349,7 +341,7 @@
   "Re-download": "Re-download",
   "Cancel": "Cancel",
   "Failed to open file as text. Re-download file as binary?": "Failed to open file as text. Re-download file as binary?",
-  "Required API functions for pasting (fileList and copy/uploadFromBuffer) were not found.": "Required API functions for pasting (fileList and copy/uploadFromBuffer) were not found.",
+  "Required API functions for pasting (fileList, copy and/or putContent) were not found.": "Required API functions for pasting (fileList, copy and/or putContent) were not found.",
   "Uploading USS files...": "Uploading USS files...",
   "Error uploading files": "Error uploading files",
   "Downloaded: {0}/Download time": {
@@ -366,8 +358,7 @@
     ]
   },
   "$(plus) Create a new filter": "$(plus) Create a new filter",
-  "Confirm": "Confirm",
-  "One or more items may be overwritten from this drop operation. Confirm or cancel?": "One or more items may be overwritten from this drop operation. Confirm or cancel?",
+  "Favorites": "Favorites",
   "Unable to rename {0} because you have unsaved changes in this {1}. Please save your work before renaming the {1}./Node pathNode type": {
     "message": "Unable to rename {0} because you have unsaved changes in this {1}. Please save your work before renaming the {1}.",
     "comment": [
@@ -419,26 +410,6 @@
   },
   "initializeUSSFavorites.error.buttonRemove": "initializeUSSFavorites.error.buttonRemove",
   "File does not exist. It may have been deleted.": "File does not exist. It may have been deleted.",
-<<<<<<< HEAD
-  "The 'move' function is not implemented for this USS API.": "The 'move' function is not implemented for this USS API.",
-  "Profile does not exist for this file.": "Profile does not exist for this file.",
-  "$(sync~spin) Saving USS file...": "$(sync~spin) Saving USS file...",
-  "Renaming {0} failed due to API error: {1}/File pathError message": {
-    "message": "Renaming {0} failed due to API error: {1}",
-    "comment": [
-      "File path",
-      "Error message"
-    ]
-  },
-  "Deleting {0} failed due to API error: {1}/File nameError message": {
-    "message": "Deleting {0} failed due to API error: {1}",
-    "comment": [
-      "File name",
-      "Error message"
-    ]
-  },
-=======
->>>>>>> 95b63c1c
   "{0} location/Node type": {
     "message": "{0} location",
     "comment": [
@@ -452,11 +423,6 @@
     ]
   },
   "Name of file or directory": "Name of file or directory",
-<<<<<<< HEAD
-  "Unable to create node:": "Unable to create node:",
-  "Uploading USS file": "Uploading USS file",
-  "Copy Path is not yet supported in Theia.": "Copy Path is not yet supported in Theia.",
-=======
   "There is already a file with the same name.\n                        Please change your OS file system settings if you want to give case sensitive file names.": "There is already a file with the same name.\n                        Please change your OS file system settings if you want to give case sensitive file names.",
   "Unable to create node:": "Unable to create node:",
   "Uploading USS file": "Uploading USS file",
@@ -469,7 +435,6 @@
   },
   "Could not locate session when saving USS file.": "Could not locate session when saving USS file.",
   "Saving file...": "Saving file...",
->>>>>>> 95b63c1c
   "Delete": "Delete",
   "Are you sure you want to delete the following item?\nThis will permanently remove the following file or folder from your system.\n\n{0}/File names": {
     "message": "Are you sure you want to delete the following item?\nThis will permanently remove the following file or folder from your system.\n\n{0}",
@@ -481,12 +446,8 @@
   "Copying file structure...": "Copying file structure...",
   "The paste operation is not supported for this node.": "The paste operation is not supported for this node.",
   "Pasting files...": "Pasting files...",
-<<<<<<< HEAD
-  "There is already a file with the same name. \n                Please change your OS file system settings if you want to give case sensitive file names": "There is already a file with the same name. \n                Please change your OS file system settings if you want to give case sensitive file names",
-=======
   "open() called from invalid node.": "open() called from invalid node.",
   "There is already a file with the same name.\n                Please change your OS file system settings if you want to give case sensitive file names": "There is already a file with the same name.\n                Please change your OS file system settings if you want to give case sensitive file names",
->>>>>>> 95b63c1c
   "$(sync~spin) Downloading USS file...": "$(sync~spin) Downloading USS file...",
   "Disabled": "Disabled",
   "Your jobs": "Your jobs",
@@ -495,14 +456,11 @@
   "Ascending": "Ascending",
   "Descending": "Descending",
   "Saving Data Set...": "Saving Data Set...",
-  "Saving file...": "Saving file...",
   "A merge conflict has been detected. Since you are running inside Theia editor, a merge conflict resolution is not available yet.": "A merge conflict has been detected. Since you are running inside Theia editor, a merge conflict resolution is not available yet.",
   "Would you like to overwrite the remote file?": "Would you like to overwrite the remote file?",
   "Upload cancelled.": "Upload cancelled.",
   "Invalid job owner": "Invalid job owner",
   "Invalid job prefix": "Invalid job prefix",
-<<<<<<< HEAD
-=======
   "EBCDIC": "EBCDIC",
   "z/OS default codepage": "z/OS default codepage",
   "Raw data representation": "Raw data representation",
@@ -544,7 +502,6 @@
       "Saved file name"
     ]
   },
->>>>>>> 95b63c1c
   "Team config file created, refreshing Zowe Explorer.": "Team config file created, refreshing Zowe Explorer.",
   "Team config file deleted, refreshing Zowe Explorer.": "Team config file deleted, refreshing Zowe Explorer.",
   "Team config file updated.": "Team config file updated.",
@@ -557,12 +514,9 @@
   "Prompting the user to choose a recent member for editing": "Prompting the user to choose a recent member for editing",
   "Select a recent member to open": "Select a recent member to open",
   "No recent members found.": "No recent members found.",
-<<<<<<< HEAD
-=======
   "Compare": "Compare",
   "Overwrite": "Overwrite",
   "The content of the file is newer. Compare your version with latest or overwrite the content of the file with your changes.": "The content of the file is newer. Compare your version with latest or overwrite the content of the file with your changes.",
->>>>>>> 95b63c1c
   "Use the search button to display jobs": "Use the search button to display jobs",
   "There are no JES spool messages to display": "There are no JES spool messages to display",
   "No jobs found": "No jobs found",
@@ -612,17 +566,10 @@
       "Encoded URI path"
     ]
   },
-<<<<<<< HEAD
-  "$(sync~spin) Polling: {0}.../Unique Spool name": {
-    "message": "$(sync~spin) Polling: {0}...",
-    "comment": [
-      "Unique Spool name"
-=======
   "$(sync~spin) Polling: {0}.../Encoded URI path": {
     "message": "$(sync~spin) Polling: {0}...",
     "comment": [
       "Encoded URI path"
->>>>>>> 95b63c1c
     ]
   },
   "Filter: {0}/The new filter": {
@@ -652,10 +599,6 @@
   "$(symbol-numeric) Return Code": "$(symbol-numeric) Return Code",
   "$(fold) Sort Direction": "$(fold) Sort Direction",
   "Go to Local Filtering": "Go to Local Filtering",
-<<<<<<< HEAD
-  "$(sync~spin) Fetching spool file...": "$(sync~spin) Fetching spool file...",
-=======
->>>>>>> 95b63c1c
   "Download Single Spool operation not implemented by extender. Please contact the extension developer(s).": "Download Single Spool operation not implemented by extender. Please contact the extension developer(s).",
   "$(sync~spin) Opening spool file.../Label": {
     "message": "$(sync~spin) Opening spool file...",
@@ -669,6 +612,7 @@
       "Document file name"
     ]
   },
+  "$(sync~spin) Fetching spool files...": "$(sync~spin) Fetching spool files...",
   "Modify Command": "Modify Command",
   "Command response: {0}/Command response": {
     "message": "Command response: {0}",
@@ -733,16 +677,7 @@
       "Session label"
     ]
   },
-<<<<<<< HEAD
-  "Opening data set member...": "Opening data set member...",
-  "Saving data set member...": "Saving data set member...",
-  "Opening data set...": "Opening data set...",
-  "Saving data set...": "Saving data set...",
   "Use the search button to display data sets": "Use the search button to display data sets",
-  "The response from Zowe CLI was not successful": "The response from Zowe CLI was not successful",
-=======
-  "Use the search button to display data sets": "Use the search button to display data sets",
->>>>>>> 95b63c1c
   "Cannot access member with control characters in the name: {0}/Data Set member": {
     "message": "Cannot access member with control characters in the name: {0}",
     "comment": [
@@ -776,13 +711,8 @@
       "Profile name"
     ]
   },
-<<<<<<< HEAD
-  "Error: You have Zowe Data Set favorites that refer to a non-existent CLI profile named: {0}. \n                    To resolve this, you can remove {0} from the Favorites section of Zowe Explorer's Data Sets view. \n                    Would you like to do this now? {1}/Profile nameApplication name": {
-    "message": "Error: You have Zowe Data Set favorites that refer to a non-existent CLI profile named: {0}. \n                    To resolve this, you can remove {0} from the Favorites section of Zowe Explorer's Data Sets view. \n                    Would you like to do this now? {1}",
-=======
   "Error: You have Zowe Data Set favorites that refer to a non-existent CLI profile named: {0}.\n                    To resolve this, you can remove {0} from the Favorites section of Zowe Explorer's Data Sets view.\n                    Would you like to do this now? {1}/Profile nameApplication name": {
     "message": "Error: You have Zowe Data Set favorites that refer to a non-existent CLI profile named: {0}.\n                    To resolve this, you can remove {0} from the Favorites section of Zowe Explorer's Data Sets view.\n                    Would you like to do this now? {1}",
->>>>>>> 95b63c1c
     "comment": [
       "Profile name",
       "Application name"
@@ -806,10 +736,7 @@
       "Old Data Set name"
     ]
   },
-<<<<<<< HEAD
-=======
   "Unable to rename data set:": "Unable to rename data set:",
->>>>>>> 95b63c1c
   "Enter a valid data set name.": "Enter a valid data set name.",
   "all PDS members in {0}/Node label": {
     "message": "all PDS members in {0}",
@@ -863,10 +790,6 @@
       "Node label"
     ]
   },
-<<<<<<< HEAD
-  "$(sync~spin) Saving data set...": "$(sync~spin) Saving data set...",
-=======
->>>>>>> 95b63c1c
   "Partitioned Data Set: Binary": "Partitioned Data Set: Binary",
   "Partitioned Data Set: C": "Partitioned Data Set: C",
   "Partitioned Data Set: Classic": "Partitioned Data Set: Classic",
@@ -928,6 +851,14 @@
     ]
   },
   "Unable to create member.": "Unable to create member.",
+  "Invalid data set or member.": "Invalid data set or member.",
+  "Downloading {0}/Label": {
+    "message": "Downloading {0}",
+    "comment": [
+      "Label"
+    ]
+  },
+  "$(sync~spin) Downloading data set...": "$(sync~spin) Downloading data set...",
   "Allocating new data set": "Allocating new data set",
   "Attempting to allocate new data set": "Attempting to allocate new data set",
   "Click on parameters to change them": "Click on parameters to change them",
@@ -1001,7 +932,6 @@
     ]
   },
   "Item invalid.": "Item invalid.",
-  "$(sync~spin) Fetching data set...": "$(sync~spin) Fetching data set...",
   "Error encountered when refreshing data set view. {0}/Stringified JSON error": {
     "message": "Error encountered when refreshing data set view. {0}",
     "comment": [
@@ -1030,9 +960,6 @@
   "Unable to gather more information": "Unable to gather more information",
   "Invalid paste. Copy data set(s) first.": "Invalid paste. Copy data set(s) first.",
   "Name of Data Set Member": "Name of Data Set Member",
-<<<<<<< HEAD
-  "Cannot download, item invalid.": "Cannot download, item invalid.",
-=======
   "Requested to save data set {0}/Document file name": {
     "message": "Requested to save data set {0}",
     "comment": [
@@ -1055,7 +982,6 @@
   },
   "Data set failed to save. Data set may have been deleted or renamed on mainframe.": "Data set failed to save. Data set may have been deleted or renamed on mainframe.",
   "Saving data set...": "Saving data set...",
->>>>>>> 95b63c1c
   "Copying data sets is not supported.": "Copying data sets is not supported.",
   "Replace": "Replace",
   "The data set member already exists.\nDo you want to replace it?": "The data set member already exists.\nDo you want to replace it?",
