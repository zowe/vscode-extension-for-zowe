--- conflicted
+++ resolved
@@ -109,13 +109,6 @@
   "Global: in the Zowe home directory": "Global: in the Zowe home directory",
   "Project: in the current working directory": "Project: in the current working directory",
   "Create New": "Create New",
-<<<<<<< HEAD
-  "A Team Configuration File already exists in this location\n{0}\nContinuing may alter the existing file, would you like to proceed?/File path": {
-    "message": "A Team Configuration File already exists in this location\n{0}\nContinuing may alter the existing file, would you like to proceed?",
-    "comment": ["File path"]
-  },
-=======
->>>>>>> 7f115605
   "Refresh": "Refresh",
   "Delete Selected": "Delete Selected",
   "Select an item before deleting": "Select an item before deleting",
