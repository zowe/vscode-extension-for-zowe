--- conflicted
+++ resolved
@@ -1,5 +1,4 @@
 {
-<<<<<<< HEAD
   "Enter an allocation unit": "Enter an allocation unit",
   "Enter the average block length (if allocation unit = BLK)": "Enter the average block length (if allocation unit = BLK)",
   "Enter a block size": "Enter a block size",
@@ -30,8 +29,6 @@
   "Zowe Explorer has activated successfully.": "Zowe Explorer has activated successfully.",
   "Zowe explorer profiles are being set as unsecured.": "Zowe explorer profiles are being set as unsecured.",
   "Zowe explorer profiles are being set as secured.": "Zowe explorer profiles are being set as secured.",
-=======
->>>>>>> 95b63c1c
   "Error encountered when loading your Zowe config. Click \"Show Config\" for more details.": "Error encountered when loading your Zowe config. Click \"Show Config\" for more details.",
   "Internal error: A Zowe Explorer extension client tried to register an invalid USS API.": "Internal error: A Zowe Explorer extension client tried to register an invalid USS API.",
   "Internal error: A Zowe Explorer extension client tried to register an invalid MVS API.": "Internal error: A Zowe Explorer extension client tried to register an invalid MVS API.",
@@ -146,36 +143,6 @@
       "File path"
     ]
   },
-  "Enter an allocation unit": "Enter an allocation unit",
-  "Enter the average block length (if allocation unit = BLK)": "Enter the average block length (if allocation unit = BLK)",
-  "Enter a block size": "Enter a block size",
-  "Enter an SMS data class": "Enter an SMS data class",
-  "Enter a device type (unit)": "Enter a device type (unit)",
-  "Enter the number of directory blocks": "Enter the number of directory blocks",
-  "Specify the data set type (DSNTYPE)": "Specify the data set type (DSNTYPE)",
-  "Enter the SMS management class": "Enter the SMS management class",
-  "Enter a data set name": "Enter a data set name",
-  "Select a data set organization (DSORG)": "Select a data set organization (DSORG)",
-  "Enter the primary space allocation": "Enter the primary space allocation",
-  "Enter the data set's record format": "Enter the data set's record format",
-  "Enter the logical record length": "Enter the logical record length",
-  "Enter the secondary space allocation": "Enter the secondary space allocation",
-  "Enter the size of the data set": "Enter the size of the data set",
-  "Enter the SMS storage class": "Enter the SMS storage class",
-  "Enter the volume serial on which the data set should be placed": "Enter the volume serial on which the data set should be placed",
-  "zowe.separator.recent": "zowe.separator.recent",
-  "Recent Filters": "Recent Filters",
-  "Options": "Options",
-  "Zowe Explorer is running in Theia environment.": "Zowe Explorer is running in Theia environment.",
-  "Zowe Explorer's temp folder is located at {0}/Zowe temp folder": {
-    "message": "Zowe Explorer's temp folder is located at {0}",
-    "comment": [
-      "Zowe temp folder"
-    ]
-  },
-  "Zowe Explorer has activated successfully.": "Zowe Explorer has activated successfully.",
-  "Zowe explorer profiles are being set as unsecured.": "Zowe explorer profiles are being set as unsecured.",
-  "Zowe explorer profiles are being set as secured.": "Zowe explorer profiles are being set as secured.",
   "Refresh": "Refresh",
   "Delete Selected": "Delete Selected",
   "Select an item before deleting": "Select an item before deleting",
@@ -344,7 +311,6 @@
   },
   "Remote file has changed. Presenting with way to resolve file.": "Remote file has changed. Presenting with way to resolve file.",
   "Something went wrong with compare of files.": "Something went wrong with compare of files.",
-<<<<<<< HEAD
   "Downloaded: {0}/Download time": {
     "message": "Downloaded: {0}",
     "comment": [
@@ -397,8 +363,6 @@
   "open() called from invalid node.": "open() called from invalid node.",
   "There is already a file with the same name.\n                Please change your OS file system settings if you want to give case sensitive file names": "There is already a file with the same name.\n                Please change your OS file system settings if you want to give case sensitive file names",
   "$(sync~spin) Downloading USS file...": "$(sync~spin) Downloading USS file...",
-=======
->>>>>>> 95b63c1c
   "Invalid node": "Invalid node",
   "Profile auth error": "Profile auth error",
   "Profile is not authenticated, please log in to continue": "Profile is not authenticated, please log in to continue",
@@ -432,19 +396,6 @@
   "Required API functions for pasting (fileList, copy and/or putContent) were not found.": "Required API functions for pasting (fileList, copy and/or putContent) were not found.",
   "Uploading USS files...": "Uploading USS files...",
   "Error uploading files": "Error uploading files",
-  "Downloaded: {0}/Download time": {
-    "message": "Downloaded: {0}",
-    "comment": [
-      "Download time"
-    ]
-  },
-  "Binary": "Binary",
-  "Encoding: {0}/Encoding name": {
-    "message": "Encoding: {0}",
-    "comment": [
-      "Encoding name"
-    ]
-  },
   "$(plus) Create a new filter": "$(plus) Create a new filter",
   "Favorites": "Favorites",
   "Unable to rename {0} because you have unsaved changes in this {1}. Please save your work before renaming the {1}./Node pathNode type": {
@@ -498,45 +449,6 @@
   },
   "initializeUSSFavorites.error.buttonRemove": "initializeUSSFavorites.error.buttonRemove",
   "File does not exist. It may have been deleted.": "File does not exist. It may have been deleted.",
-  "{0} location/Node type": {
-    "message": "{0} location",
-    "comment": [
-      "Node type"
-    ]
-  },
-  "Choose a location to create the {0}/Node type": {
-    "message": "Choose a location to create the {0}",
-    "comment": [
-      "Node type"
-    ]
-  },
-  "Name of file or directory": "Name of file or directory",
-  "There is already a file with the same name.\n                        Please change your OS file system settings if you want to give case sensitive file names.": "There is already a file with the same name.\n                        Please change your OS file system settings if you want to give case sensitive file names.",
-  "Unable to create node:": "Unable to create node:",
-  "Uploading USS file": "Uploading USS file",
-  "Copy Path is not yet supported in Theia.": "Copy Path is not yet supported in Theia.",
-  "save requested for USS file {0}/Document file name": {
-    "message": "save requested for USS file {0}",
-    "comment": [
-      "Document file name"
-    ]
-  },
-  "Could not locate session when saving USS file.": "Could not locate session when saving USS file.",
-  "Saving file...": "Saving file...",
-  "Delete": "Delete",
-  "Are you sure you want to delete the following item?\nThis will permanently remove the following file or folder from your system.\n\n{0}/File names": {
-    "message": "Are you sure you want to delete the following item?\nThis will permanently remove the following file or folder from your system.\n\n{0}",
-    "comment": [
-      "File names"
-    ]
-  },
-  "Delete action was canceled.": "Delete action was canceled.",
-  "Copying file structure...": "Copying file structure...",
-  "The paste operation is not supported for this node.": "The paste operation is not supported for this node.",
-  "Pasting files...": "Pasting files...",
-  "open() called from invalid node.": "open() called from invalid node.",
-  "There is already a file with the same name.\n                Please change your OS file system settings if you want to give case sensitive file names": "There is already a file with the same name.\n                Please change your OS file system settings if you want to give case sensitive file names",
-  "$(sync~spin) Downloading USS file...": "$(sync~spin) Downloading USS file...",
   "Disabled": "Disabled",
   "Your jobs": "Your jobs",
   "Other user jobs": "Other user jobs",
@@ -593,9 +505,6 @@
   "Team config file created, refreshing Zowe Explorer.": "Team config file created, refreshing Zowe Explorer.",
   "Team config file deleted, refreshing Zowe Explorer.": "Team config file deleted, refreshing Zowe Explorer.",
   "Team config file updated.": "Team config file updated.",
-  "Type the new pattern to add to history": "Type the new pattern to add to history",
-  "action is not supported for this property type.": "action is not supported for this property type.",
-  "Clear all history items for this persistent property?": "Clear all history items for this persistent property?",
   "Enter a filter": "Enter a filter",
   "No items are loaded in the tree.": "No items are loaded in the tree.",
   "You must enter a pattern.": "You must enter a pattern.",
@@ -605,6 +514,94 @@
   "Compare": "Compare",
   "Overwrite": "Overwrite",
   "The content of the file is newer. Compare your version with latest or overwrite the content of the file with your changes.": "The content of the file is newer. Compare your version with latest or overwrite the content of the file with your changes.",
+  "Type the new pattern to add to history": "Type the new pattern to add to history",
+  "action is not supported for this property type.": "action is not supported for this property type.",
+  "Clear all history items for this persistent property?": "Clear all history items for this persistent property?",
+  "$(list-ordered) Job ID (default)": "$(list-ordered) Job ID (default)",
+  "$(calendar) Date Submitted": "$(calendar) Date Submitted",
+  "$(case-sensitive) Job Name": "$(case-sensitive) Job Name",
+  "$(symbol-numeric) Return Code": "$(symbol-numeric) Return Code",
+  "$(fold) Sort Direction": "$(fold) Sort Direction",
+  "Go to Local Filtering": "Go to Local Filtering",
+  "$(clear-all) Clear filter for profile": "$(clear-all) Clear filter for profile",
+  "Download Single Spool operation not implemented by extender. Please contact the extension developer(s).": "Download Single Spool operation not implemented by extender. Please contact the extension developer(s).",
+  "$(sync~spin) Opening spool file.../Label": {
+    "message": "$(sync~spin) Opening spool file...",
+    "comment": [
+      "Label"
+    ]
+  },
+  "$(sync~spin) Polling: {0}.../Document file name": {
+    "message": "$(sync~spin) Polling: {0}...",
+    "comment": [
+      "Document file name"
+    ]
+  },
+  "$(sync~spin) Fetching spool files...": "$(sync~spin) Fetching spool files...",
+  "Modify Command": "Modify Command",
+  "Command response: {0}/Command response": {
+    "message": "Command response: {0}",
+    "comment": [
+      "Command response"
+    ]
+  },
+  "jobActions.modifyCommand.apiNonExisting": "jobActions.modifyCommand.apiNonExisting",
+  "Not implemented yet for profile of type: {0}/Job profile type": {
+    "message": "Not implemented yet for profile of type: {0}",
+    "comment": [
+      "Job profile type"
+    ]
+  },
+  "Owner": "Owner",
+  "Prefix": "Prefix",
+  "Are you sure you want to delete the following item?\nThis will permanently remove the following job from your system.\n\n{0}/Job name": {
+    "message": "Are you sure you want to delete the following item?\nThis will permanently remove the following job from your system.\n\n{0}",
+    "comment": [
+      "Job name"
+    ]
+  },
+  "Job {0} was deleted./Job name": {
+    "message": "Job {0} was deleted.",
+    "comment": [
+      "Job name"
+    ]
+  },
+  "Are you sure you want to delete the following {0} items?\nThis will permanently remove the following jobs from your system.\n\n{1}/Jobs lengthJob names": {
+    "message": "Are you sure you want to delete the following {0} items?\nThis will permanently remove the following jobs from your system.\n\n{1}",
+    "comment": [
+      "Jobs length",
+      "Job names"
+    ]
+  },
+  "The following jobs were deleted: {0}/Deleted jobs": {
+    "message": "The following jobs were deleted: {0}",
+    "comment": [
+      "Deleted jobs"
+    ]
+  },
+  "The selected jobs were already cancelled.": "The selected jobs were already cancelled.",
+  "The cancel function is not implemented in this API.": "The cancel function is not implemented in this API.",
+  "The job was not cancelled.": "The job was not cancelled.",
+  "One or more jobs failed to cancel: {0}/Failed to cancel jobs": {
+    "message": "One or more jobs failed to cancel: {0}",
+    "comment": [
+      "Failed to cancel jobs"
+    ]
+  },
+  "Cancelled selected jobs successfully.": "Cancelled selected jobs successfully.",
+  "Select a sorting option for jobs in {0}/Session label": {
+    "message": "Select a sorting option for jobs in {0}",
+    "comment": [
+      "Session label"
+    ]
+  },
+  "Select a sorting direction": "Select a sorting direction",
+  "$(check) Sorting updated for {0}/Session label": {
+    "message": "$(check) Sorting updated for {0}",
+    "comment": [
+      "Session label"
+    ]
+  },
   "Use the search button to display jobs": "Use the search button to display jobs",
   "There are no JES spool messages to display": "There are no JES spool messages to display",
   "No jobs found": "No jobs found",
@@ -667,7 +664,6 @@
     ]
   },
   "Set a filter...": "Set a filter...",
-  "$(clear-all) Clear filter for profile": "$(clear-all) Clear filter for profile",
   "$(check) Filter cleared for {0}/Job label": {
     "message": "$(check) Filter cleared for {0}",
     "comment": [
@@ -681,271 +677,9 @@
       "Job label"
     ]
   },
-  "$(list-ordered) Job ID (default)": "$(list-ordered) Job ID (default)",
-  "$(calendar) Date Submitted": "$(calendar) Date Submitted",
-  "$(case-sensitive) Job Name": "$(case-sensitive) Job Name",
-  "$(symbol-numeric) Return Code": "$(symbol-numeric) Return Code",
-  "$(fold) Sort Direction": "$(fold) Sort Direction",
-  "Go to Local Filtering": "Go to Local Filtering",
-  "Download Single Spool operation not implemented by extender. Please contact the extension developer(s).": "Download Single Spool operation not implemented by extender. Please contact the extension developer(s).",
-  "$(sync~spin) Opening spool file.../Label": {
-    "message": "$(sync~spin) Opening spool file...",
-    "comment": [
-      "Label"
-    ]
-  },
-  "$(sync~spin) Polling: {0}.../Document file name": {
-    "message": "$(sync~spin) Polling: {0}...",
-    "comment": [
-      "Document file name"
-    ]
-  },
-  "$(sync~spin) Fetching spool files...": "$(sync~spin) Fetching spool files...",
-  "Modify Command": "Modify Command",
-  "Command response: {0}/Command response": {
-    "message": "Command response: {0}",
-    "comment": [
-      "Command response"
-    ]
-  },
-  "jobActions.modifyCommand.apiNonExisting": "jobActions.modifyCommand.apiNonExisting",
-  "Not implemented yet for profile of type: {0}/Job profile type": {
-    "message": "Not implemented yet for profile of type: {0}",
-    "comment": [
-      "Job profile type"
-    ]
-  },
-  "Owner": "Owner",
-  "Prefix": "Prefix",
-  "Are you sure you want to delete the following item?\nThis will permanently remove the following job from your system.\n\n{0}/Job name": {
-    "message": "Are you sure you want to delete the following item?\nThis will permanently remove the following job from your system.\n\n{0}",
-    "comment": [
-      "Job name"
-    ]
-  },
-  "Job {0} was deleted./Job name": {
-    "message": "Job {0} was deleted.",
-    "comment": [
-      "Job name"
-    ]
-  },
-  "Are you sure you want to delete the following {0} items?\nThis will permanently remove the following jobs from your system.\n\n{1}/Jobs lengthJob names": {
-    "message": "Are you sure you want to delete the following {0} items?\nThis will permanently remove the following jobs from your system.\n\n{1}",
-    "comment": [
-      "Jobs length",
-      "Job names"
-    ]
-  },
-  "The following jobs were deleted: {0}/Deleted jobs": {
-    "message": "The following jobs were deleted: {0}",
-    "comment": [
-      "Deleted jobs"
-    ]
-  },
-  "The selected jobs were already cancelled.": "The selected jobs were already cancelled.",
-  "The cancel function is not implemented in this API.": "The cancel function is not implemented in this API.",
-  "The job was not cancelled.": "The job was not cancelled.",
-  "One or more jobs failed to cancel: {0}/Failed to cancel jobs": {
-    "message": "One or more jobs failed to cancel: {0}",
-    "comment": [
-      "Failed to cancel jobs"
-    ]
-  },
-  "Cancelled selected jobs successfully.": "Cancelled selected jobs successfully.",
-  "Select a sorting option for jobs in {0}/Session label": {
-    "message": "Select a sorting option for jobs in {0}",
-    "comment": [
-      "Session label"
-    ]
-  },
-  "Select a sorting direction": "Select a sorting direction",
-  "$(check) Sorting updated for {0}/Session label": {
-    "message": "$(check) Sorting updated for {0}",
-    "comment": [
-      "Session label"
-    ]
-  },
-<<<<<<< HEAD
-  "Use the search button to display jobs": "Use the search button to display jobs",
-  "There are no JES spool messages to display": "There are no JES spool messages to display",
-  "No jobs found": "No jobs found",
-  "Filtering by job status is not yet supported with this profile type. Will show jobs with all statuses.": "Filtering by job status is not yet supported with this profile type. Will show jobs with all statuses.",
-  "Retrieving response from zowe.GetJobs": "Retrieving response from zowe.GetJobs",
-  "Create new...": "Create new...",
-  "$(check) Submit this query": "$(check) Submit this query",
-  "Enter job owner ID": "Enter job owner ID",
-  "Enter job prefix": "Enter job prefix",
-  "Enter job status": "Enter job status",
-  "$(plus) Create job search filter": "$(plus) Create job search filter",
-  "$(search) Search by job ID": "$(search) Search by job ID",
-  "Initializing profiles with jobs favorites.": "Initializing profiles with jobs favorites.",
-  "No jobs favorites found.": "No jobs favorites found.",
-  "Loading profile: {0} for jobs favorites/Profile name": {
-    "message": "Loading profile: {0} for jobs favorites",
-    "comment": [
-      "Profile name"
-    ]
-  },
-  "Error: You have Zowe Job favorites that refer to a non-existent CLI profile named: {0}.\n                         To resolve this, you can remove {0} from the Favorites section of Zowe Explorer's Jobs view.\n                          Would you like to do this now? {1}/Profile nameApplication name": {
-    "message": "Error: You have Zowe Job favorites that refer to a non-existent CLI profile named: {0}.\n                         To resolve this, you can remove {0} from the Favorites section of Zowe Explorer's Jobs view.\n                          Would you like to do this now? {1}",
-    "comment": [
-      "Profile name",
-      "Application name"
-    ]
-  },
-  "Remove": "Remove",
-  "This will remove all favorited Jobs items for profile {0}. Continue?/Profile name": {
-    "message": "This will remove all favorited Jobs items for profile {0}. Continue?",
-    "comment": [
-      "Profile name"
-    ]
-  },
-  "Enter a job ID": "Enter a job ID",
-  "Job search cancelled.": "Job search cancelled.",
-  "The polling interval must be greater than or equal to 1000ms.": "The polling interval must be greater than or equal to 1000ms.",
-  "Poll interval (in ms) for: {0}/URI path": {
-    "message": "Poll interval (in ms) for: {0}",
-    "comment": [
-      "URI path"
-    ]
-  },
-  "Polling dismissed for {0}; operation cancelled./Encoded URI path": {
-    "message": "Polling dismissed for {0}; operation cancelled.",
-    "comment": [
-      "Encoded URI path"
-    ]
-  },
-  "$(sync~spin) Polling: {0}.../Encoded URI path": {
-    "message": "$(sync~spin) Polling: {0}...",
-    "comment": [
-      "Encoded URI path"
-=======
-  "Use the search button to display data sets": "Use the search button to display data sets",
-  "Cannot access member with control characters in the name: {0}/Data Set member": {
-    "message": "Cannot access member with control characters in the name: {0}",
-    "comment": [
-      "Data Set member"
-    ]
-  },
-  "No data sets found": "No data sets found",
   "$(case-sensitive) Name (default)": "$(case-sensitive) Name (default)",
   "$(calendar) Date Modified": "$(calendar) Date Modified",
   "$(account) User ID": "$(account) User ID",
-  "$(plus) Create a new filter. For example: HLQ.*, HLQ.aaa.bbb, HLQ.ccc.ddd(member)": "$(plus) Create a new filter. For example: HLQ.*, HLQ.aaa.bbb, HLQ.ccc.ddd(member)",
-  "Initializing profiles with data set favorites.": "Initializing profiles with data set favorites.",
-  "No data set favorites found.": "No data set favorites found.",
-  "Invalid Data Sets favorite: {0}. Please check formatting of the zowe.ds.history 'favorites' settings in the {1} user settings./Data Sets Favorite lineApplication name": {
-    "message": "Invalid Data Sets favorite: {0}. Please check formatting of the zowe.ds.history 'favorites' settings in the {1} user settings.",
-    "comment": [
-      "Data Sets Favorite line",
-      "Application name"
-    ]
-  },
-  "Error creating data set favorite node: {0} for profile {1}./LabelProfile name": {
-    "message": "Error creating data set favorite node: {0} for profile {1}.",
-    "comment": [
-      "Label",
-      "Profile name"
-    ]
-  },
-  "Loading profile: {0} for data set favorites/Profile name": {
-    "message": "Loading profile: {0} for data set favorites",
-    "comment": [
-      "Profile name"
-    ]
-  },
-  "Error: You have Zowe Data Set favorites that refer to a non-existent CLI profile named: {0}.\n                    To resolve this, you can remove {0} from the Favorites section of Zowe Explorer's Data Sets view.\n                    Would you like to do this now? {1}/Profile nameApplication name": {
-    "message": "Error: You have Zowe Data Set favorites that refer to a non-existent CLI profile named: {0}.\n                    To resolve this, you can remove {0} from the Favorites section of Zowe Explorer's Data Sets view.\n                    Would you like to do this now? {1}",
-    "comment": [
-      "Profile name",
-      "Application name"
-    ]
-  },
-  "PDS already in favorites": "PDS already in favorites",
-  "This will remove all favorited Data Sets items for profile {0}. Continue?/Profile name": {
-    "message": "This will remove all favorited Data Sets items for profile {0}. Continue?",
-    "comment": [
-      "Profile name"
->>>>>>> 95b63c1c
-    ]
-  },
-  "Node does not exist. It may have been deleted.": "Node does not exist. It may have been deleted.",
-  "Prompting the user for a data set pattern": "Prompting the user for a data set pattern",
-  "Search Data Sets: use a comma to separate multiple patterns": "Search Data Sets: use a comma to separate multiple patterns",
-  "Enter valid member name": "Enter valid member name",
-  "Rename operation cancelled.": "Rename operation cancelled.",
-  "Renaming data set {0}/Old Data Set name": {
-    "message": "Renaming data set {0}",
-    "comment": [
-      "Old Data Set name"
-    ]
-  },
-  "Unable to rename data set:": "Unable to rename data set:",
-  "Enter a valid data set name.": "Enter a valid data set name.",
-  "all PDS members in {0}/Node label": {
-    "message": "all PDS members in {0}",
-    "comment": [
-      "Node label"
-    ]
-  },
-  "the PDS members in {0}/Node label": {
-    "message": "the PDS members in {0}",
-    "comment": [
-      "Node label"
-    ]
-  },
-  "Select a sorting option for {0}/Specifier": {
-    "message": "Select a sorting option for {0}",
-    "comment": [
-      "Specifier"
-    ]
-  },
-  "$(check) Sorting updated for {0}/Node label": {
-    "message": "$(check) Sorting updated for {0}",
-    "comment": [
-      "Node label"
-    ]
-  },
-  "Filter: {0}/Filter value": {
-    "message": "Filter: {0}",
-    "comment": [
-<<<<<<< HEAD
-      "The new filter"
-=======
-      "Filter value"
->>>>>>> 95b63c1c
-    ]
-  },
-  "$(clear-all) Clear filter for PDS": "$(clear-all) Clear filter for PDS",
-  "Set a filter for {0}/Specifier": {
-    "message": "Set a filter for {0}",
-    "comment": [
-      "Specifier"
-    ]
-  },
-  "$(check) Filter cleared for {0}/Node label": {
-    "message": "$(check) Filter cleared for {0}",
-    "comment": [
-<<<<<<< HEAD
-      "Job label"
-=======
-      "Node label"
->>>>>>> 95b63c1c
-    ]
-  },
-  "Invalid date format specified": "Invalid date format specified",
-  "Enter a value to filter by": "Enter a value to filter by",
-  "Invalid filter specified": "Invalid filter specified",
-  "$(check) Filter updated for {0}/Node label": {
-    "message": "$(check) Filter updated for {0}",
-    "comment": [
-<<<<<<< HEAD
-      "Job label"
-=======
-      "Node label"
->>>>>>> 95b63c1c
-    ]
-  },
   "Partitioned Data Set: Binary": "Partitioned Data Set: Binary",
   "Partitioned Data Set: C": "Partitioned Data Set: C",
   "Partitioned Data Set: Classic": "Partitioned Data Set: Classic",
@@ -959,6 +693,7 @@
   "Select the profile to which the original data set belongs": "Select the profile to which the original data set belongs",
   "You must select a profile.": "You must select a profile.",
   "Enter the name of the data set to copy attributes from": "Enter the name of the data set to copy attributes from",
+  "Enter a valid data set name.": "Enter a valid data set name.",
   "You must enter a new data set name.": "You must enter a new data set name.",
   "Allocating data set like {0}./Like Data Set name": {
     "message": "Allocating data set like {0}.",
@@ -1000,6 +735,7 @@
     ]
   },
   "Name of Member": "Name of Member",
+  "Enter valid member name": "Enter valid member name",
   "Creating new data set member {0}/Data Set member name": {
     "message": "Creating new data set member {0}",
     "comment": [
@@ -1094,6 +830,7 @@
       "Stringified JSON error"
     ]
   },
+  "Search Data Sets: use a comma to separate multiple patterns": "Search Data Sets: use a comma to separate multiple patterns",
   "Prompted for a data set pattern, recieved {0}./Data Set pattern": {
     "message": "Prompted for a data set pattern, recieved {0}.",
     "comment": [
@@ -1145,7 +882,6 @@
   "The partitioned (PO) data set already exists.\nDo you want to merge them while replacing any existing members?": "The partitioned (PO) data set already exists.\nDo you want to merge them while replacing any existing members?",
   "Enter a name for the new data set": "Enter a name for the new data set",
   "Unable to copy data set.": "Unable to copy data set.",
-<<<<<<< HEAD
   "Use the search button to display data sets": "Use the search button to display data sets",
   "Cannot access member with control characters in the name: {0}/Data Set member": {
     "message": "Cannot access member with control characters in the name: {0}",
@@ -1253,8 +989,6 @@
       "Node label"
     ]
   },
-=======
->>>>>>> 95b63c1c
   "$(plus) Create a new Unix command": "$(plus) Create a new Unix command",
   "Zowe Unix Command": "Zowe Unix Command",
   "Select the Profile to use to submit the Unix command": "Select the Profile to use to submit the Unix command",
