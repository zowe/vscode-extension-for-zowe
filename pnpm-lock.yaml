--- conflicted
+++ resolved
@@ -298,13 +298,8 @@
     dependencies:
       "@types/vscode-webview":
         specifier: ^1.57.1
-<<<<<<< HEAD
-        version: 1.57.2
-      "@vscode/webview-ui-toolkit":
-=======
         version: 1.57.1
       '@vscode/webview-ui-toolkit':
->>>>>>> 9ad5a7f5
         specifier: ^1.2.2
         version: 1.2.2(react@18.2.0)
       lodash.isequal:
@@ -316,13 +311,8 @@
     devDependencies:
       "@preact/preset-vite":
         specifier: ^2.5.0
-<<<<<<< HEAD
-        version: 2.5.0(@babel/core@7.22.20)(preact@10.17.1)(vite@4.4.9)
-      "@types/lodash.isequal":
-=======
         version: 2.5.0(@babel/core@7.22.20)(preact@10.16.0)(vite@4.4.9)
       '@types/lodash.isequal':
->>>>>>> 9ad5a7f5
         specifier: ^4.5.6
         version: 4.5.6
       "@vscode/codicons":
@@ -1345,13 +1335,8 @@
     resolution: { integrity: sha512-gQutuDHPKNxUEcQ4pypZT4Wmrbapus+P9s3bR/SEOLsMbNqNoXigGImITygI5zhb+aA5rzflM6O8YWkmRbGkPA== }
     dev: false
 
-<<<<<<< HEAD
-  /@microsoft/fast-foundation@2.49.1:
-    resolution: { integrity: sha512-dSajlZeX+lkqjg4108XbIIhVLECgJTCG32bE8P6rNgo8XCPHVJBDiBejrF34lv5pO9Z2uGORZjeip/N0fPib+g== }
-=======
   /@microsoft/fast-foundation@2.49.2:
     resolution: {integrity: sha512-xA7WP/Td33SW0zkpHRH5LUDxyLOPnPQQXieRxc080uLWxoGXhVxo6Rz7b6qwiL+e2IadNCm7X7KcrgsUhJwvBg==}
->>>>>>> 9ad5a7f5
     dependencies:
       "@microsoft/fast-element": 1.12.0
       "@microsoft/fast-web-utilities": 5.4.1
@@ -1364,13 +1349,8 @@
     peerDependencies:
       react: ">=16.9.0"
     dependencies:
-<<<<<<< HEAD
-      "@microsoft/fast-element": 1.12.0
-      "@microsoft/fast-foundation": 2.49.1
-=======
       '@microsoft/fast-element': 1.12.0
       '@microsoft/fast-foundation': 2.49.2
->>>>>>> 9ad5a7f5
       react: 18.2.0
     dev: false
 
@@ -1457,30 +1437,17 @@
     resolution: { integrity: sha512-P1st0aksCrn9sGZhp8GMYwBnQsbvAWsZAX44oXNNvLHGqAOcoVxmjZiohstwQ7SqKnbR47akdNi+uleWD8+g6A== }
     dev: true
 
-<<<<<<< HEAD
-  /@preact/preset-vite@2.5.0(@babel/core@7.22.20)(preact@10.17.1)(vite@4.4.9):
-    resolution: { integrity: sha512-BUhfB2xQ6ex0yPkrT1Z3LbfPzjpJecOZwQ/xJrXGFSZD84+ObyS//41RdEoQCMWsM0t7UHGaujUxUBub7WM1Jw== }
-=======
   /@preact/preset-vite@2.5.0(@babel/core@7.22.20)(preact@10.16.0)(vite@4.4.9):
     resolution: {integrity: sha512-BUhfB2xQ6ex0yPkrT1Z3LbfPzjpJecOZwQ/xJrXGFSZD84+ObyS//41RdEoQCMWsM0t7UHGaujUxUBub7WM1Jw==}
->>>>>>> 9ad5a7f5
     peerDependencies:
       "@babel/core": 7.x
       vite: 2.x || 3.x || 4.x
     dependencies:
-<<<<<<< HEAD
-      "@babel/core": 7.22.20
-      "@babel/plugin-transform-react-jsx": 7.22.15(@babel/core@7.22.20)
-      "@babel/plugin-transform-react-jsx-development": 7.22.5(@babel/core@7.22.20)
-      "@prefresh/vite": 2.4.1(preact@10.17.1)(vite@4.4.9)
-      "@rollup/pluginutils": 4.2.1
-=======
       '@babel/core': 7.22.20
       '@babel/plugin-transform-react-jsx': 7.22.15(@babel/core@7.22.20)
       '@babel/plugin-transform-react-jsx-development': 7.22.5(@babel/core@7.22.20)
       '@prefresh/vite': 2.4.1(preact@10.16.0)(vite@4.4.9)
       '@rollup/pluginutils': 4.2.1
->>>>>>> 9ad5a7f5
       babel-plugin-transform-hook-names: 1.0.2(@babel/core@7.22.20)
       debug: 4.3.4(supports-color@8.1.1)
       kolorist: 1.8.0
@@ -1495,13 +1462,8 @@
     resolution: { integrity: sha512-joAwpkUDwo7ZqJnufXRGzUb+udk20RBgfA8oLPBh5aJH2LeStmV1luBfeJTztPdyCscC2j2SmZ/tVxFRMIxAEw== }
     dev: true
 
-<<<<<<< HEAD
-  /@prefresh/core@1.5.1(preact@10.17.1):
-    resolution: { integrity: sha512-e0mB0Oxtog6ZpKPDBYbzFniFJDIktuKMzOHp7sguntU+ot0yi6dbhJRE9Css1qf0u16wdSZjpL2W2ODWuU05Cw== }
-=======
   /@prefresh/core@1.5.2(preact@10.16.0):
     resolution: {integrity: sha512-A/08vkaM1FogrCII5PZKCrygxSsc11obExBScm3JF1CryK2uDS3ZXeni7FeKCx1nYdUkj4UcJxzPzc1WliMzZA==}
->>>>>>> 9ad5a7f5
     peerDependencies:
       preact: ^10.0.0
     dependencies:
@@ -1512,32 +1474,18 @@
     resolution: { integrity: sha512-KtC/fZw+oqtwOLUFM9UtiitB0JsVX0zLKNyRTA332sqREqSALIIQQxdUCS1P3xR/jT1e2e8/5rwH6gdcMLEmsQ== }
     dev: true
 
-<<<<<<< HEAD
-  /@prefresh/vite@2.4.1(preact@10.17.1)(vite@4.4.9):
-    resolution: { integrity: sha512-vthWmEqu8TZFeyrBNc9YE5SiC3DVSzPgsOCp/WQ7FqdHpOIJi7Z8XvCK06rBPOtG4914S52MjG9Ls22eVAiuqQ== }
-=======
   /@prefresh/vite@2.4.1(preact@10.16.0)(vite@4.4.9):
     resolution: {integrity: sha512-vthWmEqu8TZFeyrBNc9YE5SiC3DVSzPgsOCp/WQ7FqdHpOIJi7Z8XvCK06rBPOtG4914S52MjG9Ls22eVAiuqQ==}
->>>>>>> 9ad5a7f5
     peerDependencies:
       preact: ^10.4.0
       vite: ">=2.0.0"
     dependencies:
-<<<<<<< HEAD
-      "@babel/core": 7.22.20
-      "@prefresh/babel-plugin": 0.5.0
-      "@prefresh/core": 1.5.1(preact@10.17.1)
-      "@prefresh/utils": 1.2.0
-      "@rollup/pluginutils": 4.2.1
-      preact: 10.17.1
-=======
       '@babel/core': 7.22.20
       '@prefresh/babel-plugin': 0.5.0
       '@prefresh/core': 1.5.2(preact@10.16.0)
       '@prefresh/utils': 1.2.0
       '@rollup/pluginutils': 4.2.1
       preact: 10.16.0
->>>>>>> 9ad5a7f5
       vite: 4.4.9(@types/node@14.18.62)
     transitivePeerDependencies:
       - supports-color
@@ -1713,19 +1661,11 @@
   /@types/lodash.isequal@4.5.6:
     resolution: { integrity: sha512-Ww4UGSe3DmtvLLJm2F16hDwEQSv7U0Rr8SujLUA2wHI2D2dm8kPu6Et+/y303LfjTIwSBKXB/YTUcAKpem/XEg== }
     dependencies:
-<<<<<<< HEAD
-      "@types/lodash": 4.14.198
-    dev: true
-
-  /@types/lodash@4.14.198:
-    resolution: { integrity: sha512-trNJ/vtMZYMLhfN45uLq4ShQSw0/S7xCTLLVM+WM1rmFpba/VS42jVUgaO3w/NOLiWR/09lnYk0yMaA/atdIsg== }
-=======
       '@types/lodash': 4.14.200
     dev: true
 
   /@types/lodash@4.14.200:
     resolution: {integrity: sha512-YI/M/4HRImtNf3pJgbF+W6FrXovqj+T+/HpENLTooK9PnkacBsDpeP3IpHab40CClUfhNmdM2WTNP2sa2dni5Q==}
->>>>>>> 9ad5a7f5
     dev: true
 
   /@types/markdown-it@12.2.3:
@@ -1785,13 +1725,8 @@
     resolution: { integrity: sha512-flgpHJjntpBAdJD43ShRosQvNC0ME97DCfGvZEDlAThQmnerRXrLbX6YgzRBQCZTthET9eAWFAMaYP0m0Y4HzQ== }
     dev: true
 
-<<<<<<< HEAD
-  /@types/vscode-webview@1.57.2:
-    resolution: { integrity: sha512-RpkIso3+FVoi9hFwHj9uBFO+9p8PGym0LnLJ9Yabo9mUJaV39CzOxz6EVtHg8AidA9hAf4cVmG0c+l9pvw6Lbw== }
-=======
   /@types/vscode-webview@1.57.1:
     resolution: {integrity: sha512-ghW5SfuDmsGDS2A4xkvGsLwDRNc3Vj5rS6rPOyPm/IryZuf3wceZKxgYaUoW+k9f0f/CB7y2c1rRsdOWZWn0PQ==}
->>>>>>> 9ad5a7f5
     dev: false
 
   /@types/vscode@1.82.0:
@@ -1995,15 +1930,9 @@
     peerDependencies:
       react: ">=16.9.0"
     dependencies:
-<<<<<<< HEAD
-      "@microsoft/fast-element": 1.12.0
-      "@microsoft/fast-foundation": 2.49.1
-      "@microsoft/fast-react-wrapper": 0.1.48(react@18.2.0)
-=======
       '@microsoft/fast-element': 1.12.0
       '@microsoft/fast-foundation': 2.49.2
       '@microsoft/fast-react-wrapper': 0.1.48(react@18.2.0)
->>>>>>> 9ad5a7f5
       react: 18.2.0
     dev: false
 
@@ -3699,8 +3628,8 @@
     dev: true
 
   /commander@7.2.0:
-    resolution: { integrity: sha512-QrWXB+ZQSVPmIWIhtEO9H+gwHaMGYiF5ChvoJ+K9ZGHG/sVsa6yiesAD1GC/x46sET00Xlwo1u49RVVVzvcSkw== }
-    engines: { node: ">= 10" }
+    resolution: {integrity: sha512-QrWXB+ZQSVPmIWIhtEO9H+gwHaMGYiF5ChvoJ+K9ZGHG/sVsa6yiesAD1GC/x46sET00Xlwo1u49RVVVzvcSkw==}
+    engines: { node: '>= 10'}
     dev: true
 
   /commander@8.3.0:
@@ -5444,7 +5373,7 @@
     dev: true
 
   /fs-constants@1.0.0:
-    resolution: { integrity: sha512-y6OAwoSIf7FyjMIv94u+b5rdheZEjzR63GTyZJm5qh4Bi+2YgwLCcI/fPFZkL5PSixOt6ZNKm+w+Hfp/Bciwow== }
+    resolution: {integrity: sha512-y6OAwoSIf7FyjMIv94u+b5rdheZEjzR63GTyZJm5qh4Bi+2YgwLCcI/fPFZkL5PSixOt6ZNKm+w+Hfp/Bciwow==}
     dev: true
 
   /fs-extra@11.1.1:
@@ -7633,7 +7562,7 @@
     dev: true
 
   /lodash.merge@4.6.2:
-    resolution: { integrity: sha512-0KpjqXRVvrYyCsX1swR/XTK0va6VQkQM6MNo7PqW77ByjAhoARA8EfrP1N4+KlKj8YS0ZUCtRT/YUuhyYDujIQ== }
+    resolution: {integrity: sha512-0KpjqXRVvrYyCsX1swR/XTK0va6VQkQM6MNo7PqW77ByjAhoARA8EfrP1N4+KlKj8YS0ZUCtRT/YUuhyYDujIQ==}
 
   /lodash.pick@4.4.0:
     resolution: {integrity: sha512-hXt6Ul/5yWjfklSGvLQl8vM//l3FtyHZeuelpzK6mm99pNvN9yTDruNZPEJZD1oWrqo+izBmB7oUfWgcCX7s4Q==}
@@ -8468,8 +8397,8 @@
     dev: true
 
   /node-status-codes@1.0.0:
-    resolution: { integrity: sha512-1cBMgRxdMWE8KeWCqk2RIOrvUb0XCwYfEsY5/y2NlXyq4Y/RumnOZvTj4Nbr77+Vb2C+kyBoRTdkNOS8L3d/aQ== }
-    engines: { node: ">=0.10.0" }
+    resolution: {integrity: sha512-1cBMgRxdMWE8KeWCqk2RIOrvUb0XCwYfEsY5/y2NlXyq4Y/RumnOZvTj4Nbr77+Vb2C+kyBoRTdkNOS8L3d/aQ==}
+    engines: {node: '>=0.10.0'}
     dev: true
 
   /noms@0.0.0:
@@ -9192,13 +9121,8 @@
       source-map-js: 1.0.2
     dev: true
 
-<<<<<<< HEAD
-  /preact@10.17.1:
-    resolution: { integrity: sha512-X9BODrvQ4Ekwv9GURm9AKAGaomqXmip7NQTZgY7gcNmr7XE83adOMJvd3N42id1tMFU7ojiynRsYnY6/BRFxLA== }
-=======
   /preact@10.16.0:
     resolution: {integrity: sha512-XTSj3dJ4roKIC93pald6rWuB2qQJO9gO2iLLyTe87MrjQN+HklueLsmskbywEWqCHlclgz3/M4YLL2iBr9UmMA==}
->>>>>>> 9ad5a7f5
 
   /prebuild-install@7.1.1:
     resolution: { integrity: sha512-jAXscXWMcCK8GgCoHOfIr0ODh5ai8mj63L2nWrjuAgXE6tDyYGnx4/8o/rCgU+B4JSyZBKbeZqzhtwtC3ovxjw== }
@@ -9862,15 +9786,9 @@
       inherits: 2.0.4
     dev: true
 
-<<<<<<< HEAD
-  /rollup@3.29.2:
-    resolution: { integrity: sha512-CJouHoZ27v6siztc21eEQGo0kIcE5D1gVPA571ez0mMYb25LGYGKnVNXpEj5MGlepmDWGXNjDB5q7uNiPHC11A== }
-    engines: { node: ">=14.18.0", npm: ">=8.0.0" }
-=======
   /rollup@3.29.4:
     resolution: {integrity: sha512-oWzmBZwvYrU0iJHtDmhsm662rC15FRXmcjCk1xD771dFDx5jJ02ufAQQTn0etB2emNk4J9EZg/yWKpsn9BWGRw==}
     engines: {node: '>=14.18.0', npm: '>=8.0.0'}
->>>>>>> 9ad5a7f5
     hasBin: true
     optionalDependencies:
       fsevents: 2.3.3
@@ -10436,12 +10354,7 @@
       strip-ansi: 6.0.1
 
   /string_decoder@0.10.31:
-<<<<<<< HEAD
-    resolution: { integrity: sha512-ev2QzSzWPYmy9GuqfIVildA4OdcGLeFZQrq5ys6RtiuF+RQQiZWr8TZNyAcuVXyQRYfEO+MsoB/1BuQVhOJuoQ== }
-    dev: false
-=======
     resolution: {integrity: sha512-ev2QzSzWPYmy9GuqfIVildA4OdcGLeFZQrq5ys6RtiuF+RQQiZWr8TZNyAcuVXyQRYfEO+MsoB/1BuQVhOJuoQ==}
->>>>>>> 9ad5a7f5
 
   /string_decoder@1.1.1:
     resolution: { integrity: sha512-n/ShnvDi6FHbbVfviro+WojiFzv+s8MPMHBczVePfUpDJLwoLT0ht1l4YwBCbi8pJAveEEdnkHyPyTP/mzRfwg== }
@@ -11102,8 +11015,8 @@
     engines: { node: ">= 4.0.0" }
 
   /universalify@0.2.0:
-    resolution: { integrity: sha512-CJ1QgKmNg3CwvAv/kOFmtnEN05f0D/cn9QntgNOQlQF9dgvVTHj3t+8JPdjqawCHk7V/KA+fbUqzZ9XWhcqPUg== }
-    engines: { node: ">= 4.0.0" }
+    resolution: {integrity: sha512-CJ1QgKmNg3CwvAv/kOFmtnEN05f0D/cn9QntgNOQlQF9dgvVTHj3t+8JPdjqawCHk7V/KA+fbUqzZ9XWhcqPUg==}
+    engines: {node: '>= 4.0.0'}
     dev: true
 
   /universalify@2.0.0:
