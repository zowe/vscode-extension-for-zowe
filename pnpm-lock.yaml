--- conflicted
+++ resolved
@@ -17,13 +17,8 @@
         specifier: ^0.0.18
         version: 0.0.18
       '@zowe/cli':
-<<<<<<< HEAD
-        specifier: 8.0.0-next.202401262128
-        version: 8.0.0-next.202401262128
-=======
         specifier: 8.0.0-next.202402132108
         version: 8.0.0-next.202402132108
->>>>>>> 9bed1d34
     devDependencies:
       '@types/jest':
         specifier: ^29.2.3
@@ -140,11 +135,7 @@
         specifier: 7.18.6
         version: 7.18.6
       '@zowe/zowe-explorer-api':
-<<<<<<< HEAD
         specifier: 3.0.0-next-SNAPSHOT
-=======
-        specifier: 3.0.0-next.202402142205
->>>>>>> 9bed1d34
         version: link:../zowe-explorer-api
       dayjs:
         specifier: ^1.11.10
@@ -214,11 +205,7 @@
         specifier: ^4.1.1
         version: 4.1.1
       eslint-plugin-zowe-explorer:
-<<<<<<< HEAD
         specifier: 3.0.0-next-SNAPSHOT
-=======
-        specifier: 3.0.0-next.202402142205
->>>>>>> 9bed1d34
         version: link:../eslint-plugin-zowe-explorer
       event-stream:
         specifier: ^4.0.1
@@ -260,13 +247,8 @@
         specifier: ^1.53.2
         version: 1.84.1
       '@zowe/cli':
-<<<<<<< HEAD
-        specifier: 8.0.0-next.202401262128
-        version: 8.0.0-next.202401262128
-=======
         specifier: 8.0.0-next.202402132108
         version: 8.0.0-next.202402132108
->>>>>>> 9bed1d34
       '@zowe/secrets-for-zowe-sdk':
         specifier: 7.18.6
         version: 7.18.6
@@ -287,17 +269,10 @@
   packages/zowe-explorer-ftp-extension:
     dependencies:
       '@zowe/zos-ftp-for-zowe-cli':
-<<<<<<< HEAD
-        specifier: 2.1.2
-        version: 2.1.2(@zowe/imperative@5.19.0)
-      '@zowe/zowe-explorer-api':
-        specifier: 3.0.0-next-SNAPSHOT
-=======
         specifier: 2.1.8
         version: 2.1.8(@zowe/imperative@5.19.0)
       '@zowe/zowe-explorer-api':
-        specifier: 3.0.0-next.202402142205
->>>>>>> 9bed1d34
+        specifier: 3.0.0-next-SNAPSHOT
         version: link:../zowe-explorer-api
       tmp:
         specifier: 0.2.1
@@ -2539,30 +2514,12 @@
     resolution: {integrity: sha512-NuHqBY1PB/D8xU6s/thBgOAiAP7HOYDQ32+BFZILJ8ivkUkAHQnWfn6WhL79Owj1qmUnoN/YPhktdIoucipkAQ==}
     dev: true
 
-<<<<<<< HEAD
-  /@zowe/cli@8.0.0-next.202401262128:
-    resolution: {integrity: sha512-d97joeZ7OlO/BiXYZz4z+u86Yp7Qvg7QHeIps+1pNk/+fT87IWRy+CCyfe4U/1zIsX/7q1TztGVxgTARMmwtmw==}
-=======
   /@zowe/cli@8.0.0-next.202402132108:
     resolution: {integrity: sha512-FUQomzW7cAC/vH0Ub3vNfgL8ao0igpA2Funpjgq95OOJzH1673Wf2FSiDXbkluQI5m1Slwrg538VDbi2Qo92QQ==}
->>>>>>> 9bed1d34
     engines: {node: '>=14.0.0'}
     hasBin: true
     requiresBuild: true
     dependencies:
-<<<<<<< HEAD
-      '@zowe/core-for-zowe-sdk': 8.0.0-next.202401262128(@zowe/imperative@8.0.0-next.202401262128)
-      '@zowe/imperative': 8.0.0-next.202401262128
-      '@zowe/provisioning-for-zowe-sdk': 8.0.0-next.202401262128(@zowe/core-for-zowe-sdk@8.0.0-next.202401262128)(@zowe/imperative@8.0.0-next.202401262128)
-      '@zowe/zos-console-for-zowe-sdk': 8.0.0-next.202401262128(@zowe/core-for-zowe-sdk@8.0.0-next.202401262128)(@zowe/imperative@8.0.0-next.202401262128)
-      '@zowe/zos-files-for-zowe-sdk': 8.0.0-next.202401262128(@zowe/core-for-zowe-sdk@8.0.0-next.202401262128)(@zowe/imperative@8.0.0-next.202401262128)
-      '@zowe/zos-jobs-for-zowe-sdk': 8.0.0-next.202401262128(@zowe/core-for-zowe-sdk@8.0.0-next.202401262128)(@zowe/imperative@8.0.0-next.202401262128)
-      '@zowe/zos-logs-for-zowe-sdk': 8.0.0-next.202401262128(@zowe/core-for-zowe-sdk@8.0.0-next.202401262128)(@zowe/imperative@8.0.0-next.202401262128)
-      '@zowe/zos-tso-for-zowe-sdk': 8.0.0-next.202401262128(@zowe/core-for-zowe-sdk@8.0.0-next.202401262128)(@zowe/imperative@8.0.0-next.202401262128)
-      '@zowe/zos-uss-for-zowe-sdk': 8.0.0-next.202401262128(@zowe/imperative@8.0.0-next.202401262128)
-      '@zowe/zos-workflows-for-zowe-sdk': 8.0.0-next.202401262128(@zowe/core-for-zowe-sdk@8.0.0-next.202401262128)(@zowe/imperative@8.0.0-next.202401262128)
-      '@zowe/zosmf-for-zowe-sdk': 8.0.0-next.202401262128(@zowe/core-for-zowe-sdk@8.0.0-next.202401262128)(@zowe/imperative@8.0.0-next.202401262128)
-=======
       '@zowe/core-for-zowe-sdk': 8.0.0-next.202402132108(@zowe/imperative@8.0.0-next.202402132108)
       '@zowe/imperative': 8.0.0-next.202402132108
       '@zowe/provisioning-for-zowe-sdk': 8.0.0-next.202402132108(@zowe/core-for-zowe-sdk@8.0.0-next.202402132108)(@zowe/imperative@8.0.0-next.202402132108)
@@ -2574,38 +2531,24 @@
       '@zowe/zos-uss-for-zowe-sdk': 8.0.0-next.202402132108(@zowe/imperative@8.0.0-next.202402132108)
       '@zowe/zos-workflows-for-zowe-sdk': 8.0.0-next.202402132108(@zowe/core-for-zowe-sdk@8.0.0-next.202402132108)(@zowe/imperative@8.0.0-next.202402132108)
       '@zowe/zosmf-for-zowe-sdk': 8.0.0-next.202402132108(@zowe/core-for-zowe-sdk@8.0.0-next.202402132108)(@zowe/imperative@8.0.0-next.202402132108)
->>>>>>> 9bed1d34
       find-process: 1.4.7
       get-stream: 6.0.1
       lodash: 4.17.21
       minimatch: 5.0.1
       tar: 6.1.14
     optionalDependencies:
-<<<<<<< HEAD
-      '@zowe/secrets-for-zowe-sdk': 8.0.0-next.202401262128
-=======
       '@zowe/secrets-for-zowe-sdk': 8.0.0-next.202402132108
->>>>>>> 9bed1d34
     transitivePeerDependencies:
       - bluebird
       - supports-color
     dev: false
 
-<<<<<<< HEAD
-  /@zowe/core-for-zowe-sdk@8.0.0-next.202401262128(@zowe/imperative@8.0.0-next.202401262128):
-    resolution: {integrity: sha512-f4cyIfqYXYu5Uz9uiQtmuzjDCzP1q+DhiGEoGOrWUHHLFOPw1syvJsv+rx5pCZhMtf2nQv3TDUrYutpseg6d/Q==}
-    peerDependencies:
-      '@zowe/imperative': ^8.0.0-next
-    dependencies:
-      '@zowe/imperative': 8.0.0-next.202401262128
-=======
   /@zowe/core-for-zowe-sdk@8.0.0-next.202402132108(@zowe/imperative@8.0.0-next.202402132108):
     resolution: {integrity: sha512-IHjnqUKEYP/bgrla/imXTyLUnPuDsSpIEYZNKSpxA3R3ayhgGViwz6GRthmpRmCjQNaZDVqZ3KckUm8uZBFIJQ==}
     peerDependencies:
       '@zowe/imperative': ^8.0.0-next
     dependencies:
       '@zowe/imperative': 8.0.0-next.202402132108
->>>>>>> 9bed1d34
       comment-json: 4.1.1
       string-width: 4.2.3
     dev: false
@@ -2655,13 +2598,8 @@
       - supports-color
     dev: false
 
-<<<<<<< HEAD
-  /@zowe/imperative@8.0.0-next.202401262128:
-    resolution: {integrity: sha512-jMxIcntCipt3kaMb7A8Du3+7UeLQR0t4xvjQ97z/kbUTpsndI1p0W7FHzcghvGbUsjLSgrZpkX8++jd2vwFFEA==}
-=======
   /@zowe/imperative@8.0.0-next.202402132108:
     resolution: {integrity: sha512-uFoLtOTJM/g6dNKS7v4NCQnI8pfSG605I2dAHs7JbCNEnHkjmT71nnYDDsucyMUzxGX7wKoDC8kYWKG0G4d4JQ==}
->>>>>>> 9bed1d34
     engines: {node: '>=14.0.0'}
     dependencies:
       '@types/yargs': 13.0.12
@@ -2704,24 +2642,14 @@
       - supports-color
     dev: false
 
-<<<<<<< HEAD
-  /@zowe/provisioning-for-zowe-sdk@8.0.0-next.202401262128(@zowe/core-for-zowe-sdk@8.0.0-next.202401262128)(@zowe/imperative@8.0.0-next.202401262128):
-    resolution: {integrity: sha512-SP14RPJXF16nRgzmYLlVecqbAmXZPI9vcPRyVDatr0rNYPuT4Ffo89YfClLN2mZ2AL46eEpIDMX0nMEv5NByRg==}
-=======
   /@zowe/provisioning-for-zowe-sdk@8.0.0-next.202402132108(@zowe/core-for-zowe-sdk@8.0.0-next.202402132108)(@zowe/imperative@8.0.0-next.202402132108):
     resolution: {integrity: sha512-rqGSNdqR71UNr+9TlLleQrLPR3jODI57C0IttRz9czH8KP4+pumo9HTGraIXktpAgVvXdJDkzx/hDrWFgcoXjw==}
->>>>>>> 9bed1d34
     peerDependencies:
       '@zowe/core-for-zowe-sdk': ^8.0.0-next
       '@zowe/imperative': ^8.0.0-next
     dependencies:
-<<<<<<< HEAD
-      '@zowe/core-for-zowe-sdk': 8.0.0-next.202401262128(@zowe/imperative@8.0.0-next.202401262128)
-      '@zowe/imperative': 8.0.0-next.202401262128
-=======
       '@zowe/core-for-zowe-sdk': 8.0.0-next.202402132108(@zowe/imperative@8.0.0-next.202402132108)
       '@zowe/imperative': 8.0.0-next.202402132108
->>>>>>> 9bed1d34
       js-yaml: 4.1.0
     dev: false
 
@@ -2731,99 +2659,52 @@
     requiresBuild: true
     dev: false
 
-<<<<<<< HEAD
-  /@zowe/secrets-for-zowe-sdk@8.0.0-next.202401262128:
-    resolution: {integrity: sha512-uCQx1L6oJevLTMfIKH8s8w4OAUyERlJtB+vvnb4yiG9a149FTe/mILJpOLDfwd7JCYgu9mpCFKU+o3y+napRnQ==}
-=======
   /@zowe/secrets-for-zowe-sdk@8.0.0-next.202402132108:
     resolution: {integrity: sha512-7bZJv9TqvBt3Ef8KGHAK5jYcbyzJCBbOdPCE394rPRt7qXb66omEbXp92ximLeAK+lHRhdqv/FqxoHMNG/gNtw==}
->>>>>>> 9bed1d34
     engines: {node: '>= 14'}
     requiresBuild: true
     dev: false
     optional: true
 
-<<<<<<< HEAD
-  /@zowe/zos-console-for-zowe-sdk@8.0.0-next.202401262128(@zowe/core-for-zowe-sdk@8.0.0-next.202401262128)(@zowe/imperative@8.0.0-next.202401262128):
-    resolution: {integrity: sha512-CHz0mfUY8zvx1oosiD9BSR6yP492YbtBlJlVjBEHLWdrjgdd3pypy6NhhWAnxt8nJeZh2Z+ODJhMT6EpjG6npA==}
-=======
   /@zowe/zos-console-for-zowe-sdk@8.0.0-next.202402132108(@zowe/core-for-zowe-sdk@8.0.0-next.202402132108)(@zowe/imperative@8.0.0-next.202402132108):
     resolution: {integrity: sha512-XxH0+zWvrQjRnqPMw0XjfJ0RN0YnmHTrSJeiFKmUOGwMJVyAm0KaiCEhzx20EyC/vUWl1c8yNgEt3YP+fJYUvA==}
->>>>>>> 9bed1d34
     peerDependencies:
       '@zowe/core-for-zowe-sdk': ^8.0.0-next
       '@zowe/imperative': ^8.0.0-next
     dependencies:
-<<<<<<< HEAD
-      '@zowe/core-for-zowe-sdk': 8.0.0-next.202401262128(@zowe/imperative@8.0.0-next.202401262128)
-      '@zowe/imperative': 8.0.0-next.202401262128
-    dev: false
-
-  /@zowe/zos-files-for-zowe-sdk@8.0.0-next.202401262128(@zowe/core-for-zowe-sdk@8.0.0-next.202401262128)(@zowe/imperative@8.0.0-next.202401262128):
-    resolution: {integrity: sha512-QE6X/HUtPuF/n0LaHABUAD8zZ9CzPI1F134LvfCCH0pY4N7jEOqF3fnbHWOZhWw/tzcH+ZwmvTWpVJtkOW7KAg==}
-=======
       '@zowe/core-for-zowe-sdk': 8.0.0-next.202402132108(@zowe/imperative@8.0.0-next.202402132108)
       '@zowe/imperative': 8.0.0-next.202402132108
     dev: false
 
   /@zowe/zos-files-for-zowe-sdk@8.0.0-next.202402132108(@zowe/core-for-zowe-sdk@8.0.0-next.202402132108)(@zowe/imperative@8.0.0-next.202402132108):
     resolution: {integrity: sha512-j1HJLcCkRIzcynHBNQbf3mb7A8/an9yOgvhb2i+aqUcgsCOTIeMmhs8USMUCdPdp95vyqsBp/A7aXjFiAOy5Pw==}
->>>>>>> 9bed1d34
     peerDependencies:
       '@zowe/core-for-zowe-sdk': ^8.0.0-next
       '@zowe/imperative': ^8.0.0-next
     dependencies:
-<<<<<<< HEAD
-      '@zowe/core-for-zowe-sdk': 8.0.0-next.202401262128(@zowe/imperative@8.0.0-next.202401262128)
-      '@zowe/imperative': 8.0.0-next.202401262128
-=======
       '@zowe/core-for-zowe-sdk': 8.0.0-next.202402132108(@zowe/imperative@8.0.0-next.202402132108)
       '@zowe/imperative': 8.0.0-next.202402132108
->>>>>>> 9bed1d34
       get-stream: 6.0.1
       minimatch: 5.1.6
     dev: false
 
-<<<<<<< HEAD
-  /@zowe/zos-ftp-for-zowe-cli@2.1.2(@zowe/imperative@5.19.0):
-    resolution: {integrity: sha512-YWojS16Vr79tNV+3Rm9mfNwTYISCDvQ3NUSiQ3WajNrJ4GEmEnsB1RRSpUwb7CSmpbVlbs5n2JUY3jL8u30tlg==}
-=======
   /@zowe/zos-ftp-for-zowe-cli@2.1.8(@zowe/imperative@5.19.0):
     resolution: {integrity: sha512-TDLiECMYQsmD5R7ndUnt2cft49Xd8zkXdkZenhRpowTvOTsrZYYj85JfIcwBglrjGER8APAfWH0+lSfTqCkOhw==}
->>>>>>> 9bed1d34
     peerDependencies:
       '@zowe/imperative': ^5.0.0
     dependencies:
       '@zowe/imperative': 5.19.0
-<<<<<<< HEAD
-      zos-node-accessor: 1.0.14
-=======
       zos-node-accessor: 1.0.16
->>>>>>> 9bed1d34
     transitivePeerDependencies:
       - supports-color
     dev: false
 
-<<<<<<< HEAD
-  /@zowe/zos-jobs-for-zowe-sdk@8.0.0-next.202401262128(@zowe/core-for-zowe-sdk@8.0.0-next.202401262128)(@zowe/imperative@8.0.0-next.202401262128):
-    resolution: {integrity: sha512-8tq7QioVaHypeapnk5TN2rAqLHSbO5kCHR6IeGiz0OOHr4LW3lgd6xtjf0m8pSTJZ6lvbMkW8McupqsWk9BYIA==}
-=======
   /@zowe/zos-jobs-for-zowe-sdk@8.0.0-next.202402132108(@zowe/core-for-zowe-sdk@8.0.0-next.202402132108)(@zowe/imperative@8.0.0-next.202402132108):
     resolution: {integrity: sha512-s/eCFzSvzcJX8adCAw+Lg4beswTqdv8qboaC6EFURqp8Syv38vHFIUOmTkVXmzxWGH8mdtpRgLdrEG9sQwLukg==}
->>>>>>> 9bed1d34
     peerDependencies:
       '@zowe/core-for-zowe-sdk': ^8.0.0-next
       '@zowe/imperative': ^8.0.0-next
     dependencies:
-<<<<<<< HEAD
-      '@zowe/core-for-zowe-sdk': 8.0.0-next.202401262128(@zowe/imperative@8.0.0-next.202401262128)
-      '@zowe/imperative': 8.0.0-next.202401262128
-      '@zowe/zos-files-for-zowe-sdk': 8.0.0-next.202401262128(@zowe/core-for-zowe-sdk@8.0.0-next.202401262128)(@zowe/imperative@8.0.0-next.202401262128)
-    dev: false
-
-  /@zowe/zos-logs-for-zowe-sdk@8.0.0-next.202401262128(@zowe/core-for-zowe-sdk@8.0.0-next.202401262128)(@zowe/imperative@8.0.0-next.202401262128):
-    resolution: {integrity: sha512-5Cv+X3oPyZqEOQBI9i/+gNFEhHIunrUurBWCSCtPWDtCf0+uoFc1kJJi9MRcAb3A9CTnv8pO1IuXfSTWPMe9qw==}
-=======
       '@zowe/core-for-zowe-sdk': 8.0.0-next.202402132108(@zowe/imperative@8.0.0-next.202402132108)
       '@zowe/imperative': 8.0.0-next.202402132108
       '@zowe/zos-files-for-zowe-sdk': 8.0.0-next.202402132108(@zowe/core-for-zowe-sdk@8.0.0-next.202402132108)(@zowe/imperative@8.0.0-next.202402132108)
@@ -2831,48 +2712,20 @@
 
   /@zowe/zos-logs-for-zowe-sdk@8.0.0-next.202402132108(@zowe/core-for-zowe-sdk@8.0.0-next.202402132108)(@zowe/imperative@8.0.0-next.202402132108):
     resolution: {integrity: sha512-oYegWcaz3hBublykVY6dc1k7IR3l3l2qGj0WUvDylhWzhpguX9FKX5NGwtjAY1u6nG8z6QFyWwphYT9zBs8MmQ==}
->>>>>>> 9bed1d34
     peerDependencies:
       '@zowe/core-for-zowe-sdk': ^8.0.0-next
       '@zowe/imperative': ^8.0.0-next
     dependencies:
-<<<<<<< HEAD
-      '@zowe/core-for-zowe-sdk': 8.0.0-next.202401262128(@zowe/imperative@8.0.0-next.202401262128)
-      '@zowe/imperative': 8.0.0-next.202401262128
-    dev: false
-
-  /@zowe/zos-tso-for-zowe-sdk@8.0.0-next.202401262128(@zowe/core-for-zowe-sdk@8.0.0-next.202401262128)(@zowe/imperative@8.0.0-next.202401262128):
-    resolution: {integrity: sha512-NH6XGZx1+JdA2lcH/AFTaI/7ij4nm86xTIUZDr3Ttzs47BvDzAvmNq8oJM4Jyzumb9/Ubh5kBpHFzegpVwrfVA==}
-=======
       '@zowe/core-for-zowe-sdk': 8.0.0-next.202402132108(@zowe/imperative@8.0.0-next.202402132108)
       '@zowe/imperative': 8.0.0-next.202402132108
     dev: false
 
   /@zowe/zos-tso-for-zowe-sdk@8.0.0-next.202402132108(@zowe/core-for-zowe-sdk@8.0.0-next.202402132108)(@zowe/imperative@8.0.0-next.202402132108):
     resolution: {integrity: sha512-aM1qELt1D/5ifv2kHukCcEHjb36N75OTThNWX4Tf2Nkjq6Ud+I/RsmjZIdaTu0MiZxrdWeuDWMYBenO63tkPXA==}
->>>>>>> 9bed1d34
     peerDependencies:
       '@zowe/core-for-zowe-sdk': ^8.0.0-next
       '@zowe/imperative': ^8.0.0-next
     dependencies:
-<<<<<<< HEAD
-      '@zowe/core-for-zowe-sdk': 8.0.0-next.202401262128(@zowe/imperative@8.0.0-next.202401262128)
-      '@zowe/imperative': 8.0.0-next.202401262128
-      '@zowe/zosmf-for-zowe-sdk': 8.0.0-next.202401262128(@zowe/core-for-zowe-sdk@8.0.0-next.202401262128)(@zowe/imperative@8.0.0-next.202401262128)
-    dev: false
-
-  /@zowe/zos-uss-for-zowe-sdk@8.0.0-next.202401262128(@zowe/imperative@8.0.0-next.202401262128):
-    resolution: {integrity: sha512-FZgsHvlr+jy/WdksMlLUtIK5znc+XI0DeeAm0wypbx5aFzI0XPajyBf7pQol7V+Etws8FpwaNqkbtdmblivsDg==}
-    peerDependencies:
-      '@zowe/imperative': ^8.0.0-next
-    dependencies:
-      '@zowe/imperative': 8.0.0-next.202401262128
-      ssh2: 1.15.0
-    dev: false
-
-  /@zowe/zos-workflows-for-zowe-sdk@8.0.0-next.202401262128(@zowe/core-for-zowe-sdk@8.0.0-next.202401262128)(@zowe/imperative@8.0.0-next.202401262128):
-    resolution: {integrity: sha512-gdc30B8UueyzKjk7PdZLLPy8fpPinsD+UFJjQtiLCKntMoPov+vtbssRXLAaKTsGlOcimIX8rBSDriPY9VlOqw==}
-=======
       '@zowe/core-for-zowe-sdk': 8.0.0-next.202402132108(@zowe/imperative@8.0.0-next.202402132108)
       '@zowe/imperative': 8.0.0-next.202402132108
       '@zowe/zosmf-for-zowe-sdk': 8.0.0-next.202402132108(@zowe/core-for-zowe-sdk@8.0.0-next.202402132108)(@zowe/imperative@8.0.0-next.202402132108)
@@ -2889,20 +2742,10 @@
 
   /@zowe/zos-workflows-for-zowe-sdk@8.0.0-next.202402132108(@zowe/core-for-zowe-sdk@8.0.0-next.202402132108)(@zowe/imperative@8.0.0-next.202402132108):
     resolution: {integrity: sha512-KsHMmV7Casz85YblOfEqHduh4QVJvd6hZVa040sJG5EWnVmZqGEqJdW1vzWpD0TDhYm3LAq+IGxVdT/6HLnsUA==}
->>>>>>> 9bed1d34
     peerDependencies:
       '@zowe/core-for-zowe-sdk': ^8.0.0-next
       '@zowe/imperative': ^8.0.0-next
     dependencies:
-<<<<<<< HEAD
-      '@zowe/core-for-zowe-sdk': 8.0.0-next.202401262128(@zowe/imperative@8.0.0-next.202401262128)
-      '@zowe/imperative': 8.0.0-next.202401262128
-      '@zowe/zos-files-for-zowe-sdk': 8.0.0-next.202401262128(@zowe/core-for-zowe-sdk@8.0.0-next.202401262128)(@zowe/imperative@8.0.0-next.202401262128)
-    dev: false
-
-  /@zowe/zosmf-for-zowe-sdk@8.0.0-next.202401262128(@zowe/core-for-zowe-sdk@8.0.0-next.202401262128)(@zowe/imperative@8.0.0-next.202401262128):
-    resolution: {integrity: sha512-TlgWuBoyCCQnnRUsbQ3boMXK0HIseAAAFgQmJPOeQIFu1ZUAje4EBOWSsn4suhWvTp2OisPyDvH/PAYH6ZR2Yw==}
-=======
       '@zowe/core-for-zowe-sdk': 8.0.0-next.202402132108(@zowe/imperative@8.0.0-next.202402132108)
       '@zowe/imperative': 8.0.0-next.202402132108
       '@zowe/zos-files-for-zowe-sdk': 8.0.0-next.202402132108(@zowe/core-for-zowe-sdk@8.0.0-next.202402132108)(@zowe/imperative@8.0.0-next.202402132108)
@@ -2910,18 +2753,12 @@
 
   /@zowe/zosmf-for-zowe-sdk@8.0.0-next.202402132108(@zowe/core-for-zowe-sdk@8.0.0-next.202402132108)(@zowe/imperative@8.0.0-next.202402132108):
     resolution: {integrity: sha512-2QllM70aoaqmxgkUCv/DsNDUQoiSusQYgRWpDBJk6nGHBXFuNadK3b+gaK7ExXjBJ8olnWs+j7/BRbk8bter6A==}
->>>>>>> 9bed1d34
     peerDependencies:
       '@zowe/core-for-zowe-sdk': ^8.0.0-next
       '@zowe/imperative': ^8.0.0-next
     dependencies:
-<<<<<<< HEAD
-      '@zowe/core-for-zowe-sdk': 8.0.0-next.202401262128(@zowe/imperative@8.0.0-next.202401262128)
-      '@zowe/imperative': 8.0.0-next.202401262128
-=======
       '@zowe/core-for-zowe-sdk': 8.0.0-next.202402132108(@zowe/imperative@8.0.0-next.202402132108)
       '@zowe/imperative': 8.0.0-next.202402132108
->>>>>>> 9bed1d34
     dev: false
 
   /abab@2.0.6:
@@ -5993,17 +5830,12 @@
     engines: {node: '>=10.13.0'}
     dev: true
 
-<<<<<<< HEAD
-  /ip@2.0.0:
-    resolution: {integrity: sha512-WKa+XuLG1A1R0UWhl2+1XQSi+fZWMsYKffMZTTYsiZaUD8k2yDAj5atimTUD2TZkyCkNEeYE5NhFZmupOGtjYQ==}
-=======
   /ip-address@9.0.5:
     resolution: {integrity: sha512-zHtQzGojZXTwZTHQqra+ETKd4Sn3vgi7uBmlPoXVWZqYvuKmtI0l/VZTjqGmJY9x88GGOaZ9+G9ES8hC4T4X8g==}
     engines: {node: '>= 12'}
     dependencies:
       jsbn: 1.1.0
       sprintf-js: 1.1.3
->>>>>>> 9bed1d34
     dev: false
 
   /is-accessor-descriptor@1.0.1:
@@ -7588,18 +7420,11 @@
   /minipass@5.0.0:
     resolution: {integrity: sha512-3FnjYuehv9k6ovOEbyOswadCDPX1piCfhV8ncmYtHOjuPwylVWsghTLo7rabjC3Rx5xD4HDx8Wm1xnMF7S5qFQ==}
     engines: {node: '>=8'}
-<<<<<<< HEAD
-=======
-    dev: false
->>>>>>> 9bed1d34
+    dev: false
 
   /minipass@7.0.4:
     resolution: {integrity: sha512-jYofLM5Dam9279rdkWzqHozUo4ybjdZmCsDHePy5V/PbBcVMiSZR97gmAy45aqi8CK1lG2ECd356FU86avfwUQ==}
     engines: {node: '>=16 || 14 >=14.17'}
-<<<<<<< HEAD
-    dev: false
-=======
->>>>>>> 9bed1d34
 
   /minizlib@2.1.2:
     resolution: {integrity: sha512-bAxsR8BVfj60DWXHE3u30oHzfl4G7khkSuPW+qvpd7jFRHm7dLxOjUk1EHACJ/hxLY8phGJ0YhYHZo7jil7Qdg==}
@@ -9420,15 +9245,9 @@
       - supports-color
     dev: false
 
-<<<<<<< HEAD
-  /socks@2.7.1:
-    resolution: {integrity: sha512-7maUZy1N7uo6+WVEX6psASxtNlKaNVMlGQKkG/63nEDdLOWNbiUMoLK7X4uYoLhQstau72mLgfEWcXcwsaHbYQ==}
-    engines: {node: '>= 10.13.0', npm: '>= 3.0.0'}
-=======
   /socks@2.7.3:
     resolution: {integrity: sha512-vfuYK48HXCTFD03G/1/zkIls3Ebr2YNa4qU9gHDZdblHLiqhJrJGkY3+0Nx0JpN9qBhJbVObc1CNciT1bIZJxw==}
     engines: {node: '>= 10.0.0', npm: '>= 3.0.0'}
->>>>>>> 9bed1d34
     dependencies:
       ip-address: 9.0.5
       smart-buffer: 4.2.0
@@ -9515,13 +9334,10 @@
 
   /sprintf-js@1.0.3:
     resolution: {integrity: sha512-D9cPgkvLlV3t3IzL0D0YLvGA9Ahk4PcvVwUbN0dSGr1aP0Nrt4AEnTUbuGvquEC0mA64Gqt1fzirlRs5ibXx8g==}
-<<<<<<< HEAD
-=======
 
   /sprintf-js@1.1.3:
     resolution: {integrity: sha512-Oo+0REFV59/rz3gfJNKQiBlwfHaSESl1pcGyABQsnnIfWOFt6JNj5gCog2U6MLZ//IGYD+nA8nI+mTShREReaA==}
     dev: false
->>>>>>> 9bed1d34
 
   /ssh2@1.15.0:
     resolution: {integrity: sha512-C0PHgX4h6lBxYx7hcXwu3QWdh4tg6tZZsTfXcdvc5caW/EMxaB4H9dWsl7qk+F7LAW762hp8VbXOX7x4xUYvEw==}
@@ -10961,13 +10777,8 @@
     engines: {node: '>=10'}
     dev: true
 
-<<<<<<< HEAD
-  /zos-node-accessor@1.0.14:
-    resolution: {integrity: sha512-+DXcOSBcixulEGPXVEn8ktXZqIP/eSzrQLO8daIELcak1zP89z7rdFRhMcKmEXk11PLq2wcoDzzIq3KPSHBLiA==}
-=======
   /zos-node-accessor@1.0.16:
     resolution: {integrity: sha512-7IsneaFw7sryn2ovopz4lr3W57LRXZ3p4tEdnRLSJav3xYY7qkbnfV5nni5kdWusd2rLaArf4omZY1O/LD4lhA==}
->>>>>>> 9bed1d34
     engines: {node: '>= 0.10.0'}
     dependencies:
       debug: 3.1.0
