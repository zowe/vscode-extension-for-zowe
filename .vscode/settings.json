// Place your settings in this file to overwrite default and user settings.
{
    "files.exclude": {
        "out": false,
        "**/.classpath": true,
        "**/.project": true,
        "**/.settings": true,
        "**/.factorypath": true
    },
    "search.exclude": {
        "out": true // set this to false to include "out" folder in search results
    },
    // Turn off tsc task auto detection since we have the necessary tasks as npm scripts
<<<<<<< HEAD
"typescript.tsc.autoDetect": "off",
"git.alwaysSignOff": true
=======
   "typescript.tsc.autoDetect": "off",
   // Make sure people do not accidentally forget to sign
   "git.alwaysSignOff": true
>>>>>>> 4caa075c
}<|MERGE_RESOLUTION|>--- conflicted
+++ resolved
@@ -11,12 +11,7 @@
         "out": true // set this to false to include "out" folder in search results
     },
     // Turn off tsc task auto detection since we have the necessary tasks as npm scripts
-<<<<<<< HEAD
-"typescript.tsc.autoDetect": "off",
-"git.alwaysSignOff": true
-=======
    "typescript.tsc.autoDetect": "off",
    // Make sure people do not accidentally forget to sign
    "git.alwaysSignOff": true
->>>>>>> 4caa075c
 }