--- conflicted
+++ resolved
@@ -31,11 +31,7 @@
 
     # run audit on 1 system to avoid overloading the audit API
     - name: Audit from Windows / Node 12.x
-<<<<<<< HEAD
-      run: yarn audit --level=moderate
-=======
-      run: npm audit --production --audit-level=moderate
->>>>>>> 33f90885
+      run: yarn audit --production --level=moderate
       if: matrix.os == 'windows-latest' && matrix.node-version == '12.x'
 
     - name: Create test data file
