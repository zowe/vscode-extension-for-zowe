name: Deployment of Zowe Explorer and related extensions

on:
  push:
    branches:
      - main
      - maintenance
      - v1-lts
    paths:
<<<<<<< HEAD
      - package.json
  workflow_dispatch:
    inputs:
      version:
        description: Version to be published
        default: v1.22.3
        required: false
      # create_release:
      #   description: Create the release even if publishing already happened
      #   default: 'false'
      #   required: false
=======
      - .github/release.config.js
      - .github/workflows/deployment.yml
      - lerna.json
  # workflow_dispatch:
  #   inputs:
  #     version:
  #       description: Override version to be published
  #       required: false
>>>>>>> 59c17e22

jobs:
  release:
    if: github.event_name == 'workflow_dispatch' || github.ref_protected
    runs-on: ubuntu-latest

    steps:
      - name: Checkout
        uses: actions/checkout@v3
        with:
          fetch-depth: 0
          persist-credentials: false
          ref: ${{ github.ref }}

      - name: Use Node.js LTS
        uses: actions/setup-node@v3
        with:
          node-version: '14.x'
          cache: 'npm'

      - name: Install Yarn
        run: npm install -g yarn

      - name: Build Source
        run: yarn

      - name: Get Project Version
        id: lerna
        run: echo "version=$(jq -r .version lerna.json)" >> $GITHUB_OUTPUT

      - uses: zowe-actions/octorelease@master
        id: octorelease
        if: ${{ !contains(github.event.inputs.version || steps.lerna.outputs.version, '-SNAPSHOT') }}
        env:
          GIT_COMMITTER_NAME: ${{ secrets.ZOWE_ROBOT_USER }}
          GIT_COMMITTER_EMAIL: ${{ secrets.ZOWE_ROBOT_EMAIL }}
          GIT_CREDENTIALS: x-access-token:${{ secrets.ZOWE_ROBOT_TOKEN }}
          GITHUB_TOKEN: ${{ secrets.GITHUB_TOKEN }}
          NPM_TOKEN: ${{ secrets.NPM_PUBLISHER_TOKEN }}
          OVSX_PAT: ${{ secrets.VSCODE_ZOWE_ROBOT_PUBLISH_TOKEN }}
          VSCE_PAT: ${{ secrets.VSCODE_PUBLISHER_TOKEN }}
        with:
          config-dir: .github
          new-version: ${{ github.event.inputs.version }}

      - name: Update Changelogs
        if: steps.octorelease.outcome == 'success'
        run: |
          sed -i '0,/##/s//## TBD Release\n\n### Bug fixes\n\n##/' packages/*/CHANGELOG.md
          git add packages/*/CHANGELOG.md

      - name: Create Snapshot Version
        if: steps.octorelease.outcome == 'success'
        uses: zowe-actions/octorelease/script@master
        env:
          VERSION_STRING: "%s-SNAPSHOT"
        with:
          config-dir: .github
          script: prepareRelease<|MERGE_RESOLUTION|>--- conflicted
+++ resolved
@@ -7,19 +7,6 @@
       - maintenance
       - v1-lts
     paths:
-<<<<<<< HEAD
-      - package.json
-  workflow_dispatch:
-    inputs:
-      version:
-        description: Version to be published
-        default: v1.22.3
-        required: false
-      # create_release:
-      #   description: Create the release even if publishing already happened
-      #   default: 'false'
-      #   required: false
-=======
       - .github/release.config.js
       - .github/workflows/deployment.yml
       - lerna.json
@@ -28,7 +15,6 @@
   #     version:
   #       description: Override version to be published
   #       required: false
->>>>>>> 59c17e22
 
 jobs:
   release:
