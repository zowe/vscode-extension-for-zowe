{
  "name": "tree-view-sample",
  "displayName": "tree-view-sample",
  "description": "Tree view sample for Zowe Explorer",
  "version": "0.0.1",
  "publisher": "Zowe",
  "repository": "https://github.com/zowe/vscode-extension-for-zowe/samples/tree-view-sample",
  "engines": {
    "vscode": "^1.79.0"
  },
  "categories": [
    "Other"
  ],
  "activationEvents": [],
  "main": "./out/extension.js",
  "contributes": {
    "commands": [
      {
        "command": "tree-view-sample.refresh",
        "title": "Refresh View",
        "icon": "$(refresh)"
      }
    ],
    "menus": {
      "view/title": [
        {
          "command": "tree-view-sample.refresh",
          "when": "view == tree-view-sample.profiles",
          "group": "navigation"
        }
      ]
    },
    "views": {
      "zowe": [
        {
          "id": "tree-view-sample.profiles",
          "name": "profiles"
        }
      ]
    }
  },
  "extensionDependencies": [
    "Zowe.vscode-extension-for-zowe"
  ],
  "scripts": {
    "vscode:prepublish": "pnpm run compile",
    "compile": "tsc -p ./",
    "lint": "eslint \"src/**/*.ts\"",
    "watch": "tsc -watch -p ./"
  },
  "dependencies": {
<<<<<<< HEAD
    "@zowe/zowe-explorer-api": "^2.10.0"
=======
    "@zowe/imperative": "^5.18.0",
    "@zowe/zowe-explorer-api": "file:../../packages/zowe-explorer-api"
>>>>>>> 9ad5a7f5
  },
  "devDependencies": {
    "@types/node": "^16.18.34",
    "@types/vscode": "^1.53.2",
    "@typescript-eslint/eslint-plugin": "^5.42.0",
    "@typescript-eslint/parser": "^5.42.0",
    "eslint": "^8.26.0",
    "typescript": "^5.1.3"
  }
}<|MERGE_RESOLUTION|>--- conflicted
+++ resolved
@@ -49,12 +49,8 @@
     "watch": "tsc -watch -p ./"
   },
   "dependencies": {
-<<<<<<< HEAD
-    "@zowe/zowe-explorer-api": "^2.10.0"
-=======
     "@zowe/imperative": "^5.18.0",
     "@zowe/zowe-explorer-api": "file:../../packages/zowe-explorer-api"
->>>>>>> 9ad5a7f5
   },
   "devDependencies": {
     "@types/node": "^16.18.34",
