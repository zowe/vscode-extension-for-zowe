--- conflicted
+++ resolved
@@ -33,11 +33,7 @@
     "watch": "tsc -watch -p ./"
   },
   "dependencies": {
-<<<<<<< HEAD
-    "@zowe/cli": "7.21.0",
-=======
     "@zowe/cli": "7.21.1",
->>>>>>> 15d8aeba
     "@zowe/zowe-explorer-api": "file:../../packages/zowe-explorer-api",
     "ssh2-sftp-client": "^9.1.0"
   },
