--- conflicted
+++ resolved
@@ -1,11 +1,8 @@
 # Zowe Explorer
 
-<<<<<<< HEAD
+![Node.js CI](https://img.shields.io/github/workflow/status/zowe/vscode-extension-for-zowe/Node.js%20CI.svg?logo=github)
 [![version](https://vsmarketplacebadge.apphb.com/version-short/Zowe.vscode-extension-for-zowe.png)](https://vsmarketplacebadge.apphb.com/version-short/Zowe.vscode-extension-for-zowe.png)
 [![downloads](https://vsmarketplacebadge.apphb.com/downloads-short/Zowe.vscode-extension-for-zowe.png)](https://vsmarketplacebadge.apphb.com/downloads-short/Zowe.vscode-extension-for-zowe.png)
-=======
-![Node.js CI](https://img.shields.io/github/workflow/status/zowe/vscode-extension-for-zowe/Node.js%20CI.svg?logo=github)
->>>>>>> c8259250
 [![codecov](https://codecov.io/gh/zowe/vscode-extension-for-zowe/branch/master/graph/badge.svg)](https://codecov.io/gh/zowe/vscode-extension-for-zowe)
 [![slack](https://img.shields.io/badge/chat-on%20Slack-blue)](https://slack.openmainframeproject.org/)
 
@@ -94,7 +91,7 @@
 2. Open the **DATA SETS** bar.
 3. Hover over the profile that you want to apply the filter to.
 4. Click the **magnifying glass** icon.
-5. Enter a pattern you want to create a filter for.  
+5. Enter a pattern you want to create a filter for.
   The data sets that match your pattern(s) are displayed in the explorer tree.
 
 **Tip:** To provide multiple filters, separate entries with a comma. You can append or postpend any filter with an \*, which indicates wildcard searching. You cannot enter an \* as the entire pattern.
@@ -134,7 +131,7 @@
 
 1. Navigate to the explorer tree.
 2. Open the **DATA SETS** bar.
-3. Open a profile.  
+3. Open a profile.
 4. Click the PDS member (or PS) that you want to download.
 
     **Note:** To view the members of a PDS, click the PDS to expand the tree.
@@ -143,7 +140,7 @@
 5. Edit the document.
 6. Navigate back to the PDS member (or PS) in the explorer tree, and click the **Save** button.
 
-Your PDS member (or PS) is uploaded.  
+Your PDS member (or PS) is uploaded.
 
 **Note:** If someone else has made changes to the PDS member (or PS) while you were editing it, you can merge your conflicts before uploading to the mainframe.
 
