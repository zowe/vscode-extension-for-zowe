# Zowe Explorer

[![version](https://img.shields.io/visual-studio-marketplace/v/Zowe.vscode-extension-for-zowe.svg)](https://img.shields.io/visual-studio-marketplace/v/Zowe.vscode-extension-for-zowe.svg)
[![downloads](https://img.shields.io/visual-studio-marketplace/d/Zowe.vscode-extension-for-zowe.svg)](https://img.shields.io/visual-studio-marketplace/d/Zowe.vscode-extension-for-zowe.svg)
[![codecov](https://codecov.io/gh/zowe/zowe-explorer-vscode/branch/main/graph/badge.svg)](https://codecov.io/gh/zowe/zowe-explorer-vscode)
[![slack](https://img.shields.io/badge/chat-on%20Slack-blue)](https://slack.openmainframeproject.org/)

Welcome to Zowe Explorer! Zowe Explorer brings mainframe capabilities to modern IDEs, such as VS Code. [Zowe](https://www.zowe.org/) is a project hosted by the [Open Mainframe Project](https://www.openmainframeproject.org/), a [Linux Foundation](https://www.linuxfoundation.org/) project.

Join our [Slack channel](https://slack.openmainframeproject.org/) to connect with the Zowe community.

## Requirements

Client-side prerequisites for development:

- Install [Node.js](https://nodejs.org/en/download/) v14.0 or later.
- Install [Yarn](https://classic.yarnpkg.com) Classic.

Host-side prerequisites for connection:

- Configure TSO/E address space services, z/OS data set, file REST interface and z/OS jobs REST interface. For more information, see [z/OS Requirements](https://docs.zowe.org/stable/user-guide/systemrequirements-zosmf.html#z-os-requirements).

## Directory Structure

Zowe Explorer repository includes several folders with files that let you build and configure various aspects of the extension. The bulk of the Zowe Explorer source code is in the `packages` directory. The `packages` folder has the following structure:

- `├──`[`packages`](./packages) — includes source code of Zowe Explorer, various Zowe Explorer-related extensions, and the extensibility API<br>
  - `├──`[`eslint-plugin-zowe-explorer`](./packages/eslint-plugin-zowe-explorer) — includes necessary files to configure ESLint plug-in for Zowe Explorer
  - `├──`[`zowe-explorer-api`](./packages/zowe-explorer-api) — includes files to set up and use Extensibility API for Explorer. The API has two modules: Profiles API and Tree API.
  - `├──`[`zowe-explorer-ftp-extension`](./packages/zowe-explorer-ftp-extension) — includes files to set up and use the FTP extension for Zowe Explorer.
  - `├──`[`zowe-explorer`](./packages/zowe-explorer) — core Zowe Explorer source files, ReadMe, Changelog, and more.

## Build Locally

Ensure that you meet the [software requirements](#requirements) before you build and test your Zowe Explorer.

Clone the repository, build a VSIX file, and start working with the extension.

1. Clone the repository by issuing the following command in your local command-line interface:

   ```shell
   git clone https://github.com/zowe/zowe-explorer-vscode.git
   ```

2. Change directories into the newly-cloned repository:

   ```shell
   cd vscode-extension-for-zowe
   ```

3. From your local copy of the repository, issue the following commands:

   ```shell
   yarn install && yarn run package
   ```

You can find the VSIX file in the `dist` folder.

Now install the extension to VS Code.

1. Navigate to the Extensions menu in VS Code and click the `...` button in the top-left corner of the pane.
2. Select Install from VSIX and select the .vsix file that was created by the commands you issued earlier.
3. Restart Visual Studio Code.

You can now use the extension.

For more information on how to run tests for the extension, see [Developer Setup](https://github.com/zowe/zowe-explorer-vscode/wiki/Developer-Setup).

## Available Documentation

The current repository of the VS Code extension Zowe Explorer includes several ReadMes that highlight different aspects of using the extension.

Use the following list with the description and links to find the topics of your interest:

[Core Zowe Explorer ReadMe](https://github.com/zowe/zowe-explorer-vscode/blob/main/packages/zowe-explorer/README.md) — contains information about how to install, configure, and use Zowe Explorer. This ReadMe helps you to familiarize yourself with the basic features of the extension.

[Zowe Explorer ESlint Plug-in ReadMe](https://github.com/zowe/zowe-explorer-vscode/blob/main/packages/eslint-plugin-zowe-explorer/README.md) — contains information about how to install ESLint and configure ESLint rules. ESLint helps you to find and fix problems in your JavaScript code.

[Zowe Explorer Extensibility API ReadMe](https://github.com/zowe/zowe-explorer-vscode/blob/main/packages/zowe-explorer-api/README.md) — contains information about how to extend the capabilities of Zowe Explorer, using the extensibility API.

[Zowe Explorer FTP Extension ReadMe](https://github.com/zowe/zowe-explorer-vscode/blob/main/packages/zowe-explorer-ftp-extension/README.md) — contains information about how to install and use the Zowe Explorer extension for FTP. The extension adds the FTP protocol to Zowe Explorer, enabling you to use z/OS FTP Plug-in for Zowe CLI profiles to connect and interact with z/OS USS and MVS.

**Note**: Zowe Explorer FTP extension is an example that shows how the extensibility API is used to add new capabilities to Zowe Explorer.

[Zowe Explorer Developer Setup](https://github.com/zowe/zowe-explorer-vscode/wiki/Developer-Setup) — contains information on how to install, build, and test Zowe Explorer.

[Zowe Explorer Developing for Theia](https://github.com/zowe/zowe-explorer-vscode/wiki/Developing-for-Theia) — contains information on how to develop for the Web-based IDE Eclipse Theia.

## How to Contribute

We encourage you to contribute to Zowe Explorer!

Check the current [open issues](https://github.com/zowe/zowe-explorer-vscode/issues) to choose where you can contribute. You can look for the `help wanted`-labeled issues to find issues that require additional input. If you are new to the project, you might want to check the issues with the `good first issue` label.

To report a bug or request a specific feature, please open a GitHub issue using the [appropriate template](https://github.com/zowe/zowe-explorer-vscode/issues/new/choose). Feature requests will be added to our backlog after it receives 10 upvotes from the community.

<<<<<<< HEAD
Also, you can check our [GitHub Projects board](https://github.com/orgs/zowe/projects/15) for a more convenient view of issues that is categorized by priority and shows work in progress.
=======
Also, you can check our [Zenhub Communities boards](https://github.com/zowe/zowe-explorer-vscode#workspaces/zowe-cli-explorers-5d77ca38fb288f0001ceae92/board?repos=150100207) for a more convenient view of issues and access to other boards of Zowe-related projects.
>>>>>>> 560c2de1

For more information on how to contribute, see [Contributor Guidance](https://github.com/zowe/zowe-explorer-vscode/wiki/Contributor-Guidance).

## External Links

Check out more about using Zowe Explorer and Zowe on [Medium](https://medium.com/zowe) and [Awesome Zowe](https://github.com/tucker01/awesome-zowe).

## Project Structure and Governance

Zowe Explorer is a component of the Zowe Open Mainframe Project, part of the Linux Foundation.

To learn more about how Zowe is structured and governed, see the [Technical Steering Committee Structure and Governance documentation](https://github.com/zowe/community/blob/master/Technical-Steering-Committee/tsc-governance.md).<|MERGE_RESOLUTION|>--- conflicted
+++ resolved
@@ -94,11 +94,7 @@
 
 To report a bug or request a specific feature, please open a GitHub issue using the [appropriate template](https://github.com/zowe/zowe-explorer-vscode/issues/new/choose). Feature requests will be added to our backlog after it receives 10 upvotes from the community.
 
-<<<<<<< HEAD
 Also, you can check our [GitHub Projects board](https://github.com/orgs/zowe/projects/15) for a more convenient view of issues that is categorized by priority and shows work in progress.
-=======
-Also, you can check our [Zenhub Communities boards](https://github.com/zowe/zowe-explorer-vscode#workspaces/zowe-cli-explorers-5d77ca38fb288f0001ceae92/board?repos=150100207) for a more convenient view of issues and access to other boards of Zowe-related projects.
->>>>>>> 560c2de1
 
 For more information on how to contribute, see [Contributor Guidance](https://github.com/zowe/zowe-explorer-vscode/wiki/Contributor-Guidance).
 
