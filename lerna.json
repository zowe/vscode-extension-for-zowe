--- conflicted
+++ resolved
@@ -1,9 +1,5 @@
 {
-<<<<<<< HEAD
-  "version": "2.12.3-SNAPSHOT",
-=======
-  "version": "2.14.0-SNAPSHOT",
->>>>>>> b2c62f4b
+  "version": "2.14.1-SNAPSHOT",
   "command": {
     "version": {
       "forcePublish": true,
