# Change Log

All notable changes to the "vscode-extension-for-zowe" extension will be documented in this file.

<<<<<<< HEAD
=======
## `1.3.0`

- Dependency on ~/.zowe folder existing removed. Thanks @tjohnsonBCM
- Label changes for specific datset functionality. Thanks @CForrest97
- Zowe Explorer to incorporate @zowe CLI implementation. Thanks @zFernand0
- Profiles manage other profile types apart from zosmf. Thanks @Colin-Stone
- Exploit imperative bundled keytar for secure credentials when standalone. Thanks @Colin-Stone

## `1.2.4`

- Fix to Credentials initialization to wait on promise. Thanks @Colin-Stone

## `1.2.3`

- Secure credentials backwards compatibility. Thanks @tjohnsonBCM

## `1.2.2`

- Fix requirement of ~/.zowe folder. Thanks @phaumer

## `1.2.1`

- Fix for automatic release of VSIX. Thanks @awharn
- Fixed creating data sets causes tree to lose expand behavior issue. Thanks @katelynienaber
- Fixed issue with undefined node. Thanks @Colin-Stone

>>>>>>> d6f5826c
## `1.2.0`

- Support CLI plugin extensibility. Thanks @phaumer
- Fixed Issue for filters after creating dataset. Thanks @phaumer
- Managing text/binary download choice. Thanks @stepanzharychevbroadcom
- Addressed 'Uploading zip file (binary)' silent failures. Thanks @stepanzharychevbroadcom
- Consistency updates for context menu. Thanks @sladyn98
- Automatically use Changelog contents in pipeline as release description. Thanks @awharn
- Provision of warning message after two failed login attempts. Thanks @jellypuno
- Consistency, added filter tip to convey ability to add multiple filters entries. Thanks @katelynienaber
- Tree view refresh when dataset memberadded or deleted. Thanks @katelynienaber
- Code improvement - Centralized error handling. Thanks @crawr
- Integration Script updates. Thanks @zFernand0
<<<<<<< HEAD
- Keytar (Secure credentials) compatibility support. @Colin-Stone
- Improved usability of MVS Command feature including 'Recall' function. @Colin-Stone
- Fixed issue where Job folder did not auto-expand. @Colin-Stone
- Use Progress indicator wrapper around longer running list functions. @Colin-Stone
=======
- Keytar (Secure credentials) compatibility support. Thanks @Colin-Stone
- Improved usability of MVS Command feature including 'Recall' function. Thanks @Colin-Stone
- Fixed issue where Job folder did not auto-expand. Thanks @Colin-Stone
- Use Progress indicator wrapper around longer running list functions. Thanks @Colin-Stone
>>>>>>> d6f5826c

## `1.1.0`

- Updates to Readme to include links to Theia Readme. Thanks @IgorCATech
- Fix for incorrect profile name in some favorites. Thanks @lauren-li
- Update dataset filters on dataset creation. Thanks @katelynienaber
- Include VSIX in Github release. Thanks @zFernand0
<<<<<<< HEAD
- Fix dataset delete fails silently bug. @Colin-Stone
=======
- Fix dataset delete fails silently bug. Thanks @Colin-Stone
>>>>>>> d6f5826c
- Fix to handle "Show Dataset Attributes" in Favorites. Thanks @katelynienaber
- Enhancements to profile creation. Thanks @jellypuno
- Theia specific QuickPick modifications. Thanks @phaumer
- Update incorrect profile message. Thanks @lauren-li
- Fix Copy and paste dateset menu duplication. Thanks @lauren-li

## `1.0.1`

- Remove duplicate commands #376. Thanks @lauren-li
- Update localization for v1.0.0 #374. Thanks @lauren-li
- Update keywords #383. @zFernand0
- Update package json files #391. @zFernand0
- Fixed adding sessions in Theia #382. Thanks @phaumer
- Add validation for undefined username and password + more cosmetic fix #378. Thanks @jellypuno
- Update incorrect profile message #387. Thanks @lauren-li

## `1.0.0`

- VSCode centric Connection settings. Thanks @crawr, @jellypuno
  - Credential prompting in profiles and favorite . Thanks @crawr, @jellypuno
- Dataset and Dataset member copy and renaming function. Thanks @CForrest97
- Theia support including documentation.
- Save improvements implementing improved Safe Save functionality as the default behavior. Thanks Alexandru-Dumitru
- Reliability and Resilience updates:
  - for default profiles
  - for deleting a dataset in use
  - testing improvements and coverage
  - rationalizing deliverables
  - performance improvements

## 0.29.0

- Provide ability to rename datasets. Thanks @CForrest97
- Fix URL parsing. @MarkAckert
- Fixed `AppSettings` error message. @jellypuno

## 0.28.0

- Provide ability to add new profiles in explorer. Thanks @crawr, @jellypuno
- Recognize migrated dataset context. Thanks @Colin-Stone
- Fix dataset delete fails silently bug. Thanks @Colin-Stone

## 0.27.0

- Name change to Zowe Explorer
- Enhancements to the History recall 'QuickPick' dialogs. Thanks @Colin-Stone
- Favorites are now sorted. Thanks @Colin-Stone

## 0.26.1

- Fix vulnerabilities related to brightside-core

## 0.26.0

- Added Persistence for profiles selection. Thanks @Colin-Stone
- Performance enhancements for Profile loading operations. Thanks @Colin-Stone
- Filter rewording. Thanks @Colin-Stone

## 0.25.0

- Add Edit to context menu for MVS and USS Tree. Thanks to Rodney-Wilson
- Restructured all search and filters dialogs to incorporate a recall/history function. Thanks @Colin-Stone
- Added Search Favorite for USS Favorites. Thanks @Colin-Stone
- Added Job and Search Favorite for Jobs. Thanks @Colin-Stone
- Provided support for specifying jobs by job id. Thanks @Colin-Stone
- Fixed issue with submitting datasets job link. Thanks @Colin-Stone
- Fixed label for Jobs Refresh All. Thanks @Colin-Stone
- Minor icon improvement to distinguish Favorites from LPAR's. Thanks @Colin-Stone
- Support copy path Thanks @lauren-li
- Progress Bar animation on opening large files. Thanks to Rodney-Wilson

## 0.24.1

- Fixed issue when saving USS files

## 0.24.0

- Updated Localization Documentation and Added Update Dictionary Script. Thanks to @evannwu20
- Show stepname or procstep alongside spool name. Thanks @crshnburn
- Add command to issue TSO command. Thanks @crshnburn
- Added icons for files and folders. Thanks to @Colin-Stone

## 0.23.2

- Fixed issue when saving datasets in Windows

## 0.23.1

- Refined dataset suffix solution by restricting to explicit names only

## 0.23.0

- Add support for localization. Thanks to @evannwu20
- Correctly determine if file is binary for saving. Thanks @crshnburn
- Fix Default profile error message with friendlier version. Thanks @lauren-li
- Context menu grouping for MVS and USS. Thanks @lauren-li
- Preference to Specify Temp Folder. Thanks to @adambattenburg
- Store local version of dataset with a suffix if appropriate to enable syntax highlighting. Thanks to @Colin-Stone

## 0.22.0

- Add ability to create directories or files on the root node. Thanks to @kristinochka
- Add ability to upload files through regular OS browse dialog on regular nodes and favorites. Thanks to @kristinochka
- Add USS File Refresh and USS Safe Save. Thanks to @adambattenburg
- Honor the file tag (binary or ascii) if not specified. Thanks to @Colin-Stone

## 0.21.0

- Added the Upload member to datasets. Thanks Kristina Mayo
- Addressed same file issue with Favorites in USS explorer. Thanks to Rodney-Wilson and Lauren-Li
- USS Favorites. Ensure file deletion synchronisation. Thanks to Rodney-Wilson and Lauren-Li

## 0.20.0

- Combined Spool files with Jobs in Jobs view. Thanks Colin Stone

## 0.19.1

- Fix error when files exist in the profiles folder (such as `.DS_Store` which is automatically generated on macOS)

## 0.19.0

- Added the rename USS files. Thanks Kristina Mayo

## 0.18.0

- Added the ability to submit JCL from physical sequential data sets

## 0.17.0

- Add Favorites to USS explorer. Thanks to Rodney-Wilson and Lauren-Li
- Add ability to obtain the raw JCL from a job on spool and resubmit. Thanks @crshnburn

## 0.16.3

- Fix behavior when the user cancels "quick pick" dialogs, including selecting profiles and deleting data sets.

## 0.16.2

- Add the stderr of the getDefaultProfile or getAllProfiles process to display in the error message to the user

## 0.16.1

- Attempt to fix an issue where saving data sets ceases to work without any error message

## 0.16.0

- Add the ability to display data set attributes by right clicking on a data set
- Add the ability to save all spool content by clicking a download icon next to the job. Thanks @crshnburn

## 0.15.1

- Add a delete session menu item for sessions in the jobs view. Thanks @crshnburn
- Prevent the delete menu item for USS files and directories appearing on the context menu for sessions. Thanks @crshnburn
- Fixed an issue where adding a profile to the USS explorer incorrectly referenced data sets

## 0.15.0

- The extension is now compatible with installations which use a secure credential management plugin for profiles in Zowe CLI

## 0.14.0

- All zowe views now part of single Zowe view container. Thanks Colin Stone

## 0.13.0

- Added the ability to list and view spool of z/OS Jobs. Thanks @crshnburn

## 0.12.0

- Added GIFs to README for USS use cases. Thanks Colin Stone
- Added the ability to toggle binary mode or text mode on USS files. Thanks @crshnburn

## 0.11.0

- Create and delete functionality for USS Files and directories added as menu items.

## 0.10.4

- Add additional log messages

## 0.10.3

- Use path.sep rather than "/".

## 0.10.2

- VSCode-USS-extension-for-zowe fixed general USS file name error. Thanks Colin Stone

## 0.10.1

- VSCode-USS-extension-for-zowe merged in. Thanks Colin Stone

## 0.9.1

- Fix documentation links in Readme. Thanks Brandon Jenkins

## 0.9.0

- Display an informational message when no data set patterns are found. Thanks @crshnburn

## 0.8.4

- Fixed an issue where the submit JCL function was looking for user profiles in the wrong directory

## 0.8.3

- Fixed an issue where labels did not correctly display the name of the Zowe CLI profile

## 0.8.2

- Fixed for compatibility with the current version of the Zowe CLI. If you are having issues retrieving user name or password using this extension, please update your zowe CLI to the latest available version, recreate your profiles, and update this extension. That should solve any issues you are having.

## 0.8.0

- Introduced capability to submit jobs from the editor. Thanks @crshnburn

## 0.7.0

- Updated for compatibility with Zowe CLI >=2.0.0. You must now have plain text profiles and Zowe CLI 2.0.0 or greater to use this extension. If you have previously created profiles, please update or recreate them with Zowe CLI.
- Log files now go to `~/.vscode/extensions/zowe.vscode-extension-for-zowe-x.x.x/logs`

## 0.6.5

- Fixed issue with platform-specific folder separator, added progress bar when saving

## 0.6.4

- Make favorites persistent after upgrading the extension

## 0.6.3

- Updates to README

## 0.6.2

- Updates to README

## 0.6.1

- Updates to README

## 0.5.0

- Initial release<|MERGE_RESOLUTION|>--- conflicted
+++ resolved
@@ -2,8 +2,6 @@
 
 All notable changes to the "vscode-extension-for-zowe" extension will be documented in this file.
 
-<<<<<<< HEAD
-=======
 ## `1.3.0`
 
 - Dependency on ~/.zowe folder existing removed. Thanks @tjohnsonBCM
@@ -30,7 +28,6 @@
 - Fixed creating data sets causes tree to lose expand behavior issue. Thanks @katelynienaber
 - Fixed issue with undefined node. Thanks @Colin-Stone
 
->>>>>>> d6f5826c
 ## `1.2.0`
 
 - Support CLI plugin extensibility. Thanks @phaumer
@@ -44,17 +41,10 @@
 - Tree view refresh when dataset memberadded or deleted. Thanks @katelynienaber
 - Code improvement - Centralized error handling. Thanks @crawr
 - Integration Script updates. Thanks @zFernand0
-<<<<<<< HEAD
-- Keytar (Secure credentials) compatibility support. @Colin-Stone
-- Improved usability of MVS Command feature including 'Recall' function. @Colin-Stone
-- Fixed issue where Job folder did not auto-expand. @Colin-Stone
-- Use Progress indicator wrapper around longer running list functions. @Colin-Stone
-=======
 - Keytar (Secure credentials) compatibility support. Thanks @Colin-Stone
 - Improved usability of MVS Command feature including 'Recall' function. Thanks @Colin-Stone
 - Fixed issue where Job folder did not auto-expand. Thanks @Colin-Stone
 - Use Progress indicator wrapper around longer running list functions. Thanks @Colin-Stone
->>>>>>> d6f5826c
 
 ## `1.1.0`
 
@@ -62,11 +52,7 @@
 - Fix for incorrect profile name in some favorites. Thanks @lauren-li
 - Update dataset filters on dataset creation. Thanks @katelynienaber
 - Include VSIX in Github release. Thanks @zFernand0
-<<<<<<< HEAD
-- Fix dataset delete fails silently bug. @Colin-Stone
-=======
 - Fix dataset delete fails silently bug. Thanks @Colin-Stone
->>>>>>> d6f5826c
 - Fix to handle "Show Dataset Attributes" in Favorites. Thanks @katelynienaber
 - Enhancements to profile creation. Thanks @jellypuno
 - Theia specific QuickPick modifications. Thanks @phaumer
