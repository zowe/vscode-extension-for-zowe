--- conflicted
+++ resolved
@@ -132,18 +132,9 @@
 - When changing strings, make the same change to the key/value pair from its corresponding .json file (either package.nls.json or _filename_.i18n.json)
 
 ### How to Donate Translations
-<<<<<<< HEAD
 1. Click [here](https://translate.zanata.org/?dswid=8786) and follow instructions under Sign Up heading to sign up to Zanata.
-2. Send an email to evann.wu@ibm.com with the email heading as Zanata TRANSLATOR REQUEST and include the following information in the body of the email.
+2. Send an email to evann.wu@ibm.com with the email heading as ZANATA TRANSLATOR REQUEST and include the following information in the body of the email.
     1. Zanata username
     2. Language(s) you wish to translate
     3. Affiliation with Zowe
 3. You should receive a response within 3 days and be added to the Zanata Zowe VS Code Extension project. Click [here](http://docs.zanata.org/en/release/user-guide/translator-guide/) for more information about how to use Zanata to translate.
-=======
-1. Click [here](https://translate.zanata.org/?dswid=8786) and follow instructions under Sign Up heading to sign up to Zatana.
-2. Send an email to evann.wu@ibm.com with the email heading as ZATANA TRANSLATOR REQUEST and include the following information in the body of the email.
-    1. Zatana username
-    2. Language(s) you wish to translate
-    3. Affiliation with Zowe
-3. You should receive a response within 3 days and be added to the Zatana Zowe VS Code Extension project. Click [here](http://docs.zanata.org/en/release/user-guide/translator-guide/) for more information about how to use Zanata to translate.
->>>>>>> 9348cc21
