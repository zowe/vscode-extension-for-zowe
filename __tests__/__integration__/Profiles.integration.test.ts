/*
* This program and the accompanying materials are made available under the terms of the *
* Eclipse Public License v2.0 which accompanies this distribution, and is available at *
* https://www.eclipse.org/legal/epl-v20.html                                      *
*                                                                                 *
* SPDX-License-Identifier: EPL-2.0                                                *
*                                                                                 *
* Copyright Contributors to the Zowe Project.                                     *
*                                                                                 *
*/

import * as sinon from "sinon";
import * as vscode from "vscode";
import { IProfileLoaded, IProfile } from "@zowe/imperative";
import { Profiles } from "../../src/Profiles";
import * as chai from "chai";
import * as chaiAsPromised from "chai-as-promised";

declare var it: Mocha.ITestDefinition;
const TIMEOUT = 45000;

describe("Create profiles integration tests", async () => {
    const expect = chai.expect;
    chai.use(chaiAsPromised);
    const profiles = Profiles.getInstance();
    let sandbox;
    const testProfile: IProfile = {
        type : "zosmf",
        host: "testHost",
        port: 1443,
        user: "testUser",
        password: "testPass",
        rejectUnauthorized: false,
        name: "testProfileIntegration" // @NOTE: This profile name must match an existing zowe profile in the ~/.zowe/profiles/zosmf folder
    };
    const testProfileLoaded: IProfileLoaded = {
        name: "testProfileIntegration",
        profile: testProfile,
        type: "zosmf",
        message: "",
        failNotFound: false
    };

    beforeEach(async function() {
        this.timeout(TIMEOUT);
        sandbox = sinon.createSandbox();
    });

    afterEach(async function() {
        this.timeout(TIMEOUT);
        sandbox.restore();
    });

    it ("Tests if profile is created successfully", async () => {
        const getProfType = sandbox.stub(profiles, "getProfileType");
        getProfType.returns("zosmf");
<<<<<<< HEAD
        const getUrlStub = sandbox.stub(profiles, "getUrl");
        getUrlStub.returns("https://testurl.com:1001");
=======
>>>>>>> e004cdb4
        const showInputStub = sandbox.stub(vscode.window, "showInputBox");
        showInputStub.onCall(0).returns("testurl.com");
        showInputStub.onCall(1).returns("1443");
        showInputStub.onCall(2).returns("testUser");
        // tslint:disable-next-line:no-magic-numbers
        showInputStub.onCall(3).returns("testPass");
        const showQuickPickStub = sandbox.stub(vscode.window, "showQuickPick");
        showQuickPickStub.returns("True - Reject connections with self-signed certificates");
        showInputStub.onCall(2).returns("");
        const saveProfileStub = sandbox.stub(profiles, "saveProfile");
        saveProfileStub.returns(testProfile);

        const response = await profiles.createNewConnection("testProfileIntegration");
        expect(response).to.deep.equal("testProfileIntegration");
    }).timeout(TIMEOUT);

    it ("Tests if operation is cancelled when URL input is empty", async () => {
        const showInfoSpy = sandbox.spy(vscode.window, "showInformationMessage");
        const getProfType = sandbox.stub(profiles, "getProfileType");
        getProfType.returns("zosmf");
<<<<<<< HEAD
        const getUrlStub = sandbox.stub(profiles, "getUrl");
        getUrlStub.returns(undefined);

        const response = await profiles.createNewConnection("testProfileIntegration");
        expect(response).to.equal(undefined);
        const messageSent = showInfoSpy.calledWith("No valid value for z/OS URL. Operation Cancelled");
=======
        const showInputStub = sandbox.stub(vscode.window, "showInputBox");
        showInputStub.onCall(0).returns(undefined);
        const response = await profiles.createNewConnection("testProfileIntegration");
        expect(response).to.equal(undefined);
        const messageSent = showInfoSpy.calledWith("No valid value for z/OS Host. Operation Cancelled");
>>>>>>> e004cdb4
        expect(messageSent).to.equal(true);
    }).timeout(TIMEOUT);

    it ("Tests if operation is cancelled when username input is empty", async () => {
        const showInfoSpy = sandbox.spy(vscode.window, "showInformationMessage");
        const getProfType = sandbox.stub(profiles, "getProfileType");
        getProfType.returns("zosmf");
<<<<<<< HEAD
        const getUrlStub = sandbox.stub(profiles, "getUrl");
        getUrlStub.returns("https://testurl.com:1001");
=======
>>>>>>> e004cdb4
        const showInputStub = sandbox.stub(vscode.window, "showInputBox");
        showInputStub.onCall(0).returns("testurl.com");
        showInputStub.onCall(1).returns("443");
        showInputStub.returns(undefined);

        const response = await profiles.createNewConnection("testProfileIntegration");
        expect(response).to.equal(undefined);
        const messageSent = showInfoSpy.calledWith("Operation Cancelled");
        expect(messageSent).to.equal(true);
    }).timeout(TIMEOUT);

    it ("Tests if operation is cancelled when password input is empty", async () => {
        const showInfoSpy = sandbox.spy(vscode.window, "showInformationMessage");
        const getProfType = sandbox.stub(profiles, "getProfileType");
        getProfType.returns("zosmf");
<<<<<<< HEAD
        const getUrlStub = sandbox.stub(profiles, "getUrl");
        getUrlStub.returns("https://testurl.com:1001");
=======
>>>>>>> e004cdb4
        const showInputStub = sandbox.stub(vscode.window, "showInputBox");
        showInputStub.onCall(0).returns("testurl.com");
        showInputStub.onCall(1).returns("443");
        showInputStub.onCall(2).returns("testUser");
        showInputStub.onCall(2).returns(undefined);

        const response = await profiles.createNewConnection("testProfileIntegration");
        expect(response).to.equal(undefined);
        const messageSent = showInfoSpy.calledWith("Operation Cancelled");
        expect(messageSent).to.equal(true);
    }).timeout(TIMEOUT);

    it ("Tests if operation is cancelled when rejectUnauthorized input is empty", async () => {
        const showInfoSpy = sandbox.spy(vscode.window, "showInformationMessage");
        const getProfType = sandbox.stub(profiles, "getProfileType");
        getProfType.returns("zosmf");
<<<<<<< HEAD
        const getUrlStub = sandbox.stub(profiles, "getUrl");
        getUrlStub.returns("https://testurl.com:1001");
=======
>>>>>>> e004cdb4
        const showInputStub = sandbox.stub(vscode.window, "showInputBox");
        showInputStub.onCall(0).returns("testurl.com");
        showInputStub.onCall(1).returns("1001");
        showInputStub.onCall(2).returns("testUser");
        showInputStub.onCall(2).returns("testPass");
        const showQuickPickStub = sandbox.stub(vscode.window, "showQuickPick");
        showQuickPickStub.returns(undefined);

        const response = await profiles.createNewConnection("testProfileIntegration");
        expect(response).to.equal(undefined);
        const messageSent = showInfoSpy.calledWith("Operation Cancelled");
        expect(messageSent).to.equal(true);
    }).timeout(TIMEOUT);

    it ("Tests if operation is cancelled when username is already taken", async () => {
        const showErrorSpy = sandbox.spy(vscode.window, "showErrorMessage");
        profiles.allProfiles.push(testProfileLoaded);
        const getProfType = sandbox.stub(profiles, "getProfileType");
        getProfType.returns("zosmf");
<<<<<<< HEAD
        const getUrlStub = sandbox.stub(profiles, "getUrl");
        getUrlStub.returns("https://testurl.com:1001");
=======
>>>>>>> e004cdb4
        const showInputStub = sandbox.stub(vscode.window, "showInputBox");
        showInputStub.onCall(0).returns("testurl.com");
        showInputStub.onCall(1).returns("443");
        showInputStub.onCall(2).returns("testUser");
        // tslint:disable-next-line:no-magic-numbers
        showInputStub.onCall(3).returns("testPass");
        const showQuickPickStub = sandbox.stub(vscode.window, "showQuickPick");
        showQuickPickStub.returns("True - Reject connections with self-signed certificates");
        showInputStub.onCall(2).returns("");
        const response = await profiles.createNewConnection("testProfileIntegration");
        expect(response).to.equal(undefined);
        const messageSent = showErrorSpy.calledWith("Profile name already exists. Please create a profile using a different name");
        expect(messageSent).to.equal(true);
    }).timeout(TIMEOUT);
});<|MERGE_RESOLUTION|>--- conflicted
+++ resolved
@@ -54,20 +54,13 @@
     it ("Tests if profile is created successfully", async () => {
         const getProfType = sandbox.stub(profiles, "getProfileType");
         getProfType.returns("zosmf");
-<<<<<<< HEAD
         const getUrlStub = sandbox.stub(profiles, "getUrl");
         getUrlStub.returns("https://testurl.com:1001");
-=======
->>>>>>> e004cdb4
         const showInputStub = sandbox.stub(vscode.window, "showInputBox");
-        showInputStub.onCall(0).returns("testurl.com");
-        showInputStub.onCall(1).returns("1443");
-        showInputStub.onCall(2).returns("testUser");
-        // tslint:disable-next-line:no-magic-numbers
-        showInputStub.onCall(3).returns("testPass");
+        showInputStub.onCall(0).returns("testUser");
+        showInputStub.onCall(1).returns("testPass");
         const showQuickPickStub = sandbox.stub(vscode.window, "showQuickPick");
         showQuickPickStub.returns("True - Reject connections with self-signed certificates");
-        showInputStub.onCall(2).returns("");
         const saveProfileStub = sandbox.stub(profiles, "saveProfile");
         saveProfileStub.returns(testProfile);
 
@@ -79,20 +72,12 @@
         const showInfoSpy = sandbox.spy(vscode.window, "showInformationMessage");
         const getProfType = sandbox.stub(profiles, "getProfileType");
         getProfType.returns("zosmf");
-<<<<<<< HEAD
         const getUrlStub = sandbox.stub(profiles, "getUrl");
         getUrlStub.returns(undefined);
 
         const response = await profiles.createNewConnection("testProfileIntegration");
         expect(response).to.equal(undefined);
         const messageSent = showInfoSpy.calledWith("No valid value for z/OS URL. Operation Cancelled");
-=======
-        const showInputStub = sandbox.stub(vscode.window, "showInputBox");
-        showInputStub.onCall(0).returns(undefined);
-        const response = await profiles.createNewConnection("testProfileIntegration");
-        expect(response).to.equal(undefined);
-        const messageSent = showInfoSpy.calledWith("No valid value for z/OS Host. Operation Cancelled");
->>>>>>> e004cdb4
         expect(messageSent).to.equal(true);
     }).timeout(TIMEOUT);
 
@@ -100,14 +85,9 @@
         const showInfoSpy = sandbox.spy(vscode.window, "showInformationMessage");
         const getProfType = sandbox.stub(profiles, "getProfileType");
         getProfType.returns("zosmf");
-<<<<<<< HEAD
         const getUrlStub = sandbox.stub(profiles, "getUrl");
         getUrlStub.returns("https://testurl.com:1001");
-=======
->>>>>>> e004cdb4
         const showInputStub = sandbox.stub(vscode.window, "showInputBox");
-        showInputStub.onCall(0).returns("testurl.com");
-        showInputStub.onCall(1).returns("443");
         showInputStub.returns(undefined);
 
         const response = await profiles.createNewConnection("testProfileIntegration");
@@ -120,14 +100,9 @@
         const showInfoSpy = sandbox.spy(vscode.window, "showInformationMessage");
         const getProfType = sandbox.stub(profiles, "getProfileType");
         getProfType.returns("zosmf");
-<<<<<<< HEAD
         const getUrlStub = sandbox.stub(profiles, "getUrl");
         getUrlStub.returns("https://testurl.com:1001");
-=======
->>>>>>> e004cdb4
         const showInputStub = sandbox.stub(vscode.window, "showInputBox");
-        showInputStub.onCall(0).returns("testurl.com");
-        showInputStub.onCall(1).returns("443");
         showInputStub.onCall(2).returns("testUser");
         showInputStub.onCall(2).returns(undefined);
 
@@ -141,14 +116,9 @@
         const showInfoSpy = sandbox.spy(vscode.window, "showInformationMessage");
         const getProfType = sandbox.stub(profiles, "getProfileType");
         getProfType.returns("zosmf");
-<<<<<<< HEAD
         const getUrlStub = sandbox.stub(profiles, "getUrl");
         getUrlStub.returns("https://testurl.com:1001");
-=======
->>>>>>> e004cdb4
         const showInputStub = sandbox.stub(vscode.window, "showInputBox");
-        showInputStub.onCall(0).returns("testurl.com");
-        showInputStub.onCall(1).returns("1001");
         showInputStub.onCall(2).returns("testUser");
         showInputStub.onCall(2).returns("testPass");
         const showQuickPickStub = sandbox.stub(vscode.window, "showQuickPick");
@@ -165,20 +135,14 @@
         profiles.allProfiles.push(testProfileLoaded);
         const getProfType = sandbox.stub(profiles, "getProfileType");
         getProfType.returns("zosmf");
-<<<<<<< HEAD
         const getUrlStub = sandbox.stub(profiles, "getUrl");
         getUrlStub.returns("https://testurl.com:1001");
-=======
->>>>>>> e004cdb4
         const showInputStub = sandbox.stub(vscode.window, "showInputBox");
-        showInputStub.onCall(0).returns("testurl.com");
-        showInputStub.onCall(1).returns("443");
-        showInputStub.onCall(2).returns("testUser");
-        // tslint:disable-next-line:no-magic-numbers
-        showInputStub.onCall(3).returns("testPass");
+        showInputStub.onCall(0).returns("testUser");
+        showInputStub.onCall(1).returns("testPass");
         const showQuickPickStub = sandbox.stub(vscode.window, "showQuickPick");
         showQuickPickStub.returns("True - Reject connections with self-signed certificates");
-        showInputStub.onCall(2).returns("");
+
         const response = await profiles.createNewConnection("testProfileIntegration");
         expect(response).to.equal(undefined);
         const messageSent = showErrorSpy.calledWith("Profile name already exists. Please create a profile using a different name");
