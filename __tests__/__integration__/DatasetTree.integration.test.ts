/*
* This program and the accompanying materials are made available under the terms of the *
* Eclipse Public License v2.0 which accompanies this distribution, and is available at *
* https://www.eclipse.org/legal/epl-v20.html                                      *
*                                                                                 *
* SPDX-License-Identifier: EPL-2.0                                                *
*                                                                                 *
* Copyright Contributors to the Zowe Project.                                     *
*                                                                                 *
*/

// tslint:disable:no-magic-numbers
import * as zowe from "@zowe/cli";
import { IProfileLoaded } from "@zowe/imperative";
import * as expect from "expect";
import * as vscode from "vscode";
import { DatasetTree } from "../../src/dataset/DatasetTree";
import { ZoweDatasetNode } from "../../src/dataset/ZoweDatasetNode";
import * as testConst from "../../resources/testProfileData";
import * as sinon from "sinon";
import * as chai from "chai";
import * as chaiAsPromised from "chai-as-promised";
import { DS_SESSION_CONTEXT } from "../../src/globals";

declare var it: any;

const testProfile: IProfileLoaded = {
    name: testConst.profile.name,
    profile: testConst.profile,
    type: testConst.profile.type,
    message: "",
    failNotFound: false
};

describe("DatasetTree Integration Tests", async () => {
    const TIMEOUT = 120000;
    chai.use(chaiAsPromised);
    // Uses loaded profile to create a zosmf session with Zowe
    const session = zowe.ZosmfSession.createBasicZosmfSession(testConst.profile);
    const sessNode = new ZoweDatasetNode(testConst.profile.name, vscode.TreeItemCollapsibleState.Expanded,
                                         null, session, undefined, undefined, testProfile);
    sessNode.contextValue = DS_SESSION_CONTEXT;
    const pattern = testConst.normalPattern.toUpperCase();
    sessNode.pattern = pattern + ".PUBLIC";
    const testTree = new DatasetTree();
    testTree.mSessionNodes.splice(-1, 0, sessNode);
    const oldSettings = vscode.workspace.getConfiguration("Zowe-DS-Persistent");

    after(async () => {
        await vscode.workspace.getConfiguration().update("Zowe-DS-Persistent", oldSettings, vscode.ConfigurationTarget.Global);
    });
    let sandbox;

    beforeEach(async () => {
        sandbox = sinon.createSandbox();
    });

    afterEach(async () => {
        sandbox.restore();
    });

    /*************************************************************************************************************
     * Creates a datasetTree and checks that its members are all initialized by the constructor
     *************************************************************************************************************/
    it("Tests that the dataset tree is defined", async () => {
        expect(testTree.mOnDidChangeTreeData).toBeDefined();
        expect(testTree.mSessionNodes).toBeDefined();
    });

    /*************************************************************************************************************
     * Calls getTreeItem with sample element and checks the return is vscode.TreeItem
     *************************************************************************************************************/
    it("Tests the getTreeItem method", async () => {
        const sampleElement = new ZoweDatasetNode("testValue", vscode.TreeItemCollapsibleState.None, null, null);
        chai.expect(testTree.getTreeItem(sampleElement)).to.be.instanceOf(vscode.TreeItem);
    });

    /*************************************************************************************************************
     * Creates sample list of ZoweNodes and checks that datasetTree.getChildren() returns correct array of children
     *************************************************************************************************************/
    it("Tests that getChildren returns valid list of elements", async () => {
        // Waiting until we populate rootChildren with what getChildren returns
        const rootChildren = await testTree.getChildren();
        const sessChildren = await testTree.getChildren(rootChildren[0]);
        const PDSChildren = await testTree.getChildren(sessChildren[2]);

        const sampleRChildren: ZoweDatasetNode[] = [
            new ZoweDatasetNode(pattern + ".PUBLIC.BIN", vscode.TreeItemCollapsibleState.None, sessNode, null),
            new ZoweDatasetNode(pattern + ".PUBLIC.TCLASSIC", vscode.TreeItemCollapsibleState.Collapsed, sessNode, null),
            new ZoweDatasetNode(pattern + ".PUBLIC.TPDS", vscode.TreeItemCollapsibleState.Collapsed, sessNode, null),
            new ZoweDatasetNode(pattern + ".PUBLIC.TPS", vscode.TreeItemCollapsibleState.None, sessNode, null),
        ];
        sampleRChildren[2].dirty = false; // Because getChildren was subsequently called.

        sampleRChildren[0].command = {command: "zowe.ZoweNode.openPS", title: "", arguments: [sampleRChildren[0]]};
        sampleRChildren[3].command = {command: "zowe.ZoweNode.openPS", title: "", arguments: [sampleRChildren[3]]};

        const samplePChildren: ZoweDatasetNode[] = [
            new ZoweDatasetNode("TCHILD1", vscode.TreeItemCollapsibleState.None, sampleRChildren[2], null),
            new ZoweDatasetNode("TCHILD2", vscode.TreeItemCollapsibleState.None, sampleRChildren[2], null),
        ];

        samplePChildren[0].command = {command: "zowe.ZoweNode.openPS", title: "", arguments: [samplePChildren[0]]};
        samplePChildren[1].command = {command: "zowe.ZoweNode.openPS", title: "", arguments: [samplePChildren[1]]};
        sampleRChildren[2].children = samplePChildren;

        // Checking that the rootChildren are what they are expected to be
        expect(rootChildren).toEqual(testTree.mSessionNodes);
        expect(sessChildren).toEqual(sampleRChildren);
        expect(PDSChildren).toEqual(samplePChildren);

    }).timeout(TIMEOUT);

    /*************************************************************************************************************
     * Testing refresh
     *************************************************************************************************************/
    it("Tests refresh", async () => {
        let eventFired = false;

        const listener = () => {
            eventFired = true;
        };

        // start listening
        const subscription = testTree.mOnDidChangeTreeData.event(listener);
        await testTree.refresh();

        expect(eventFired).toBe(true);

        subscription.dispose(); // stop listening
    }).timeout(TIMEOUT);

    /*************************************************************************************************************
     * Creates a rootNode and checks that a getParent() call returns null
     *************************************************************************************************************/
    it("Tests that getParent returns null when called on a rootNode", async () => {
        // Waiting until we populate rootChildren with what getChildren() returns
        const rootChildren = await testTree.getChildren();
        const parent = testTree.getParent(rootChildren[0]);

        // We expect parent to equal null because when we call getParent() on the rootNode
        // It should return null rather than itself
        expect(parent).toEqual(null);
    }).timeout(TIMEOUT);

    /*************************************************************************************************************
     * Creates a child with a rootNode as parent and checks that a getParent() call returns null.
     * Also creates a child with a non-rootNode parent and checks that getParent() returns the correct ZoweDatasetNode
     *************************************************************************************************************/
    it("Tests that getParent returns the correct ZoweDatasetNode when called on a non-rootNode ZoweDatasetNode", async () => {
        // Creating structure of files and folders under BRTVS99 profile
        const sampleChild1: ZoweDatasetNode = new ZoweDatasetNode(pattern + ".TPDS", vscode.TreeItemCollapsibleState.None, sessNode, null);
        const parent1 = testTree.getParent(sampleChild1);

        // It's expected that parent is null because when getParent() is called on a child
        // of the rootNode, it should return null
        expect(parent1).toBe(sessNode);

        const sampleChild2: ZoweDatasetNode = new ZoweDatasetNode(pattern + ".TPDS(TCHILD1)",
            vscode.TreeItemCollapsibleState.None, sampleChild1, null);
        const parent2 = testTree.getParent(sampleChild2);

        expect(parent2).toBe(sampleChild1);
    });

    /*************************************************************************************************************
     * Tests the deleteSession() function
     *************************************************************************************************************/
    it("Tests the deleteSession() function", async () => {
        const len = testTree.mSessionNodes.length;
        testTree.deleteSession(sessNode);
        expect(testTree.mSessionNodes.length).toEqual(len - 1);
    });

    /*************************************************************************************************************
     * Tests the deleteSession() function
     *************************************************************************************************************/
    it("Tests the addSession() function by adding the default history, deleting, then adding a passed session then deleting", async () => {
        for (const sess of testTree.mSessionNodes) {
            if (sess.contextValue === DS_SESSION_CONTEXT) {
                testTree.deleteSession(sess);
            }
        }
        const len = testTree.mSessionNodes.length;
        await testTree.addSession();
        expect(testTree.mSessionNodes.length).toBeGreaterThan(len);
        for (const sess of testTree.mSessionNodes) {
            if (sess.contextValue === DS_SESSION_CONTEXT) {
                testTree.deleteSession(sess);
            }
        }
        await testTree.addSession(testConst.profile.name);
        expect(testTree.mSessionNodes.length).toEqual(len + 1);
    }).timeout(TIMEOUT);

    describe("addFavorite()", () => {
        it("should add the selected data set to the treeView", async () => {
            const favoriteNode = new ZoweDatasetNode(pattern + ".TPDS", vscode.TreeItemCollapsibleState.Collapsed, sessNode, null);
            const len = testTree.mFavorites.length;
            await testTree.addFavorite(favoriteNode);
            const filtered = testTree.mFavorites.filter((temp) => temp.label ===
                `[${favoriteNode.getSessionNode().label}]: ${favoriteNode.label}`);
            expect(filtered.length).toEqual(1);
            expect(filtered[0].label).toContain(pattern + ".TPDS");
            // TODO confirm in settings.json too
            testTree.mFavorites = [];
        });

        it("should add a favorite search", async () => {
            await testTree.addFavorite(sessNode);
            const filtered = testTree.mFavorites.filter((temp) => temp.label === `[${sessNode.label}]: ${sessNode.pattern}`);
            expect(filtered.length).toEqual(1);
            expect(filtered[0].label).toContain(`[${sessNode.label}]: ${sessNode.pattern}`);
            testTree.mFavorites = [];
        });
    });

    describe("removeFavorite()", () => {
        it("should remove the selected favorite data set from the treeView", () => {
            const favoriteNode = new ZoweDatasetNode(pattern + ".TPDS",
                vscode.TreeItemCollapsibleState.Collapsed, sessNode, null);
            testTree.addFavorite(favoriteNode);
            const len = testTree.mFavorites.length;
            testTree.removeFavorite(testTree.mFavorites[len - 1]);
            expect(testTree.mFavorites.length).toEqual(len - 1);
        });

        it("should remove the selected favorite search from the treeView", () => {
            testTree.addFavorite(sessNode);
            const len = testTree.mFavorites.length;
            testTree.removeFavorite(testTree.mFavorites[len - 1]);
            expect(testTree.mFavorites.length).toEqual(len - 1);
        });
    });

    /*************************************************************************************************************
     * Recently-opened member function tests
     *************************************************************************************************************/
    it("Tests that addFileHistory adds a recently-opened file to the list", async () => {
        testTree.addFileHistory(`[${sessNode.getLabel()}]: ${pattern}.EXT.SAMPLE.PDS(TESTMEMB)`);
<<<<<<< HEAD
        const recall = testTree.getFileHistory();
        expect(recall[0]).toEqual(`[${sessNode.getLabel().toUpperCase()}]: ${pattern}.EXT.SAMPLE.PDS(TESTMEMB)`);
    });

    it("Tests that removeFileHistory removes a file from the recall list", async () => {
        testTree.removeFileHistory(`[${sessNode.getLabel()}]: ${pattern}.EXT.SAMPLE.PDS`);
        const patternIndex = testTree.getFileHistory().findIndex((recall) => recall === `[${sessNode.getLabel()}]: ${pattern}.EXT.SAMPLE.PDS(TESTMEMB)`);
=======
        const fileHistory = testTree.getFileHistory();
        expect(fileHistory[0]).toEqual(`[${sessNode.getLabel().toUpperCase()}]: ${pattern}.EXT.SAMPLE.PDS(TESTMEMB)`);
    });

    it("Tests that removeFileHistory removes a file from the file history list", async () => {
        testTree.removeFileHistory(`[${sessNode.getLabel()}]: ${pattern}.EXT.SAMPLE.PDS`);
        const patternIndex = testTree.getFileHistory().findIndex((file) => file === `[${sessNode.getLabel()}]: ${pattern}.EXT.SAMPLE.PDS(TESTMEMB)`);
>>>>>>> f95ebe4c
        expect(patternIndex).toEqual(-1);
    });

    describe("Renaming a Data Set", () => {
        const expectChai = chai.expect;
        chai.use(chaiAsPromised);
        const beforeDataSetName = `${pattern}.RENAME.BEFORE.TEST`;
        const afterDataSetName = `${pattern}.RENAME.AFTER.TEST`;

        describe("Success Scenarios", () => {
            afterEach(async () => {
                await Promise.all([
                    zowe.Delete.dataSet(sessNode.getSession(), beforeDataSetName),
                    zowe.Delete.dataSet(sessNode.getSession(), afterDataSetName),
                ].map((p) => p.catch((err) => err)));
            });
            describe("Rename Sequential Data Set", () => {
                beforeEach(async () => {
                    await zowe.Create.dataSet(
                        sessNode.getSession(),
                        zowe.CreateDataSetTypeEnum.DATA_SET_SEQUENTIAL,
                        beforeDataSetName
                    ).catch((err) => err);
                });
                it("should rename a data set", async () => {
                    let error;
                    let beforeList;
                    let afterList;

                    try {
                        const testNode = new ZoweDatasetNode(beforeDataSetName, vscode.TreeItemCollapsibleState.None, sessNode, session);
                        const inputBoxStub = sandbox.stub(vscode.window, "showInputBox");
                        inputBoxStub.returns(afterDataSetName);

                        await testTree.rename(testNode);
                        beforeList = await zowe.List.dataSet(sessNode.getSession(), beforeDataSetName);
                        afterList = await zowe.List.dataSet(sessNode.getSession(), afterDataSetName);
                    } catch (err) {
                        error = err;
                    }

                    expectChai(error).to.be.equal(undefined);

                    expectChai(beforeList.apiResponse.returnedRows).to.equal(0);
                    expectChai(afterList.apiResponse.returnedRows).to.equal(1);
                }).timeout(TIMEOUT);
            });
            describe("Rename Member", () => {
                beforeEach(async () => {
                    await zowe.Create.dataSet(
                        sessNode.getSession(),
                        zowe.CreateDataSetTypeEnum.DATA_SET_PARTITIONED,
                        beforeDataSetName
                    ).catch((err) => err);
                    await zowe.Upload.bufferToDataSet(
                        sessNode.getSession(),
                        new Buffer("abc"),
                        `${beforeDataSetName}(mem1)`
                    );
                });
                it("should rename a data set member", async () => {
                    let error;
                    let list;

                    try {
                        const parentNode = new ZoweDatasetNode(beforeDataSetName, vscode.TreeItemCollapsibleState.None, sessNode, session);
                        const childNode = new ZoweDatasetNode("mem1", vscode.TreeItemCollapsibleState.None, parentNode, session);
                        const inputBoxStub = sandbox.stub(vscode.window, "showInputBox");
                        inputBoxStub.returns("mem2");

                        await testTree.rename(childNode);
                        list = await zowe.List.allMembers(sessNode.getSession(), beforeDataSetName);
                    } catch (err) {
                        error = err;
                    }

                    expectChai(error).to.be.equal(undefined);

                    expectChai(list.apiResponse.returnedRows).to.equal(1);
                    expectChai(list.apiResponse.items[0].member).to.equal("MEM2");
                }).timeout(TIMEOUT);
            });
            describe("Rename Partitioned Data Set", () => {
                beforeEach(async () => {
                    await zowe.Create.dataSet(
                        sessNode.getSession(),
                        zowe.CreateDataSetTypeEnum.DATA_SET_PARTITIONED,
                        beforeDataSetName
                    ).catch((err) => err);
                });
                it("should rename a data set", async () => {
                    let error;
                    let beforeList;
                    let afterList;

                    try {
                        const testNode = new ZoweDatasetNode(beforeDataSetName, vscode.TreeItemCollapsibleState.None, sessNode, session);

                        const inputBoxStub = sandbox.stub(vscode.window, "showInputBox");
                        inputBoxStub.returns(afterDataSetName);

                        await testTree.rename(testNode);
                        beforeList = await zowe.List.dataSet(sessNode.getSession(), beforeDataSetName);
                        afterList = await zowe.List.dataSet(sessNode.getSession(), afterDataSetName);
                    } catch (err) {
                        error = err;
                    }

                    expectChai(error).to.be.equal(undefined);

                    expectChai(beforeList.apiResponse.returnedRows).to.equal(0);
                    expectChai(afterList.apiResponse.returnedRows).to.equal(1);
                }).timeout(TIMEOUT);
            });
        });
        describe("Failure Scenarios", () => {
            describe("Rename Sequential Data Set", () => {
                it("should throw an error if a missing data set name is provided", async () => {
                    let error;

                    try {
                        const testNode = new ZoweDatasetNode(beforeDataSetName, vscode.TreeItemCollapsibleState.None, sessNode, session);
                        const inputBoxStub = sandbox.stub(vscode.window, "showInputBox");
                        inputBoxStub.returns("MISSING.DATA.SET");

                        await testTree.rename(testNode);
                    } catch (err) {
                        error = err;
                    }

                    expectChai(error).not.to.be.equal(undefined);
                }).timeout(TIMEOUT);
            });
            describe("Rename Data Set Member", () => {
                it("should throw an error if a missing data set name is provided", async () => {
                    let error;

                    try {
                        const parentNode = new ZoweDatasetNode(beforeDataSetName, vscode.TreeItemCollapsibleState.None, sessNode, session);
                        const childNode = new ZoweDatasetNode("mem1", vscode.TreeItemCollapsibleState.None, parentNode, session);
                        const inputBoxStub = sandbox.stub(vscode.window, "showInputBox");
                        inputBoxStub.returns("mem2");

                        await testTree.rename(childNode);
                    } catch (err) {
                        error = err;
                    }

                    expectChai(error).not.to.be.equal(undefined);
                }).timeout(TIMEOUT);
            });
        });
    });
});<|MERGE_RESOLUTION|>--- conflicted
+++ resolved
@@ -238,15 +238,6 @@
      *************************************************************************************************************/
     it("Tests that addFileHistory adds a recently-opened file to the list", async () => {
         testTree.addFileHistory(`[${sessNode.getLabel()}]: ${pattern}.EXT.SAMPLE.PDS(TESTMEMB)`);
-<<<<<<< HEAD
-        const recall = testTree.getFileHistory();
-        expect(recall[0]).toEqual(`[${sessNode.getLabel().toUpperCase()}]: ${pattern}.EXT.SAMPLE.PDS(TESTMEMB)`);
-    });
-
-    it("Tests that removeFileHistory removes a file from the recall list", async () => {
-        testTree.removeFileHistory(`[${sessNode.getLabel()}]: ${pattern}.EXT.SAMPLE.PDS`);
-        const patternIndex = testTree.getFileHistory().findIndex((recall) => recall === `[${sessNode.getLabel()}]: ${pattern}.EXT.SAMPLE.PDS(TESTMEMB)`);
-=======
         const fileHistory = testTree.getFileHistory();
         expect(fileHistory[0]).toEqual(`[${sessNode.getLabel().toUpperCase()}]: ${pattern}.EXT.SAMPLE.PDS(TESTMEMB)`);
     });
@@ -254,7 +245,6 @@
     it("Tests that removeFileHistory removes a file from the file history list", async () => {
         testTree.removeFileHistory(`[${sessNode.getLabel()}]: ${pattern}.EXT.SAMPLE.PDS`);
         const patternIndex = testTree.getFileHistory().findIndex((file) => file === `[${sessNode.getLabel()}]: ${pattern}.EXT.SAMPLE.PDS(TESTMEMB)`);
->>>>>>> f95ebe4c
         expect(patternIndex).toEqual(-1);
     });
 
