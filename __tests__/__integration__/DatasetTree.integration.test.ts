--- conflicted
+++ resolved
@@ -38,11 +38,8 @@
     chai.use(chaiAsPromised);
     // Uses loaded profile to create a zosmf session with brightside
     const session = zowe.ZosmfSession.createBasicZosmfSession(testConst.profile);
-<<<<<<< HEAD
-    const sessNode = new ZoweDatasetNode(testConst.profile.name, vscode.TreeItemCollapsibleState.Expanded, null, session);
-=======
-    const sessNode = new ZoweNode(testConst.profile.name, vscode.TreeItemCollapsibleState.Expanded, null, session, undefined, undefined, testProfile);
->>>>>>> 59d9cfca
+    const sessNode = new ZoweDatasetNode(testConst.profile.name, vscode.TreeItemCollapsibleState.Expanded,
+                                         null, session, undefined, undefined, testProfile);
     sessNode.contextValue = extension.DS_SESSION_CONTEXT;
     const pattern = testConst.normalPattern.toUpperCase();
     sessNode.pattern = pattern + ".PUBLIC";
@@ -96,16 +93,16 @@
             new ZoweDatasetNode(pattern + ".PUBLIC.TPS", vscode.TreeItemCollapsibleState.None, sessNode, null),
         ];
 
-        sampleRChildren[0].command = {command: "zowe.ZoweDatasetNode.openPS", title: "", arguments: [sampleRChildren[0]]};
-        sampleRChildren[3].command = {command: "zowe.ZoweDatasetNode.openPS", title: "", arguments: [sampleRChildren[3]]};
+        sampleRChildren[0].command = {command: "zowe.ZoweNode.openPS", title: "", arguments: [sampleRChildren[0]]};
+        sampleRChildren[3].command = {command: "zowe.ZoweNode.openPS", title: "", arguments: [sampleRChildren[3]]};
 
         const samplePChildren: ZoweDatasetNode[] = [
             new ZoweDatasetNode("TCHILD1", vscode.TreeItemCollapsibleState.None, sampleRChildren[2], null),
             new ZoweDatasetNode("TCHILD2", vscode.TreeItemCollapsibleState.None, sampleRChildren[2], null),
         ];
 
-        samplePChildren[0].command = {command: "zowe.ZoweDatasetNode.openPS", title: "", arguments: [samplePChildren[0]]};
-        samplePChildren[1].command = {command: "zowe.ZoweDatasetNode.openPS", title: "", arguments: [samplePChildren[1]]};
+        samplePChildren[0].command = {command: "zowe.ZoweNode.openPS", title: "", arguments: [samplePChildren[0]]};
+        samplePChildren[1].command = {command: "zowe.ZoweNode.openPS", title: "", arguments: [samplePChildren[1]]};
         sampleRChildren[2].children = samplePChildren;
 
         // Checking that the rootChildren are what they are expected to be
