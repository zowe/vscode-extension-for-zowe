--- conflicted
+++ resolved
@@ -1,22 +1,10 @@
-<<<<<<< HEAD
-jest.mock("fs");
-jest.mock("vscode");
-jest.mock("../src/DatasetTree");
-=======
 jest.mock("../src/DatasetTree");
 
->>>>>>> cafc0953
 import * as vscode from "vscode";
 import * as path from "path";
 import * as fs from "fs";
 import * as extension from "../src/extension";
 import { DatasetTree } from "../src/DatasetTree";
-<<<<<<< HEAD
-import { activate, deactivate } from "../src/extension"; 
-
-(fs as any).mkdirSync = jest.fn();
-=======
->>>>>>> cafc0953
 
 describe("tests moved over", () => {
   fdescribe("activate should", () => {
