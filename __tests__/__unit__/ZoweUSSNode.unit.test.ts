--- conflicted
+++ resolved
@@ -30,7 +30,6 @@
         protocol: "https",
         type: "basic",
     });
-<<<<<<< HEAD
     const profileOne: IProfileLoaded = {
         name: "aProfile",
         profile: {},
@@ -48,7 +47,7 @@
                 loadNamedProfile: mockLoadNamedProfile
             };
         })
-=======
+    });
     const showErrorMessage = jest.fn();
     Object.defineProperty(vscode.window, "showErrorMessage", {value: showErrorMessage});
 
@@ -71,7 +70,6 @@
     });
     afterEach(() => {
         jest.resetAllMocks();
->>>>>>> e2bc6668
     });
 
     Profiles.createInstance(Logger.getAppLogger());
@@ -165,14 +163,9 @@
             rootNode.contextValue = extension.USS_SESSION_CONTEXT;
             rootNode.fullPath = "Throw Error";
             rootNode.dirty = true;
-<<<<<<< HEAD
-            await expect(rootNode.getChildren()).rejects.toEqual(Error("Retrieving response from API\n" +
-                "Error: Throwing an error to check error handling for unit tests!\n"));
-=======
             rootNode.getChildren();
             expect(showErrorMessage.mock.calls.length).toEqual(1);
             expect(showErrorMessage.mock.calls[0][0]).toEqual("Retrieving response from zowe.List");
->>>>>>> e2bc6668
         });
 
     /*************************************************************************************************************
@@ -189,14 +182,9 @@
                 "Response Fail", vscode.TreeItemCollapsibleState.Collapsed, rootNode, null, null, false, profileOne.name, undefined);
             subNode.fullPath = "THROW ERROR";
             subNode.dirty = true;
-<<<<<<< HEAD
-            await expect(subNode.getChildren()).rejects.toEqual(Error("Retrieving response from API\n" +
-                "Error: Throwing an error to check error handling for unit tests!\n"));
-=======
             subNode.getChildren();
             expect(showErrorMessage.mock.calls.length).toEqual(1);
             expect(showErrorMessage.mock.calls[0][0]).toEqual("Retrieving response from zowe.List");
->>>>>>> e2bc6668
         });
 
     /*************************************************************************************************************
