--- conflicted
+++ resolved
@@ -13,15 +13,14 @@
     "when": "viewItem =~ /^(?!.*_fav.*)ussSession.*/",
   },
   Object {
-<<<<<<< HEAD
     "command": "zowe.uss.addFavorite",
     "group": "inline",
     "when": "view == zowe.uss.explorer && viewItem =~ /^(?!.*_fav.*)(textFile.*|binaryFile.*|directory.*)/",
-=======
+  },
+  Object {
     "command": "zowe.uss.editSession",
     "group": "inline",
     "when": "viewItem =~ /^(?!.*_fav.*)ussSession.*/",
->>>>>>> 3b10640e
   },
   Object {
     "command": "zowe.uss.editFile",
@@ -64,15 +63,14 @@
     "when": "view == zowe.uss.explorer && viewItem =~ /^textFile.*/",
   },
   Object {
-<<<<<<< HEAD
     "command": "zowe.uss.removeFavorite",
     "group": "inline",
     "when": "view == zowe.uss.explorer && viewItem =~ /^(?!ussSession.*).*_fav.*/",
-=======
+  },
+  Object {
     "command": "zowe.uss.text",
     "group": "2_systemSpecific@2",
     "when": "view == zowe.uss.explorer && viewItem =~ /^binaryFile.*/",
->>>>>>> 3b10640e
   },
   Object {
     "command": "zowe.uss.addFavorite",
@@ -115,15 +113,14 @@
     "when": "viewItem =~ /^(?!.*_fav.*)ussSession.*/",
   },
   Object {
-<<<<<<< HEAD
     "command": "zowe.addFavorite",
     "group": "inline",
     "when": "view == zowe.explorer && viewItem =~ /^(?!.*_fav)(member|migr|ds|pds).*/",
-=======
+  },
+  Object {
     "command": "zowe.uss.renameNode",
     "group": "5_modification@3",
     "when": "view == zowe.uss.explorer && viewItem =~ /^(?!(ussSession|favorite))/",
->>>>>>> 3b10640e
   },
   Object {
     "command": "zowe.uss.deleteNode",
@@ -196,15 +193,14 @@
     "when": "view == zowe.explorer && viewItem =~ /^(?!.*_fav.*)session.*/",
   },
   Object {
-<<<<<<< HEAD
     "command": "zowe.removeFavorite",
     "group": "inline",
     "when": "view == zowe.explorer && viewItem =~ /^(pds|ds|migr).*_fav.*/",
-=======
+  },
+  Object {
     "command": "zowe.hRecallDataSet",
     "group": "4_hsmCommands@0",
     "when": "view == zowe.explorer && viewItem =~ /^migr.*/",
->>>>>>> 3b10640e
   },
   Object {
     "command": "zowe.hMigrateDataSet",
@@ -346,20 +342,12 @@
   },
   Object {
     "command": "zowe.jobs.addFavorite",
-<<<<<<< HEAD
-    "group": "inline",
-=======
-    "group": "2_workspace@0",
->>>>>>> 3b10640e
+    "group": "inline",
     "when": "view == zowe.jobs && viewItem =~ /^(?!.*_fav.*)job.*/",
   },
   Object {
     "command": "zowe.jobs.removeFavorite",
-<<<<<<< HEAD
-    "group": "inline",
-=======
-    "group": "2_workspace@0",
->>>>>>> 3b10640e
+    "group": "inline",
     "when": "view == zowe.jobs && viewItem =~ /^job.*_fav.*/",
   },
   Object {
