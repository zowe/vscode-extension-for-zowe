/*
* This program and the accompanying materials are made available under the terms of the *
* Eclipse Public License v2.0 which accompanies this distribution, and is available at *
* https://www.eclipse.org/legal/epl-v20.html                                      *
*                                                                                 *
* SPDX-License-Identifier: EPL-2.0                                                *
*                                                                                 *
* Copyright Contributors to the Zowe Project.                                     *
*                                                                                 *
*/

import * as spoolprovider from "../../src/SpoolProvider";
<<<<<<< HEAD
import * as zowe from "@zowe/cli";
=======
import * as brightside from "@brightside/core";
import * as imperative from "@brightside/imperative";
>>>>>>> 438e7636
import * as vscode from "vscode";
import { Profiles } from "../../src/Profiles";

describe("SpoolProvider Unit Tests", () => {
    const iJobFile: zowe.IJobFile = {
        "byte-count": 128,
        "job-correlator": "",
        "record-count": 1,
        "records-url": "fake/records",
        "class": "A",
        "ddname": "STDOUT",
        "id": 100,
        "jobid": "100",
        "jobname": "TESTJOB",
        "lrecl": 80,
        "procstep": "",
        "recfm": "FB",
        "stepname": "",
        "subsystem": ""
    };
    const uriString = "zosspool:TESTJOB.100.STDOUT?[\"sessionName\",{\"byte-count\":128,\"job-correlator\":\"\","+
        "\"record-count\":1,\"records-url\":\"fake/records\",\"class\":\"A\",\"ddname\":\"STDOUT\",\"id\":100,\"job"+
        "id\":\"100\",\"jobname\":\"TESTJOB\",\"lrecl\":80,\"procstep\":\"\",\"recfm\":\"FB\",\"stepname\":\"\",\"subsystem\":\"\"}]";

    const uriObj: vscode.Uri = {
        scheme: "zosspool",
        authority: "",
        path: "TESTJOB.100.STDOUT",
        query: "[\"sessionName\",{\"byte-count\":128,\"job-correlator\":\"\"," +
            "\"record-count\":1,\"records-url\":\"fake/records\",\"class\":\"A\",\"ddname\":\"STDOUT\",\"id\":100,\"job" +
            "id\":\"100\",\"jobname\":\"TESTJOB\",\"lrecl\":80,\"procstep\":\"\",\"recfm\":\"FB\",\"stepname\":\"\",\"subsystem\":\"\"}]",
        fragment: "",
        fsPath: "",
        with: jest.fn(),
        toJSON: jest.fn(),
    };

    Object.defineProperty(Profiles, "getInstance", {
        value: jest.fn(() => {
            return {
                allProfiles: [{name: "firstName"}, {name: "secondName"}],
                defaultProfile: {name: "firstName"}
            };
        })
    });
    Object.defineProperty(Profiles, "getDefaultProfile", {
        value: jest.fn(() => {
            return {
                name: "firstName"
            };
        })
    });
    Object.defineProperty(Profiles, "loadNamedProfile", {
        value: jest.fn(() => {
            return {
                name: "firstName"
            };
        })
    });

    afterEach(() => {
        jest.resetAllMocks();
    });

    it("Tests that the URI is encoded", () => {
        const uriMock = jest.fn();
        Object.defineProperty(vscode, "Uri", {value: uriMock});
        const parse = jest.fn();
        Object.defineProperty(uriMock, "parse", {value: parse});
        const query = jest.fn();
        Object.defineProperty(uriMock, "query", {value: query});

        const uri = spoolprovider.encodeJobFile("sessionName", iJobFile);
        expect(parse.mock.calls.length).toEqual(1);
        expect(parse.mock.calls[0][0]).toEqual(uriString);
    });

    it("Tests that the URI is decoded", () => {
        const [sessionName, spool] = spoolprovider.decodeJobFile(uriObj);
        expect(sessionName).toEqual(sessionName);
        expect(spool).toEqual(iJobFile);
    });

    it("Tests that the spool content is returned", () => {
        const GetJobs = jest.fn();
        const getSpoolContentById = jest.fn();
        const profileOne: imperative.IProfileLoaded = {
            name: "sessionName",
            profile: {
                user:undefined,
                password: undefined
            },
            type: "zosmf",
            message: "",
            failNotFound: false
        };
        const mockLoadNamedProfile = jest.fn();
        mockLoadNamedProfile.mockReturnValue(profileOne);
        Object.defineProperty(Profiles, "getInstance", {
            value: jest.fn(() => {
                return {
                    allProfiles: [profileOne, {name: "secondName"}],
                    defaultProfile: profileOne,
                    loadNamedProfile: mockLoadNamedProfile
                };
            })
        });
        Object.defineProperty(zowe, "GetJobs", { value: GetJobs });
        Object.defineProperty(GetJobs, "getSpoolContentById", { value: getSpoolContentById });
        getSpoolContentById.mockReturnValue("spool content");

        const provider = new spoolprovider.default();
        const content = provider.provideTextDocumentContent(uriObj);
        expect(content).toBe("spool content");
        expect(getSpoolContentById.mock.calls.length).toEqual(1);
        expect(getSpoolContentById.mock.calls[0][1]).toEqual(iJobFile.jobname);
        expect(getSpoolContentById.mock.calls[0][2]).toEqual(iJobFile.jobid);
        // tslint:disable-next-line:no-magic-numbers
        expect(getSpoolContentById.mock.calls[0][3]).toEqual(iJobFile.id);
    });

});<|MERGE_RESOLUTION|>--- conflicted
+++ resolved
@@ -10,12 +10,8 @@
 */
 
 import * as spoolprovider from "../../src/SpoolProvider";
-<<<<<<< HEAD
 import * as zowe from "@zowe/cli";
-=======
-import * as brightside from "@brightside/core";
-import * as imperative from "@brightside/imperative";
->>>>>>> 438e7636
+import { IProfileLoaded } from "@zowe/imperative";
 import * as vscode from "vscode";
 import { Profiles } from "../../src/Profiles";
 
@@ -102,7 +98,7 @@
     it("Tests that the spool content is returned", () => {
         const GetJobs = jest.fn();
         const getSpoolContentById = jest.fn();
-        const profileOne: imperative.IProfileLoaded = {
+        const profileOne: IProfileLoaded = {
             name: "sessionName",
             profile: {
                 user:undefined,
