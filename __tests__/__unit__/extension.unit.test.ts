/*
* This program and the accompanying materials are made available under the terms of the *
* Eclipse Public License v2.0 which accompanies this distribution, and is available at *
* https://www.eclipse.org/legal/epl-v20.html                                      *
*                                                                                 *
* SPDX-License-Identifier: EPL-2.0                                                *
*                                                                                 *
* Copyright Contributors to the Zowe Project.                                     *
*                                                                                 *
*/

import * as vscode from "vscode";
import * as treeMock from "../../src/DatasetTree";
import * as treeUSSMock from "../../src/USSTree";
import { ZoweUSSNode } from "../../src/ZoweUSSNode";
import { ZoweNode } from "../../src/ZoweNode";
import * as brtimperative from "@brightside/imperative";
import * as extension from "../../src/extension";
import * as path from "path";
import * as brightside from "@brightside/core";
import * as fs from "fs";
import * as fsextra from "fs-extra";
import * as profileLoader from "../../src/Profiles";
import * as ussNodeActions from "../../src/uss/ussNodeActions";
import { Job } from "../../src/ZoweJobNode";
import * as utils from "../../src/utils";

jest.mock("vscode");
jest.mock("Session");
jest.mock("@brightside/core");
jest.mock("@brightside/imperative");
jest.mock("fs");
jest.mock("fs-extra");
jest.mock("DatasetTree");
jest.mock("USSTree");

describe("Extension Unit Tests", () => {
    // Globals
    const session = new brtimperative.Session({
        user: "fake",
        password: "fake",
        hostname: "fake",
        protocol: "https",
        type: "basic",
    });

    const iJob: brightside.IJob = {
        "jobid": "JOB1234",
        "jobname": "TESTJOB",
        "files-url": "fake/files",
        "job-correlator": "correlator",
        "phase-name": "PHASE",
        "reason-not-running": "",
        "step-data": [{
            "proc-step-name": "",
            "program-name": "",
            "step-name": "",
            "step-number": 1,
            "active": "",
            "smfid": ""

        }],
        "class": "A",
        "owner": "USER",
        "phase": 0,
        "retcode": "",
        "status": "ACTIVE",
        "subsystem": "SYS",
        "type": "JOB",
        "url": "fake/url"
    };

    const iJobFile: brightside.IJobFile = {
        "byte-count": 128,
        "job-correlator": "",
        "record-count": 1,
        "records-url": "fake/records",
        "class": "A",
        "ddname": "STDOUT",
        "id": 100,
        "jobid": "100",
        "jobname": "TESTJOB",
        "lrecl": 80,
        "procstep": "",
        "recfm": "FB",
        "stepname": "",
        "subsystem": ""
    };

    const outputChannel: vscode.OutputChannel = {
        append: jest.fn(),
        name: "fakeChannel",
        appendLine: jest.fn(),
        clear: jest.fn(),
        show: jest.fn(),
        hide: jest.fn(),
        dispose: jest.fn()
    };

    const sessNode = new ZoweNode("sestest", vscode.TreeItemCollapsibleState.Expanded, null, session);
    sessNode.contextValue = extension.DS_SESSION_CONTEXT;
    sessNode.pattern = "test hlq";

    const ussNode = new ZoweUSSNode("usstest", vscode.TreeItemCollapsibleState.Expanded, null, session, null);
    ussNode.contextValue = extension.USS_SESSION_CONTEXT;
    ussNode.fullPath = "/u/myuser";

    const jobNode = new Job("jobtest", vscode.TreeItemCollapsibleState.Expanded, null, session, iJob);

    const mkdirSync = jest.fn();
    const moveSync = jest.fn();
    const getAllProfileNames = jest.fn();
    const createTreeView = jest.fn();
    const createWebviewPanel = jest.fn();
    const pathMock = jest.fn();
    const registerCommand = jest.fn();
    const onDidSaveTextDocument = jest.fn();
    const onDidCollapseElement = jest.fn();
    const onDidExpandElement = jest.fn();
    const existsSync = jest.fn();
    const createReadStream = jest.fn();
    const readdirSync = jest.fn();
    const unlinkSync = jest.fn();
    const rmdirSync = jest.fn();
    const readFileSync = jest.fn();
    const showErrorMessage = jest.fn();
    const showInputBox = jest.fn();
    const showOpenDialog = jest.fn();
    const showQuickBox = jest.fn();
    const ZosmfSession = jest.fn();
    const createBasicZosmfSession = jest.fn();
    const Upload = jest.fn();
    const Delete = jest.fn();
    const bufferToDataSet = jest.fn();
    const pathToDataSet = jest.fn();
    const delDataset = jest.fn();
    const Create = jest.fn();
    const dataSetCreate = jest.fn();
    const Download = jest.fn();
    const Utilities = jest.fn();
    const isFileTagBinOrAscii = jest.fn();
    const dataSet = jest.fn();
    const ussFile = jest.fn();
    const List = jest.fn();
    const Get = jest.fn();
    const dataSetGet = jest.fn();
    const fileToUSSFile = jest.fn();
    const dataSetList = jest.fn();
    const fileList = jest.fn();
    const openTextDocument = jest.fn();
    const showTextDocument = jest.fn();
    const showInformationMessage = jest.fn();
    const showQuickPick = jest.fn();
    const mockAddSession = jest.fn();
    const mockAddUSSSession = jest.fn();
    const mockAddHistory = jest.fn();
    const mockRefresh = jest.fn();
    const mockRefreshElement = jest.fn();
    const mockUSSRefresh = jest.fn();
    const mockUSSRefreshElement = jest.fn();
    const mockGetChildren = jest.fn();
    const mockGetUSSChildren = jest.fn();
    const mockRemoveFavorite = jest.fn();
    const getConfiguration = jest.fn();
    const onDidChangeConfiguration = jest.fn();
    const executeCommand = jest.fn();
    const activeTextEditor = jest.fn();
    const document = jest.fn();
    const getText = jest.fn();
    const save = jest.fn();
    const isFile = jest.fn();
    const load = jest.fn();
    const GetJobs = jest.fn();
    const getSpoolContentById = jest.fn();
    const getJclForJob = jest.fn();
    const DownloadJobs = jest.fn();
    const downloadAllSpoolContentCommon = jest.fn();
    const SubmitJobs = jest.fn();
    const submitJcl = jest.fn();
    const submitJob = jest.fn();
    const IssueCommand = jest.fn();
    const issueSimple = jest.fn();
    const createOutputChannel = jest.fn();
    const registerTextDocumentContentProvider = jest.fn();
    const from = jest.fn();
    const Uri = jest.fn();
    const parse = jest.fn();
    const withProgress = jest.fn();
    const downloadDataset = jest.fn();
    const downloadUSSFile = jest.fn();
    const mockInitialize = jest.fn();
    const mockInitializeUSS = jest.fn();
    const ussPattern = jest.fn();
    const mockPattern = jest.fn();
    const Rename = jest.fn();
    const renameDataSet = jest.fn();
    const mockRenameFavorite = jest.fn();
    const mockUpdateFavorites = jest.fn();
    const mockRenameNode = jest.fn();
    const Copy = jest.fn();
    const copyDataSet = jest.fn();
    const findFavoritedNode = jest.fn();
    const findNonFavoritedNode = jest.fn();
    let mockClipboardData: string;
    const clipboard = {
        writeText: jest.fn().mockImplementation((value) => mockClipboardData = value),
        readText: jest.fn().mockImplementation(() => mockClipboardData),
    };

    const ProgressLocation = jest.fn().mockImplementation(() => {
        return {
            Notification: 15
        };
    });
    const CliProfileManager = jest.fn().mockImplementation(() => {
        return {getAllProfileNames, load};
    });
    const DatasetTree = jest.fn().mockImplementation(() => {
        return {
            mSessionNodes: [],
            mFavorites: [],
            addSession: mockAddSession,
            addHistory: mockAddHistory,
            refresh: mockRefresh,
            refreshElement: mockRefreshElement,
            getChildren: mockGetChildren,
            removeFavorite: mockRemoveFavorite,
            enterPattern: mockPattern,
            initializeFavorites: mockInitialize,
            renameFavorite: mockRenameFavorite,
            updateFavorites: mockUpdateFavorites,
            renameNode: mockRenameNode,
            findFavoritedNode,
            findNonFavoritedNode,
        };
    });
    const USSTree = jest.fn().mockImplementation(() => {
        return {
            mSessionNodes: [],
            addSession: mockAddUSSSession,
            refresh: mockUSSRefresh,
            addHistory: mockAddHistory,
            refreshElement: mockUSSRefreshElement,
            getChildren: mockGetUSSChildren,
            initializeUSSFavorites: mockInitializeUSS,
            ussFilterPrompt: ussPattern
        };
    });
    const JobsTree = jest.fn().mockImplementation(() => {
        return {
            mSessionNodes: [],
            getChildren: jest.fn(),
            addSession: jest.fn(),
            refresh: jest.fn(),
            refreshElement: jest.fn()
        };
    });

    enum CreateDataSetTypeEnum {
        DATA_SET_BINARY = 0,
        DATA_SET_C = 1,
        DATA_SET_CLASSIC = 2,
        DATA_SET_PARTITIONED = 3,
        DATA_SET_SEQUENTIAL = 4,
    }

    const testTree = DatasetTree();
    testTree.mSessionNodes = [];
    testTree.mSessionNodes.push(sessNode);
    Object.defineProperty(testTree, "onDidExpandElement", {value: jest.fn()});
    Object.defineProperty(testTree, "onDidCollapseElement", {value: jest.fn()});

    const testUSSTree = USSTree();
    testUSSTree.mSessionNodes = [];
    testUSSTree.mSessionNodes.push(ussNode);

    const testJobsTree = JobsTree();
    testJobsTree.mSessionNodes = [];
    testJobsTree.mSessionNodes.push(jobNode);

    const mockLoadNamedProfile = jest.fn();
    Object.defineProperty(profileLoader.Profiles, "createInstance", {
        value: jest.fn(() => {
            return {
                allProfiles: [{name: "firstName"}, {name: "secondName"}],
                defaultProfile: {name: "firstName"}
            };
        })
    });

    Object.defineProperty(fs, "mkdirSync", {value: mkdirSync});
    Object.defineProperty(brtimperative, "CliProfileManager", {value: CliProfileManager});
    Object.defineProperty(vscode.window, "createTreeView", {value: createTreeView});
    Object.defineProperty(vscode.window, "createWebviewPanel", {value: createWebviewPanel});
    Object.defineProperty(vscode, "Uri", {value: Uri});
    Object.defineProperty(vscode, "ProgressLocation", {value: ProgressLocation});
    Object.defineProperty(vscode.commands, "registerCommand", {value: registerCommand});
    Object.defineProperty(vscode.workspace, "onDidSaveTextDocument", {value: onDidSaveTextDocument});
    Object.defineProperty(vscode.window, "onDidCollapseElement", {value: onDidCollapseElement});
    Object.defineProperty(vscode.window, "onDidExpandElement", {value: onDidExpandElement});
    Object.defineProperty(vscode.workspace, "getConfiguration", {value: getConfiguration});
    Object.defineProperty(vscode.workspace, "onDidChangeConfiguration", {value: onDidChangeConfiguration});
    Object.defineProperty(fs, "readdirSync", {value: readdirSync});
    Object.defineProperty(fs, "createReadStream", {value: createReadStream});
    Object.defineProperty(fs, "existsSync", {value: existsSync});
    Object.defineProperty(fs, "unlinkSync", {value: unlinkSync});
    Object.defineProperty(fs, "rmdirSync", {value: rmdirSync});
    Object.defineProperty(fs, "readFileSync", {value: readFileSync});
    Object.defineProperty(fsextra, "moveSync", {value: moveSync});
    Object.defineProperty(vscode.window, "showErrorMessage", {value: showErrorMessage});
    Object.defineProperty(vscode.window, "showInputBox", {value: showInputBox});
    Object.defineProperty(vscode.window, "showQuickBox", {value: showQuickBox});
    Object.defineProperty(vscode.window, "activeTextEditor", {value: activeTextEditor});
    Object.defineProperty(activeTextEditor, "document", {value: document});
    Object.defineProperty(document, "save", {value: save});
    Object.defineProperty(document, "getText", {value: getText});
    Object.defineProperty(vscode.commands, "executeCommand", {value: executeCommand});
    Object.defineProperty(brightside, "ZosmfSession", {value: ZosmfSession});
    Object.defineProperty(ZosmfSession, "createBasicZosmfSession", {value: createBasicZosmfSession});
    Object.defineProperty(brightside, "Upload", {value: Upload});
    Object.defineProperty(Upload, "bufferToDataSet", {value: bufferToDataSet});
    Object.defineProperty(Upload, "pathToDataSet", {value: pathToDataSet});
    Object.defineProperty(Upload, "fileToUSSFile", {value: fileToUSSFile});
    Object.defineProperty(brightside, "Create", {value: Create});
    Object.defineProperty(Create, "dataSet", {value: dataSetCreate});
    Object.defineProperty(brightside, "Get", {value: Get});
    Object.defineProperty(Get, "dataSet", {value: dataSetGet});
    Object.defineProperty(brightside, "List", {value: List});
    Object.defineProperty(List, "dataSet", {value: dataSetList});
    Object.defineProperty(List, "fileList", {value: fileList});
    Object.defineProperty(vscode.workspace, "openTextDocument", {value: openTextDocument});
    Object.defineProperty(vscode.window, "showInformationMessage", {value: showInformationMessage});
    Object.defineProperty(vscode.window, "showTextDocument", {value: showTextDocument});
    Object.defineProperty(vscode.window, "showErrorMessage", {value: showErrorMessage});
    Object.defineProperty(vscode.window, "showOpenDialog", {value: showOpenDialog});
    Object.defineProperty(vscode.window, "showQuickPick", {value: showQuickPick});
    Object.defineProperty(vscode.window, "withProgress", {value: withProgress});
    Object.defineProperty(vscode.window, "createOutputChannel", {value: createOutputChannel});
    Object.defineProperty(brightside, "Download", {value: Download});
    Object.defineProperty(Download, "dataSet", {value: dataSet});
    Object.defineProperty(treeMock, "DatasetTree", {value: DatasetTree});
    Object.defineProperty(treeUSSMock, "USSTree", {value: USSTree});
    Object.defineProperty(brightside, "Delete", {value: Delete});
    Object.defineProperty(Delete, "dataSet", {value: delDataset});
    Object.defineProperty(brightside, "CreateDataSetTypeEnum", {value: CreateDataSetTypeEnum});
    Object.defineProperty(brightside, "Utilities", {value: Utilities});
    Object.defineProperty(Download, "ussFile", {value: ussFile});
    Object.defineProperty(Utilities, "isFileTagBinOrAscii", {value: isFileTagBinOrAscii});
    Object.defineProperty(brightside, "GetJobs", {value: GetJobs});
    Object.defineProperty(GetJobs, "getSpoolContentById", {value: getSpoolContentById});
    Object.defineProperty(GetJobs, "getJclForJob", {value: getJclForJob});
    Object.defineProperty(brightside, "DownloadJobs", {value: DownloadJobs});
    Object.defineProperty(DownloadJobs, "downloadAllSpoolContentCommon", {value: downloadAllSpoolContentCommon});
    Object.defineProperty(brightside, "SubmitJobs", {value: SubmitJobs});
    Object.defineProperty(SubmitJobs, "submitJcl", {value: submitJcl});
    Object.defineProperty(SubmitJobs, "submitJob", {value: submitJob});
    Object.defineProperty(brightside, "IssueCommand", {value: IssueCommand});
    Object.defineProperty(IssueCommand, "issueSimple", {value: issueSimple});
    Object.defineProperty(vscode.workspace, "registerTextDocumentContentProvider", { value: registerTextDocumentContentProvider});
    Object.defineProperty(vscode.Disposable, "from", {value: from});
    Object.defineProperty(vscode.Uri, "parse", {value: parse});
    Object.defineProperty(brightside, "Rename", {value: Rename});
    Object.defineProperty(Rename, "dataSet", { value: renameDataSet });
    Object.defineProperty(brightside, "Copy", {value: Copy});
    Object.defineProperty(Copy, "dataSet", { value: copyDataSet });
    Object.defineProperty(vscode.env, "clipboard", { value: clipboard });

    beforeEach(() => {
        mockLoadNamedProfile.mockReturnValue({profile: {name:"aProfile", type:"zosmf"}});
        Object.defineProperty(profileLoader.Profiles, "getInstance", {
            value: jest.fn(() => {
                return {
                    allProfiles: [{name: "firstName"}, {name: "secondName"}],
                    defaultProfile: {name: "firstName"},
                    loadNamedProfile: mockLoadNamedProfile
                };
            })
        });
    });

    afterEach(() => {
        jest.clearAllMocks();
    });

    it("Testing that activate correctly executes", async () => {
        createTreeView.mockReturnValue(testTree);

        existsSync.mockReturnValueOnce(true);
        existsSync.mockReturnValueOnce(true);
        existsSync.mockReturnValueOnce(false);
        readdirSync.mockReturnValueOnce(["firstFile.txt", "secondFile.txt", "firstDir"]);
        isFile.mockReturnValueOnce(true);
        readdirSync.mockReturnValueOnce(["thirdFile.txt"]);
        readdirSync.mockReturnValue([]);
        isFile.mockReturnValueOnce(false);
        createBasicZosmfSession.mockReturnValue(session);
        getConfiguration.mockReturnValueOnce({
            persistence: true,
            get: () => "folderpath",
            update: jest.fn(()=>{
                return {};
            })
        });
        getConfiguration.mockReturnValueOnce({
            persistence: true,
            get: (setting: string) => "vscode",
            update: jest.fn(()=>{
                return {};
            })
        });

        getConfiguration.mockReturnValueOnce({
            persistence: true,
            get: () => "",
            update: jest.fn(()=>{
                return {};
            })
        });

        getConfiguration.mockReturnValueOnce({
            persistence: true,
            get: (setting: string) => [
                "[test]: brtvs99.public.test{pds}",
                "[test]: brtvs99.test{ds}",
                "[test]: brtvs99.fail{fail}",
                "[test]: brtvs99.test.search{session}",
            ],
            update: jest.fn(()=>{
                return {};
            })
        });
        getConfiguration.mockReturnValueOnce({
            persistence: true,
            get: (setting: string) => [
                "[test]: brtvs99.public.test{pds}",
                "[test]: brtvs99.test{ds}",
                "[test]: brtvs99.fail{fail}",
                "[test]: brtvs99.test.search{session}",
            ],
            update: jest.fn(()=>{
                return {};
            })
        });
        getConfiguration.mockReturnValueOnce({
            persistence: true,
            get: (setting: string) => [
                "[test]: brtvs99.public.test{pds}",
                "[test]: brtvs99.test{ds}",
                "[test]: brtvs99.fail{fail}",
                "[test]: brtvs99.test.search{session}",
            ],
            update: jest.fn(()=>{
                return {};
            })
        });
        getConfiguration.mockReturnValueOnce({
            persistence: true,
            get: (setting: string) => [
                "[test]: /u/myUser{directory}",
                "[test]: /u/myUser{directory}",
                "[test]: /u/myUser/file.txt{file}",
                "[test]: /u{session}",
            ],
            update: jest.fn(()=>{
                return {};
            })
        });
        getConfiguration.mockReturnValue({
            persistence: true,
            get: (setting: string) => [
                "[test]: /u/myUser{directory}",
                "[test]: /u/myUser{directory}",
                "[test]: /u/myUser/file.txt{file}",
                "[test]: /u{session}",
            ],
            update: jest.fn(()=>{
                return {};
            })
        });
        const enums = jest.fn().mockImplementation(() => {
            return {
                Global: 1,
                Workspace: 2,
                WorkspaceFolder: 3
            };
        });
        Object.defineProperty(vscode, "ConfigurationTarget", {value: enums});
// tslint:disable-next-line: no-object-literal-type-assertion
        const extensionMock = jest.fn(() => ({
            subscriptions: [],
            extensionPath: path.join(__dirname, "..")
        } as vscode.ExtensionContext));
        const mock = new extensionMock();

        await extension.activate(mock);

        const sampleFavorites = [
            new ZoweNode("[test]: brtvs99.public.test", vscode.TreeItemCollapsibleState.Collapsed, undefined, undefined),
            new ZoweNode("[test]: brtvs99.test", vscode.TreeItemCollapsibleState.None, undefined, undefined),
            new ZoweNode("[test]: brtvs99.test.search", vscode.TreeItemCollapsibleState.None, undefined, null)
        ];
        sampleFavorites[0].contextValue = extension.DS_PDS_CONTEXT + extension.FAV_SUFFIX;
        sampleFavorites[1].contextValue = extension.DS_PDS_CONTEXT + extension.FAV_SUFFIX;
        sampleFavorites[2].contextValue = extension.DS_SESSION_CONTEXT + extension.FAV_SUFFIX;
        sampleFavorites[1].command = {
            command: "zowe.ZoweNode.openPS",
            title: "",
            arguments: [sampleFavorites[1]]
        };
        sampleFavorites[0].iconPath = utils.applyIcons(sampleFavorites[0]);
        sampleFavorites[1].iconPath = utils.applyIcons(sampleFavorites[1]);
        sampleFavorites[2].iconPath = utils.applyIcons(sampleFavorites[2]);
        sampleFavorites[2].command = {command: "zowe.pattern", title: "", arguments: [sampleFavorites[2]]};
        sampleFavorites[2].iconPath = {
            dark: path.join(__dirname, "..", "..", "..", "resources", "dark", "pattern.svg"),
            light: path.join(__dirname, "..", "..", "..", "resources", "light", "pattern.svg")
        };
        // tslint:disable-next-line: no-magic-numbers
        expect(mkdirSync.mock.calls.length).toBe(3);
        // tslint:disable-next-line: no-magic-numbers
        expect(createTreeView.mock.calls.length).toBe(3);
        expect(createTreeView.mock.calls[0][0]).toBe("zowe.explorer");
        expect(createTreeView.mock.calls[1][0]).toBe("zowe.uss.explorer");
        // tslint:disable-next-line: no-magic-numbers
<<<<<<< HEAD
        expect(registerCommand.mock.calls.length).toBe(59);
=======
        expect(registerCommand.mock.calls.length).toBe(64);
>>>>>>> cb2698ad
        registerCommand.mock.calls.forEach((call, i ) => {
            expect(registerCommand.mock.calls[i][1]).toBeInstanceOf(Function);
        });
        const actualCommands = [];
        registerCommand.mock.calls.forEach((call) => {
            actualCommands.push(call[0]);
        });
        const expectedCommands = [
            "zowe.addSession",
            "zowe.addFavorite",
            "zowe.refreshAll",
            "zowe.refreshNode",
            "zowe.pattern",
            "zowe.ZoweNode.openPS",
            "zowe.createDataset",
            "zowe.createMember",
            "zowe.deleteDataset",
            "zowe.deletePDS",
            "zowe.uploadDialog",
            "zowe.deleteMember",
            "zowe.editMember",
            "zowe.removeSession",
            "zowe.removeFavorite",
            "zowe.saveSearch",
            "zowe.removeSavedSearch",
            "zowe.submitJcl",
            "zowe.submitMember",
            "zowe.showDSAttributes",
            "zowe.renameDataSet",
            "zowe.copyDataSet",
            "zowe.pasteDataSet",
            "zowe.uss.addFavorite",
            "zowe.uss.removeFavorite",
            "zowe.uss.addSession",
            "zowe.uss.refreshAll",
            "zowe.uss.refreshUSS",
            "zowe.uss.fullPath",
            "zowe.uss.ZoweUSSNode.open",
            "zowe.uss.removeSession",
            "zowe.uss.createFile",
            "zowe.uss.createFolder",
            "zowe.uss.deleteNode",
            "zowe.uss.binary",
            "zowe.uss.text",
            "zowe.uss.renameNode",
            "zowe.uss.uploadDialog",
            "zowe.uss.createNode",
            "zowe.uss.copyPath",
            "zowe.uss.editFile",
            "zowe.uss.saveSearch",
            "zowe.uss.removeSavedSearch",
            "zowe.zosJobsOpenspool",
            "zowe.deleteJob",
            "zowe.runModifyCommand",
            "zowe.runStopCommand",
            "zowe.refreshJobsServer",
            "zowe.refreshAllJobs",
            "zowe.addJobsSession",
            "zowe.setOwner",
            "zowe.setPrefix",
            "zowe.removeJobsSession",
            "zowe.downloadSpool",
            "zowe.getJobJcl",
            "zowe.setJobSpool",
            "zowe.jobs.search",
            "zowe.issueTsoCmd",
            "zowe.jobs.addFavorite",
            "zowe.jobs.removeFavorite",
            "zowe.jobs.saveSearch",
            "zowe.jobs.removeSearchFavorite"
        ];
        expect(actualCommands).toEqual(expectedCommands);
        expect(onDidSaveTextDocument.mock.calls.length).toBe(1);
        // tslint:disable-next-line: no-magic-numbers
        expect(existsSync.mock.calls.length).toBe(3);
        expect(existsSync.mock.calls[0][0]).toBe(extension.BRIGHTTEMPFOLDER);
        expect(readdirSync.mock.calls.length).toBe(1);
        expect(readdirSync.mock.calls[0][0]).toBe(extension.BRIGHTTEMPFOLDER);
        expect(unlinkSync.mock.calls.length).toBe(2);
        expect(unlinkSync.mock.calls[0][0]).toBe(path.join(extension.BRIGHTTEMPFOLDER + "/firstFile.txt"));
        expect(unlinkSync.mock.calls[1][0]).toBe(path.join(extension.BRIGHTTEMPFOLDER + "/secondFile.txt"));
        expect(rmdirSync.mock.calls.length).toBe(1);
        expect(rmdirSync.mock.calls[0][0]).toBe(extension.BRIGHTTEMPFOLDER);

        existsSync.mockReset();
        readdirSync.mockReset();
        existsSync.mockReturnValueOnce(false);
        // tslint:disable-next-line: no-empty
        rmdirSync.mockImplementationOnce(() => {
        });
        readFileSync.mockReturnValue("");
        // .get("Zowe-Temp-Folder-Location")["folderPath"];
        getConfiguration.mockReturnValueOnce({
            get: () => "",
            update: jest.fn(()=>{
                return {};
            })
        });
        // getConfiguration("Zowe-Environment").get("framework");
        getConfiguration.mockReturnValueOnce({
            get: (setting: string) => undefined,
            update: jest.fn(()=>{
                return {};
            })
        });
        getConfiguration.mockReturnValueOnce({
            get: (setting: string) => [
                "[test]: brtvs99.public.test{pds}",
                "[test]: brtvs99.test{ds}",
                "[test]: brtvs99.fail{fail}",
                "[test]: brtvs99.test.search{session}",
            ],
            update: jest.fn(()=>{
                return {};
            })
        });

        getConfiguration.mockReturnValueOnce({
            get: (setting: string) => [
                "",
            ],
            update: jest.fn(()=>{
                return {};
            })
        });
        existsSync.mockReturnValueOnce(true);

        await extension.activate(mock);

        expect(existsSync.mock.calls.length).toBe(1);
        expect(readdirSync.mock.calls.length).toBe(0);

        existsSync.mockReset();
        readdirSync.mockReset();
        existsSync.mockReturnValueOnce(true);
        existsSync.mockReturnValueOnce(true);
        readdirSync.mockReturnValueOnce(["firstFile", "secondFile"]);
        getConfiguration.mockReturnValueOnce({
            get: () => {
                return [""];
            },
            update: jest.fn(()=>{
                return {};
            })
        });
        unlinkSync.mockImplementationOnce(() => {
            return;
        });
        unlinkSync.mockImplementationOnce(() => {
            return;
        });
        unlinkSync.mockImplementationOnce(() => {
            throw (Error("testError"));
        });
        // getConfiguration("Zowe-Environment").get("framework");
        getConfiguration.mockReturnValueOnce({
            get: (setting: string) => "theia",
            update: jest.fn(()=>{
                return {};
            })
        });
        await extension.activate(mock);
    });

    it("should not change the existing context menus", async () => {
        const packageJsonContent = require("../../package.json");
        expect(packageJsonContent.contributes.menus["view/item/context"]).toMatchSnapshot();
    });

    it("Testing that createMember correctly executes", async () => {
        const parent = new ZoweNode("parent", vscode.TreeItemCollapsibleState.Collapsed, sessNode, null);

        showInputBox.mockResolvedValue("testMember");

        await extension.createMember(parent, testTree);

        expect(showInputBox.mock.calls.length).toBe(1);
        expect(showInputBox.mock.calls[0][0]).toEqual({placeHolder: "Name of Member"});
        expect(bufferToDataSet.mock.calls.length).toBe(1);
        expect(bufferToDataSet.mock.calls[0][0]).toBe(session);
        expect(bufferToDataSet.mock.calls[0][1]).toEqual(Buffer.from(""));
        expect(bufferToDataSet.mock.calls[0][2]).toBe(parent.label + "(testMember)");

        bufferToDataSet.mockRejectedValueOnce(Error("test"));
        showErrorMessage.mockReset();
        try {
            await extension.createMember(parent, testTree);
            // tslint:disable-next-line:no-empty
        } catch (err) {
        }

        expect(showErrorMessage.mock.calls.length).toBe(1);
        expect(showErrorMessage.mock.calls[0][0]).toBe("Unable to create member: test");

        bufferToDataSet.mockReset();


        showInputBox.mockResolvedValue("");

        await extension.createMember(parent, testTree);

        expect(bufferToDataSet.mock.calls.length).toBe(0);

        parent.contextValue = extension.DS_PDS_CONTEXT + extension.FAV_SUFFIX;
        await extension.createMember(parent, testTree);
    });

    it("Testing that refreshPS correctly executes with and without error", async () => {
        const node = new ZoweNode("HLQ.TEST.AFILE7", vscode.TreeItemCollapsibleState.None, sessNode, null);
        const parent = new ZoweNode("parent", vscode.TreeItemCollapsibleState.Collapsed, sessNode, null);
        const child = new ZoweNode("child", vscode.TreeItemCollapsibleState.None, parent, null);

        showErrorMessage.mockReset();
        openTextDocument.mockReset();
        openTextDocument.mockResolvedValueOnce({isDirty: true});
        dataSet.mockReset();
        showTextDocument.mockReset();

        await extension.refreshPS(node);

        expect(dataSet.mock.calls.length).toBe(1);
        expect(dataSet.mock.calls[0][0]).toBe(node.getSession());
        expect(dataSet.mock.calls[0][1]).toBe(node.label);
        expect(dataSet.mock.calls[0][2]).toEqual({
            file: path.join(extension.DS_DIR, node.getSessionNode().label, node.label),
            returnEtag: true
        });
        expect(openTextDocument.mock.calls.length).toBe(1);
        expect(openTextDocument.mock.calls[0][0]).toBe(path.join(extension.DS_DIR,
            node.getSessionNode().label, node.label ));
        expect(showTextDocument.mock.calls.length).toBe(2);
        expect(executeCommand.mock.calls.length).toBe(1);


        showInformationMessage.mockReset();
        openTextDocument.mockResolvedValueOnce({isDirty: false});
        executeCommand.mockReset();

        await extension.refreshPS(node);

        expect(executeCommand.mock.calls.length).toBe(0);

        dataSet.mockRejectedValueOnce(Error("not found"));
        showInformationMessage.mockReset();

        await extension.refreshPS(node);

        expect(showInformationMessage.mock.calls.length).toBe(1);
        expect(showInformationMessage.mock.calls[0][0]).toBe("Unable to find file: " + node.label + " was probably deleted.");

        showErrorMessage.mockReset();
        dataSet.mockReset();
        dataSet.mockRejectedValueOnce(Error(""));

        await extension.refreshPS(child);

        expect(dataSet.mock.calls[0][1]).toBe(child.mParent.label + "(" + child.label + ")");
        expect(showErrorMessage.mock.calls.length).toBe(1);
        expect(showErrorMessage.mock.calls[0][0]).toEqual("");

        showErrorMessage.mockReset();
        openTextDocument.mockReset();
        openTextDocument.mockResolvedValueOnce({isDirty: true});
        openTextDocument.mockResolvedValueOnce({isDirty: true});
        dataSet.mockReset();
        showTextDocument.mockReset();

        node.contextValue = extension.DS_PDS_CONTEXT + extension.FAV_SUFFIX;
        await extension.refreshPS(node);
        expect(openTextDocument.mock.calls.length).toBe(1);
        expect(dataSet.mock.calls.length).toBe(1);

        dataSet.mockReset();
        openTextDocument.mockReset();

        parent.contextValue = extension.DS_PDS_CONTEXT + extension.FAV_SUFFIX;
        await extension.refreshPS(child);
        expect(openTextDocument.mock.calls.length).toBe(1);
        expect(dataSet.mock.calls.length).toBe(1);

        dataSet.mockReset();
        openTextDocument.mockReset();

        parent.contextValue = extension.FAVORITE_CONTEXT;
        await extension.refreshPS(child);
        expect(openTextDocument.mock.calls.length).toBe(1);
        expect(dataSet.mock.calls.length).toBe(1);

        showErrorMessage.mockReset();
        dataSet.mockReset();
        openTextDocument.mockReset();

    });

    it("Testing that addSession is executed successfully", async () => {
        showQuickPick.mockReset();
        Object.defineProperty(profileLoader.Profiles, "getInstance", {
            value: jest.fn(() => {
                return {
                    allProfiles: [{name: "firstName"}, {name: "secondName"}],
                    defaultProfile: {name: "firstName"}
                };
            })
        });
        await extension.addSession(testTree);
        expect(showQuickPick.mock.calls[0][0]).toEqual(["Create a New Connection to z/OS", "firstName", "secondName"]);
        // tslint:disable-next-line
        expect(showQuickPick.mock.calls[0][1]).toEqual({
            canPickMany: false,
            ignoreFocusOut: true,
            placeHolder: "Choose \"Create new...\" to define a new profile or select an existing profile to Add to the Data Set Explorer"
        });
    });

    it("Call Change File type", async () => {
        const node = new ZoweUSSNode("node", vscode.TreeItemCollapsibleState.None, ussNode, null, null);
        const res = extension.changeFileType(node, false, testUSSTree);
        expect(res).not.toBeUndefined();
    });

    it("Test Get Profile", async () => {
        const ProfNode = new ZoweNode("[sestest1,sestest2]", vscode.TreeItemCollapsibleState.Expanded, null, session);
        await extension.getProfile(ProfNode);
        expect(ProfNode).not.toBeUndefined();
    });

    it("Testing that addSession is executed successfully", async () => {
        // tslint:disable-next-line: prefer-const
        showQuickPick.mockReset();
        Object.defineProperty(profileLoader.Profiles, "getInstance", {
            value: jest.fn(() => {
                return {
                    allProfiles: [],
                    defaultProfile: undefined
                };
            })
        });

        await extension.addSession(testTree);
        expect(showQuickPick.mock.calls[0][1]).toEqual({
            canPickMany: false,
            ignoreFocusOut: true,
            placeHolder: "Choose \"Create new...\" to define a new profile or select an existing profile to Add to the Data Set Explorer"
        });

    });

    it("Testing that addSession is executed successfully", async () => {
        // tslint:disable-next-line: prefer-const
        showQuickPick.mockReset();
        Object.defineProperty(profileLoader.Profiles, "getInstance", {
            value: jest.fn(() => {
                return {
                    allProfiles: [{name: "firstName"}, {name: "secondName"}],
                    defaultProfile: {name: "firstName"}
                };
            })
        });

        showQuickPick.mockResolvedValueOnce("firstName");
        await extension.addSession(testTree);
    });

    it("Testing that addSession is executed successfully", async () => {
        // tslint:disable-next-line: prefer-const
        showQuickPick.mockReset();
        Object.defineProperty(profileLoader.Profiles, "getInstance", {
            value: jest.fn(() => {
                return {
                    allProfiles: [{name: "firstName"}, {name: "secondName"}],
                    defaultProfile: {name: "firstName"},
                    createNewConnection: "fake"
                };
            })
        });

        showQuickPick.mockResolvedValueOnce("Create a New Connection to z/OS");
        try {
            await extension.addSession(testTree);
        } catch (error) {
            // Do Nothing
        }
    });

    it("Testing that addJobsSession is executed successfully", async () => {
        showQuickPick.mockReset();
        Object.defineProperty(profileLoader.Profiles, "getInstance", {
            value: jest.fn(() => {
                return {
                    allProfiles: [{name: "firstName"}, {name: "secondName"}],
                    defaultProfile: {name: "firstName"}
                };
            })
        });
        await extension.addJobsSession(testJobsTree);
        expect(showQuickPick.mock.calls[0][0]).toEqual(["Create a New Connection to z/OS", "firstName", "secondName"]);
        // tslint:disable-next-line
        expect(showQuickPick.mock.calls[0][1]).toEqual({
            canPickMany: false,
            ignoreFocusOut: true,
            placeHolder: "Choose \"Create new...\" to define a new profile or select an existing profile to Add to the Jobs Explorer"
        });
    });

    it("Testing that addJobsSession is executed successfully", async () => {
        // tslint:disable-next-line: prefer-const
        showQuickPick.mockReset();
        Object.defineProperty(profileLoader.Profiles, "getInstance", {
            value: jest.fn(() => {
                return {
                    allProfiles: [{name: "firstName"}, {name: "secondName"}],
                    defaultProfile: {name: "firstName"}
                };
            })
        });

        showQuickPick.mockResolvedValueOnce("firstName");
        await extension.addJobsSession(testJobsTree);
    });

    it("Testing that addJobsSession is executed successfully", async () => {
        // tslint:disable-next-line: prefer-const
        showQuickPick.mockReset();
        Object.defineProperty(profileLoader.Profiles, "getInstance", {
            value: jest.fn(() => {
                return {
                    allProfiles: [{name: "firstName"}, {name: "secondName"}],
                    defaultProfile: {name: "firstName"}
                };
            })
        });

        showQuickPick.mockResolvedValueOnce("Create a New Connection to z/OS");
        try {
            await extension.addJobsSession(testJobsTree);
        } catch (error) {
            // Do Nothing
        }
    });

    it("Testing that createFile is executed successfully", async () => {
        showQuickPick.mockReset();
        getConfiguration.mockReset();
        showInputBox.mockReset();
        dataSetCreate.mockReset();

        getConfiguration.mockReturnValue("FakeConfig");
        showInputBox.mockReturnValueOnce("FakeName");


        showQuickPick.mockResolvedValueOnce("Data Set Binary");
        await extension.createFile(sessNode, testTree);
        showQuickPick.mockResolvedValueOnce("Data Set C");
        await extension.createFile(sessNode, testTree);
        showQuickPick.mockResolvedValueOnce("Data Set Classic");
        await extension.createFile(sessNode, testTree);
        showQuickPick.mockResolvedValueOnce("Data Set Partitioned");
        await extension.createFile(sessNode, testTree);
        showQuickPick.mockResolvedValueOnce("Data Set Sequential");
        await extension.createFile(sessNode, testTree);

        // tslint:disable-next-line: no-magic-numbers
        expect(showQuickPick.mock.calls.length).toBe(5);
        // tslint:disable-next-line: no-magic-numbers
        expect(getConfiguration.mock.calls.length).toBe(5);
        expect(getConfiguration.mock.calls[0][0]).toBe("Zowe-Default-Datasets-Binary");
        expect(getConfiguration.mock.calls[1][0]).toBe("Zowe-Default-Datasets-C");
        expect(getConfiguration.mock.calls[2][0]).toBe("Zowe-Default-Datasets-Classic");
        // tslint:disable-next-line: no-magic-numbers
        expect(getConfiguration.mock.calls[3][0]).toBe("Zowe-Default-Datasets-PDS");
        // tslint:disable-next-line: no-magic-numbers
        expect(getConfiguration.mock.calls[4][0]).toBe("Zowe-Default-Datasets-PS");
        // tslint:disable-next-line: no-magic-numbers
        expect(showInputBox.mock.calls.length).toBe(5);
        // tslint:disable-next-line: no-magic-numbers
        expect(dataSetCreate.mock.calls.length).toBe(5);
        expect(dataSetCreate.mock.calls[0][0]).toEqual(session);

        showQuickPick.mockReset();
        getConfiguration.mockReset();
        showInputBox.mockReset();
        dataSetCreate.mockReset();
        showInformationMessage.mockReset();
        showErrorMessage.mockReset();

        showQuickPick.mockResolvedValueOnce("Data Set Sequential");
        getConfiguration.mockReturnValue("FakeConfig");
        showInputBox.mockReturnValueOnce("FakeName");
        await extension.createFile(sessNode, testTree);

        showQuickPick.mockResolvedValueOnce("Data Set Sequential");
        getConfiguration.mockReturnValue("FakeConfig");
        showInputBox.mockReturnValueOnce("FakeName");
        dataSetCreate.mockRejectedValueOnce(Error("Generic Error"));
        try {
            await extension.createFile(sessNode, testTree);
        } catch (err) {
            // do nothing
        }

        expect(showErrorMessage.mock.calls.length).toBe(1);
        expect(showErrorMessage.mock.calls[0][0]).toBe("Generic Error");


        showQuickPick.mockReset();
        showErrorMessage.mockReset();

        showQuickPick.mockReturnValueOnce(undefined);
        try {
            await extension.createFile(sessNode, testTree);
            // tslint:disable-next-line:no-empty
        } catch (err) {
        }

        expect(showQuickPick.mock.calls.length).toBe(1);
        expect(showErrorMessage.mock.calls.length).toBe(0);
    });

    it("Testing that deleteDataset is executed successfully", async () => {
        existsSync.mockReset();
        unlinkSync.mockReset();
        showQuickPick.mockReset();

        let node = new ZoweNode("HLQ.TEST.NODE", vscode.TreeItemCollapsibleState.None, sessNode, null);
        const parent = new ZoweNode("parent", vscode.TreeItemCollapsibleState.Collapsed, sessNode, null);
        let child = new ZoweNode("child", vscode.TreeItemCollapsibleState.None, parent, null);

        existsSync.mockReturnValueOnce(true);
        showQuickPick.mockResolvedValueOnce("Yes");
        await extension.deleteDataset(node, testTree);
        expect(delDataset.mock.calls.length).toBe(1);
        expect(delDataset.mock.calls[0][0]).toBe(session);
        expect(delDataset.mock.calls[0][1]).toBe(node.label);
        expect(existsSync.mock.calls.length).toBe(1);
        expect(existsSync.mock.calls[0][0]).toBe(path.join(extension.DS_DIR,
            node.getSessionNode().label, node.label ));
        expect(unlinkSync.mock.calls.length).toBe(1);
        expect(unlinkSync.mock.calls[0][0]).toBe(path.join(extension.DS_DIR,
            node.getSessionNode().label, node.label ));

        unlinkSync.mockReset();
        delDataset.mockReset();
        existsSync.mockReturnValueOnce(false);
        showQuickPick.mockResolvedValueOnce("Yes");
        await extension.deleteDataset(child, testTree);

        expect(unlinkSync.mock.calls.length).toBe(0);
        expect(delDataset.mock.calls[0][1]).toBe(child.mParent.label + "(" + child.label + ")");

        delDataset.mockReset();
        delDataset.mockRejectedValueOnce(Error("not found"));
        showQuickPick.mockResolvedValueOnce("Yes");

        await expect(extension.deleteDataset(node, testTree)).rejects.toEqual(Error("not found"));

        expect(showInformationMessage.mock.calls.length).toBe(1);
        expect(showInformationMessage.mock.calls[0][0]).toBe("Unable to find file: " + node.label + " was probably already deleted.");

        delDataset.mockReset();
        showErrorMessage.mockReset();
        delDataset.mockRejectedValueOnce(Error(""));
        showQuickPick.mockResolvedValueOnce("Yes");

        await expect(extension.deleteDataset(node, testTree)).rejects.toEqual(Error(""));

        expect(showErrorMessage.mock.calls.length).toBe(1);
        expect(showErrorMessage.mock.calls[0][0]).toEqual(Error(""));

        showQuickPick.mockResolvedValueOnce("No");

        await extension.deleteDataset(child, testTree);

        existsSync.mockReturnValueOnce(true);
        node = new ZoweNode("HLQ.TEST.NODE", vscode.TreeItemCollapsibleState.None, sessNode, null);
        node.contextValue = extension.DS_PDS_CONTEXT + extension.FAV_SUFFIX;
        await extension.deleteDataset(node, testTree);

        existsSync.mockReturnValueOnce(true);
        node.contextValue = extension.DS_PDS_CONTEXT + extension.FAV_SUFFIX;
        child = new ZoweNode("child", vscode.TreeItemCollapsibleState.None, node, null);
        await extension.deleteDataset(child, testTree);
    });

    it("Testing that deleteDataset is executed successfully for favorite", async () => {
        existsSync.mockReset();
        unlinkSync.mockReset();
        showQuickPick.mockReset();
        delDataset.mockReset();
        mockRemoveFavorite.mockReset();

        const node = new ZoweNode("[sestest]: HLQ.TEST.DELETE.PARENT", vscode.TreeItemCollapsibleState.None, sessNode, null);
        const child = new ZoweNode("[sestest]: HLQ.TEST.DELETE.NODE", vscode.TreeItemCollapsibleState.None, node, null);
        node.contextValue = extension.FAVORITE_CONTEXT;

        existsSync.mockReturnValueOnce(true);
        showQuickPick.mockResolvedValueOnce("Yes");
        await extension.deleteDataset(child, testTree);

        expect(delDataset.mock.calls.length).toBe(1);
        expect(delDataset.mock.calls[0][0]).toBe(session);
        expect(delDataset.mock.calls[0][1]).toBe("HLQ.TEST.DELETE.NODE");
        expect(mockRemoveFavorite.mock.calls.length).toBe(1);
        expect(mockRemoveFavorite.mock.calls[0][0].label).toBe( "[sestest]: HLQ.TEST.DELETE.NODE" );
        expect(existsSync.mock.calls.length).toBe(1);
        expect(existsSync.mock.calls[0][0]).toBe(path.join(extension.DS_DIR,
            node.getSessionNode().label, "HLQ.TEST.DELETE.NODE" ));
        expect(unlinkSync.mock.calls.length).toBe(1);
        expect(unlinkSync.mock.calls[0][0]).toBe(path.join(extension.DS_DIR,
            node.getSessionNode().label, "HLQ.TEST.DELETE.NODE" ));
    });

    it("Testing that deleteDataset is executed successfully for pdsf", async () => {
        existsSync.mockReset();
        unlinkSync.mockReset();
        showQuickPick.mockReset();
        delDataset.mockReset();
        mockRemoveFavorite.mockReset();

        const node = new ZoweNode("[sestest]: HLQ.TEST.DELETE.PDS", vscode.TreeItemCollapsibleState.None, sessNode, null);
        const child = new ZoweNode("[sestest]: HLQ.TEST.DELETE.PDS(MEMBER)", vscode.TreeItemCollapsibleState.None, node, null);
        node.contextValue = extension.DS_PDS_CONTEXT + extension.FAV_SUFFIX;

        existsSync.mockReturnValueOnce(true);
        showQuickPick.mockResolvedValueOnce("Yes");
        await extension.deleteDataset(child, testTree);

        expect(delDataset.mock.calls.length).toBe(1);
        expect(delDataset.mock.calls[0][0]).toBe(session);
        expect(delDataset.mock.calls[0][1]).toBe("HLQ.TEST.DELETE.PDS([sestest]: HLQ.TEST.DELETE.PDS(MEMBER))");
        expect(mockRemoveFavorite.mock.calls.length).toBe(1);
        expect(mockRemoveFavorite.mock.calls[0][0].label).toBe( "[sestest]: HLQ.TEST.DELETE.PDS(MEMBER)" );
        expect(existsSync.mock.calls.length).toBe(1);
        expect(existsSync.mock.calls[0][0]).toBe(path.join(extension.DS_DIR,
            node.getSessionNode().label, "HLQ.TEST.DELETE.PDS([sestest]: HLQ.TEST.DELETE.PDS(MEMBER))" ));
        expect(unlinkSync.mock.calls.length).toBe(1);
        expect(unlinkSync.mock.calls[0][0]).toBe(path.join(extension.DS_DIR,
            node.getSessionNode().label, "HLQ.TEST.DELETE.PDS([sestest]: HLQ.TEST.DELETE.PDS(MEMBER))" ));
    });

    it("Testing that deleteDataset fails if junk passed", async () => {
        existsSync.mockReset();
        unlinkSync.mockReset();
        showQuickPick.mockReset();
        delDataset.mockReset();
        mockRemoveFavorite.mockReset();
        showErrorMessage.mockReset();

        const node = new ZoweNode("[sestest]: HLQ.TEST.DELETE.PARENT", vscode.TreeItemCollapsibleState.None, sessNode, null);
        const parent = new ZoweNode("sestest", vscode.TreeItemCollapsibleState.Collapsed, sessNode, null);
        const child = new ZoweNode("[sestest]: HLQ.TEST.DELETE.NODE", vscode.TreeItemCollapsibleState.None, node, null);
        node.contextValue = "junk";

        existsSync.mockReturnValueOnce(true);
        showQuickPick.mockResolvedValueOnce("Yes");
        await expect(extension.deleteDataset(child, testTree)).rejects.toEqual(Error("deleteDataSet() called from invalid node."));
        expect(showErrorMessage.mock.calls.length).toBe(1);
        expect(showErrorMessage.mock.calls[0][0].message).toEqual("deleteDataSet() called from invalid node.");
    });

    it("Testing that enterPattern is executed successfully", async () => {
        showInformationMessage.mockReset();
        showInputBox.mockReset();

        const node = new ZoweNode("node", vscode.TreeItemCollapsibleState.None, sessNode, null);
        node.pattern = "TEST";
        node.contextValue = extension.DS_SESSION_CONTEXT;

        showInputBox.mockReturnValueOnce("test");
        await extension.enterPattern(node, testTree);

        expect(showInputBox.mock.calls.length).toBe(1);
        expect(showInputBox.mock.calls[0][0]).toEqual({
            prompt: "Search data sets by entering patterns: use a comma to separate multiple patterns",
            value: node.pattern
        });
        expect(showInformationMessage.mock.calls.length).toBe(0);

        showInputBox.mockReturnValueOnce("");
        showInputBox.mockReset();
        showInformationMessage.mockReset();
        await extension.enterPattern(node, testTree);

        expect(showInformationMessage.mock.calls.length).toBe(1);
        expect(showInformationMessage.mock.calls[0][0]).toBe("You must enter a pattern.");
    });

    it("Testing that enterPattern is executed successfully for search favorite", async () => {
        mockAddSession.mockReset();
        const favoriteSample = new ZoweNode("[sestest]: HLQ.TEST", vscode.TreeItemCollapsibleState.None, undefined, null);

        await extension.enterPattern(favoriteSample, testTree);

        expect(mockAddSession.mock.calls.length).toBe(1);
        expect(mockAddSession.mock.calls[0][0]).toEqual("sestest");
    });

    it("Testing that saveFile is executed successfully", async () => {
        const testDoc: vscode.TextDocument = {
            fileName: path.join(extension.DS_DIR, "/sestest/HLQ.TEST.AFILE"),
            uri: null,
            isUntitled: null,
            languageId: null,
            version: null,
            isDirty: null,
            isClosed: null,
            save: null,
            eol: null,
            lineCount: null,
            lineAt: null,
            offsetAt: null,
            positionAt: null,
            getText: null,
            getWordRangeAtPosition: null,
            validateRange: null,
            validatePosition: null
        };

        const testResponse = {
            success: true,
            commandResponse: "",
            apiResponse: {
                items: []
            }
        };
        testTree.getChildren.mockReturnValueOnce([new ZoweNode("node", vscode.TreeItemCollapsibleState.None, sessNode, null), sessNode]);
        dataSetList.mockReset();
        showErrorMessage.mockReset();

        dataSetList.mockResolvedValueOnce(testResponse);

        await extension.saveFile(testDoc, testTree);

        expect(dataSetList.mock.calls.length).toBe(1);
        expect(dataSetList.mock.calls[0][0]).toEqual(session);
        expect(dataSetList.mock.calls[0][1]).toBe("HLQ.TEST.AFILE");
        expect(showErrorMessage.mock.calls.length).toBe(1);
        expect(showErrorMessage.mock.calls[0][0]).toBe("Data set failed to save. Data set may have been deleted on mainframe.");

        testResponse.apiResponse.items = ["Item1"];
        dataSetList.mockReset();
        pathToDataSet.mockReset();
        showErrorMessage.mockReset();

        testTree.getChildren.mockReturnValueOnce([sessNode]);
        dataSetList.mockResolvedValueOnce(testResponse);
        testResponse.success = true;
        pathToDataSet.mockResolvedValueOnce(testResponse);

        await extension.saveFile(testDoc, testTree);

        testTree.getChildren.mockReturnValueOnce([sessNode]);
        dataSetList.mockResolvedValueOnce(testResponse);
        testResponse.success = false;
        testResponse.commandResponse = "Save failed";
        pathToDataSet.mockResolvedValueOnce(testResponse);

        await extension.saveFile(testDoc, testTree);

        const testDoc2: vscode.TextDocument = {
            fileName: path.normalize("/sestest/HLQ.TEST.AFILE"),
            uri: null,
            isUntitled: null,
            languageId: null,
            version: null,
            isDirty: null,
            isClosed: null,
            save: null,
            eol: null,
            lineCount: null,
            lineAt: null,
            offsetAt: null,
            positionAt: null,
            getText: null,
            getWordRangeAtPosition: null,
            validateRange: null,
            validatePosition: null
        };

        testTree.getChildren.mockReturnValueOnce([sessNode]);
        dataSetList.mockReset();

        await extension.saveFile(testDoc2, testTree);

        expect(dataSetList.mock.calls.length).toBe(0);

        const testDoc3: vscode.TextDocument = {
            fileName: path.join(extension.DS_DIR, "/sestest/HLQ.TEST.AFILE(mem)"),
            uri: null,
            isUntitled: null,
            languageId: null,
            version: null,
            isDirty: null,
            isClosed: null,
            save: null,
            eol: null,
            lineCount: null,
            lineAt: null,
            offsetAt: null,
            positionAt: null,
            getText: null,
            getWordRangeAtPosition: null,
            validateRange: null,
            validatePosition: null
        };

        dataSetList.mockReset();
        showErrorMessage.mockReset();

        testTree.getChildren.mockReturnValueOnce([sessNode]);
        dataSetList.mockResolvedValueOnce(testResponse);
        testResponse.success = true;

        await extension.saveFile(testDoc3, testTree);
        testTree.getChildren.mockReturnValueOnce([new ZoweNode("node", vscode.TreeItemCollapsibleState.None, sessNode, null), sessNode]);
        dataSetList.mockReset();
        showErrorMessage.mockReset();
    });

    it("Testing that refreshAll is executed successfully", async () => {
        extension.refreshAll(testTree);
    });

    it("Testing that openPS is executed successfully", async () => {
        dataSet.mockReset();
        openTextDocument.mockReset();
        showTextDocument.mockReset();
        showErrorMessage.mockReset();
        existsSync.mockReset();
        withProgress.mockReset();

        const node = new ZoweNode("node", vscode.TreeItemCollapsibleState.None, sessNode, null);
        const parent = new ZoweNode("parent", vscode.TreeItemCollapsibleState.Collapsed, sessNode, null);
        const child = new ZoweNode("child", vscode.TreeItemCollapsibleState.None, parent, null);

        existsSync.mockReturnValue(null);
        openTextDocument.mockResolvedValueOnce("test doc");

        await extension.openPS(node, true);

        expect(existsSync.mock.calls.length).toBe(1);
        expect(existsSync.mock.calls[0][0]).toBe(path.join(extension.DS_DIR,
            node.getSessionNode().label.trim(), node.label));
        expect(withProgress).toBeCalledWith(
            {
                location: vscode.ProgressLocation.Notification,
                title: "Opening data set..."
            }, expect.any(Function)
        );
        withProgress(downloadDataset);
        expect(withProgress).toBeCalledWith(downloadDataset);
        // expect(dataSet.mock.calls.length).toBe(1);
        // expect(dataSet.mock.calls[0][0]).toBe(session);
        // expect(dataSet.mock.calls[0][1]).toBe(node.label);
        // expect(dataSet.mock.calls[0][2]).toEqual({file: extension.getDocumentFilePath(node.label, node)});
        expect(openTextDocument.mock.calls.length).toBe(1);
        expect(openTextDocument.mock.calls[0][0]).toBe(extension.getDocumentFilePath(node.label, node));
        expect(showTextDocument.mock.calls.length).toBe(1);
        expect(showTextDocument.mock.calls[0][0]).toBe("test doc");

        openTextDocument.mockResolvedValueOnce("test doc");
        const node2 = new ZoweNode("HLQ.TEST.NODE", vscode.TreeItemCollapsibleState.None, sessNode, null);

        await extension.openPS(node2, true);

        dataSet.mockReset();
        openTextDocument.mockReset();
        showTextDocument.mockReset();
        existsSync.mockReset();

        existsSync.mockReturnValue("exists");
        showTextDocument.mockRejectedValueOnce(Error("testError"));

        try {
            await extension.openPS(child, true);
        } catch (err) {
            // do nothing
        }

        expect(dataSet.mock.calls.length).toBe(0);
        expect(openTextDocument.mock.calls.length).toBe(1);
        expect(openTextDocument.mock.calls[0][0]).toBe(extension.getDocumentFilePath(parent.label + "(" + child.label + ")", node));
        expect(showTextDocument.mock.calls.length).toBe(1);
        expect(showErrorMessage.mock.calls.length).toBe(1);
        expect(showErrorMessage.mock.calls[0][0]).toBe("testError");

        const child2 = new ZoweNode("child", vscode.TreeItemCollapsibleState.None, node2, null);
        try {
            await extension.openPS(child2, true);
        } catch (err) {
            // do nothing
        }

        openTextDocument.mockReset();
        showTextDocument.mockReset();
        parent.contextValue = extension.DS_PDS_CONTEXT + extension.FAV_SUFFIX;
        await extension.openPS(child, true);
        expect(openTextDocument.mock.calls.length).toBe(1);
        expect(showTextDocument.mock.calls.length).toBe(1);

        showTextDocument.mockReset();
        openTextDocument.mockReset();

        parent.contextValue = extension.FAVORITE_CONTEXT;
        await extension.openPS(child, true);
        expect(openTextDocument.mock.calls.length).toBe(1);
        expect(showTextDocument.mock.calls.length).toBe(1);

        showErrorMessage.mockReset();
    });

    it("Testing that refreshUSS correctly executes with and without error", async () => {
        const node = new ZoweUSSNode("test-node", vscode.TreeItemCollapsibleState.None, ussNode, null, "/");
        const parent = new ZoweUSSNode("parent", vscode.TreeItemCollapsibleState.Collapsed, node, null, "/");
        const child = new ZoweUSSNode("child", vscode.TreeItemCollapsibleState.None, parent, null, "/");

        node.contextValue = extension.USS_SESSION_CONTEXT;
        node.fullPath = "/u/myuser";

        showErrorMessage.mockReset();
        openTextDocument.mockReset();
        openTextDocument.mockResolvedValueOnce({isDirty: true});
        ussFile.mockReset();
        showTextDocument.mockReset();
        executeCommand.mockReset();

        await extension.refreshUSS(node);

        expect(ussFile.mock.calls.length).toBe(1);
        expect(ussFile.mock.calls[0][0]).toBe(node.getSession());
        expect(ussFile.mock.calls[0][1]).toBe(node.fullPath);
        expect(ussFile.mock.calls[0][2]).toEqual({
            file: extension.getUSSDocumentFilePath(node)
        });
        expect(openTextDocument.mock.calls.length).toBe(1);
        expect(openTextDocument.mock.calls[0][0]).toBe(path.join(extension.getUSSDocumentFilePath(node)));
        expect(showTextDocument.mock.calls.length).toBe(2);
        expect(executeCommand.mock.calls.length).toBe(1);


        showInformationMessage.mockReset();
        openTextDocument.mockResolvedValueOnce({isDirty: false});
        executeCommand.mockReset();

        await extension.refreshUSS(node);

        expect(executeCommand.mock.calls.length).toBe(0);

        ussFile.mockRejectedValueOnce(Error("not found"));
        showInformationMessage.mockReset();

        await extension.refreshUSS(node);

        expect(showInformationMessage.mock.calls.length).toBe(1);
        expect(showInformationMessage.mock.calls[0][0]).toBe("Unable to find file: " + node.label + " was probably deleted.");

        showErrorMessage.mockReset();
        ussFile.mockReset();
        ussFile.mockRejectedValueOnce(Error(""));

        await extension.refreshUSS(child);

        expect(ussFile.mock.calls[0][1]).toBe(child.fullPath);
        expect(showErrorMessage.mock.calls.length).toBe(1);
        expect(showErrorMessage.mock.calls[0][0]).toEqual(Error(""));

        showErrorMessage.mockReset();
        openTextDocument.mockReset();
        openTextDocument.mockResolvedValueOnce({isDirty: true});
        openTextDocument.mockResolvedValueOnce({isDirty: true});
        ussFile.mockReset();
        showTextDocument.mockReset();

        ussFile.mockReset();
        node.contextValue = "file";
        await extension.refreshUSS(node);
        expect(ussFile.mock.calls[0][1]).toEqual("/u/myuser");

        ussFile.mockReset();
        node.contextValue = extension.USS_DIR_CONTEXT;
        await extension.refreshUSS(child);
        expect(ussFile.mock.calls[0][1]).toBe("/child");

        ussFile.mockReset();
        parent.contextValue = extension.USS_DIR_CONTEXT + extension.FAV_SUFFIX;
        await extension.refreshUSS(child);
        expect(ussFile.mock.calls[0][1]).toBe("/child");

        ussFile.mockReset();
        openTextDocument.mockReset();
        showTextDocument.mockReset();
        existsSync.mockReset();
        showErrorMessage.mockReset();

        const badparent = new ZoweUSSNode("parent", vscode.TreeItemCollapsibleState.Collapsed, ussNode, null, null);
        badparent.contextValue = "turnip";
        const brat = new ZoweUSSNode("brat", vscode.TreeItemCollapsibleState.None, badparent, null, null);
        try {
            await extension.refreshUSS(brat);
        } catch (err) {
            expect(err.message).toEqual("refreshPS() called from invalid node.");
        }
        expect(ussFile.mock.calls.length).toBe(0);
        expect(showErrorMessage.mock.calls.length).toBe(1);
        expect(showErrorMessage.mock.calls[0][0]).toBe("refreshUSS() called from invalid node.");
    });

    it("Testing that addSession is executed correctly for a USS explorer", async () => {
        showQuickPick.mockReset();

        await extension.addUSSSession(testUSSTree);
        expect(showQuickPick.mock.calls.length).toBe(1);
        expect(showQuickPick.mock.calls[0][0]).toEqual(["Create a New Connection to z/OS", "firstName","secondName"]);
        expect(showQuickPick.mock.calls[0][1]).toEqual({
            canPickMany: false,
            ignoreFocusOut: true,
            placeHolder: "Choose \"Create new...\" to define a new profile or select an existing profile to Add to the USS Explorer"
        });
    });

    it("Testing that addUSSSession is executed successfully", async () => {
        // tslint:disable-next-line: prefer-const
        showQuickPick.mockReset();
        Object.defineProperty(profileLoader.Profiles, "getInstance", {
            value: jest.fn(() => {
                return {
                    allProfiles: [{name: "firstName"}, {name: "secondName"}],
                    defaultProfile: {name: "firstName"}
                };
            })
        });

        showQuickPick.mockResolvedValueOnce("firstName");
        await extension.addUSSSession(testUSSTree);
    });

    it("Testing that addUSSSession is executed successfully", async () => {
        // tslint:disable-next-line: prefer-const
        showQuickPick.mockReset();
        Object.defineProperty(profileLoader.Profiles, "getInstance", {
            value: jest.fn(() => {
                return {
                    allProfiles: [{name: "firstName"}, {name: "secondName"}],
                    defaultProfile: {name: "firstName"}
                };
            })
        });

        showQuickPick.mockResolvedValueOnce("Create a New Connection to z/OS");
        try {
            await extension.addUSSSession(testUSSTree);
        } catch (error) {
            // Do Nothing
        }
    });


    it("Testing that refreshAllUSS is executed successfully", async () => {
        const spy = jest.fn(testTree.refresh);
        ussNodeActions.refreshAllUSS(testTree);
        expect(testTree.refresh).toHaveBeenCalled();
    });

    it("Testing that open is executed successfully", async () => {
        ussFile.mockReset();
        openTextDocument.mockReset();
        showTextDocument.mockReset();
        showErrorMessage.mockReset();
        existsSync.mockReset();
        withProgress.mockReset();
        
        const node = new ZoweUSSNode("node", vscode.TreeItemCollapsibleState.None, ussNode, null, "/");
        const parent = new ZoweUSSNode("parent", vscode.TreeItemCollapsibleState.Collapsed, ussNode, null, "/");
        const child = new ZoweUSSNode("child", vscode.TreeItemCollapsibleState.None, parent, null, "/parent");

        downloadUSSFile.mockReturnValueOnce({
            success: true,
            commandResponse: "",
            apiResponse: {
                data: "",
                etag: "123"
            }
        });

        isFileTagBinOrAscii.mockReturnValue(false);
        existsSync.mockReturnValue(null);
        openTextDocument.mockResolvedValueOnce("test.doc");

        await extension.openUSS(node, false, true);

        expect(existsSync.mock.calls.length).toBe(1);
        expect(existsSync.mock.calls[0][0]).toBe(path.join(extension.USS_DIR, "/" + node.getSessionNode().mProfileName + "/", node.fullPath));
        expect(isFileTagBinOrAscii.mock.calls.length).toBe(1);
        expect(isFileTagBinOrAscii.mock.calls[0][0]).toBe(session);
        expect(isFileTagBinOrAscii.mock.calls[0][1]).toBe(node.fullPath);
        expect(withProgress).toBeCalledWith(
            {
                location: vscode.ProgressLocation.Notification,
                title: "Opening USS file..."
            }, expect.any(Function)
        );
        withProgress(downloadUSSFile);
        expect(withProgress).toBeCalledWith(downloadUSSFile);
        expect(openTextDocument.mock.calls.length).toBe(1);
        expect(openTextDocument.mock.calls[0][0]).toBe(extension.getUSSDocumentFilePath(node));
        expect(showTextDocument.mock.calls.length).toBe(1);
        expect(showTextDocument.mock.calls[0][0]).toBe("test.doc");

        openTextDocument.mockResolvedValueOnce("test.doc");
        const node2 = new ZoweUSSNode("usstest", vscode.TreeItemCollapsibleState.None, ussNode, null, null);

        await extension.openUSS(node2, false, true);

        ussFile.mockReset();
        openTextDocument.mockReset();
        showTextDocument.mockReset();
        existsSync.mockReset();

        existsSync.mockReturnValue("exists");
        showTextDocument.mockRejectedValueOnce(Error("testError"));

        try {
            await extension.openUSS(child, false, true);
        } catch (err) {
            // do nothing
        }

        expect(ussFile.mock.calls.length).toBe(0);
        expect(openTextDocument.mock.calls.length).toBe(1);
        expect(openTextDocument.mock.calls[0][0]).toBe(extension.getUSSDocumentFilePath(child));
        expect(showTextDocument.mock.calls.length).toBe(1);
        expect(showErrorMessage.mock.calls.length).toBe(1);
        expect(showErrorMessage.mock.calls[0][0]).toBe("testError");

        const child2 = new ZoweUSSNode("child", vscode.TreeItemCollapsibleState.None, node2, null, null);
        try {
            await extension.openUSS(child2, false, true);
        } catch (err) {
            // do nothing
        }

        ussFile.mockReset();
        openTextDocument.mockReset();
        showTextDocument.mockReset();
        existsSync.mockReset();
        showErrorMessage.mockReset();

        const badparent = new ZoweUSSNode("parent", vscode.TreeItemCollapsibleState.Collapsed, ussNode, null, null);
        badparent.contextValue = "turnip";
        const brat = new ZoweUSSNode("brat", vscode.TreeItemCollapsibleState.None, badparent, null, null);
        try {
            await extension.openUSS(brat, false, true);
// tslint:disable-next-line: no-empty
        } catch (err) {
        }
        expect(ussFile.mock.calls.length).toBe(0);
        expect(showErrorMessage.mock.calls.length).toBe(2);
        expect(showErrorMessage.mock.calls[0][0]).toBe("open() called from invalid node.");
        expect(showErrorMessage.mock.calls[1][0]).toBe("open() called from invalid node.");
    });

    it("Tests that openUSS executes successfully with favorited files", async () => {
        ussFile.mockReset();
        openTextDocument.mockReset();
        showTextDocument.mockReset();

        openTextDocument.mockResolvedValueOnce("test.doc");

        // Set up mock favorite session
        const favoriteSession = new ZoweUSSNode("Favorites", vscode.TreeItemCollapsibleState.Collapsed, null, session, null);
        favoriteSession.contextValue = extension.FAVORITE_CONTEXT;

        // Set up favorited nodes (directly under Favorites)
        const favoriteFile = new ZoweUSSNode("favFile", vscode.TreeItemCollapsibleState.None, favoriteSession, null, "/");
        favoriteFile.contextValue = extension.DS_TEXT_FILE_CONTEXT + extension.FAV_SUFFIX;
        const favoriteParent = new ZoweUSSNode("favParent", vscode.TreeItemCollapsibleState.Collapsed, favoriteSession, null, "/");
        favoriteParent.contextValue = extension.USS_DIR_CONTEXT + extension.FAV_SUFFIX;
        // Set up child of favoriteDir - make sure we can open the child of a favorited directory
        const child = new ZoweUSSNode("favChild", vscode.TreeItemCollapsibleState.Collapsed, favoriteParent, null, "/favDir");
        child.contextValue = extension.DS_TEXT_FILE_CONTEXT;

        // For each node, make sure that code below the log.debug statement is execute
        await extension.openUSS(favoriteFile, false, true);
        expect(showTextDocument.mock.calls.length).toBe(1);
        showTextDocument.mockReset();

        await extension.openUSS(child, false, true);
        expect(showTextDocument.mock.calls.length).toBe(1);
        showTextDocument.mockReset();
    });

    it("Testing that open is executed successfully when chtag says binary", async () => {
        ussFile.mockReset();
        openTextDocument.mockReset();
        showTextDocument.mockReset();
        showErrorMessage.mockReset();
        existsSync.mockReset();
        withProgress.mockReset();

        const node = new ZoweUSSNode("node", vscode.TreeItemCollapsibleState.None, ussNode, null, "/");
        const parent = new ZoweUSSNode("parent", vscode.TreeItemCollapsibleState.Collapsed, ussNode, null, "/");
        const child = new ZoweUSSNode("child", vscode.TreeItemCollapsibleState.None, parent, null, "/parent");

        isFileTagBinOrAscii.mockReturnValue(true);
        existsSync.mockReturnValue(null);
        openTextDocument.mockResolvedValueOnce("test.doc");

        await extension.openUSS(node, false, true);

        expect(existsSync.mock.calls.length).toBe(1);
        expect(existsSync.mock.calls[0][0]).toBe(path.join(extension.USS_DIR, "/" + node.getSessionNode().mProfileName + "/", node.fullPath));
        expect(withProgress).toBeCalledWith(
            {
                location: vscode.ProgressLocation.Notification,
                title: "Opening USS file..."
            }, expect.any(Function)
        );
        withProgress(downloadUSSFile);
        expect(withProgress).toBeCalledWith(downloadUSSFile);
        expect(openTextDocument.mock.calls.length).toBe(1);
        expect(openTextDocument.mock.calls[0][0]).toBe(extension.getUSSDocumentFilePath(node));
        expect(showTextDocument.mock.calls.length).toBe(1);
        expect(showTextDocument.mock.calls[0][0]).toBe("test.doc");
    });

    it("Testing that saveUSSFile is executed successfully", async () => {
        const testDoc: vscode.TextDocument = {
            fileName: path.join(extension.USS_DIR, ussNode.label, "testFile"),
            uri: null,
            isUntitled: null,
            languageId: null,
            version: null,
            isDirty: null,
            isClosed: null,
            save: null,
            eol: null,
            lineCount: null,
            lineAt: null,
            offsetAt: null,
            positionAt: null,
            getText: null,
            getWordRangeAtPosition: null,
            validateRange: null,
            validatePosition: null
        };

        const testResponse = {
            success: true,
            commandResponse: "",
            apiResponse: {
                items: []
            }
        };
        testUSSTree.getChildren.mockReturnValueOnce([
            new ZoweUSSNode("testFile", vscode.TreeItemCollapsibleState.None, ussNode, null, "/"), sessNode]);

        testResponse.apiResponse.items = ["Item1"];
        fileToUSSFile.mockReset();
        showErrorMessage.mockReset();

        testResponse.success = true;
        fileToUSSFile.mockResolvedValueOnce(testResponse);
        withProgress.mockReturnValueOnce(testResponse);

        await extension.saveUSSFile(testDoc, testUSSTree);

        testResponse.success = false;
        testResponse.commandResponse = "Save failed";
        fileToUSSFile.mockResolvedValueOnce(testResponse);
        withProgress.mockReturnValueOnce(testResponse);

        await extension.saveUSSFile(testDoc, testUSSTree);

        showErrorMessage.mockReset();
        withProgress.mockRejectedValueOnce(Error("Test Error"));

        await extension.saveUSSFile(testDoc, testUSSTree);
        expect(showErrorMessage.mock.calls.length).toBe(1);
        expect(showErrorMessage.mock.calls[0][0]).toBe("Test Error");

        const testDoc2: vscode.TextDocument = {
            fileName: path.normalize("/sestest/HLQ.TEST.AFILE"),
            uri: null,
            isUntitled: null,
            languageId: null,
            version: null,
            isDirty: null,
            isClosed: null,
            save: null,
            eol: null,
            lineCount: null,
            lineAt: null,
            offsetAt: null,
            positionAt: null,
            getText: null,
            getWordRangeAtPosition: null,
            validateRange: null,
            validatePosition: null
        };

        testUSSTree.getChildren.mockReturnValueOnce([sessNode]);

        await extension.saveUSSFile(testDoc2, testUSSTree);

        const testDoc3: vscode.TextDocument = {
            fileName: path.join(extension.DS_DIR, "/sestest/HLQ.TEST.AFILE(mem)"),
            uri: null,
            isUntitled: null,
            languageId: null,
            version: null,
            isDirty: null,
            isClosed: null,
            save: null,
            eol: null,
            lineCount: null,
            lineAt: null,
            offsetAt: null,
            positionAt: null,
            getText: null,
            getWordRangeAtPosition: null,
            validateRange: null,
            validatePosition: null
        };

        fileToUSSFile.mockReset();
        showErrorMessage.mockReset();

        testUSSTree.getChildren.mockReturnValueOnce([sessNode]);
        testResponse.success = true;
        fileToUSSFile.mockResolvedValueOnce(testResponse);

        await extension.saveUSSFile(testDoc3, testUSSTree);
    });

    it("tests that the prefix is set correctly on the job", async () => {
        showInformationMessage.mockReset();
        showInputBox.mockReset();

        const node = new Job("job", vscode.TreeItemCollapsibleState.None, null, session, null);

        showInputBox.mockReturnValueOnce("*");
        await extension.setPrefix(node, testJobsTree);

        expect(showInputBox.mock.calls.length).toBe(1);
        expect(showInputBox.mock.calls[0][0]).toEqual({
            prompt: "Prefix"
        });
        expect(showInformationMessage.mock.calls.length).toBe(0);
    });

    it("tests that the owner is set correctly on the job", async () => {
        showInformationMessage.mockReset();
        showInputBox.mockReset();

        const node = new Job("job", vscode.TreeItemCollapsibleState.None, null, session, iJob);

        showInputBox.mockReturnValueOnce("OWNER");
        await extension.setOwner(node, testJobsTree);

        expect(showInputBox.mock.calls.length).toBe(1);
        expect(showInputBox.mock.calls[0][0]).toEqual({
            prompt: "Owner",
        });
        expect(showInformationMessage.mock.calls.length).toBe(0);
    });

    it("tests that the spool content is opened in a new document", async () => {
        showTextDocument.mockReset();
        openTextDocument.mockReset();
        await extension.getSpoolContent("sessionName", iJobFile);
        expect(showTextDocument.mock.calls.length).toBe(1);
    });

    it("tests that the spool content is not opened in a new document", async () => {
        showTextDocument.mockReset();
        openTextDocument.mockReset();
        await extension.getSpoolContent(undefined, undefined);
        expect(showErrorMessage.mock.calls.length).toBe(1);
    });

    it("tests that a stop command is issued", async () => {
        showInformationMessage.mockReset();
        issueSimple.mockReturnValueOnce({commandResponse: "fake response"});
        await extension.stopCommand(jobNode);
        expect(showInformationMessage.mock.calls.length).toBe(1);
        expect(showInformationMessage.mock.calls[0][0]).toEqual(
            "Command response: fake response"
        );
    });

    it("tests that a stop command is not issued", async () => {
        showInformationMessage.mockReset();
        issueSimple.mockReturnValueOnce({commandResponse: "fake response"});
        await extension.stopCommand(undefined);
        expect(showErrorMessage.mock.calls.length).toBe(1);
    });

    it("tests that a modify command is issued", async () => {
        showInformationMessage.mockReset();
        showInputBox.mockReset();
        showInputBox.mockReturnValue("modify");
        issueSimple.mockReturnValueOnce({commandResponse: "fake response"});
        await extension.modifyCommand(jobNode);
        expect(showInformationMessage.mock.calls.length).toBe(1);
        expect(showInformationMessage.mock.calls[0][0]).toEqual(
            "Command response: fake response"
        );
    });

    it("tests that a modify command is not issued", async () => {
        showInformationMessage.mockReset();
        showInputBox.mockReset();
        showInputBox.mockReturnValue("modify");
        issueSimple.mockReturnValueOnce({commandResponse: "fake response"});
        await extension.modifyCommand(undefined);
        expect(showErrorMessage.mock.calls.length).toBe(1);
    });

    it("tests that the spool is downloaded", async () => {
        const fileUri = {fsPath: "/tmp/foo"};
        showOpenDialog.mockReturnValue([fileUri]);
        await extension.downloadSpool(jobNode);
        expect(showOpenDialog).toBeCalled();
        expect(downloadAllSpoolContentCommon).toBeCalled();
        expect(downloadAllSpoolContentCommon.mock.calls[0][0]).toEqual(jobNode.session);
        expect(downloadAllSpoolContentCommon.mock.calls[0][1]).toEqual(
            {
                jobid: jobNode.job.jobid,
                jobname: jobNode.job.jobname,
                outDir: fileUri.fsPath
            }
        );
    });

    it("tests that the spool is not downloaded", async () => {
        const fileUri = {fsPath: "/tmp/foo"};
        showOpenDialog.mockReturnValue([fileUri]);
        await extension.downloadSpool(undefined);
        expect(showErrorMessage.mock.calls.length).toBe(1);
    });

    it("tests that the jcl is downloaded", async () => {
        getJclForJob.mockReset();
        openTextDocument.mockReset();
        showTextDocument.mockReset();
        await extension.downloadJcl(jobNode);
        expect(getJclForJob).toBeCalled();
        expect(openTextDocument).toBeCalled();
        expect(showTextDocument).toBeCalled();
    });

    it("tests that the jcl is not downloaded", async () => {
        getJclForJob.mockReset();
        openTextDocument.mockReset();
        showTextDocument.mockReset();
        await extension.downloadJcl(undefined);
        expect(showErrorMessage.mock.calls.length).toBe(1);
    });

    it("tests that the jcl is submitted", async () => {
        showInformationMessage.mockReset();
        createBasicZosmfSession.mockReturnValue(session);
        submitJcl.mockReturnValue(iJob);
        testTree.getChildren.mockReturnValueOnce([new ZoweNode("node", vscode.TreeItemCollapsibleState.None, sessNode, null), sessNode]);
        await extension.submitJcl(testTree);
        expect(submitJcl).toBeCalled();
        expect(showInformationMessage).toBeCalled();
        expect(showInformationMessage.mock.calls.length).toBe(1);
        expect(showInformationMessage.mock.calls[0][0]).toEqual("Job submitted [JOB1234](command:zowe.setJobSpool?%5Bnull%2C%22JOB1234%22%5D)");
    });

    it("tests that a pds member is submitted", async () => {
        showErrorMessage.mockReset();
        const rootNode = new ZoweNode("sessionRoot", vscode.TreeItemCollapsibleState.Collapsed, null, session);
        rootNode.contextValue = extension.DS_SESSION_CONTEXT;
        const file = new ZoweNode("file", vscode.TreeItemCollapsibleState.Collapsed, rootNode, null);
        file.contextValue = "file";
        const subNode = new ZoweNode(extension.DS_PDS_CONTEXT, vscode.TreeItemCollapsibleState.Collapsed, rootNode, null);
        const member = new ZoweNode(extension.DS_MEMBER_CONTEXT, vscode.TreeItemCollapsibleState.None, subNode, null);
        const favorite = new ZoweNode("Favorites", vscode.TreeItemCollapsibleState.Collapsed, rootNode, null);
        favorite.contextValue = extension.FAVORITE_CONTEXT;
        const favoriteSubNode = new ZoweNode("[test]: TEST.JCL", vscode.TreeItemCollapsibleState.Collapsed, favorite, null);
        favoriteSubNode.contextValue = extension.DS_PDS_CONTEXT + extension.FAV_SUFFIX;
        const favoritemember = new ZoweNode(extension.DS_PDS_CONTEXT, vscode.TreeItemCollapsibleState.Collapsed, favoriteSubNode, null);
        favoritemember.contextValue = extension.DS_MEMBER_CONTEXT;
        const gibberish = new ZoweNode("gibberish", vscode.TreeItemCollapsibleState.Collapsed, rootNode, null);
        gibberish.contextValue = "gibberish";
        const gibberishSubNode = new ZoweNode("gibberishmember", vscode.TreeItemCollapsibleState.Collapsed, gibberish, null);
        submitJob.mockReturnValue(iJob);

        // pds member
        showInformationMessage.mockReset();
        submitJob.mockReset();
        submitJob.mockReturnValue(iJob);
        await extension.submitMember(member);
        expect(submitJob.mock.calls.length).toBe(1);
        expect(submitJob.mock.calls[0][1]).toEqual("pds(member)");
        expect(showInformationMessage.mock.calls.length).toBe(1);
        expect(showInformationMessage.mock.calls[0][0]).toEqual(
            "Job submitted [JOB1234](command:zowe.setJobSpool?%5B%22sessionRoot%22%2C%22JOB1234%22%5D)");

        // file node
        showInformationMessage.mockReset();
        submitJob.mockReset();
        submitJob.mockReturnValue(iJob);
        await extension.submitMember(file);
        expect(submitJob.mock.calls.length).toBe(1);
        expect(submitJob.mock.calls[0][1]).toEqual("file");
        expect(showInformationMessage.mock.calls.length).toBe(1);
        expect(showInformationMessage.mock.calls[0][0]).toEqual(
            "Job submitted [JOB1234](command:zowe.setJobSpool?%5B%22sessionRoot%22%2C%22JOB1234%22%5D)");

        // favorite member
        showInformationMessage.mockReset();
        submitJob.mockReset();
        submitJob.mockReturnValue(iJob);
        favoriteSubNode.contextValue = extension.DS_PDS_CONTEXT + extension.FAV_SUFFIX;
        await extension.submitMember(favoritemember);
        expect(submitJob.mock.calls.length).toBe(1);
        expect(submitJob.mock.calls[0][1]).toEqual("TEST.JCL(pds)");
        expect(showInformationMessage.mock.calls.length).toBe(1);
        expect(showInformationMessage.mock.calls[0][0]).toEqual(
            "Job submitted [JOB1234](command:zowe.setJobSpool?%5B%22test%22%2C%22JOB1234%22%5D)");

        // favorite
        showInformationMessage.mockReset();
        submitJob.mockReset();
        submitJob.mockReturnValue(iJob);
        favoriteSubNode.contextValue = extension.DS_PDS_CONTEXT + extension.FAV_SUFFIX;
        await extension.submitMember(favoriteSubNode);
        expect(submitJob.mock.calls.length).toBe(1);
        expect(submitJob.mock.calls[0][1]).toEqual("TEST.JCL");
        expect(showInformationMessage.mock.calls.length).toBe(1);
        expect(showInformationMessage.mock.calls[0][0]).toEqual(
            "Job submitted [JOB1234](command:zowe.setJobSpool?%5B%22test%22%2C%22JOB1234%22%5D)");

        // gibberish
        showInformationMessage.mockReset();
        submitJob.mockReset();
        submitJob.mockReturnValue(iJob);
        try {
            await extension.submitMember(gibberishSubNode);
        } catch (e) {
            expect(e.message).toEqual("submitMember() called from invalid node.");
        }
        expect(showInformationMessage).not.toBeCalled();
        expect(showErrorMessage.mock.calls.length).toBe(1);
        expect(showErrorMessage.mock.calls[0][0]).toEqual("submitMember() called from invalid node.");
    });

    it("Tests that temp folder handles default preference", () => {
        mkdirSync.mockReset();
        moveSync.mockReset();
        // Possibly remove `existsSync` from here and subsequent tests, when implementing "multiple occurrences"
        existsSync.mockReset();
        existsSync.mockReturnValue(true);

        const originalPreferencePath = "";
        const updatedPreferencePath = "/testing";
        const defaultPreference = extension.BRIGHTTEMPFOLDER;

        extension.moveTempFolder(originalPreferencePath, updatedPreferencePath);
        // tslint:disable-next-line: no-magic-numbers
        expect(mkdirSync.mock.calls.length).toBe(3);
        expect(mkdirSync.mock.calls[0][0]).toBe(extension.BRIGHTTEMPFOLDER);
        expect(moveSync.mock.calls.length).toBe(1);
        expect(moveSync.mock.calls[0][0]).toBe(defaultPreference);
        expect(moveSync.mock.calls[0][1]).toBe(path.join(path.sep, "testing", "temp"));
    });

    it("Tests that temp folder is moved successfully", () => {
        mkdirSync.mockReset();
        moveSync.mockReset();
        existsSync.mockReset();
        existsSync.mockReturnValue(true);

        const originalPreferencePath = "/test/path";
        const updatedPreferencePath = "/new/test/path";

        extension.moveTempFolder(originalPreferencePath, updatedPreferencePath);
        // tslint:disable-next-line: no-magic-numbers
        expect(mkdirSync.mock.calls.length).toBe(3);
        expect(mkdirSync.mock.calls[0][0]).toBe(extension.BRIGHTTEMPFOLDER);
        expect(moveSync.mock.calls.length).toBe(1);
        expect(moveSync.mock.calls[0][0]).toBe(path.join(path.sep, "test", "path", "temp"));
        expect(moveSync.mock.calls[0][1]).toBe(path.join(path.sep, "new", "test", "path", "temp"));
    });

    it("Tests that temp folder does not update on duplicate preference", () => {
        mkdirSync.mockReset();
        moveSync.mockReset();

        const originalPreferencePath = "/test/path";
        const updatedPreferencePath = "/test/path";

        extension.moveTempFolder(originalPreferencePath, updatedPreferencePath);
        // tslint:disable-next-line: no-magic-numbers
        expect(mkdirSync.mock.calls.length).toBe(3);
        expect(mkdirSync.mock.calls[0][0]).toBe(extension.BRIGHTTEMPFOLDER);
        expect(moveSync.mock.calls.length).toBe(0);
    });

    // To Do: When supporting "multiple instances", possibly remove this test
    it("Tests that moving temp folder does not show error, if already moved by another Instance", () => {
        mkdirSync.mockReset();
        moveSync.mockReset();

        existsSync.mockReset();
        // Needs to mock once for each path
        existsSync.mockReturnValue(true);
        existsSync.mockReturnValue(true);
        existsSync.mockReturnValue(false);

        const originalPreferencePath = "/invalid/path";
        const updatedPreferencePath = "/test/path";

        extension.moveTempFolder(originalPreferencePath, updatedPreferencePath);
        // tslint:disable-next-line: no-magic-numbers
        expect(mkdirSync.mock.calls.length).toBe(3);
        expect(moveSync.mock.calls.length).toBe(0);

    });

    it("Testing that the add Suffix for datasets works", async () => {
        extension.defineGlobals("/test/path/");
        let node = new ZoweNode("AUSER.TEST.JCL(member)", vscode.TreeItemCollapsibleState.None, sessNode, null);
        expect(extension.getDocumentFilePath(node.label, node)).toBe(path.join(path.sep,
            "test", "path", "temp", "_D_", "sestest", "AUSER.TEST.JCL(member).jcl"));
        node = new ZoweNode("AUSER.TEST.ASM(member)", vscode.TreeItemCollapsibleState.None, sessNode, null);
        expect(extension.getDocumentFilePath(node.label, node)).toBe(path.join(path.sep,
            "test", "path", "temp", "_D_", "sestest", "AUSER.TEST.ASM(member).asm"));
        node = new ZoweNode("AUSER.COBOL.TEST(member)", vscode.TreeItemCollapsibleState.None, sessNode, null);
        expect(extension.getDocumentFilePath(node.label, node)).toBe(path.join(path.sep,
            "test", "path", "temp", "_D_", "sestest", "AUSER.COBOL.TEST(member).cbl"));
        node = new ZoweNode("AUSER.PROD.PLI(member)", vscode.TreeItemCollapsibleState.None, sessNode, null);
        expect(extension.getDocumentFilePath(node.label, node)).toBe(path.join(path.sep,
            "test", "path", "temp", "_D_", "sestest", "AUSER.PROD.PLI(member).pli"));
        node = new ZoweNode("AUSER.PROD.PLX(member)", vscode.TreeItemCollapsibleState.None, sessNode, null);
        expect(extension.getDocumentFilePath(node.label, node)).toBe(path.join(path.sep,
            "test", "path", "temp", "_D_", "sestest", "AUSER.PROD.PLX(member).pli"));
        node = new ZoweNode("AUSER.PROD.SH(member)", vscode.TreeItemCollapsibleState.None, sessNode, null);
        expect(extension.getDocumentFilePath(node.label, node)).toBe(path.join(path.sep,
            "test", "path", "temp", "_D_", "sestest", "AUSER.PROD.SH(member).sh"));
        node = new ZoweNode("AUSER.REXX.EXEC(member)", vscode.TreeItemCollapsibleState.None, sessNode, null);
        expect(extension.getDocumentFilePath(node.label, node)).toBe(path.join(path.sep,
            "test", "path", "temp", "_D_", "sestest", "AUSER.REXX.EXEC(member).rexx"));
        node = new ZoweNode("AUSER.TEST.XML(member)", vscode.TreeItemCollapsibleState.None, sessNode, null);
        expect(extension.getDocumentFilePath(node.label, node)).toBe(path.join(path.sep,
            "test", "path", "temp", "_D_", "sestest", "AUSER.TEST.XML(member).xml"));

        node = new ZoweNode("AUSER.TEST.XML", vscode.TreeItemCollapsibleState.None, sessNode, null);
        expect(extension.getDocumentFilePath(node.label, node)).toBe(path.join(path.sep,
            "test", "path", "temp", "_D_", "sestest", "AUSER.TEST.XML.xml"));
        node = new ZoweNode("AUSER.TEST.TXML", vscode.TreeItemCollapsibleState.None, sessNode, null);
        expect(extension.getDocumentFilePath(node.label, node)).toBe(path.join(path.sep,
            "test", "path", "temp", "_D_", "sestest", "AUSER.TEST.TXML"));
        node = new ZoweNode("AUSER.XML.TGML", vscode.TreeItemCollapsibleState.None, sessNode, null);
        expect(extension.getDocumentFilePath(node.label, node)).toBe(path.join(path.sep,
            "test", "path", "temp", "_D_", "sestest", "AUSER.XML.TGML.xml"));
        node = new ZoweNode("AUSER.XML.ASM", vscode.TreeItemCollapsibleState.None, sessNode, null);
        expect(extension.getDocumentFilePath(node.label, node)).toBe(path.join(path.sep,
            "test", "path", "temp", "_D_", "sestest", "AUSER.XML.ASM.asm"));
        node = new ZoweNode("AUSER", vscode.TreeItemCollapsibleState.None, sessNode, null);
        expect(extension.getDocumentFilePath(node.label, node)).toBe(path.join(path.sep,
            "test", "path", "temp", "_D_", "sestest", "AUSER"));
        node = new ZoweNode("AUSER.XML.TEST(member)", vscode.TreeItemCollapsibleState.None, sessNode, null);
        expect(extension.getDocumentFilePath(node.label, node)).toBe(path.join(path.sep,
            "test", "path", "temp", "_D_", "sestest", "AUSER.XML.TEST(member).xml"));
        node = new ZoweNode("XML.AUSER.TEST(member)", vscode.TreeItemCollapsibleState.None, sessNode, null);
        expect(extension.getDocumentFilePath(node.label, node)).toBe(path.join(path.sep,
            "test", "path", "temp", "_D_", "sestest", "XML.AUSER.TEST(member)"));
        node = new ZoweNode("AUSER.COBOL.PL1.XML.TEST(member)", vscode.TreeItemCollapsibleState.None, sessNode, null);
        expect(extension.getDocumentFilePath(node.label, node)).toBe(path.join(path.sep,
            "test", "path", "temp", "_D_", "sestest", "AUSER.COBOL.PL1.XML.TEST(member).xml"));
        node = new ZoweNode("AUSER.COBOL.PL1.XML.ASSEMBLER.TEST(member)", vscode.TreeItemCollapsibleState.None, sessNode, null);
        expect(extension.getDocumentFilePath(node.label, node)).toBe(
            path.join(path.sep, "test", "path", "temp", "_D_", "sestest", "AUSER.COBOL.PL1.XML.ASSEMBLER.TEST(member).asm"));
        node = new ZoweNode("AUSER.TEST.COPYBOOK", vscode.TreeItemCollapsibleState.None, sessNode, null);
        expect(extension.getDocumentFilePath(node.label, node)).toBe(path.join(path.sep,
            "test", "path", "temp", "_D_", "sestest", "AUSER.TEST.COPYBOOK.cpy"));
        node = new ZoweNode("AUSER.TEST.PLINC", vscode.TreeItemCollapsibleState.None, sessNode, null);
        expect(extension.getDocumentFilePath(node.label, node)).toBe(path.join(path.sep,
            "test", "path", "temp", "_D_", "sestest", "AUSER.TEST.PLINC.inc"));
        node = new ZoweNode("AUSER.TEST.SPFLOG1", vscode.TreeItemCollapsibleState.None, sessNode, null);
        expect(extension.getDocumentFilePath(node.label, node)).toEqual(path.join(path.sep,
            "test", "path", "temp", "_D_", "sestest", "AUSER.TEST.SPFLOG1.log"));
    });

    it("Tests the showDSAttributes function", async () => {
        dataSetList.mockReset();
        const node = new ZoweNode("AUSER.A1557332.A996850.TEST1", vscode.TreeItemCollapsibleState.None, sessNode, null);
        const testResponse = {
            success: true,
            commandResponse: "",
            apiResponse: {
                items: [{
                    blksz:"6160",
                    catnm:"ICFCAT.MV3B.CATALOGA",
                    cdate:"2019/05/08",
                    dev:"3390",
                    dsname:"AUSER.A1557332.A996850.TEST1",
                    dsntp:extension.DS_PDS_CONTEXT,
                    dsorg:"PO",
                    edate:"***None***",
                    extx:"1",
                    lrecl:"80",
                    migr:"NO",
                    mvol:"N",
                    ovf:"NO",
                    rdate:"2019/07/17",
                    recfm:"FB",
                    sizex:"15",
                    spacu:"CYLINDERS",
                    used:"6",
                    vol:"3BP001",
                    vols:"3BP001"}]
            }
        };
        const emptyResponse = {
            success: true,
            commandResponse: "",
            apiResponse: {
                items: []
            }
        };
        createWebviewPanel.mockReturnValue({
               webview: {
                    html: ""
                }
        });
        dataSetList.mockReturnValueOnce(testResponse);
        await extension.showDSAttributes(node, testTree);
        expect(dataSetList.mock.calls.length).toBe(1);
        expect(dataSetList.mock.calls[0][0]).toBe(node.getSession());
        expect(dataSetList.mock.calls[0][1]).toBe(node.label);
        expect(dataSetList.mock.calls[0][2]).toEqual({attributes: true } );

        // mock a favorite
        dataSetList.mockReset();
        dataSetList.mockReturnValueOnce(testResponse);
        const node1 = new ZoweNode("[session]: AUSER.A1557332.A996850.TEST1", vscode.TreeItemCollapsibleState.None, sessNode, null);
        node1.contextValue = extension.DS_PDS_CONTEXT + extension.FAV_SUFFIX;
        await extension.showDSAttributes(node1, testTree);
        expect(dataSetList.mock.calls.length).toBe(1);

        // mock a response and no attributes
        showErrorMessage.mockReset();
        dataSetList.mockReset();
        dataSetList.mockReturnValueOnce(emptyResponse);
        await expect(extension.showDSAttributes(node1, testTree)).rejects.toEqual(
            Error("No matching data set names found for query: AUSER.A1557332.A996850.TEST1"));
        expect(showErrorMessage.mock.calls.length).toBe(1);
        expect(showErrorMessage.mock.calls[0][0]).toEqual(
            "Unable to list attributes: No matching data set names found for query: AUSER.A1557332.A996850.TEST1");
     });

    it("tests the issueTsoCommand function", async () => {
        showQuickPick.mockReset();
        showInputBox.mockReset();

        showQuickPick.mockReturnValueOnce("firstName");
        showInputBox.mockReturnValueOnce("/d iplinfo");
        issueSimple.mockReturnValueOnce({commandResponse: "fake response"});

        await extension.issueTsoCommand(outputChannel);

        expect(showQuickPick.mock.calls.length).toBe(1);
        expect(showQuickPick.mock.calls[0][0]).toEqual(["firstName", "secondName"]);
        expect(showQuickPick.mock.calls[0][1]).toEqual({
            canPickMany: false,
            ignoreFocusOut: true,
            placeHolder: "Select the Profile to use to submit the command"
        });
        expect(showInputBox.mock.calls.length).toBe(1);
    });

    describe("Renaming Data Sets", () => {
        it("Should rename the node", async () => {
            showInputBox.mockReset();
            renameDataSet.mockReset();

            const child = new ZoweNode("HLQ.TEST.DELETE.NODE", vscode.TreeItemCollapsibleState.None, sessNode, null);

            showInputBox.mockResolvedValueOnce("HLQ.TEST.DELETE.NODE.NEW");
            await extension.renameDataSet(child, testTree);

            expect(renameDataSet.mock.calls.length).toBe(1);
            expect(renameDataSet).toHaveBeenLastCalledWith(child.getSession(), "HLQ.TEST.DELETE.NODE", "HLQ.TEST.DELETE.NODE.NEW");
        });
        it("Should rename a favorited node", async () => {
            showInputBox.mockReset();
            renameDataSet.mockReset();

            const child = new ZoweNode("[sessNode]: HLQ.TEST.DELETE.NODE", vscode.TreeItemCollapsibleState.None, sessNode, null);
            child.contextValue = "ds_fav";
            showInputBox.mockResolvedValueOnce("HLQ.TEST.DELETE.NODE.NEW");
            await extension.renameDataSet(child, testTree);

            expect(renameDataSet.mock.calls.length).toBe(1);
            expect(renameDataSet).toHaveBeenLastCalledWith(child.getSession(), "HLQ.TEST.DELETE.NODE", "HLQ.TEST.DELETE.NODE.NEW");
        });
        it("Should throw an error if zowe.Rename.dataSet throws", async () => {
            let error;
            const defaultError = new Error("Default error message");

            showInputBox.mockReset();
            renameDataSet.mockReset();
            renameDataSet.mockImplementation(() => { throw defaultError; });

            const child = new ZoweNode("[sessNode]: HLQ.TEST.DELETE.NODE", vscode.TreeItemCollapsibleState.None, sessNode, null);
            child.contextValue = "ds_fav";
            showInputBox.mockResolvedValueOnce("HLQ.TEST.DELETE.NODE.NEW");
            try {
                await extension.renameDataSet(child, testTree);
            } catch (err) {
                error = err;
            }

            expect(renameDataSet.mock.calls.length).toBe(1);
            expect(renameDataSet).toHaveBeenLastCalledWith(child.getSession(), "HLQ.TEST.DELETE.NODE", "HLQ.TEST.DELETE.NODE.NEW");
            expect(error).toBe(defaultError);
        });
    });
    describe("Copying Data Sets", () => {
        it("Should copy the label of a node to the clipboard", async () => {
            renameDataSet.mockReset();

            const node = new ZoweNode("HLQ.TEST.DELETE.NODE", vscode.TreeItemCollapsibleState.None, sessNode, null);
            node.contextValue = extension.DS_SESSION_CONTEXT;

            await extension.copyDataSet(node);
            expect(clipboard.readText()).toBe(JSON.stringify({ profileName: "sestest", dataSetName: "HLQ.TEST.DELETE.NODE" }));
        });
        it("Should copy the label of a favourited node to the clipboard", async () => {
            renameDataSet.mockReset();

            const node = new ZoweNode("[sestest]: HLQ.TEST.DELETE.NODE", vscode.TreeItemCollapsibleState.None, sessNode, null);
            node.contextValue = "ds_fav";

            await extension.copyDataSet(node);
            expect(clipboard.readText()).toBe(JSON.stringify({ profileName: "sestest", dataSetName: "HLQ.TEST.DELETE.NODE" }));
        });
        it("Should copy the label of a member to the clipboard", async () => {
            renameDataSet.mockReset();

            const parent = new ZoweNode("HLQ.TEST.PARENT.NODE", vscode.TreeItemCollapsibleState.None, sessNode, null);
            const child = new ZoweNode("child", vscode.TreeItemCollapsibleState.None, parent, null);
            parent.contextValue = extension.DS_PDS_CONTEXT;
            child.contextValue = extension.DS_MEMBER_CONTEXT;
            await extension.copyDataSet(child);
            expect(clipboard.readText()).toBe(JSON.stringify({ profileName: "sestest", dataSetName: "HLQ.TEST.PARENT.NODE", memberName: "child" }));
        });
        it("Should copy the label of a favourited member to the clipboard", async () => {
            renameDataSet.mockReset();

            const parent = new ZoweNode("[sestest]: HLQ.TEST.PARENT.NODE", vscode.TreeItemCollapsibleState.None, sessNode, null);
            const child = new ZoweNode("child", vscode.TreeItemCollapsibleState.None, parent, null);
            parent.contextValue = extension.DS_PDS_CONTEXT + extension.FAV_SUFFIX;
            child.contextValue = extension.DS_MEMBER_CONTEXT;
            await extension.copyDataSet(child);
            expect(clipboard.readText()).toBe(JSON.stringify({ profileName: "sestest", dataSetName: "HLQ.TEST.PARENT.NODE", memberName: "child" }));
        });
    });
    describe("Pasting Data Sets", () => {
        it("Should call zowe.Copy.dataSet when pasting to sequential data set", async () => {
            const node = new ZoweNode("HLQ.TEST.TO.NODE", vscode.TreeItemCollapsibleState.None, sessNode, null);
            node.contextValue = extension.DS_SESSION_CONTEXT;

            clipboard.writeText(JSON.stringify({ dataSetName: "HLQ.TEST.BEFORE.NODE", profileName: "sestest" }));
            await extension.pasteDataSet(node, testTree);

            expect(copyDataSet.mock.calls.length).toBe(1);
            expect(copyDataSet).toHaveBeenLastCalledWith(
                node.getSession(),
                { dataSetName: "HLQ.TEST.BEFORE.NODE" },
                { dataSetName: "HLQ.TEST.TO.NODE" },
            );
        });
        it("Should throw an error if invalid clipboard data is supplied when pasting to sequential data set", async () => {
            let error;
            const node = new ZoweNode("HLQ.TEST.TO.NODE", vscode.TreeItemCollapsibleState.None, sessNode, null);
            node.contextValue = extension.DS_SESSION_CONTEXT;
            clipboard.writeText("INVALID");
            try {
                await extension.pasteDataSet(node, testTree);
            } catch(err) {
                error = err;
            }

            expect(error).toBeTruthy();
            expect(error.message).toContain("Invalid clipboard. Copy from data set first");
            expect(copyDataSet.mock.calls.length).toBe(0);
        });
        it("Should not call zowe.Copy.dataSet when pasting to partitioned data set with no member name", async () => {
            dataSetGet.mockImplementation(() => {
                throw Error("Member not found");
            });
            const node = new ZoweNode("HLQ.TEST.TO.NODE", vscode.TreeItemCollapsibleState.None, sessNode, null);
            node.contextValue = extension.DS_PDS_CONTEXT;

            clipboard.writeText(JSON.stringify({ dataSetName: "HLQ.TEST.BEFORE.NODE", profileName: "sestest" }));
            await extension.pasteDataSet(node, testTree);

            expect(copyDataSet.mock.calls.length).toBe(0);
        });
        it("Should call zowe.Copy.dataSet when pasting to partitioned data set", async () => {
            dataSetGet.mockImplementation(() => {
                throw Error("Member not found");
            });
            const node = new ZoweNode("HLQ.TEST.TO.NODE", vscode.TreeItemCollapsibleState.None, sessNode, null);
            node.contextValue = extension.DS_PDS_CONTEXT;
            showInputBox.mockResolvedValueOnce("mem1");

            clipboard.writeText(JSON.stringify({ dataSetName: "HLQ.TEST.BEFORE.NODE", profileName: "sestest" }));
            await extension.pasteDataSet(node, testTree);

            expect(copyDataSet.mock.calls.length).toBe(1);
            expect(findFavoritedNode).toHaveBeenLastCalledWith(
                node,
            );
            expect(copyDataSet).toHaveBeenLastCalledWith(
                node.getSession(),
                { dataSetName: "HLQ.TEST.BEFORE.NODE" },
                { dataSetName: "HLQ.TEST.TO.NODE", memberName: "mem1" },
            );
        });
        it("Should throw an error when pasting to a member that already exists", async () => {
            let error;
            dataSetGet.mockImplementation(() => "DATA");
            const node = new ZoweNode("HLQ.TEST.TO.NODE", vscode.TreeItemCollapsibleState.None, sessNode, null);
            node.contextValue = extension.DS_PDS_CONTEXT;
            showInputBox.mockResolvedValueOnce("mem1");

            clipboard.writeText(JSON.stringify({ dataSetName: "HLQ.TEST.BEFORE.NODE", profileName: "sestest" }));

            try {
                await extension.pasteDataSet(node, testTree);
            } catch(err) {
                error = err;
            }

            expect(error).toBeTruthy();
            expect(error.message).toBe("HLQ.TEST.TO.NODE(mem1) already exists. You cannot replace a member");
            expect(copyDataSet.mock.calls.length).toBe(0);
            dataSetGet.mockReset();
        });
        it("Should call zowe.Copy.dataSet when pasting to a favorited partitioned data set", async () => {
            dataSetGet.mockImplementation(() => {
                throw Error("Member not found");
            });
            const favoritedNode = new ZoweNode("[sestest]: HLQ.TEST.TO.NODE", vscode.TreeItemCollapsibleState.None, sessNode, null);
            favoritedNode.contextValue = extension.DS_PDS_CONTEXT + extension.FAV_SUFFIX;
            const nonFavoritedNode = new ZoweNode("HLQ.TEST.TO.NODE", vscode.TreeItemCollapsibleState.None, sessNode, null);
            findNonFavoritedNode.mockImplementation(() => nonFavoritedNode);

            showInputBox.mockResolvedValueOnce("mem1");
            clipboard.writeText(JSON.stringify({ dataSetName: "HLQ.TEST.BEFORE.NODE", profileName: "sestest" }));
            await extension.pasteDataSet(favoritedNode, testTree);

            expect(copyDataSet.mock.calls.length).toBe(1);
            expect(findNonFavoritedNode).toHaveBeenLastCalledWith(
                favoritedNode,
            );
            expect(mockRefreshElement).toHaveBeenLastCalledWith(
                nonFavoritedNode,
            );
            expect(copyDataSet).toHaveBeenLastCalledWith(
                favoritedNode.getSession(),
                { dataSetName: "HLQ.TEST.BEFORE.NODE" },
                { dataSetName: "HLQ.TEST.TO.NODE", memberName: "mem1" },
            );
        });
    });

    it("tests the issueTsoCommand function", async () => {
        showQuickPick.mockReset();
        showInputBox.mockReset();
        Object.defineProperty(profileLoader.Profiles, "getInstance", {
            value: jest.fn(() => {
                return {
                    allProfiles: [],
                    defaultProfile: undefined,
                };
            })
        });
        await extension.issueTsoCommand(outputChannel);
        expect(expect(showInformationMessage.mock.calls[0][0]).toEqual("No profiles available"));
    });

    it("tests the issueTsoCommand error function", async () => {
        showQuickPick.mockReset();
        showInputBox.mockReset();

        showQuickPick.mockReturnValueOnce("firstName");
        showInputBox.mockReturnValueOnce("/d iplinfo");
        issueSimple.mockReturnValueOnce({commandResponse: "fake response"});

        await extension.issueTsoCommand(undefined);

        expect(showErrorMessage.mock.calls.length).toBe(1);
    });
});<|MERGE_RESOLUTION|>--- conflicted
+++ resolved
@@ -522,11 +522,7 @@
         expect(createTreeView.mock.calls[0][0]).toBe("zowe.explorer");
         expect(createTreeView.mock.calls[1][0]).toBe("zowe.uss.explorer");
         // tslint:disable-next-line: no-magic-numbers
-<<<<<<< HEAD
-        expect(registerCommand.mock.calls.length).toBe(59);
-=======
         expect(registerCommand.mock.calls.length).toBe(64);
->>>>>>> cb2698ad
         registerCommand.mock.calls.forEach((call, i ) => {
             expect(registerCommand.mock.calls[i][1]).toBeInstanceOf(Function);
         });
