--- conflicted
+++ resolved
@@ -2216,335 +2216,6 @@
         expect(spyopenPS).toHaveBeenCalled();
     });
 
-<<<<<<< HEAD
-    describe("Add searchForLoadedItems Tests", () => {
-        it("Testing that filterTreeByString returns the correct array", async () => {
-            const qpItems = [
-                new utils.FilterItem("[sestest]: HLQ.PROD2.STUFF1"),
-                new utils.FilterItem("[sestest]: HLQ.PROD3.STUFF2(TESTMEMB)"),
-                new utils.FilterItem("[sestest]: /test/tree/abc"),
-            ];
-
-            let filteredValues = await sharedUtils.filterTreeByString("testmemb", qpItems);
-            expect(filteredValues).toStrictEqual([qpItems[1]]);
-            filteredValues = await sharedUtils.filterTreeByString("sestest", qpItems);
-            expect(filteredValues).toStrictEqual(qpItems);
-            filteredValues = await sharedUtils.filterTreeByString("HLQ.PROD2.STUFF1", qpItems);
-            expect(filteredValues).toStrictEqual([qpItems[0]]);
-            filteredValues = await sharedUtils.filterTreeByString("HLQ.*.STUFF*", qpItems);
-            expect(filteredValues).toStrictEqual([qpItems[0],qpItems[1]]);
-            filteredValues = await sharedUtils.filterTreeByString("/test/tree/abc", qpItems);
-            expect(filteredValues).toStrictEqual([qpItems[2]]);
-            filteredValues = await sharedUtils.filterTreeByString("*/abc", qpItems);
-            expect(filteredValues).toStrictEqual([qpItems[2]]);
-        });
-
-        it("Testing that searchForLoadedItems works for a PDS", async () => {
-            showQuickPick.mockReset();
-            testTree.getChildren.mockReset();
-            mockAddHistory.mockReset();
-
-            const testNode = new ZoweDatasetNode("HLQ.PROD2.STUFF", null, sessNode, session, globals.DS_PDS_CONTEXT);
-            testNode.collapsibleState = vscode.TreeItemCollapsibleState.Collapsed;
-            testTree.getChildren.mockReturnValue([sessNode]);
-            jest.spyOn(utils, "resolveQuickPickHelper").mockImplementationOnce(() => Promise.resolve(qpItem));
-            jest.spyOn(testTree, "searchInLoadedItems").mockImplementationOnce(() => Promise.resolve([testNode]));
-            jest.spyOn(testUSSTree, "searchInLoadedItems").mockImplementationOnce(() => Promise.resolve([]));
-            jest.spyOn(testTree, "getChildren").mockImplementation((arg) => {
-                if (arg) {
-                    return Promise.resolve([testNode]);
-                } else {
-                    return Promise.resolve([sessNode]);
-                }
-            });
-
-            const qpItem = new utils.FilterItem("[sestest]: HLQ.PROD2.STUFF");
-            createQuickPick.mockReturnValueOnce({
-                placeholder: "Select a filter",
-                activeItems: [qpItem],
-                ignoreFocusOut: true,
-                items: [qpItem],
-                value: qpItem,
-                show: jest.fn(() => {
-                    return {};
-                }),
-                onDidChangeValue: jest.fn(() => {
-                    return {};
-                }),
-                dispose: jest.fn(() => {
-                    return {};
-                })
-            });
-
-            await sharedActions.searchInAllLoadedItems(testTree, testUSSTree);
-
-            expect(mockAddHistory).toBeCalledTimes(0);
-        });
-
-        it("Testing that searchForLoadedItems works for a member", async () => {
-            showQuickPick.mockReset();
-            testTree.getChildren.mockReset();
-            mockAddHistory.mockReset();
-
-            const testNode = new ZoweDatasetNode("HLQ.PROD2.STUFF", null, sessNode, session, globals.DS_DS_CONTEXT);
-            testNode.collapsibleState = vscode.TreeItemCollapsibleState.Collapsed;
-            const testMember = new ZoweDatasetNode("TESTMEMB", null, testNode, session, globals.DS_MEMBER_CONTEXT);
-            testMember.collapsibleState = vscode.TreeItemCollapsibleState.Collapsed;
-            testNode.children.push(testMember);
-            testTree.getChildren.mockReturnValue([sessNode]);
-            jest.spyOn(utils, "resolveQuickPickHelper").mockImplementationOnce(() => Promise.resolve(qpItem));
-            jest.spyOn(dsActions, "openPS").mockImplementationOnce(() => Promise.resolve(null));
-            jest.spyOn(testTree, "searchInLoadedItems").mockImplementationOnce(() => Promise.resolve([testMember]));
-            jest.spyOn(testUSSTree, "searchInLoadedItems").mockImplementationOnce(() => Promise.resolve([]));
-            jest.spyOn(testTree, "getChildren").mockImplementation((arg) => {
-                if (arg === testNode) {
-                    return Promise.resolve([testMember]);
-                } else if (arg) {
-                    return Promise.resolve([testNode]);
-                } else {
-                    return Promise.resolve([sessNode]);
-                }
-            });
-            const qpItem = new utils.FilterItem("[sestest]: HLQ.PROD2.STUFF(TESTMEMB)");
-            createQuickPick.mockReturnValueOnce({
-                placeholder: "Select a filter",
-                activeItems: [qpItem],
-                ignoreFocusOut: true,
-                items: [qpItem],
-                value: qpItem,
-                show: jest.fn(() => {
-                    return {};
-                }),
-                onDidChangeValue: jest.fn(() => {
-                    return {};
-                }),
-                dispose: jest.fn(() => {
-                    return {};
-                })
-            });
-
-            await sharedActions.searchInAllLoadedItems(testTree, testUSSTree);
-
-            expect(mockAddHistory).toBeCalledWith("HLQ.PROD2.STUFF(TESTMEMB)");
-        });
-
-        it("Testing that searchForLoadedItems works for a USS folder", async () => {
-            showQuickPick.mockReset();
-            testUSSTree.getChildren.mockReset();
-
-            const folder = new ZoweUSSNode("folder", vscode.TreeItemCollapsibleState.Collapsed, sessNode, null, "/");
-            testUSSTree.getChildren.mockReturnValue([testUSSTree.mSessionNodes[0]]);
-            jest.spyOn(utils, "resolveQuickPickHelper").mockImplementationOnce(() => Promise.resolve(qpItem));
-            jest.spyOn(testTree, "searchInLoadedItems").mockImplementationOnce(() => Promise.resolve([]));
-            jest.spyOn(testUSSTree, "searchInLoadedItems").mockImplementationOnce(() => Promise.resolve([folder]));
-            jest.spyOn(folder, "getProfileName").mockImplementationOnce(() => "sestest");
-            jest.spyOn(testUSSTree.mSessionNodes[0], "getChildren").mockImplementationOnce(() => Promise.resolve([folder]));
-            const qpItem = new utils.FilterItem("[sestest]: /folder");
-            createQuickPick.mockReturnValueOnce({
-                placeholder: "Select a filter",
-                activeItems: [qpItem],
-                ignoreFocusOut: true,
-                items: [qpItem],
-                value: qpItem,
-                show: jest.fn(()=>{
-                    return {};
-                }),
-                onDidChangeValue: jest.fn(()=>{
-                    return {};
-                }),
-                dispose: jest.fn(()=>{
-                    return {};
-                })
-            });
-
-            const openNode = jest.spyOn(folder, "openUSS");
-            await sharedActions.searchInAllLoadedItems(testTree, testUSSTree);
-
-            expect(openNode).toHaveBeenCalledTimes(0);
-        });
-
-        it("Testing that searchForLoadedItems works for a USS file", async () => {
-            showQuickPick.mockReset();
-            testUSSTree.getChildren.mockReset();
-
-            const folder = new ZoweUSSNode("folder", vscode.TreeItemCollapsibleState.Collapsed, testUSSTree.mSessionNodes[0], null, "/");
-            const file = new ZoweUSSNode("file", vscode.TreeItemCollapsibleState.None, folder, null, "/folder");
-            testUSSTree.getChildren.mockReturnValue([testUSSTree.mSessionNodes[0]]);
-            jest.spyOn(utils, "resolveQuickPickHelper").mockImplementationOnce(() => Promise.resolve(qpItem));
-            jest.spyOn(testTree, "searchInLoadedItems").mockImplementationOnce(() => Promise.resolve([]));
-            jest.spyOn(testUSSTree, "searchInLoadedItems").mockImplementationOnce(() => Promise.resolve([file]));
-            jest.spyOn(testUSSTree.mSessionNodes[0], "getChildren").mockImplementationOnce(() => Promise.resolve([folder]));
-            jest.spyOn(folder, "getChildren").mockImplementationOnce(() => Promise.resolve([file]));
-            const qpItem = new utils.FilterItem("[sestest]: /folder/file");
-            createQuickPick.mockReturnValueOnce({
-                placeholder: "Select a filter",
-                activeItems: [qpItem],
-                ignoreFocusOut: true,
-                items: [qpItem],
-                value: qpItem,
-                show: jest.fn(()=>{
-                    return {};
-                }),
-                onDidChangeValue: jest.fn(()=>{
-                    return {};
-                }),
-                dispose: jest.fn(()=>{
-                    return {};
-                })
-            });
-
-            const openNode = jest.spyOn(file, "openUSS");
-            await sharedActions.searchInAllLoadedItems(testTree, testUSSTree);
-
-            expect(mockAddHistory).toBeCalledWith("/folder/file");
-            expect(openNode).toHaveBeenCalledWith(false, true, testUSSTree);
-        });
-
-        it("Testing that searchForLoadedItems fails when no pattern is entered", async () => {
-            showQuickPick.mockReset();
-            testTree.getChildren.mockReset();
-
-            jest.spyOn(testTree, "searchInLoadedItems").mockImplementationOnce(() => Promise.resolve([]));
-            jest.spyOn(testUSSTree, "searchInLoadedItems").mockImplementationOnce(() => Promise.resolve([]));
-            jest.spyOn(utils, "resolveQuickPickHelper").mockImplementation(() => Promise.resolve(null));
-            createQuickPick.mockReturnValueOnce({
-                placeholder: "Select a filter",
-                activeItems: null,
-                ignoreFocusOut: true,
-                items: null,
-                value: null,
-                show: jest.fn(()=>{
-                    return {};
-                }),
-                onDidChangeValue: jest.fn(()=>{
-                    return {};
-                }),
-                dispose: jest.fn(()=>{
-                    return {};
-                })
-            });
-
-            await sharedActions.searchInAllLoadedItems(testTree, testUSSTree);
-
-            expect(mockAddHistory).toBeCalledTimes(0);
-            mockAddHistory.mockReset();
-        });
-        showQuickPick.mockReset();
-        showInputBox.mockReset();
-        showInformationMessage.mockReset();
-=======
-    describe("refresh USS checking", () => {
-        const isDirtyInEditor = jest.fn();
-        const openedDocumentInstance = jest.fn();
-
-        const setMocksForNode = (node: ZoweUSSNode) => {
-            Object.defineProperty(node, "isDirtyInEditor", {
-                get: isDirtyInEditor
-            });
-            Object.defineProperty(node, "openedDocumentInstance", {
-                get: openedDocumentInstance
-            });
-
-            node.contextValue = globals.USS_SESSION_CONTEXT;
-            node.fullPath = "/u/myuser";
-        };
-        const resetMocks = () => {
-            showErrorMessage.mockReset();
-            showTextDocument.mockReset();
-            ussFile.mockReset();
-            executeCommand.mockReset();
-            isDirtyInEditor.mockReset();
-            openedDocumentInstance.mockReset();
-        };
-
-        it("refreshUSS works correctly for dirty file state, when user didn't cancel file save", async () => {
-            const node = new ZoweUSSNode("test-node", vscode.TreeItemCollapsibleState.None, ussNode, null, "/");
-
-            resetMocks();
-            setMocksForNode(node);
-
-            const response: zowe.IZosFilesResponse = {
-                success: true,
-                commandResponse: null,
-                apiResponse: {
-                    etag: "132"
-                }
-            };
-            ussFile.mockResolvedValue(response);
-            isDirtyInEditor.mockReturnValueOnce(true);
-            isDirtyInEditor.mockReturnValueOnce(false);
-            await node.refreshUSS();
-
-            expect(ussFile.mock.calls.length).toBe(1);
-            expect(showTextDocument.mock.calls.length).toBe(2);
-            expect(executeCommand.mock.calls.length).toBe(2);
-            expect(node.downloaded).toBe(true);
-        });
-        it("refreshUSS works correctly for dirty file state, when user cancelled file save", async () => {
-            const node = new ZoweUSSNode("test-node", vscode.TreeItemCollapsibleState.None, ussNode, null, "/");
-
-            resetMocks();
-            setMocksForNode(node);
-
-            const response: zowe.IZosFilesResponse = {
-                success: true,
-                commandResponse: null,
-                apiResponse: {
-                    etag: "132"
-                }
-            };
-            ussFile.mockResolvedValueOnce(response);
-            isDirtyInEditor.mockReturnValueOnce(true);
-            isDirtyInEditor.mockReturnValueOnce(true);
-            await node.refreshUSS();
-
-            expect(ussFile.mock.calls.length).toBe(0);
-            expect(showTextDocument.mock.calls.length).toBe(1);
-            expect(executeCommand.mock.calls.length).toBe(1);
-            expect(node.downloaded).toBe(false);
-        });
-        it("refreshUSS works correctly for not dirty file state", async () => {
-            const node = new ZoweUSSNode("test-node", vscode.TreeItemCollapsibleState.None, ussNode, null, "/");
-
-            resetMocks();
-            setMocksForNode(node);
-
-            const response: zowe.IZosFilesResponse = {
-                success: true,
-                commandResponse: null,
-                apiResponse: {
-                    etag: "132"
-                }
-            };
-            ussFile.mockResolvedValueOnce(response);
-            isDirtyInEditor.mockReturnValueOnce(false);
-            isDirtyInEditor.mockReturnValueOnce(false);
-            await node.refreshUSS();
-
-            expect(ussFile.mock.calls.length).toBe(1);
-            expect(showTextDocument.mock.calls.length).toBe(0);
-            expect(executeCommand.mock.calls.length).toBe(1);
-            expect(node.downloaded).toBe(true);
-        });
-        it("refreshUSS works correctly with exception thrown in process", async () => {
-            const node = new ZoweUSSNode("test-node", vscode.TreeItemCollapsibleState.None, ussNode, null, "/");
-
-            resetMocks();
-            setMocksForNode(node);
-
-            ussFile.mockRejectedValueOnce(Error(""));
-            isDirtyInEditor.mockReturnValueOnce(true);
-            isDirtyInEditor.mockReturnValueOnce(false);
-            await node.refreshUSS();
-
-            expect(ussFile.mock.calls.length).toBe(1);
-            expect(showTextDocument.mock.calls.length).toBe(1);
-            expect(executeCommand.mock.calls.length).toBe(1);
-            expect(node.downloaded).toBe(false);
-        });
->>>>>>> 0278401c
-    });
-
     describe("Add USS Session Unit Test", () => {
         const qpItem: vscode.QuickPickItem = new utils.FilterDescriptor("\uFF0B " + "Create a new filter");
 
