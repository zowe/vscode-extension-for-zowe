--- conflicted
+++ resolved
@@ -885,111 +885,10 @@
         expect(packageJsonContent.contributes.menus["view/item/context"]).toMatchSnapshot();
     });
 
-<<<<<<< HEAD
-    it("Test Get Profile", async () => {
-        const ProfNode = new ZoweDatasetNode("[sestest1,sestest2]", vscode.TreeItemCollapsibleState.Expanded, null, session);
-        await ProfNode.getProfile();
-        expect(ProfNode).not.toBeUndefined();
-    });
-
-    describe("Add Session Unit Test", () => {
-        const qpItem: vscode.QuickPickItem = new utils.FilterDescriptor("\uFF0B " + "Create a new filter");
-
-        beforeEach(() => {
-            Object.defineProperty(Profiles, "getInstance", {
-                value: jest.fn(() => {
-                    return {
-                        allProfiles: [profileOne, {name: "secondName"}],
-                        defaultProfile: profileOne,
-                        validProfile: ValidProfileEnum.VALID,
-                        checkCurrentProfile: jest.fn(() => {
-                            return profilesForValidation;
-                        }),
-                        validateProfiles: jest.fn(),
-                        createNewConnection: jest.fn(()=>{
-                            return {newprofile: "fake"};
-                        }),
-                        listProfile: jest.fn(()=>{
-                            return {};
-                        }),
-                        loadNamedProfile: mockLoadNamedProfile
-                    };
-                })
-            });
-            const resolveQuickPickHelper = jest.spyOn(utils, "resolveQuickPickHelper").mockImplementation(
-                () => Promise.resolve(qpItem)
-            );
-        });
-
-        afterEach(() => {
-            showQuickPick.mockReset();
-            showInputBox.mockReset();
-            showInformationMessage.mockReset();
-        });
-
-        it("Testing that addSession will cancel if there is no profile name", async () => {
-            const entered = undefined;
-            showInputBox.mockResolvedValueOnce(entered);
-
-            // Assert edge condition user cancels the input path box
-            createQuickPick.mockReturnValue({
-                placeholder: "Choose \"Create new...\" to define a new profile or select an existing profile to Add to the Data Set Explorer",
-                activeItems: [qpItem],
-                ignoreFocusOut: true,
-                items: [qpItem],
-                value: entered,
-                show: jest.fn(()=>{
-                    return {};
-                }),
-                hide: jest.fn(()=>{
-                    return {};
-                }),
-                onDidAccept: jest.fn(()=>{
-                    return {};
-                })
-            });
-
-            await extension.addZoweSession(testTree);
-            expect(showInformationMessage.mock.calls[0][0]).toEqual("Profile Name was not supplied. Operation Cancelled");
-        });
-
-        it("Testing that addSession with supplied profile name", async () => {
-            const entered = undefined;
-            const addSession = jest.spyOn(extension, "addZoweSession");
-
-            // Assert edge condition user cancels the input path box
-            createQuickPick.mockReturnValue({
-                placeholder: "Choose \"Create new...\" to define a new profile or select an existing profile to Add to the Data Set Explorer",
-                activeItems: [qpItem],
-                ignoreFocusOut: true,
-                items: [qpItem],
-                value: entered,
-                show: jest.fn(()=>{
-                    return {};
-                }),
-                hide: jest.fn(()=>{
-                    return {};
-                }),
-                onDidAccept: jest.fn(()=>{
-                    return {};
-                })
-            });
-
-            showInputBox.mockReturnValueOnce("fake");
-            await extension.addZoweSession(testTree);
-            expect(extension.addZoweSession).toHaveBeenCalled();
-
-        });
-
-        it("Testing that addSession with existing profile", async () => {
-            const entered = "";
-            const addSession = jest.spyOn(extension, "addZoweSession");
-=======
     it("Testing that refreshPS correctly executes with and without error", async () => {
         const node = new ZoweDatasetNode("HLQ.TEST.AFILE7", vscode.TreeItemCollapsibleState.None, sessNode, null);
         const parent = new ZoweDatasetNode("parent", vscode.TreeItemCollapsibleState.Collapsed, sessNode, null);
         const child = new ZoweDatasetNode("child", vscode.TreeItemCollapsibleState.None, parent, null);
->>>>>>> f524fb77
 
         showErrorMessage.mockReset();
         openTextDocument.mockReset();
@@ -1034,26 +933,8 @@
         dataSet.mockReset();
         dataSet.mockRejectedValueOnce(Error(""));
 
-<<<<<<< HEAD
-            Object.defineProperty(Profiles, "getInstance", {
-                value: jest.fn(() => {
-                    return {
-                        allProfiles: [{name: "firstName"}, {name: "secondName"}],
-                        defaultProfile: {name: "firstName"},
-                        listProfile: jest.fn(()=>{
-                            return {};
-                        }),
-                        checkCurrentProfile: jest.fn(() => {
-                            return profilesForValidation;
-                        }),
-                        validateProfiles: jest.fn(),
-                        loadNamedProfile: mockLoadNamedProfile
-                    };
-                })
-            });
-=======
         await dsActions.refreshPS(child);
->>>>>>> f524fb77
+
 
         expect(dataSet.mock.calls[0][1]).toBe(child.getParent().getLabel() + "(" + child.label + ")");
         expect(showErrorMessage.mock.calls.length).toBe(1);
@@ -1076,29 +957,10 @@
         openTextDocument.mockReset();
         dataSet.mockReturnValueOnce(fileResponse);
 
-<<<<<<< HEAD
-            Object.defineProperty(Profiles, "getInstance", {
-                value: jest.fn(() => {
-                    return {
-                        allProfiles: [{name: "firstName"}, {name: "secondName"}],
-                        defaultProfile: {name: "firstName"},
-                        createNewConnection: jest.fn(()=>{
-                            return {};
-                        }),
-                        checkCurrentProfile: jest.fn(() => {
-                            return profilesForValidation;
-                        }),
-                        validateProfiles: jest.fn(),
-                        loadNamedProfile: mockLoadNamedProfile
-                    };
-                })
-            });
-=======
         parent.contextValue = globals.DS_PDS_CONTEXT + globals.FAV_SUFFIX;
         await dsActions.refreshPS(child);
         expect(openTextDocument.mock.calls.length).toBe(1);
         expect(dataSet.mock.calls.length).toBe(1);
->>>>>>> f524fb77
 
         dataSet.mockReset();
         openTextDocument.mockReset();
@@ -2162,345 +2024,7 @@
                     };
                 })
             });
-<<<<<<< HEAD
-
-            await extension.addZoweSession(testTree);
-            expect(showInformationMessage.mock.calls[0][0]).toEqual("Profile Name was not supplied. Operation Cancelled");
-        });
-
-        it("Testing that addZoweSession with supplied profile name", async () => {
-            const entered = undefined;
-            const addZoweSession = jest.spyOn(extension, "addZoweSession");
-
-            // Assert edge condition user cancels the input path box
-            createQuickPick.mockReturnValue({
-                placeholder: "Choose \"Create new...\" to define a new profile or select an existing profile to Add to the Data Set Explorer",
-                activeItems: [qpItem],
-                ignoreFocusOut: true,
-                items: [qpItem],
-                value: entered,
-                show: jest.fn(()=>{
-                    return {};
-                }),
-                hide: jest.fn(()=>{
-                    return {};
-                }),
-                onDidAccept: jest.fn(()=>{
-                    return {};
-                })
-            });
-
-            showInputBox.mockReturnValueOnce("fake");
-            await extension.addZoweSession(testUSSTree);
-            expect(extension.addZoweSession).toHaveBeenCalled();
-
-        });
-
-        it("Testing that addZoweSession with theia", async () => {
-            const entered = "";
-            const addZoweSession = jest.spyOn(extension, "addZoweSession");
-            Object.defineProperty(globals, "ISTHEIA", { get: () => true });
-
-            // Assert edge condition user cancels the input path box
-            createQuickPick.mockReturnValue({
-                placeholder: "Choose \"Create new...\" to define a new profile or select an existing profile to Add to the Data Set Explorer",
-                activeItems: [qpItem],
-                ignoreFocusOut: true,
-                items: [qpItem],
-                value: entered,
-                label: "firstName",
-                show: jest.fn(()=>{
-                    return {};
-                }),
-                hide: jest.fn(()=>{
-                    return {};
-                }),
-                onDidAccept: jest.fn(()=>{
-                    return {};
-                })
-            });
-
-            const resolveQuickPickHelper = jest.spyOn(utils, "resolveQuickPickHelper").mockImplementation(
-                () => Promise.resolve(createQuickPick())
-            );
-
-            await extension.addZoweSession(testUSSTree);
-            expect(extension.addZoweSession).toHaveBeenCalled();
-
-            Object.defineProperty(globals, "ISTHEIA", { get: () => false });
-        });
-
-        it("Testing that addZoweSession with theia fails if no choice", async () => {
-            const entered = null;
-            const addZoweSession = jest.spyOn(extension, "addZoweSession");
-            Object.defineProperty(globals, "ISTHEIA", { get: () => true });
-
-            // Assert edge condition user cancels the input path box
-            createQuickPick.mockReturnValue({
-                placeholder: "Choose \"Create new...\" to define a new profile or select an existing profile to Add to the Data Set Explorer",
-                activeItems: [],
-                ignoreFocusOut: true,
-                items: [],
-                value: null,
-                label: "firstName",
-                show: jest.fn(()=>{
-                    return {};
-                }),
-                hide: jest.fn(()=>{
-                    return {};
-                }),
-                onDidAccept: jest.fn(()=>{
-                    return {};
-                })
-            });
-
-            const resolveQuickPickHelper = jest.spyOn(utils, "resolveQuickPickHelper").mockImplementation(
-                () => Promise.resolve(createQuickPick())
-            );
-
-            await extension.addZoweSession(testUSSTree);
-            expect(extension.addZoweSession).toHaveBeenCalled();
-            expect(showInformationMessage).toHaveBeenCalled();
-
-            Object.defineProperty(globals, "ISTHEIA", { get: () => false });
-        });
-
-        it("Testing that addZoweSession with existing profile", async () => {
-            const entered = "";
-            const addZoweSession = jest.spyOn(extension, "addZoweSession");
-
-            // Assert edge condition user cancels the input path box
-            createQuickPick.mockReturnValue({
-                placeholder: "Choose \"Create new...\" to define a new profile or select an existing profile to Add to the Data Set Explorer",
-                activeItems: [qpItem],
-                ignoreFocusOut: true,
-                items: [qpItem],
-                value: entered,
-                label: "firstName",
-                show: jest.fn(()=>{
-                    return {};
-                }),
-                hide: jest.fn(()=>{
-                    return {};
-                }),
-                onDidAccept: jest.fn(()=>{
-                    return {};
-                })
-            });
-
-            const resolveQuickPickHelper = jest.spyOn(utils, "resolveQuickPickHelper").mockImplementation(
-                () => Promise.resolve(createQuickPick())
-            );
-
-            await extension.addZoweSession(testUSSTree);
-            expect(extension.addZoweSession).toHaveBeenCalled();
-        });
-
-        it("Testing that addZoweSession with supplied resolveQuickPickHelper", async () => {
-            const entered = "fake";
-            const addZoweSession = jest.spyOn(extension, "addZoweSession");
-
-            // Assert edge condition user cancels the input path box
-            createQuickPick.mockReturnValue({
-                placeholder: "Choose \"Create new...\" to define a new profile or select an existing profile to Add to the Data Set Explorer",
-                activeItems: [qpItem],
-                ignoreFocusOut: true,
-                items: [qpItem],
-                value: entered,
-                show: jest.fn(()=>{
-                    return {};
-                }),
-                hide: jest.fn(()=>{
-                    return {};
-                }),
-                onDidAccept: jest.fn(()=>{
-                    return {};
-                })
-            });
-
-            await extension.addZoweSession(testUSSTree);
-            expect(extension.addZoweSession).toHaveBeenCalled();
-
-        });
-
-        it("Testing that addZoweSession with undefined profile", async () => {
-            const entered = "";
-            const addZoweSession = jest.spyOn(extension, "addZoweSession");
-
-            // Assert edge condition user cancels the input path box
-            createQuickPick.mockReturnValue({
-                placeholder: "Choose \"Create new...\" to define a new profile or select an existing profile to Add to the Data Set Explorer",
-                activeItems: [qpItem],
-                ignoreFocusOut: true,
-                items: [qpItem],
-                value: entered,
-                label: undefined,
-                show: jest.fn(()=>{
-                    return {};
-                }),
-                hide: jest.fn(()=>{
-                    return {};
-                }),
-                onDidAccept: jest.fn(()=>{
-                    return {};
-                })
-            });
-
-            const resolveQuickPickHelper = jest.spyOn(utils, "resolveQuickPickHelper").mockImplementation(
-                () => Promise.resolve(createQuickPick())
-            );
-
-            await extension.addZoweSession(testUSSTree);
-            expect(extension.addZoweSession).toHaveBeenCalled();
-
-        });
-
-
-        it("Testing that addZoweSession if createNewConnection is invalid", async () => {
-            const entered = "fake";
-            const addZoweSession = jest.spyOn(extension, "addZoweSession");
-
-            Object.defineProperty(Profiles, "getInstance", {
-                value: jest.fn(() => {
-                    return {
-                        allProfiles: [{name: "firstName"}, {name: "secondName"}],
-                        defaultProfile: {name: "firstName"},
-                        listProfile: jest.fn(()=>{
-                            return {};
-                        }),
-                        checkCurrentProfile: jest.fn(() => {
-                            return profilesForValidation;
-                        }),
-                        validateProfiles: jest.fn(),
-                        loadNamedProfile: mockLoadNamedProfile
-                    };
-                })
-            });
-
-            // Assert edge condition user cancels the input path box
-            createQuickPick.mockReturnValue({
-                placeholder: "Choose \"Create new...\" to define a new profile or select an existing profile to Add to the Data Set Explorer",
-                activeItems: [qpItem],
-                ignoreFocusOut: true,
-                items: [qpItem],
-                value: entered,
-                show: jest.fn(()=>{
-                    return {};
-                }),
-                hide: jest.fn(()=>{
-                    return {};
-                }),
-                onDidAccept: jest.fn(()=>{
-                    return {};
-                })
-            });
-
-            await extension.addZoweSession(testUSSTree);
-            expect(extension.addZoweSession).toHaveBeenCalled();
-
-        });
-
-        it("Testing that addZoweSession if listProfile is invalid", async () => {
-            const entered = "fake";
-            const addZoweSession = jest.spyOn(extension, "addZoweSession");
-
-            Object.defineProperty(Profiles, "getInstance", {
-                value: jest.fn(() => {
-                    return {
-                        allProfiles: [{name: "firstName"}, {name: "secondName"}],
-                        defaultProfile: {name: "firstName"},
-                        createNewConnection: jest.fn(()=>{
-                            return {};
-                        }),
-                        checkCurrentProfile: jest.fn(() => {
-                            return profilesForValidation;
-                        }),
-                        validateProfiles: jest.fn(),
-                        loadNamedProfile: mockLoadNamedProfile
-                    };
-                })
-            });
-
-            // Assert edge condition user cancels the input path box
-            createQuickPick.mockReturnValue({
-                placeholder: "Choose \"Create new...\" to define a new profile or select an existing profile to Add to the Data Set Explorer",
-                activeItems: [qpItem],
-                ignoreFocusOut: true,
-                items: [qpItem],
-                value: entered,
-                show: jest.fn(()=>{
-                    return {};
-                }),
-                hide: jest.fn(()=>{
-                    return {};
-                }),
-                onDidAccept: jest.fn(()=>{
-                    return {};
-                })
-            });
-
-            await extension.addZoweSession(testUSSTree);
-            expect(extension.addZoweSession).toHaveBeenCalled();
-
-        });
-    });
-
-    describe("Add Jobs Session Unit Test", () => {
-        const qpItem: vscode.QuickPickItem = new utils.FilterDescriptor("\uFF0B " + "Create a new filter");
-
-        beforeEach(() => {
-            Object.defineProperty(Profiles, "getInstance", {
-                value: jest.fn(() => {
-                    return {
-                        allProfiles: [{name: "firstName"}, {name: "secondName"}],
-                        defaultProfile: {name: "firstName"},
-                        createNewConnection: jest.fn(()=>{
-                            return {newprofile: "fake"};
-                        }),
-                        listProfile: jest.fn(()=>{
-                            return {};
-                        }),
-                        checkCurrentProfile: jest.fn(() => {
-                            return profilesForValidation;
-                        }),
-                        validateProfiles: jest.fn(),
-                        loadNamedProfile: mockLoadNamedProfile
-                    };
-                })
-            });
-            const resolveQuickPickHelper = jest.spyOn(utils, "resolveQuickPickHelper").mockImplementation(
-                () => Promise.resolve(qpItem)
-            );
-        });
-
-        afterEach(() => {
-            showQuickPick.mockReset();
-            showInputBox.mockReset();
-            showInformationMessage.mockReset();
-        });
-
-        it("tests the refresh Jobs Server for prompt credentials", async () => {
-            showQuickPick.mockReset();
-            showInputBox.mockReset();
-            const addJobsSession = jest.spyOn(jobActions, "refreshJobsServer");
-            Object.defineProperty(Profiles, "getInstance", {
-                value: jest.fn(() => {
-                    return {
-                        allProfiles: [{name: "firstName", profile: {user:undefined, password: undefined}}, {name: "secondName"}],
-                        defaultProfile: {name: "firstName"},
-                        validProfile: ValidProfileEnum.VALID,
-                        checkCurrentProfile: jest.fn(() => {
-                            return profilesForValidation;
-                        }),
-                        validateProfiles: jest.fn(),
-                        promptCredentials: jest.fn(()=> {
-                            return ["fake", "fake", "fake"];
-                        }),
-                    };
-                })
-            });
-=======
->>>>>>> f524fb77
+
             const sessionwocred = new imperative.Session({
                 user: "",
                 password: "",
@@ -2646,241 +2170,6 @@
             await jobActions.refreshJobsServer(newjobNode, testJobsTree);
             expect(jobActions.refreshJobsServer).toHaveBeenCalled();
         });
-<<<<<<< HEAD
-
-        it("Testing that addJobsSession will cancel if there is no profile name", async () => {
-            const entered = undefined;
-
-            // Assert edge condition user cancels the input path box
-            createQuickPick.mockReturnValue({
-                placeholder: "Choose \"Create new...\" to define a new profile or select an existing profile to Add to the Data Set Explorer",
-                activeItems: [qpItem],
-                ignoreFocusOut: true,
-                items: [qpItem],
-                value: entered,
-                show: jest.fn(()=>{
-                    return {};
-                }),
-                hide: jest.fn(()=>{
-                    return {};
-                }),
-                onDidAccept: jest.fn(()=>{
-                    return {};
-                })
-            });
-
-            await extension.addZoweSession(testJobsTree);
-            expect(showInformationMessage.mock.calls[0][0]).toEqual("Profile Name was not supplied. Operation Cancelled");
-        });
-
-        it("Testing that addJobsSession with supplied profile name", async () => {
-            const entered = undefined;
-            const addJobsSession = jest.spyOn(extension, "addZoweSession");
-
-            // Assert edge condition user cancels the input path box
-            createQuickPick.mockReturnValue({
-                placeholder: "Choose \"Create new...\" to define a new profile or select an existing profile to Add to the Data Set Explorer",
-                activeItems: [qpItem],
-                ignoreFocusOut: true,
-                items: [qpItem],
-                value: entered,
-                show: jest.fn(()=>{
-                    return {};
-                }),
-                hide: jest.fn(()=>{
-                    return {};
-                }),
-                onDidAccept: jest.fn(()=>{
-                    return {};
-                })
-            });
-
-            showInputBox.mockReturnValueOnce("fake");
-            await extension.addZoweSession(testJobsTree);
-            expect(extension.addZoweSession).toHaveBeenCalled();
-
-        });
-
-        it("Testing that addJobsSession with existing profile", async () => {
-            const entered = "";
-            const addJobsSession = jest.spyOn(extension, "addZoweSession");
-
-            // Assert edge condition user cancels the input path box
-            createQuickPick.mockReturnValue({
-                placeholder: "Choose \"Create new...\" to define a new profile or select an existing profile to Add to the Data Set Explorer",
-                activeItems: [qpItem],
-                ignoreFocusOut: true,
-                items: [qpItem],
-                value: entered,
-                label: "firstName",
-                show: jest.fn(()=>{
-                    return {};
-                }),
-                hide: jest.fn(()=>{
-                    return {};
-                }),
-                onDidAccept: jest.fn(()=>{
-                    return {};
-                })
-            });
-
-            const resolveQuickPickHelper = jest.spyOn(utils, "resolveQuickPickHelper").mockImplementation(
-                () => Promise.resolve(createQuickPick())
-            );
-
-            await extension.addZoweSession(testJobsTree);
-            expect(extension.addZoweSession).toHaveBeenCalled();
-        });
-
-        it("Testing that addJobsSession with supplied resolveQuickPickHelper", async () => {
-            const entered = "fake";
-            const addJobsSession = jest.spyOn(extension, "addZoweSession");
-
-            // Assert edge condition user cancels the input path box
-            createQuickPick.mockReturnValue({
-                placeholder: "Choose \"Create new...\" to define a new profile or select an existing profile to Add to the Data Set Explorer",
-                activeItems: [qpItem],
-                ignoreFocusOut: true,
-                items: [qpItem],
-                value: entered,
-                show: jest.fn(()=>{
-                    return {};
-                }),
-                hide: jest.fn(()=>{
-                    return {};
-                }),
-                onDidAccept: jest.fn(()=>{
-                    return {};
-                })
-            });
-
-            await extension.addZoweSession(testJobsTree);
-            expect(extension.addZoweSession).toHaveBeenCalled();
-
-        });
-
-        it("Testing that addJobsSession with undefined profile", async () => {
-            const entered = "";
-            const addJobsSession = jest.spyOn(extension, "addZoweSession");
-
-            // Assert edge condition user cancels the input path box
-            createQuickPick.mockReturnValue({
-                placeholder: "Choose \"Create new...\" to define a new profile or select an existing profile to Add to the Data Set Explorer",
-                activeItems: [qpItem],
-                ignoreFocusOut: true,
-                items: [qpItem],
-                value: entered,
-                label: undefined,
-                show: jest.fn(()=>{
-                    return {};
-                }),
-                hide: jest.fn(()=>{
-                    return {};
-                }),
-                onDidAccept: jest.fn(()=>{
-                    return {};
-                })
-            });
-
-            const resolveQuickPickHelper = jest.spyOn(utils, "resolveQuickPickHelper").mockImplementation(
-                () => Promise.resolve(createQuickPick())
-            );
-
-            await extension.addZoweSession(testJobsTree);
-            expect(extension.addZoweSession).toHaveBeenCalled();
-
-        });
-
-
-        it("Testing that addJobsSession if createNewConnection is invalid", async () => {
-            const entered = "fake";
-            const addJobsSession = jest.spyOn(extension, "addZoweSession");
-
-            Object.defineProperty(Profiles, "getInstance", {
-                value: jest.fn(() => {
-                    return {
-                        allProfiles: [{name: "firstName"}, {name: "secondName"}],
-                        defaultProfile: {name: "firstName"},
-                        listProfile: jest.fn(()=>{
-                            return {};
-                        }),
-                        checkCurrentProfile: jest.fn(() => {
-                            return profilesForValidation;
-                        }),
-                        validateProfiles: jest.fn(),
-                        loadNamedProfile: mockLoadNamedProfile
-                    };
-                })
-            });
-
-            // Assert edge condition user cancels the input path box
-            createQuickPick.mockReturnValue({
-                placeholder: "Choose \"Create new...\" to define a new profile or select an existing profile to Add to the Data Set Explorer",
-                activeItems: [qpItem],
-                ignoreFocusOut: true,
-                items: [qpItem],
-                value: entered,
-                show: jest.fn(()=>{
-                    return {};
-                }),
-                hide: jest.fn(()=>{
-                    return {};
-                }),
-                onDidAccept: jest.fn(()=>{
-                    return {};
-                })
-            });
-
-            await extension.addZoweSession(testJobsTree);
-            expect(extension.addZoweSession).toHaveBeenCalled();
-
-        });
-
-        it("Testing that addJobsSession if listProfile is invalid", async () => {
-            const entered = "fake";
-            const addJobsSession = jest.spyOn(extension, "addZoweSession");
-
-            Object.defineProperty(Profiles, "getInstance", {
-                value: jest.fn(() => {
-                    return {
-                        allProfiles: [{name: "firstName"}, {name: "secondName"}],
-                        defaultProfile: {name: "firstName"},
-                        createNewConnection: jest.fn(()=>{
-                            return {};
-                        }),
-                        checkCurrentProfile: jest.fn(() => {
-                            return profilesForValidation;
-                        }),
-                        validateProfiles: jest.fn(),
-                        loadNamedProfile: mockLoadNamedProfile
-                    };
-                })
-            });
-
-            // Assert edge condition user cancels the input path box
-            createQuickPick.mockReturnValue({
-                placeholder: "Choose \"Create new...\" to define a new profile or select an existing profile to Add to the Data Set Explorer",
-                activeItems: [qpItem],
-                ignoreFocusOut: true,
-                items: [qpItem],
-                value: entered,
-                show: jest.fn(()=>{
-                    return {};
-                }),
-                hide: jest.fn(()=>{
-                    return {};
-                }),
-                onDidAccept: jest.fn(()=>{
-                    return {};
-                })
-            });
-
-            await extension.addZoweSession(testJobsTree);
-            expect(extension.addZoweSession).toHaveBeenCalled();
-
-        });
-=======
->>>>>>> f524fb77
     });
 
     it("tests that the prefix is set correctly on the job", async () => {
