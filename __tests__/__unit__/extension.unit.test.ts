--- conflicted
+++ resolved
@@ -26,605 +26,6 @@
 jest.mock("fs");
 jest.mock("fs-extra");
 jest.mock("util");
-<<<<<<< HEAD
-jest.mock("DatasetTree");
-jest.mock("USSTree");
-
-describe("Extension Unit Tests", () => {
-    // Globals
-    const session = new imperative.Session({
-        user: "fake",
-        password: "fake",
-        hostname: "fake",
-        protocol: "https",
-        type: "basic",
-    });
-
-    const defaultUploadResponse: zowe.IZosFilesResponse = {
-        success: true,
-        commandResponse: "success",
-        apiResponse: {
-            items: []
-        }
-    };
-
-    const iJob: zowe.IJob = {
-        "jobid": "JOB1234",
-        "jobname": "TESTJOB",
-        "files-url": "fake/files",
-        "job-correlator": "correlator",
-        "phase-name": "PHASE",
-        "reason-not-running": "",
-        "step-data": [{
-            "proc-step-name": "",
-            "program-name": "",
-            "step-name": "",
-            "step-number": 1,
-            "active": "",
-            "smfid": ""
-
-        }],
-        "class": "A",
-        "owner": "USER",
-        "phase": 0,
-        "retcode": "",
-        "status": "ACTIVE",
-        "subsystem": "SYS",
-        "type": "JOB",
-        "url": "fake/url"
-    };
-
-    const iJobFile: zowe.IJobFile = {
-        "byte-count": 128,
-        "job-correlator": "",
-        "record-count": 1,
-        "records-url": "fake/records",
-        "class": "A",
-        "ddname": "STDOUT",
-        "id": 100,
-        "jobid": "100",
-        "jobname": "TESTJOB",
-        "lrecl": 80,
-        "procstep": "",
-        "recfm": "FB",
-        "stepname": "",
-        "subsystem": ""
-    };
-
-    const profileOne: imperative.IProfileLoaded = {
-        name: "sestest",
-        profile: {
-            user: undefined,
-            password: undefined
-        },
-        type: "zosmf",
-        message: "",
-        failNotFound: false
-    };
-    const profilesForValidation = {status: "active", name: "fake"};
-    let mockLoadNamedProfile = jest.fn();
-    mockLoadNamedProfile.mockReturnValue(profileOne);
-    const profileOps = {
-        allProfiles: [{name: "firstName"}, {name: "secondName"}],
-        defaultProfile: {name: "firstName"},
-        getDefaultProfile: mockLoadNamedProfile,
-        loadNamedProfile: mockLoadNamedProfile,
-        validProfile: ValidProfileEnum.VALID,
-        checkCurrentProfile: jest.fn(),
-        profilesForValidation: [],
-        validateProfiles: jest.fn(),
-        usesSecurity: jest.fn().mockReturnValue(true)
-    };
-    Object.defineProperty(Profiles, "createInstance", {
-        value: jest.fn(() => {
-            return profileOps;
-        })
-    });
-    Object.defineProperty(Profiles, "getInstance", {
-        value: jest.fn(() => {
-            return profileOps;
-        })
-    });
-
-    const mvsApi = ZoweExplorerApiRegister.getMvsApi(profileOne);
-    const getMvsApiMock = jest.fn();
-    getMvsApiMock.mockReturnValue(mvsApi);
-    ZoweExplorerApiRegister.getMvsApi = getMvsApiMock.bind(ZoweExplorerApiRegister);
-
-    const ussApi = ZoweExplorerApiRegister.getUssApi(profileOne);
-    const getUssApiMock = jest.fn();
-    getUssApiMock.mockReturnValue(ussApi);
-    ZoweExplorerApiRegister.getUssApi = getUssApiMock.bind(ZoweExplorerApiRegister);
-
-    const jesApi = ZoweExplorerApiRegister.getJesApi(profileOne);
-    const getJesApiMock = jest.fn();
-    getJesApiMock.mockReturnValue(jesApi);
-    ZoweExplorerApiRegister.getJesApi = getJesApiMock.bind(ZoweExplorerApiRegister);
-
-    const sessNode = new ZoweDatasetNode("sestest", vscode.TreeItemCollapsibleState.Expanded, null, session, undefined, undefined, profileOne);
-    sessNode.contextValue = globals.DS_SESSION_CONTEXT;
-    sessNode.pattern = "test hlq";
-
-    const ussNode = new ZoweUSSNode("usstest", vscode.TreeItemCollapsibleState.Expanded, null, session, null, null, profileOne.name, "123");
-    ussNode.contextValue = globals.USS_SESSION_CONTEXT;
-    ussNode.fullPath = "/u/myuser";
-
-    const jobNode = new Job("jobtest", vscode.TreeItemCollapsibleState.Expanded, null, session, iJob, profileOne);
-    jobNode.contextValue = globals.JOBS_SESSION_CONTEXT;
-
-    const mkdirSync = jest.fn();
-    const moveSync = jest.fn();
-    const getAllProfileNames = jest.fn();
-    const mockReveal = jest.fn();
-    const createWebviewPanel = jest.fn();
-    const createTreeView = jest.fn();
-    const pathMock = jest.fn();
-    const registerCommand = jest.fn();
-    const onDidSaveTextDocument = jest.fn();
-    const onDidChangeSelection = jest.fn();
-    const onDidChangeVisibility = jest.fn();
-    const onDidCollapseElement = jest.fn();
-    const onDidExpandElement = jest.fn();
-    const existsSync = jest.fn();
-    const createReadStream = jest.fn();
-    const readdirSync = jest.fn();
-    const unlinkSync = jest.fn();
-    const rmdirSync = jest.fn();
-    const readFileSync = jest.fn();
-    const showErrorMessage = jest.fn();
-    const showWarningMessage = jest.fn();
-    const showInputBox = jest.fn();
-    const showOpenDialog = jest.fn();
-    const showQuickBox = jest.fn();
-    const ZosmfSession = jest.fn();
-    const createBasicZosmfSession = jest.fn();
-    const Upload = jest.fn();
-    const Delete = jest.fn();
-    const bufferToDataSet = jest.fn();
-    const pathToDataSet = jest.fn();
-    const delDataset = jest.fn();
-    const Create = jest.fn();
-    const dataSetCreate = jest.fn();
-    const Download = jest.fn();
-    const Utilities = jest.fn();
-    const isFileTagBinOrAscii = jest.fn();
-    const dataSet = jest.fn();
-    const ussFile = jest.fn();
-    const List = jest.fn();
-    const Get = jest.fn();
-    const dataSetGet = jest.fn();
-    const fileToUSSFile = jest.fn();
-    const dataSetList = jest.fn();
-    const fileList = jest.fn();
-    const allMembers = jest.fn();
-    const openTextDocument = jest.fn();
-    const showTextDocument = jest.fn();
-    const showInformationMessage = jest.fn();
-    const showQuickPick = jest.fn();
-    const mockCheckCurrentProfile = jest.fn();
-    const createQuickPick = jest.fn();
-    const mockcreateZoweSession = jest.fn();
-    const mockaddSearchHistory = jest.fn();
-    const mockgetSearchHistory = jest.fn();
-    const mockgetFileHistory = jest.fn();
-    const mockUSSgetFileHistory = jest.fn();
-    const mockRefresh = jest.fn();
-    const mockRefreshElement = jest.fn();
-    const mockUSSRefresh = jest.fn();
-    const mockUSSRefreshElement = jest.fn();
-    const mockGetChildren = jest.fn();
-    const mockGetUSSChildren = jest.fn();
-    const mockRemoveFavorite = jest.fn();
-    const getConfiguration = jest.fn();
-    const mockremoveFileHistory = jest.fn();
-    const onDidChangeConfiguration = jest.fn();
-    const executeCommand = jest.fn();
-    const activeTextEditor = jest.fn();
-    const document = jest.fn();
-    const getText = jest.fn();
-    const save = jest.fn();
-    const isFile = jest.fn();
-    const load = jest.fn();
-    const GetJobs = jest.fn();
-    const getTreeView = jest.fn();
-    const getSpoolContentById = jest.fn();
-    const getJclForJob = jest.fn();
-    const DownloadJobs = jest.fn();
-    const downloadAllSpoolContentCommon = jest.fn();
-    const SubmitJobs = jest.fn();
-    const submitJcl = jest.fn();
-    const submitJob = jest.fn();
-    const IssueCommand = jest.fn();
-    const issueSimple = jest.fn();
-    const registerTextDocumentContentProvider = jest.fn();
-    const from = jest.fn();
-    const Uri = jest.fn();
-    const parse = jest.fn();
-    const mockCreateFilterString = jest.fn();
-    const withProgress = jest.fn();
-    const downloadDataset = jest.fn();
-    const downloadUSSFile = jest.fn();
-    const mockInitialize = jest.fn();
-    const mockInitializeUSS = jest.fn();
-    const mockOpenItemFromPath = jest.fn();
-    const mockUSSOpenItemFromPath = jest.fn();
-    const ussPattern = jest.fn();
-    const mockPattern = jest.fn();
-    const Rename = jest.fn();
-    const renameDataSet = jest.fn();
-    const renameDataSetMember = jest.fn();
-    const mockRenameFavorite = jest.fn();
-    const mockaddFileHistory = jest.fn();
-    const mockRemoveUSSRecall = jest.fn();
-    const mockUpdateFavorites = jest.fn();
-    const mockRenameNode = jest.fn();
-    const Copy = jest.fn();
-    const copyDataSet = jest.fn();
-    const findFavoritedNode = jest.fn();
-    const findNonFavoritedNode = jest.fn();
-    const concatChildNodes = jest.fn();
-    const getProfileName = jest.fn();
-    const HMigrate = jest.fn();
-    const hMigrateDataSet = jest.fn();
-    const HRecall = jest.fn();
-    const hRecallDataSet = jest.fn();
-    const closeOpenedTextFile = jest.fn();
-    let mockClipboardData: string;
-    const fileResponse: zowe.IZosFilesResponse = {
-        success: true,
-        commandResponse: null,
-        apiResponse: {
-            etag: "123"
-        }
-    };
-    const cliHome = jest.fn().mockReturnValue(path.join(os.homedir(), ".zowe"));
-    const icInstance = jest.fn();
-    const ImperativeConfig = jest.fn();
-    const clipboard = {
-        writeText: jest.fn().mockImplementation((value) => mockClipboardData = value),
-        readText: jest.fn().mockImplementation(() => mockClipboardData),
-    };
-    const initialize = jest.fn();
-    const getImperativeConfig = jest.fn().mockReturnValue({profiles: []});
-
-    const ProgressLocation = jest.fn().mockImplementation(() => {
-        return {
-            Notification: 15
-        };
-    });
-    const CliProfileManager = jest.fn().mockImplementation(() => {
-        return { getAllProfileNames, load };
-    });
-    const TreeView = jest.fn().mockImplementation(() => {
-        return {
-            reveal: mockReveal,
-            onDidExpandElement,
-            onDidCollapseElement,
-            selection: [],
-            onDidChangeSelection,
-            visible: true,
-            onDidChangeVisibility
-        };
-    });
-    const DatasetTree = jest.fn().mockImplementation(() => {
-        return {
-            mSessionNodes: [],
-            mFavorites: [],
-            treeView: new TreeView(),
-            addSession: mockcreateZoweSession,
-            addSearchHistory: mockaddSearchHistory,
-            addFileHistory: mockaddFileHistory,
-            getSearchHistory: mockgetSearchHistory,
-            getFileHistory: mockgetFileHistory,
-            refresh: mockRefresh,
-            refreshElement: mockRefreshElement,
-            checkCurrentProfile: mockCheckCurrentProfile,
-            getChildren: mockGetChildren,
-            createFilterString: mockCreateFilterString,
-            setItem: jest.fn(),
-            getTreeView,
-            searchInLoadedItems: jest.fn(),
-            removeFavorite: mockRemoveFavorite,
-            removeFileHistory: mockremoveFileHistory,
-            enterPattern: mockPattern,
-            initializeFavorites: mockInitialize,
-            openItemFromPath: mockOpenItemFromPath,
-            renameFavorite: mockRenameFavorite,
-            updateFavorites: mockUpdateFavorites,
-            renameNode: mockRenameNode,
-            findFavoritedNode,
-            findNonFavoritedNode,
-            getProfileName: jest.fn(),
-            getSession: jest.fn(),
-            getProfiles: jest.fn()
-        };
-    });
-    const USSTree = jest.fn().mockImplementation(() => {
-        return {
-            mSessionNodes: [],
-            addSession: mockcreateZoweSession,
-            refresh: mockUSSRefresh,
-            addSearchHistory: mockaddSearchHistory,
-            getSearchHistory: mockgetSearchHistory,
-            addFileHistory: mockaddFileHistory,
-            getFileHistory: mockUSSgetFileHistory,
-            checkCurrentProfile: mockCheckCurrentProfile,
-            removeFileHistory: mockRemoveUSSRecall,
-            openItemFromPath: mockUSSOpenItemFromPath,
-            searchInLoadedItems: jest.fn(),
-            setItem: jest.fn(),
-            getTreeView,
-            treeView: new TreeView(),
-            refreshElement: mockUSSRefreshElement,
-            getChildren: mockGetUSSChildren,
-            initializeUSSFavorites: mockInitializeUSS,
-            ussFilterPrompt: ussPattern,
-            getProfiles: jest.fn(),
-            getProfileName: jest.fn(),
-            getSession: jest.fn(),
-            filterPrompt: ussPattern,
-        };
-    });
-    const JobsTree = jest.fn().mockImplementation(() => {
-        return {
-            mSessionNodes: [],
-            getChildren: jest.fn(),
-            addSession: jest.fn(),
-            refresh: jest.fn(),
-            getTreeView,
-            treeView: new TreeView(),
-            checkCurrentProfile: mockCheckCurrentProfile,
-            refreshElement: jest.fn(),
-            getProfiles: jest.fn(),
-            getProfileName: jest.fn(),
-            getSession: jest.fn()
-        };
-    });
-
-    enum CreateDataSetTypeEnum {
-        DATA_SET_BINARY = 0,
-        DATA_SET_C = 1,
-        DATA_SET_CLASSIC = 2,
-        DATA_SET_PARTITIONED = 3,
-        DATA_SET_SEQUENTIAL = 4,
-    }
-
-    const testTree = DatasetTree();
-    testTree.mSessionNodes = [];
-    testTree.mSessionNodes.push(sessNode);
-    Object.defineProperty(testTree, "onDidExpandElement", {value: jest.fn()});
-    Object.defineProperty(testTree, "onDidCollapseElement", {value: jest.fn()});
-    Object.defineProperty(vscode.window, "createQuickPick", {value: createQuickPick});
-
-    const testUSSTree = USSTree();
-    testUSSTree.mSessionNodes = [];
-    testUSSTree.mSessionNodes.push(ussNode);
-
-    const testJobsTree = JobsTree();
-    testJobsTree.mSessionNodes = [];
-    testJobsTree.mSessionNodes.push(jobNode);
-
-    mockLoadNamedProfile = jest.fn();
-    Object.defineProperty(sharedUtils, "concatChildNodes", {value: concatChildNodes});
-    Object.defineProperty(fs, "mkdirSync", {value: mkdirSync});
-    Object.defineProperty(imperative, "CliProfileManager", {value: CliProfileManager});
-    Object.defineProperty(vscode.window, "createTreeView", {value: createTreeView});
-    Object.defineProperty(vscode.window, "createWebviewPanel", {value: createWebviewPanel});
-    Object.defineProperty(vscode, "Uri", {value: Uri});
-    Object.defineProperty(vscode, "ProgressLocation", {value: ProgressLocation});
-    Object.defineProperty(vscode.commands, "registerCommand", {value: registerCommand});
-    Object.defineProperty(vscode.workspace, "onDidSaveTextDocument", {value: onDidSaveTextDocument});
-    Object.defineProperty(vscode.window, "onDidCollapseElement", {value: onDidCollapseElement});
-    Object.defineProperty(vscode.window, "onDidExpandElement", {value: onDidExpandElement});
-    Object.defineProperty(vscode.workspace, "getConfiguration", {value: getConfiguration});
-    Object.defineProperty(vscode.workspace, "onDidChangeConfiguration", {value: onDidChangeConfiguration});
-    Object.defineProperty(fs, "readdirSync", {value: readdirSync});
-    Object.defineProperty(fs, "createReadStream", {value: createReadStream});
-    Object.defineProperty(fs, "existsSync", {value: existsSync});
-    Object.defineProperty(fs, "unlinkSync", {value: unlinkSync});
-    Object.defineProperty(fs, "rmdirSync", {value: rmdirSync});
-    Object.defineProperty(fs, "readFileSync", {value: readFileSync});
-    Object.defineProperty(fsextra, "moveSync", {value: moveSync});
-    Object.defineProperty(vscode.window, "showErrorMessage", {value: showErrorMessage});
-    Object.defineProperty(vscode.window, "showWarningMessage", {value: showWarningMessage});
-    Object.defineProperty(vscode.window, "showInputBox", {value: showInputBox});
-    Object.defineProperty(vscode.window, "showQuickBox", {value: showQuickBox});
-    Object.defineProperty(vscode.window, "activeTextEditor", {value: activeTextEditor});
-    Object.defineProperty(activeTextEditor, "document", {value: document});
-    Object.defineProperty(document, "save", {value: save});
-    Object.defineProperty(document, "getText", {value: getText});
-    Object.defineProperty(vscode.commands, "executeCommand", {value: executeCommand});
-    Object.defineProperty(zowe, "ZosmfSession", {value: ZosmfSession});
-    Object.defineProperty(ZosmfSession, "createBasicZosmfSession", {value: createBasicZosmfSession});
-    Object.defineProperty(zowe, "Upload", {value: Upload});
-    Object.defineProperty(Upload, "bufferToDataSet", {value: bufferToDataSet});
-    Object.defineProperty(Upload, "pathToDataSet", {value: pathToDataSet});
-    Object.defineProperty(Upload, "fileToUSSFile", {value: fileToUSSFile});
-    Object.defineProperty(zowe, "Create", {value: Create});
-    Object.defineProperty(Create, "dataSet", {value: dataSetCreate});
-    Object.defineProperty(zowe, "Get", {value: Get});
-    Object.defineProperty(Get, "dataSet", {value: dataSetGet});
-    Object.defineProperty(zowe, "List", {value: List});
-    Object.defineProperty(List, "dataSet", {value: dataSetList});
-    Object.defineProperty(List, "fileList", {value: fileList});
-    Object.defineProperty(List, "allMembers", {value: allMembers});
-    Object.defineProperty(vscode.workspace, "openTextDocument", {value: openTextDocument});
-    Object.defineProperty(vscode.window, "showInformationMessage", {value: showInformationMessage});
-    Object.defineProperty(vscode.window, "showTextDocument", {value: showTextDocument});
-    Object.defineProperty(vscode.window, "showOpenDialog", {value: showOpenDialog});
-    Object.defineProperty(vscode.window, "showQuickPick", {value: showQuickPick});
-    Object.defineProperty(vscode.window, "withProgress", {value: withProgress});
-    Object.defineProperty(zowe, "Download", {value: Download});
-    Object.defineProperty(Download, "dataSet", {value: dataSet});
-    Object.defineProperty(treeMock, "DatasetTree", {value: DatasetTree});
-    Object.defineProperty(treeUSSMock, "USSTree", {value: USSTree});
-    Object.defineProperty(zowe, "Delete", {value: Delete});
-    Object.defineProperty(Delete, "dataSet", {value: delDataset});
-    Object.defineProperty(zowe, "CreateDataSetTypeEnum", {value: CreateDataSetTypeEnum});
-    Object.defineProperty(zowe, "Utilities", {value: Utilities});
-    Object.defineProperty(Download, "ussFile", {value: ussFile});
-    Object.defineProperty(Utilities, "isFileTagBinOrAscii", {value: isFileTagBinOrAscii});
-    Object.defineProperty(zowe, "GetJobs", {value: GetJobs});
-    Object.defineProperty(GetJobs, "getSpoolContentById", {value: getSpoolContentById});
-    Object.defineProperty(GetJobs, "getJclForJob", {value: getJclForJob});
-    Object.defineProperty(zowe, "DownloadJobs", {value: DownloadJobs});
-    Object.defineProperty(DownloadJobs, "downloadAllSpoolContentCommon", {value: downloadAllSpoolContentCommon});
-    Object.defineProperty(zowe, "SubmitJobs", {value: SubmitJobs});
-    Object.defineProperty(SubmitJobs, "submitJcl", {value: submitJcl});
-    Object.defineProperty(SubmitJobs, "submitJob", {value: submitJob});
-    Object.defineProperty(zowe, "IssueCommand", {value: IssueCommand});
-    Object.defineProperty(IssueCommand, "issueSimple", {value: issueSimple});
-    Object.defineProperty(vscode.workspace, "registerTextDocumentContentProvider", { value: registerTextDocumentContentProvider});
-    Object.defineProperty(vscode.Disposable, "from", {value: from});
-    Object.defineProperty(vscode.Uri, "parse", {value: parse});
-    Object.defineProperty(zowe, "Rename", {value: Rename});
-    Object.defineProperty(Rename, "dataSet", { value: renameDataSet });
-    Object.defineProperty(zowe, "Copy", {value: Copy});
-    Object.defineProperty(Copy, "dataSet", { value: copyDataSet });
-    Object.defineProperty(zowe, "HMigrate", { value: HMigrate });
-    Object.defineProperty(HMigrate, "dataSet", { value: hMigrateDataSet });
-    Object.defineProperty(zowe, "HRecall", { value: HRecall });
-    Object.defineProperty(HRecall, "dataSet", { value: hRecallDataSet });
-    Object.defineProperty(vscode.env, "clipboard", { value: clipboard });
-    Object.defineProperty(Rename, "dataSetMember", { value: renameDataSetMember });
-    Object.defineProperty(ZoweDatasetNode, "getProfileName", { value: getProfileName });
-    Object.defineProperty(CliProfileManager, "initialize", { value: initialize });
-    Object.defineProperty(zowe, "getImperativeConfig", { value: getImperativeConfig });
-    Object.defineProperty(imperative, "ImperativeConfig", { value: ImperativeConfig });
-    Object.defineProperty(ImperativeConfig, "instance", { value: icInstance });
-    Object.defineProperty(icInstance, "cliHome", { get: cliHome });
-    Object.defineProperty(utils, "closeOpenedTextFile", {value: closeOpenedTextFile});
-
-    beforeEach(() => {
-        mockLoadNamedProfile.mockReturnValue(profileOne);
-
-        Object.defineProperty(Profiles, "getInstance", {
-            value: jest.fn(() => {
-                return {
-                    allProfiles: [{name: "firstName"}, {name: "secondName"}],
-                    defaultProfile: {name: "firstName"},
-                    validProfile: ValidProfileEnum.VALID,
-                    getDefaultProfile: mockLoadNamedProfile,
-                    loadNamedProfile: mockLoadNamedProfile,
-                    promptCredentials: jest.fn(),
-                    usesSecurity: true,
-                    getProfiles: jest.fn(),
-                    checkCurrentProfile: jest.fn(() => {
-                        return profilesForValidation;
-                    }),
-                    validateProfiles: jest.fn(),
-                    refresh: jest.fn(),
-                };
-            })
-        });
-
-        withProgress.mockImplementation((progLocation, callback) => {
-            return callback();
-        });
-    });
-
-    afterEach(() => {
-        jest.clearAllMocks();
-    });
-
-    it("Testing that activate correctly executes", async () => {
-        createTreeView.mockReturnValue(new TreeView());
-
-        existsSync.mockReturnValueOnce(true);
-        existsSync.mockReturnValueOnce(true);
-        existsSync.mockReturnValueOnce(false);
-        existsSync.mockReturnValueOnce(true);
-        readdirSync.mockReturnValueOnce(["firstFile.txt", "secondFile.txt", "firstDir"]);
-        isFile.mockReturnValueOnce(true);
-        readdirSync.mockReturnValueOnce(["thirdFile.txt"]);
-        readdirSync.mockReturnValue([]);
-        isFile.mockReturnValueOnce(false);
-        createBasicZosmfSession.mockReturnValue(session);
-        getConfiguration.mockReturnValueOnce({
-            persistence: true,
-            get: () => "folderpath",
-            update: jest.fn(()=>{
-                return {};
-            })
-        });
-        getConfiguration.mockReturnValueOnce({
-            persistence: true,
-            get: (setting: string) => "vscode",
-            update: jest.fn(()=>{
-                return {};
-            })
-        });
-
-        getConfiguration.mockReturnValueOnce({
-            persistence: true,
-            get: () => "",
-            update: jest.fn(()=>{
-                return {};
-            })
-        });
-
-        getConfiguration.mockReturnValueOnce({
-            persistence: true,
-            get: (setting: string) => [
-                "[test]: brtvs99.public.test{pds}",
-                "[test]: brtvs99.test{ds}",
-                "[test]: brtvs99.fail{fail}",
-                "[test]: brtvs99.test.search{session}",
-            ],
-            update: jest.fn(()=>{
-                return {};
-            })
-        });
-        getConfiguration.mockReturnValueOnce({
-            persistence: true,
-            get: (setting: string) => [
-                "[test]: brtvs99.public.test{pds}",
-                "[test]: brtvs99.test{ds}",
-                "[test]: brtvs99.fail{fail}",
-                "[test]: brtvs99.test.search{session}",
-            ],
-            update: jest.fn(()=>{
-                return {};
-            })
-        });
-        getConfiguration.mockReturnValueOnce({
-            persistence: true,
-            get: (setting: string) => [
-                "[test]: brtvs99.public.test{pds}",
-                "[test]: brtvs99.test{ds}",
-                "[test]: brtvs99.fail{fail}",
-                "[test]: brtvs99.test.search{session}",
-            ],
-            update: jest.fn(()=>{
-                return {};
-            })
-        });
-        getConfiguration.mockReturnValueOnce({
-            persistence: true,
-            get: (setting: string) => [
-                "[test]: /u/myUser{directory}",
-                "[test]: /u/myUser{directory}",
-                "[test]: /u/myUser/file.txt{file}",
-                "[test]: /u{session}",
-            ],
-            update: jest.fn(()=>{
-                return {};
-            })
-        });
-        getConfiguration.mockReturnValue({
-            persistence: true,
-            get: (setting: string) => [
-                "[test]: /u/myUser{directory}",
-                "[test]: /u/myUser{directory}",
-                "[test]: /u/myUser/file.txt{file}",
-                "[test]: /u{session}",
-            ],
-            update: jest.fn(()=>{
-                return {};
-            })
-        });
-        const enums = jest.fn().mockImplementation(() => {
-=======
 jest.mock("isbinaryfile");
 
 async function createGlobalMocks() {
@@ -671,7 +72,6 @@
         }),
         testTreeView: null,
         enums: jest.fn().mockImplementation(() => {
->>>>>>> bba94408
             return {
                 Global: 1,
                 Workspace: 2,
@@ -844,177 +244,14 @@
             visible: true,
             onDidChangeVisibility: globalMocks.mockOnDidChangeVisibility
         };
-<<<<<<< HEAD
-
-        showQuickPick.mockReset();
-        getConfiguration.mockReset();
-        showInputBox.mockReset();
-        dataSetCreate.mockReset();
-        allMembers.mockReset();
-        dataSetList.mockReset();
-        mockgetSearchHistory.mockReset();
-
-        getConfiguration.mockReturnValue("FakeConfig");
-        mockCreateFilterString.mockReturnValue("NODE");
-        createTreeView.mockReturnValue(new TreeView());
-        showInputBox.mockReturnValue("NODE");
-        allMembers.mockReturnValue(uploadResponse);
-        dataSetList.mockReturnValue(uploadResponse);
-        mockgetSearchHistory.mockReturnValue([]);
-        testTree.getTreeView.mockReturnValue(new TreeView());
-
-        showQuickPick.mockResolvedValueOnce("Data Set Binary");
-        await dsActions.createFile(sessNode2, testTree);
-        showQuickPick.mockResolvedValueOnce("Data Set C");
-        await dsActions.createFile(sessNode2, testTree);
-        showQuickPick.mockResolvedValueOnce("Data Set Classic");
-        await dsActions.createFile(sessNode2, testTree);
-        showQuickPick.mockResolvedValueOnce("Data Set Partitioned");
-        await dsActions.createFile(sessNode2, testTree);
-        showQuickPick.mockResolvedValueOnce("Data Set Sequential");
-        await dsActions.createFile(sessNode2, testTree);
-
-        // tslint:disable-next-line: no-magic-numbers
-        expect(showQuickPick.mock.calls.length).toBe(5);
-        // tslint:disable-next-line: no-magic-numbers
-        expect(getConfiguration.mock.calls.length).toBe(5);
-        expect(getConfiguration.mock.calls[0][0]).toBe("Zowe-Default-Datasets-Binary");
-        expect(getConfiguration.mock.calls[1][0]).toBe("Zowe-Default-Datasets-C");
-        expect(getConfiguration.mock.calls[2][0]).toBe("Zowe-Default-Datasets-Classic");
-        // tslint:disable-next-line: no-magic-numbers
-        expect(getConfiguration.mock.calls[3][0]).toBe("Zowe-Default-Datasets-PDS");
-        // tslint:disable-next-line: no-magic-numbers
-        expect(getConfiguration.mock.calls[4][0]).toBe("Zowe-Default-Datasets-PS");
-        // tslint:disable-next-line: no-magic-numbers
-        expect(showInputBox.mock.calls.length).toBe(5);
-        // tslint:disable-next-line: no-magic-numbers
-        expect(dataSetCreate.mock.calls.length).toBe(5);
-        expect(dataSetCreate.mock.calls[0][0]).toEqual(session);
-
-        showInformationMessage.mockReset();
-        showErrorMessage.mockReset();
-
-        showQuickPick.mockResolvedValueOnce("Data Set Sequential");
-        await dsActions.createFile(sessNode2, testTree);
-
-        showQuickPick.mockResolvedValueOnce("Data Set Sequential");
-        dataSetCreate.mockRejectedValueOnce(Error("Generic Error"));
-        try {
-            await dsActions.createFile(sessNode2, testTree);
-        } catch (err) {
-            // do nothing
-        }
-        expect(showErrorMessage.mock.calls.length).toBe(1);
-        expect(showErrorMessage.mock.calls[0][0]).toBe("Error encountered when creating data set! Generic Error Error: Generic Error");
-
-        showQuickPick.mockReset();
-        showErrorMessage.mockReset();
-
-        showQuickPick.mockReturnValueOnce(undefined);
-        try {
-            await dsActions.createFile(sessNode, testTree);
-            // tslint:disable-next-line:no-empty
-        } catch (err) {
-        }
-
-        expect(showQuickPick.mock.calls.length).toBe(1);
-        expect(showErrorMessage.mock.calls.length).toBe(0);
-
-        mockgetSearchHistory.mockReset();
-        testTree.treeView.reveal.mockReset();
-        mockCreateFilterString.mockReset();
-        mockCreateFilterString.mockReturnValue("NODE1,NODE.*");
-
-        // Testing the addition of new node to tree view
-        mockgetSearchHistory.mockReturnValueOnce(["NODE1"]);
-        showQuickPick.mockResolvedValueOnce("Data Set Sequential");
-        await dsActions.createFile(sessNode2, testTree);
-        expect(testTree.addSearchHistory).toHaveBeenCalledWith("NODE1,NODE.*");
-        expect(testTree.treeView.reveal.mock.calls.length).toBe(1);
-
-        testTree.addSearchHistory.mockReset();
-
-        mockgetSearchHistory.mockReturnValueOnce(["NODE"]);
-        showQuickPick.mockResolvedValueOnce("Data Set Sequential");
-        await dsActions.createFile(sessNode2, testTree);
-        expect(testTree.addSearchHistory.mock.calls.length).toBe(1);
-
-        mockCreateFilterString.mockReset();
-
-        mockgetSearchHistory.mockReturnValueOnce([null]);
-        mockCreateFilterString.mockReturnValueOnce("NODE");
-        showQuickPick.mockResolvedValueOnce("Data Set Sequential");
-        await dsActions.createFile(sessNode2, testTree);
-        expect(testTree.addSearchHistory).toHaveBeenCalledWith("NODE");
-
-        allMembers.mockReset();
-        dataSetList.mockReset();
-        getConfiguration.mockReset();
-        showInputBox.mockReset();
-=======
->>>>>>> bba94408
     });
 
     return globalMocks;
 }
 
-<<<<<<< HEAD
-        showQuickPick.mockReset();
-        getConfiguration.mockReset();
-        showInputBox.mockReset();
-        dataSetCreate.mockReset();
-        dataSetList.mockReset();
-        mockgetSearchHistory.mockReset();
-        allMembers.mockReset();
-
-        getConfiguration.mockReturnValue("FakeConfig");
-        mockCreateFilterString.mockReturnValue("NODE");
-        createTreeView.mockReturnValue(new TreeView());
-        showInputBox.mockReturnValue("FakeName");
-        mockgetSearchHistory.mockReturnValue(["mockHistory"]);
-        dataSetList.mockReturnValue(uploadResponse);
-        allMembers.mockReturnValue(uploadResponse);
-        testTree.getTreeView.mockReturnValue(new TreeView());
-
-        showQuickPick.mockResolvedValueOnce("Data Set Binary");
-        await dsActions.createFile(newsessNode, testTree);
-        showQuickPick.mockResolvedValueOnce("Data Set C");
-        await dsActions.createFile(newsessNode, testTree);
-        showQuickPick.mockResolvedValueOnce("Data Set Classic");
-        await dsActions.createFile(newsessNode, testTree);
-        showQuickPick.mockResolvedValueOnce("Data Set Partitioned");
-        await dsActions.createFile(newsessNode, testTree);
-        showQuickPick.mockResolvedValueOnce("Data Set Sequential");
-        await dsActions.createFile(newsessNode, testTree);
-
-        // tslint:disable-next-line: no-magic-numbers
-        expect(showQuickPick.mock.calls.length).toBe(5);
-        // tslint:disable-next-line: no-magic-numbers
-        expect(getConfiguration.mock.calls.length).toBe(5);
-        expect(getConfiguration.mock.calls[0][0]).toBe("Zowe-Default-Datasets-Binary");
-        expect(getConfiguration.mock.calls[1][0]).toBe("Zowe-Default-Datasets-C");
-        expect(getConfiguration.mock.calls[2][0]).toBe("Zowe-Default-Datasets-Classic");
-        // tslint:disable-next-line: no-magic-numbers
-        expect(getConfiguration.mock.calls[3][0]).toBe("Zowe-Default-Datasets-PDS");
-        // tslint:disable-next-line: no-magic-numbers
-        expect(getConfiguration.mock.calls[4][0]).toBe("Zowe-Default-Datasets-PS");
-        // tslint:disable-next-line: no-magic-numbers
-        expect(showInputBox.mock.calls.length).toBe(5);
-        // tslint:disable-next-line: no-magic-numbers
-        expect(dataSetCreate.mock.calls.length).toBe(5);
-
-        getConfiguration.mockReset();
-        showInputBox.mockReset();
-        dataSetCreate.mockReset();
-        dataSetList.mockReset();
-        mockgetSearchHistory.mockReset();
-        allMembers.mockReset();
-    });
-=======
 describe("Extension Unit Tests", () => {
     it("Testing that activate correctly executes", async () => {
         const globalMocks = await createGlobalMocks();
->>>>>>> bba94408
 
         // tslint:disable-next-line: no-object-literal-type-assertion
         globalMocks.mockReadFileSync.mockReturnValueOnce('{ "overrides": { "CredentialManager": "Managed by ANO" }}');
@@ -1039,45 +276,7 @@
             update: jest.fn(()=>{ {} })
         });
 
-<<<<<<< HEAD
-        createBasicZosmfSession.mockReturnValue(sessionwocred);
-        const newsessNode = new ZoweDatasetNode("sestest", vscode.TreeItemCollapsibleState.Expanded,
-                                                null, sessionwocred, undefined, undefined, profileOne);
-        newsessNode.contextValue = globals.DS_SESSION_CONTEXT + globals.FAV_SUFFIX;
-
-        showQuickPick.mockReset();
-        getConfiguration.mockReset();
-        showInputBox.mockReset();
-        dataSetCreate.mockReset();
-        testTree.getChildren.mockReset();
-        allMembers.mockReset();
-        dataSet.mockReset();
-        mockgetSearchHistory.mockReset();
-
-        getConfiguration.mockReturnValue("FakeConfig");
-        mockCreateFilterString.mockReturnValue("NODE");
-        showInputBox.mockReturnValue("FakeName");
-        createTreeView.mockReturnValue(new TreeView());
-        testTree.getChildren.mockReturnValue([new ZoweDatasetNode("node", vscode.TreeItemCollapsibleState.None, sessNode,
-                                                                  null, undefined, undefined, profileOne), sessNode]);
-        allMembers.mockReturnValue(defaultUploadResponse);
-        dataSet.mockReturnValue(defaultUploadResponse);
-        mockgetSearchHistory.mockReturnValue(["mockHistory1"]);
-        testTree.getTreeView.mockReturnValue(new TreeView());
-
-        showQuickPick.mockResolvedValueOnce("Data Set Binary");
-        await dsActions.createFile(newsessNode, testTree);
-        showQuickPick.mockResolvedValueOnce("Data Set C");
-        await dsActions.createFile(newsessNode, testTree);
-        showQuickPick.mockResolvedValueOnce("Data Set Classic");
-        await dsActions.createFile(newsessNode, testTree);
-        showQuickPick.mockResolvedValueOnce("Data Set Partitioned");
-        await dsActions.createFile(newsessNode, testTree);
-        showQuickPick.mockResolvedValueOnce("Data Set Sequential");
-        await dsActions.createFile(newsessNode, testTree);
-=======
         await extension.activate(globalMocks.mockExtension);
->>>>>>> bba94408
 
         // Check that deactivate() is called successfully
         // tslint:disable-next-line: no-magic-numbers
@@ -1091,909 +290,6 @@
         expect(globalMocks.mockRmdirSync.mock.calls.length).toBe(1);
         expect(globalMocks.mockRmdirSync.mock.calls[0][0]).toBe(globals.ZOWETEMPFOLDER);
         // tslint:disable-next-line: no-magic-numbers
-<<<<<<< HEAD
-        expect(getConfiguration.mock.calls.length).toBe(5);
-        expect(getConfiguration.mock.calls[0][0]).toBe("Zowe-Default-Datasets-Binary");
-        expect(getConfiguration.mock.calls[1][0]).toBe("Zowe-Default-Datasets-C");
-        expect(getConfiguration.mock.calls[2][0]).toBe("Zowe-Default-Datasets-Classic");
-        // tslint:disable-next-line: no-magic-numbers
-        expect(getConfiguration.mock.calls[3][0]).toBe("Zowe-Default-Datasets-PDS");
-        // tslint:disable-next-line: no-magic-numbers
-        expect(getConfiguration.mock.calls[4][0]).toBe("Zowe-Default-Datasets-PS");
-        // tslint:disable-next-line: no-magic-numbers
-        expect(showInputBox.mock.calls.length).toBe(5);
-        // tslint:disable-next-line: no-magic-numbers
-        expect(dataSetCreate.mock.calls.length).toBe(5);
-
-        getConfiguration.mockReset();
-        showInputBox.mockReset();
-        testTree.getChildren.mockReset();
-        allMembers.mockReset();
-        dataSet.mockReset();
-        mockgetSearchHistory.mockReset();
-    });
-
-    it("tests the createFile for prompt credentials error", async () => {
-        Object.defineProperty(Profiles, "getInstance", {
-            value: jest.fn(() => {
-                return {
-                    allProfiles: [profileOne, {name: "secondName"}],
-                    defaultProfile: profileOne,
-                    loadNamedProfile: mockLoadNamedProfile,
-                    validProfile: ValidProfileEnum.VALID,
-                    checkCurrentProfile: jest.fn(() => {
-                        return profilesForValidation;
-                    }),
-                    validateProfiles: jest.fn(),
-                };
-            })
-        });
-        const sessionwocred = new imperative.Session({
-            user: "",
-            password: "",
-            hostname: "fake",
-            protocol: "https",
-            type: "basic",
-        });
-        const createFileSpy = jest.spyOn(dsActions, "createFile");
-        createBasicZosmfSession.mockReturnValue(sessionwocred);
-        const newsessNode = new ZoweDatasetNode("sestest", vscode.TreeItemCollapsibleState.Expanded,
-                                                null, sessionwocred, undefined, undefined, profileOne);
-        newsessNode.contextValue = globals.DS_SESSION_CONTEXT;
-        newsessNode.pattern = "sestest";
-
-        showQuickPick.mockReset();
-        getConfiguration.mockReset();
-        showInputBox.mockReset();
-        dataSetCreate.mockReset();
-        mockgetSearchHistory.mockReset();
-        allMembers.mockReset();
-        dataSetList.mockReset();
-
-        getConfiguration.mockReturnValueOnce("FakeConfig");
-        mockCreateFilterString.mockReturnValue("NODE");
-        showInputBox.mockReturnValueOnce("sestest");
-        mockgetSearchHistory.mockReturnValueOnce(["mockHistory"]);
-        allMembers.mockReturnValueOnce(defaultUploadResponse);
-        dataSetList.mockReturnValue(defaultUploadResponse);
-        testTree.getTreeView.mockReturnValue(new TreeView());
-
-        showQuickPick.mockResolvedValueOnce("Data Set Binary");
-        await dsActions.createFile(newsessNode, testTree);
-        expect(createFileSpy).toHaveBeenCalled();
-
-        dataSetList.mockReset();
-    });
-
-    it("Testing that openPS is executed successfully", async () => {
-        dataSet.mockReset();
-        openTextDocument.mockReset();
-        showTextDocument.mockReset();
-        showErrorMessage.mockReset();
-        existsSync.mockReset();
-        withProgress.mockReset();
-
-        const node = new ZoweDatasetNode("node", vscode.TreeItemCollapsibleState.None, sessNode, null);
-        const parent = new ZoweDatasetNode("parent", vscode.TreeItemCollapsibleState.Collapsed, sessNode, null);
-        const child = new ZoweDatasetNode("child", vscode.TreeItemCollapsibleState.None, parent, null);
-
-        existsSync.mockReturnValue(null);
-
-        withProgress.mockReturnValue(fileResponse);
-        openTextDocument.mockResolvedValueOnce("test doc");
-
-        await dsActions.openPS(node, true, testTree);
-
-        expect(existsSync.mock.calls.length).toBe(1);
-        expect(existsSync.mock.calls[0][0]).toBe(path.join(globals.DS_DIR,
-            node.getSessionNode().label.trim(), node.label));
-        expect(withProgress).toBeCalledWith(
-            {
-                location: vscode.ProgressLocation.Notification,
-                title: "Opening data set..."
-            }, expect.any(Function)
-        );
-        withProgress(downloadDataset);
-        expect(withProgress).toBeCalledWith(downloadDataset);
-        // expect(dataSet.mock.calls.length).toBe(1);
-        // expect(dataSet.mock.calls[0][0]).toBe(session);
-        // expect(dataSet.mock.calls[0][1]).toBe(node.label);
-        // expect(dataSet.mock.calls[0][2]).toEqual({file: sharedUtils.getDocumentFilePath(node.label, node)});
-        expect(openTextDocument.mock.calls.length).toBe(1);
-        expect(openTextDocument.mock.calls[0][0]).toBe(sharedUtils.getDocumentFilePath(node.label, node));
-        expect(showTextDocument.mock.calls.length).toBe(1);
-        expect(showTextDocument.mock.calls[0][0]).toBe("test doc");
-
-        openTextDocument.mockResolvedValueOnce("test doc");
-        const node2 = new ZoweDatasetNode("HLQ.TEST.NODE", vscode.TreeItemCollapsibleState.None, sessNode, null);
-
-        await dsActions.openPS(node2, true, testTree);
-
-        dataSet.mockReset();
-        openTextDocument.mockReset();
-        showTextDocument.mockReset();
-        existsSync.mockReset();
-
-        existsSync.mockReturnValue("exists");
-        showTextDocument.mockRejectedValueOnce(Error("testError"));
-
-        try {
-            await dsActions.openPS(child, true);
-        } catch (err) {
-            // do nothing
-        }
-
-        expect(dataSet.mock.calls.length).toBe(0);
-        expect(openTextDocument.mock.calls.length).toBe(1);
-        expect(openTextDocument.mock.calls[0][0]).toBe(sharedUtils.getDocumentFilePath(parent.label + "(" + child.label + ")", node));
-        expect(showTextDocument.mock.calls.length).toBe(1);
-        expect(showErrorMessage.mock.calls.length).toBe(1);
-        expect(showErrorMessage.mock.calls[0][0]).toBe("testError Error: testError");
-
-        const child2 = new ZoweDatasetNode("child", vscode.TreeItemCollapsibleState.None, node2, null);
-        try {
-            await dsActions.openPS(child2, true, testTree);
-        } catch (err) {
-            // do nothing
-        }
-
-        openTextDocument.mockReset();
-        showTextDocument.mockReset();
-        parent.contextValue = globals.DS_PDS_CONTEXT + globals.FAV_SUFFIX;
-        await dsActions.openPS(child, true, testTree);
-        expect(openTextDocument.mock.calls.length).toBe(1);
-        expect(showTextDocument.mock.calls.length).toBe(1);
-
-        showTextDocument.mockReset();
-        openTextDocument.mockReset();
-
-        parent.contextValue = globals.FAVORITE_CONTEXT;
-        await dsActions.openPS(child, true, testTree);
-        expect(openTextDocument.mock.calls.length).toBe(1);
-        expect(showTextDocument.mock.calls.length).toBe(1);
-
-        showErrorMessage.mockReset();
-    });
-
-    /*************************************************************************************************************
-     * Recent Member Prompts
-     *************************************************************************************************************/
-    it("Testing that openRecentMemberPrompt (opening a recent member) is executed successfully on a PDS", async () => {
-        const sessNode2 = new ZoweDatasetNode("sessNode2", vscode.TreeItemCollapsibleState.Expanded, null, session);
-        sessNode2.contextValue = globals.DS_SESSION_CONTEXT;
-        sessNode2.pattern = "node";
-        const parent = new ZoweDatasetNode("node", vscode.TreeItemCollapsibleState.Collapsed, sessNode2, null);
-        const child = new ZoweDatasetNode("child", vscode.TreeItemCollapsibleState.None, parent, session);
-        child.contextValue = globals.DS_MEMBER_CONTEXT;
-        child.pattern = child.label;
-        sessNode2.children.push(parent);
-        testTree.mSessionNodes.push(sessNode2);
-
-        const qpItem: vscode.QuickPickItem = new utils.FilterDescriptor("\uFF0B " + "Create a new filter");
-        const resolveQuickPickHelper = jest.spyOn(utils, "resolveQuickPickHelper").mockImplementation(
-            () => Promise.resolve(qpItem)
-        );
-        createQuickPick.mockReturnValue({
-            activeItems: [child.label],
-            ignoreFocusOut: true,
-            items: [child.label],
-            value: "[sessNode2]: node(child)",
-            show: jest.fn(() => {
-                return {};
-            }),
-            hide: jest.fn(() => {
-                return {};
-            }),
-            onDidAccept: jest.fn(() => {
-                return {};
-            })
-        });
-
-        showQuickPick.mockReset();
-        showInputBox.mockReset();
-
-        mockgetFileHistory.mockReturnValueOnce([`[sessNode]: node(child)`]);
-        mockUSSgetFileHistory.mockReturnValueOnce([]);
-
-        await sharedActions.openRecentMemberPrompt(testTree, testUSSTree);
-        expect(testTree.openItemFromPath).toBeCalledWith(`[sessNode2]: node(child)`, sessNode2);
-
-        testTree.mSessionNodes.pop();
-        showQuickPick.mockReset();
-        showInputBox.mockReset();
-    });
-
-    it("Testing that openRecentMemberPrompt (opening a recent member) is executed successfully on a DS", async () => {
-        const sessNode2 = new ZoweDatasetNode("sessNode2", vscode.TreeItemCollapsibleState.Expanded, null, session);
-        sessNode2.contextValue = globals.DS_SESSION_CONTEXT;
-        sessNode2.pattern = "node";
-        const node = new ZoweDatasetNode("node", vscode.TreeItemCollapsibleState.Collapsed, sessNode2, null);
-        node.contextValue = globals.DS_DS_CONTEXT;
-        sessNode2.children.push(node);
-        testTree.mSessionNodes.push(sessNode2);
-
-        const qpItem: vscode.QuickPickItem = new utils.FilterDescriptor("\uFF0B " + "Create a new filter");
-        const resolveQuickPickHelper = jest.spyOn(utils, "resolveQuickPickHelper").mockImplementation(
-            () => Promise.resolve(qpItem)
-        );
-        createQuickPick.mockReturnValue({
-            activeItems: [node.label],
-            ignoreFocusOut: true,
-            items: [node.label],
-            value: "[sessNode2]: node",
-            show: jest.fn(() => {
-                return {};
-            }),
-            hide: jest.fn(() => {
-                return {};
-            }),
-            onDidAccept: jest.fn(() => {
-                return {};
-            })
-        });
-
-        showQuickPick.mockReset();
-        showInputBox.mockReset();
-
-        mockgetFileHistory.mockReturnValueOnce([`[sessNode2]: node`]);
-        mockUSSgetFileHistory.mockReturnValueOnce([]);
-
-        await sharedActions.openRecentMemberPrompt(testTree, testUSSTree);
-        expect(testTree.openItemFromPath).toBeCalledWith(`[sessNode2]: node`, sessNode2);
-
-        testTree.mSessionNodes.pop();
-        showQuickPick.mockReset();
-        showInputBox.mockReset();
-    });
-
-    it("Testing that openRecentMemberPrompt (opening a recent member) is executed successfully on a USS file", async () => {
-        const sessNode2 = new ZoweUSSNode("sessNode2", vscode.TreeItemCollapsibleState.Expanded, null, session, "", false, "testProf");
-        sessNode2.contextValue = globals.DS_SESSION_CONTEXT;
-        sessNode2.fullPath = "";
-        const node = new ZoweUSSNode("node3.txt", vscode.TreeItemCollapsibleState.None, sessNode2, null, "/node1/node2");
-        node.contextValue = globals.DS_DS_CONTEXT;
-        sessNode2.children.push(node);
-        testUSSTree.mSessionNodes.push(sessNode2);
-
-        const qpItem: vscode.QuickPickItem = new utils.FilterDescriptor("\uFF0B " + "Create a new filter");
-        const resolveQuickPickHelper = jest.spyOn(utils, "resolveQuickPickHelper").mockImplementation(
-            () => Promise.resolve(qpItem)
-        );
-        createQuickPick.mockReturnValue({
-            activeItems: [node.label],
-            ignoreFocusOut: true,
-            items: [node.label],
-            value: "[testProf]: /node1/node2/node3.txt",
-            show: jest.fn(() => {
-                return {};
-            }),
-            hide: jest.fn(() => {
-                return {};
-            }),
-            onDidAccept: jest.fn(() => {
-                return {};
-            })
-        });
-
-        showQuickPick.mockReset();
-        showInputBox.mockReset();
-
-        mockgetFileHistory.mockReturnValueOnce([]);
-        mockUSSgetFileHistory.mockReturnValueOnce([`[testProf]: /node1/node2/node3.txt`]);
-
-        await sharedActions.openRecentMemberPrompt(testTree, testUSSTree);
-        expect(testUSSTree.openItemFromPath).toBeCalledWith(`/node1/node2/node3.txt`, sessNode2);
-
-        testTree.mSessionNodes.pop();
-        showQuickPick.mockReset();
-        showInputBox.mockReset();
-    });
-
-    it("Testing that that openPS credentials prompt is executed successfully", async () => {
-        showQuickPick.mockReset();
-        showInputBox.mockReset();
-        showTextDocument.mockReset();
-        openTextDocument.mockReset();
-        dataSet.mockReturnValueOnce(fileResponse);
-
-        const sessionwocred = new imperative.Session({
-            user: "",
-            password: "",
-            hostname: "fake",
-            port: 443,
-            protocol: "https",
-            type: "basic",
-        });
-        const dsNode = new ZoweDatasetNode("testSess", vscode.TreeItemCollapsibleState.Expanded, sessNode, sessionwocred);
-        dsNode.contextValue = globals.DS_SESSION_CONTEXT;
-        Object.defineProperty(Profiles, "getInstance", {
-            value: jest.fn(() => {
-                return {
-                    allProfiles: [{name: "firstName", profile: {user:undefined, password: undefined}}, {name: "secondName"}],
-                    defaultProfile: {name: "firstName"},
-                    promptCredentials: jest.fn(()=> {
-                        return ["fake", "fake", "fake"];
-                    }),
-                    getProfiles: jest.fn(),
-                    validProfile: ValidProfileEnum.VALID,
-                    checkCurrentProfile: jest.fn(() => {
-                        return profilesForValidation;
-                    }),
-                    validateProfiles: jest.fn(),
-                    loadNamedProfile: mockLoadNamedProfile
-                };
-            })
-        });
-
-        showInputBox.mockReturnValueOnce("fake");
-        showInputBox.mockReturnValueOnce("fake");
-
-        await dsActions.openPS(dsNode, true, testTree);
-        expect(openTextDocument.mock.calls.length).toBe(1);
-        expect(showTextDocument.mock.calls.length).toBe(1);
-    });
-
-    it("Testing that that openPS credentials prompt works with favorites", async () => {
-        showTextDocument.mockReset();
-        openTextDocument.mockReset();
-        showQuickPick.mockReset();
-        showInputBox.mockReset();
-        const sessionwocred = new imperative.Session({
-            user: "",
-            password: "",
-            hostname: "fake",
-            port: 443,
-            protocol: "https",
-            type: "basic",
-        });
-        const dsNode = new ZoweDatasetNode("[test]: TEST.JCL", vscode.TreeItemCollapsibleState.Expanded, sessNode, sessionwocred);
-        dsNode.contextValue = globals.DS_PDS_CONTEXT + globals.FAV_SUFFIX;
-        Object.defineProperty(Profiles, "getInstance", {
-            value: jest.fn(() => {
-                return {
-                    allProfiles: [{name: "firstName", profile: {user:undefined, password: undefined}}, {name: "secondName"}],
-                    defaultProfile: {name: "firstName"},
-                    promptCredentials: jest.fn(()=> {
-                        return ["fake", "fake", "fake"];
-                    }),
-                    loadNamedProfile: mockLoadNamedProfile,
-                    validProfile: ValidProfileEnum.VALID,
-                    checkCurrentProfile: jest.fn(() => {
-                        return profilesForValidation;
-                    }),
-                    validateProfiles: jest.fn(),
-                };
-            })
-        });
-
-        showInputBox.mockReturnValueOnce("fake");
-        showInputBox.mockReturnValueOnce("fake");
-
-        await dsActions.openPS(dsNode, true, testTree);
-        expect(openTextDocument.mock.calls.length).toBe(1);
-        expect(showTextDocument.mock.calls.length).toBe(1);
-    });
-
-    it("Testing that that openPS credentials prompt ends in error", async () => {
-        showTextDocument.mockReset();
-        openTextDocument.mockReset();
-        showQuickPick.mockReset();
-        showInputBox.mockReset();
-        const sessionwocred = new imperative.Session({
-            user: "",
-            password: "",
-            hostname: "fake",
-            port: 443,
-            protocol: "https",
-            type: "basic",
-        });
-        const dsNode = new ZoweDatasetNode("testSess", vscode.TreeItemCollapsibleState.Expanded, sessNode, sessionwocred);
-        dsNode.contextValue = globals.DS_SESSION_CONTEXT;
-        Object.defineProperty(Profiles, "getInstance", {
-            value: jest.fn(() => {
-                return {
-                    allProfiles: [{name: "firstName", profile: {user:undefined, password: undefined}}, {name: "secondName"}],
-                    defaultProfile: {name: "firstName"},
-                    validProfile: ValidProfileEnum.INVALID,
-                    checkCurrentProfile: jest.fn(() => {
-                        return profilesForValidation;
-                    }),
-                    validateProfiles: jest.fn(),
-                    loadNamedProfile: mockLoadNamedProfile
-                };
-            })
-        });
-
-        await dsActions.openPS(dsNode, true, testTree);
-        expect(Profiles.getInstance().validProfile).toBe(ValidProfileEnum.INVALID);
-        showQuickPick.mockReset();
-        showInputBox.mockReset();
-        showInformationMessage.mockReset();
-        showErrorMessage.mockReset();
-    });
-
-    it("Testing that that openPS credentials with favorites ends in error", async () => {
-        showTextDocument.mockReset();
-        openTextDocument.mockReset();
-        showQuickPick.mockReset();
-        showInputBox.mockReset();
-        const sessionwocred = new imperative.Session({
-            user: "",
-            password: "",
-            hostname: "fake",
-            port: 443,
-            protocol: "https",
-            type: "basic",
-        });
-        const dsNode = new ZoweDatasetNode("[test]: TEST.JCL", vscode.TreeItemCollapsibleState.Expanded, sessNode, sessionwocred);
-        dsNode.contextValue = globals.DS_PDS_CONTEXT + globals.FAV_SUFFIX;
-        Object.defineProperty(Profiles, "getInstance", {
-            value: jest.fn(() => {
-                return {
-                    allProfiles: [{name: "firstName", profile: {user:undefined, password: undefined}}, {name: "secondName"}],
-                    defaultProfile: {name: "firstName"},
-                    validProfile: ValidProfileEnum.VALID,
-                    checkCurrentProfile: jest.fn(() => {
-                        return profilesForValidation;
-                    }),
-                    validateProfiles: jest.fn(),
-                    promptCredentials: jest.fn(()=> {
-                        return [undefined, undefined, undefined];
-                    }),
-                    loadNamedProfile: mockLoadNamedProfile
-                };
-            })
-        });
-
-        showInputBox.mockReturnValueOnce("fake");
-        showInputBox.mockReturnValueOnce("fake");
-        const spyopenPS = jest.spyOn(dsActions, "openPS");
-        await dsActions.openPS(dsNode, true, testTree);
-        expect(spyopenPS).toHaveBeenCalled();
-    });
-
-    describe("Add searchForLoadedItems Tests", () => {
-        it("Testing that filterTreeByString returns the correct array", async () => {
-            const qpItems = [
-                new utils.FilterItem("[sestest]: HLQ.PROD2.STUFF1"),
-                new utils.FilterItem("[sestest]: HLQ.PROD3.STUFF2(TESTMEMB)"),
-                new utils.FilterItem("[sestest]: /test/tree/abc"),
-            ];
-
-            let filteredValues = await sharedUtils.filterTreeByString("testmemb", qpItems);
-            expect(filteredValues).toStrictEqual([qpItems[1]]);
-            filteredValues = await sharedUtils.filterTreeByString("sestest", qpItems);
-            expect(filteredValues).toStrictEqual(qpItems);
-            filteredValues = await sharedUtils.filterTreeByString("HLQ.PROD2.STUFF1", qpItems);
-            expect(filteredValues).toStrictEqual([qpItems[0]]);
-            filteredValues = await sharedUtils.filterTreeByString("HLQ.*.STUFF*", qpItems);
-            expect(filteredValues).toStrictEqual([qpItems[0],qpItems[1]]);
-            filteredValues = await sharedUtils.filterTreeByString("/test/tree/abc", qpItems);
-            expect(filteredValues).toStrictEqual([qpItems[2]]);
-            filteredValues = await sharedUtils.filterTreeByString("*/abc", qpItems);
-            expect(filteredValues).toStrictEqual([qpItems[2]]);
-        });
-
-        it("Testing that searchForLoadedItems works for a PDS", async () => {
-            showQuickPick.mockReset();
-            testTree.getChildren.mockReset();
-            mockaddSearchHistory.mockReset();
-
-            const testNode = new ZoweDatasetNode("HLQ.PROD2.STUFF", null, sessNode, session, globals.DS_PDS_CONTEXT);
-            testNode.collapsibleState = vscode.TreeItemCollapsibleState.Collapsed;
-            testTree.getChildren.mockReturnValue([sessNode]);
-            jest.spyOn(utils, "resolveQuickPickHelper").mockImplementationOnce(() => Promise.resolve(qpItem));
-            jest.spyOn(testTree, "searchInLoadedItems").mockImplementationOnce(() => Promise.resolve([testNode]));
-            jest.spyOn(testUSSTree, "searchInLoadedItems").mockImplementationOnce(() => Promise.resolve([]));
-            jest.spyOn(testTree, "getChildren").mockImplementation((arg) => {
-                if (arg) {
-                    return Promise.resolve([testNode]);
-                } else {
-                    return Promise.resolve([sessNode]);
-                }
-            });
-
-            const qpItem = new utils.FilterItem("[sestest]: HLQ.PROD2.STUFF");
-            createQuickPick.mockReturnValueOnce({
-                placeholder: "Select a filter",
-                activeItems: [qpItem],
-                ignoreFocusOut: true,
-                items: [qpItem],
-                value: qpItem,
-                show: jest.fn(() => {
-                    return {};
-                }),
-                onDidChangeValue: jest.fn(() => {
-                    return {};
-                }),
-                dispose: jest.fn(() => {
-                    return {};
-                })
-            });
-
-            await sharedActions.searchInAllLoadedItems(testTree, testUSSTree);
-
-            expect(mockaddSearchHistory).toBeCalledTimes(0);
-        });
-
-        it("Testing that searchForLoadedItems works for a member", async () => {
-            showQuickPick.mockReset();
-            testTree.getChildren.mockReset();
-            mockaddSearchHistory.mockReset();
-
-            const testNode = new ZoweDatasetNode("HLQ.PROD2.STUFF", null, sessNode, session, globals.DS_DS_CONTEXT);
-            testNode.collapsibleState = vscode.TreeItemCollapsibleState.Collapsed;
-            const testMember = new ZoweDatasetNode("TESTMEMB", null, testNode, session, globals.DS_MEMBER_CONTEXT);
-            testMember.collapsibleState = vscode.TreeItemCollapsibleState.Collapsed;
-            testNode.children.push(testMember);
-            testTree.getChildren.mockReturnValue([sessNode]);
-            jest.spyOn(utils, "resolveQuickPickHelper").mockImplementationOnce(() => Promise.resolve(qpItem));
-            jest.spyOn(dsActions, "openPS").mockImplementationOnce(() => Promise.resolve(null));
-            jest.spyOn(testTree, "searchInLoadedItems").mockImplementationOnce(() => Promise.resolve([testMember]));
-            jest.spyOn(testUSSTree, "searchInLoadedItems").mockImplementationOnce(() => Promise.resolve([]));
-            jest.spyOn(testTree, "getChildren").mockImplementation((arg) => {
-                if (arg === testNode) {
-                    return Promise.resolve([testMember]);
-                } else if (arg) {
-                    return Promise.resolve([testNode]);
-                } else {
-                    return Promise.resolve([sessNode]);
-                }
-            });
-            const qpItem = new utils.FilterItem("[sestest]: HLQ.PROD2.STUFF(TESTMEMB)");
-            createQuickPick.mockReturnValueOnce({
-                placeholder: "Select a filter",
-                activeItems: [qpItem],
-                ignoreFocusOut: true,
-                items: [qpItem],
-                value: qpItem,
-                show: jest.fn(() => {
-                    return {};
-                }),
-                onDidChangeValue: jest.fn(() => {
-                    return {};
-                }),
-                dispose: jest.fn(() => {
-                    return {};
-                })
-            });
-
-            await sharedActions.searchInAllLoadedItems(testTree, testUSSTree);
-
-            expect(mockaddSearchHistory).toBeCalledWith("HLQ.PROD2.STUFF(TESTMEMB)");
-        });
-
-        it("Testing that searchForLoadedItems works for a USS folder", async () => {
-            showQuickPick.mockReset();
-            testUSSTree.getChildren.mockReset();
-
-            const folder = new ZoweUSSNode("folder", vscode.TreeItemCollapsibleState.Collapsed, sessNode, null, "/");
-            testUSSTree.getChildren.mockReturnValue([testUSSTree.mSessionNodes[0]]);
-            jest.spyOn(utils, "resolveQuickPickHelper").mockImplementationOnce(() => Promise.resolve(qpItem));
-            jest.spyOn(testTree, "searchInLoadedItems").mockImplementationOnce(() => Promise.resolve([]));
-            jest.spyOn(testUSSTree, "searchInLoadedItems").mockImplementationOnce(() => Promise.resolve([folder]));
-            jest.spyOn(folder, "getProfileName").mockImplementationOnce(() => "sestest");
-            jest.spyOn(testUSSTree.mSessionNodes[0], "getChildren").mockImplementationOnce(() => Promise.resolve([folder]));
-            const qpItem = new utils.FilterItem("[sestest]: /folder");
-            createQuickPick.mockReturnValueOnce({
-                placeholder: "Select a filter",
-                activeItems: [qpItem],
-                ignoreFocusOut: true,
-                items: [qpItem],
-                value: qpItem,
-                show: jest.fn(()=>{
-                    return {};
-                }),
-                onDidChangeValue: jest.fn(()=>{
-                    return {};
-                }),
-                dispose: jest.fn(()=>{
-                    return {};
-                })
-            });
-
-            const openNode = jest.spyOn(folder, "openUSS");
-            await sharedActions.searchInAllLoadedItems(testTree, testUSSTree);
-
-            expect(openNode).toHaveBeenCalledTimes(0);
-        });
-
-        it("Testing that searchForLoadedItems works for a USS file", async () => {
-            showQuickPick.mockReset();
-            testUSSTree.getChildren.mockReset();
-
-            const folder = new ZoweUSSNode("folder", vscode.TreeItemCollapsibleState.Collapsed, testUSSTree.mSessionNodes[0], null, "/");
-            const file = new ZoweUSSNode("file", vscode.TreeItemCollapsibleState.None, folder, null, "/folder");
-            testUSSTree.getChildren.mockReturnValue([testUSSTree.mSessionNodes[0]]);
-            jest.spyOn(utils, "resolveQuickPickHelper").mockImplementationOnce(() => Promise.resolve(qpItem));
-            jest.spyOn(testTree, "searchInLoadedItems").mockImplementationOnce(() => Promise.resolve([]));
-            jest.spyOn(testUSSTree, "searchInLoadedItems").mockImplementationOnce(() => Promise.resolve([file]));
-            jest.spyOn(testUSSTree.mSessionNodes[0], "getChildren").mockImplementationOnce(() => Promise.resolve([folder]));
-            jest.spyOn(folder, "getChildren").mockImplementationOnce(() => Promise.resolve([file]));
-            const qpItem = new utils.FilterItem("[sestest]: /folder/file");
-            createQuickPick.mockReturnValueOnce({
-                placeholder: "Select a filter",
-                activeItems: [qpItem],
-                ignoreFocusOut: true,
-                items: [qpItem],
-                value: qpItem,
-                show: jest.fn(()=>{
-                    return {};
-                }),
-                onDidChangeValue: jest.fn(()=>{
-                    return {};
-                }),
-                dispose: jest.fn(()=>{
-                    return {};
-                })
-            });
-
-            const openNode = jest.spyOn(file, "openUSS");
-            await sharedActions.searchInAllLoadedItems(testTree, testUSSTree);
-
-            expect(mockaddSearchHistory).toBeCalledWith("/folder/file");
-            expect(openNode).toHaveBeenCalledWith(false, true, testUSSTree);
-        });
-
-        it("Testing that searchForLoadedItems fails when no pattern is entered", async () => {
-            showQuickPick.mockReset();
-            testTree.getChildren.mockReset();
-
-            jest.spyOn(testTree, "searchInLoadedItems").mockImplementationOnce(() => Promise.resolve([]));
-            jest.spyOn(testUSSTree, "searchInLoadedItems").mockImplementationOnce(() => Promise.resolve([]));
-            jest.spyOn(utils, "resolveQuickPickHelper").mockImplementation(() => Promise.resolve(null));
-            createQuickPick.mockReturnValueOnce({
-                placeholder: "Select a filter",
-                activeItems: null,
-                ignoreFocusOut: true,
-                items: null,
-                value: null,
-                show: jest.fn(()=>{
-                    return {};
-                }),
-                onDidChangeValue: jest.fn(()=>{
-                    return {};
-                }),
-                dispose: jest.fn(()=>{
-                    return {};
-                })
-            });
-
-            await sharedActions.searchInAllLoadedItems(testTree, testUSSTree);
-
-            expect(mockaddSearchHistory).toBeCalledTimes(0);
-            mockaddSearchHistory.mockReset();
-        });
-        showQuickPick.mockReset();
-        showInputBox.mockReset();
-        showInformationMessage.mockReset();
-    });
-
-  // TODO Node tests
-    it("Testing that open is executed successfully", async () => {
-        ussFile.mockReset();
-        openTextDocument.mockReset();
-        showTextDocument.mockReset();
-        showErrorMessage.mockReset();
-        existsSync.mockReset();
-        withProgress.mockReset();
-
-        Object.defineProperty(Profiles, "getInstance", {
-            value: jest.fn(() => {
-                return {
-                    allProfiles: [{name: "firstName"}, {name: "secondName"}],
-                    defaultProfile: {name: "firstName"},
-                    getDefaultProfile: mockLoadNamedProfile,
-                    promptCredentials: jest.fn(()=> {
-                        return ["fake", "fake", "fake"];
-                    }),
-                    loadNamedProfile: mockLoadNamedProfile,
-                    usesSecurity: true,
-                    validProfile: ValidProfileEnum.VALID,
-                    checkCurrentProfile: jest.fn(),
-                    getProfiles: jest.fn(() => {
-                        return [{name: profileOne.name, profile: profileOne}, {name: profileOne.name, profile: profileOne}];
-                    }),
-                    refresh: jest.fn(),
-                };
-            })
-        });
-
-        const node = new ZoweUSSNode("node", vscode.TreeItemCollapsibleState.None, ussNode, session, "/", false, profileOne.name);
-        const parent = new ZoweUSSNode("parent", vscode.TreeItemCollapsibleState.Collapsed, ussNode, null, "/", false, profileOne.name);
-        const child = new ZoweUSSNode("child", vscode.TreeItemCollapsibleState.None, parent, null, "/parent", false, profileOne.name);
-
-        const isBinSpy = jest.spyOn(ussApi, "isFileTagBinOrAscii");
-        existsSync.mockReturnValue(null);
-        openTextDocument.mockResolvedValueOnce("test.doc");
-
-        ussFile.mockReturnValueOnce(fileResponse);
-        withProgress.mockReturnValue(fileResponse);
-    });
-
-    describe("Add Jobs Session Unit Test", () => {
-        const qpItem: vscode.QuickPickItem = new utils.FilterDescriptor("\uFF0B " + "Create a new filter");
-
-        beforeEach(() => {
-            Object.defineProperty(Profiles, "getInstance", {
-                value: jest.fn(() => {
-                    return {
-                        allProfiles: [{name: "firstName"}, {name: "secondName"}],
-                        defaultProfile: {name: "firstName"},
-                        createNewConnection: jest.fn(()=>{
-                            return {newprofile: "fake"};
-                        }),
-                        listProfile: jest.fn(()=>{
-                            return {};
-                        }),
-                        checkCurrentProfile: jest.fn(() => {
-                            return profilesForValidation;
-                        }),
-                        validateProfiles: jest.fn(),
-                        loadNamedProfile: mockLoadNamedProfile
-                    };
-                })
-            });
-            const resolveQuickPickHelper = jest.spyOn(utils, "resolveQuickPickHelper").mockImplementation(
-                () => Promise.resolve(qpItem)
-            );
-        });
-
-        afterEach(() => {
-            showQuickPick.mockReset();
-            showInputBox.mockReset();
-            showInformationMessage.mockReset();
-        });
-
-        it("tests the refresh Jobs Server for prompt credentials", async () => {
-            showQuickPick.mockReset();
-            showInputBox.mockReset();
-            const addJobsSession = jest.spyOn(jobActions, "refreshJobsServer");
-            Object.defineProperty(Profiles, "getInstance", {
-                value: jest.fn(() => {
-                    return {
-                        allProfiles: [{name: "firstName", profile: {user:undefined, password: undefined}}, {name: "secondName"}],
-                        defaultProfile: {name: "firstName"},
-                        validProfile: ValidProfileEnum.VALID,
-                        checkCurrentProfile: jest.fn(),
-                        promptCredentials: jest.fn(()=> {
-                            return ["fake", "fake", "fake"];
-                        }),
-                    };
-                })
-            });
-
-            const sessionwocred = new imperative.Session({
-                user: "",
-                password: "",
-                hostname: "fake",
-                protocol: "https",
-                type: "basic",
-            });
-            createBasicZosmfSession.mockReturnValue(sessionwocred);
-            const newjobNode = new Job("jobtest", vscode.TreeItemCollapsibleState.Expanded, jobNode, sessionwocred, iJob, jobNode.getProfile());
-            newjobNode.contextValue = "server";
-            newjobNode.contextValue = "server";
-            await jobActions.refreshJobsServer(newjobNode, testJobsTree);
-            expect(jobActions.refreshJobsServer).toHaveBeenCalled();
-        });
-
-        it("tests the refresh Jobs Server for prompt credentials, favorites route", async () => {
-            showQuickPick.mockReset();
-            showInputBox.mockReset();
-            const addJobsSession = jest.spyOn(jobActions, "refreshJobsServer");
-            Object.defineProperty(Profiles, "getInstance", {
-                value: jest.fn(() => {
-                    return {
-                        allProfiles: [{name: "firstName", profile: {user:undefined, password: undefined}}, {name: "secondName"}],
-                        defaultProfile: {name: "firstName"},
-                        validProfile: ValidProfileEnum.VALID,
-                        checkCurrentProfile: jest.fn(() => {
-                            return profilesForValidation;
-                        }),
-                        validateProfiles: jest.fn(),
-                        promptCredentials: jest.fn(()=> {
-                            return ["fake", "fake", "fake"];
-                        }),
-                    };
-                })
-            });
-            const sessionwocred = new imperative.Session({
-                user: "",
-                password: "",
-                hostname: "fake",
-                protocol: "https",
-                type: "basic",
-            });
-            createBasicZosmfSession.mockReturnValue(sessionwocred);
-            const newjobNode = new Job("jobtest", vscode.TreeItemCollapsibleState.Expanded, jobNode, sessionwocred, iJob, jobNode.getProfile());
-            newjobNode.contextValue = globals.JOBS_SESSION_CONTEXT + globals.FAV_SUFFIX;
-            await jobActions.refreshJobsServer(newjobNode, testJobsTree);
-            expect(jobActions.refreshJobsServer).toHaveBeenCalled();
-        });
-
-        it("tests the refresh Jobs Server for prompt credentials with favorites that ends in error", async () => {
-            showQuickPick.mockReset();
-            showInputBox.mockReset();
-            const addJobsSession = jest.spyOn(jobActions, "refreshJobsServer");
-            Object.defineProperty(Profiles, "getInstance", {
-                value: jest.fn(() => {
-                    return {
-                        allProfiles: [{name: "firstName", profile: {user:undefined, password: undefined}}, {name: "secondName"}],
-                        defaultProfile: {name: "firstName"},
-                        validProfile: ValidProfileEnum.VALID,
-                        checkCurrentProfile: jest.fn(() => {
-                            return profilesForValidation;
-                        }),
-                        validateProfiles: jest.fn(),
-                        promptCredentials: jest.fn(()=> {
-                            return [undefined, undefined, undefined];
-                        }),
-                    };
-                })
-            });
-            const sessionwocred = new imperative.Session({
-                user: "",
-                password: "",
-                hostname: "fake",
-                protocol: "https",
-                type: "basic",
-            });
-            createBasicZosmfSession.mockReturnValue(sessionwocred);
-            const newjobNode = new Job("jobtest", vscode.TreeItemCollapsibleState.Expanded, jobNode, sessionwocred, iJob, jobNode.getProfile());
-            newjobNode.contextValue = globals.JOBS_SESSION_CONTEXT + globals.FAV_SUFFIX;
-            const spyopenPS = jest.spyOn(jobActions, "refreshJobsServer");
-            await jobActions.refreshJobsServer(newjobNode, testJobsTree);
-            expect(jobActions.refreshJobsServer).toHaveBeenCalled();
-        });
-
-        it("tests the refresh Jobs Server", async () => {
-            showQuickPick.mockReset();
-            showInputBox.mockReset();
-            const addJobsSession = jest.spyOn(jobActions, "refreshJobsServer");
-            Object.defineProperty(Profiles, "getInstance", {
-                value: jest.fn(() => {
-                    return {
-                        allProfiles: [{name: "firstName", profile: {user:undefined, password: undefined}}, {name: "secondName"}],
-                        defaultProfile: {name: "firstName"},
-                        validProfile: ValidProfileEnum.VALID,
-                        checkCurrentProfile: jest.fn(() => {
-                            return profilesForValidation;
-                        }),
-                        validateProfiles: jest.fn(),
-                        promptCredentials: jest.fn(()=> {
-                            return ["fake", "fake", "fake"];
-                        }),
-                    };
-                })
-            });
-
-            createBasicZosmfSession.mockReturnValue(session);
-            const newjobNode = new Job("jobtest", vscode.TreeItemCollapsibleState.Expanded, jobNode, session, iJob, jobNode.getProfile());
-            newjobNode.contextValue = "server";
-            newjobNode.contextValue = "server";
-            await jobActions.refreshJobsServer(newjobNode, testJobsTree);
-            expect(jobActions.refreshJobsServer).toHaveBeenCalled();
-        });
-
-        it("tests the refresh Jobs Server with invalid prompt credentials", async () => {
-            showQuickPick.mockReset();
-            showInputBox.mockReset();
-            const addJobsSession = jest.spyOn(jobActions, "refreshJobsServer");
-            Object.defineProperty(Profiles, "getInstance", {
-                value: jest.fn(() => {
-                    return {
-                        allProfiles: [{name: "firstName", profile: {user:undefined, password: undefined}}, {name: "secondName"}],
-                        defaultProfile: {name: "firstName"},
-                        validProfile: ValidProfileEnum.VALID,
-                        checkCurrentProfile: jest.fn(() => {
-                            return profilesForValidation;
-                        }),
-                        validateProfiles: jest.fn(),
-                    };
-                })
-            });
-=======
         expect(globalMocks.mockMkdirSync.mock.calls.length).toBe(4);
 
         // Check that tree providers are initialized successfully
@@ -2001,7 +297,6 @@
         expect(globalMocks.mockCreateTreeView.mock.calls.length).toBe(3);
         expect(globalMocks.mockCreateTreeView.mock.calls[0][0]).toBe("zowe.explorer");
         expect(globalMocks.mockCreateTreeView.mock.calls[1][0]).toBe("zowe.uss.explorer");
->>>>>>> bba94408
 
         // Check that CLI Profile Manager is initialized successfully
         expect(globalMocks.mockInitialize.mock.calls.length).toBe(1);
