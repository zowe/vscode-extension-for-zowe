--- conflicted
+++ resolved
@@ -77,69 +77,6 @@
                 Workspace: 2,
                 WorkspaceFolder: 3
             };
-<<<<<<< HEAD
-        });
-        Object.defineProperty(vscode, "ConfigurationTarget", {value: enums});
-        // tslint:disable-next-line: no-object-literal-type-assertion
-        const extensionMock = jest.fn(() => ({
-            subscriptions: [],
-            extensionPath: path.join(__dirname, "..")
-        } as vscode.ExtensionContext));
-        const mock = new extensionMock();
-        readFileSync.mockReturnValueOnce('{ "overrides": { "CredentialManager": "Managed by ANO" }}');
-
-        await extension.activate(mock);
-
-        const sampleFavorites = [
-            new ZoweDatasetNode("[test]: brtvs99.public.test", vscode.TreeItemCollapsibleState.Collapsed,
-                undefined, undefined, undefined, undefined, profileOne),
-            new ZoweDatasetNode("[test]: brtvs99.test", vscode.TreeItemCollapsibleState.None,
-                undefined, undefined, undefined, undefined, profileOne),
-            new ZoweDatasetNode("[test]: brtvs99.test.search", vscode.TreeItemCollapsibleState.None,
-                undefined, null, undefined, undefined, profileOne)
-        ];
-        sampleFavorites[0].contextValue = globals.DS_PDS_CONTEXT + globals.FAV_SUFFIX;
-        sampleFavorites[1].contextValue = globals.DS_PDS_CONTEXT + globals.FAV_SUFFIX;
-        sampleFavorites[2].contextValue = globals.DS_SESSION_CONTEXT + globals.FAV_SUFFIX;
-        sampleFavorites[1].command = {
-            command: "zowe.ZoweNode.openPS",
-            title: "",
-            arguments: [sampleFavorites[1]]
-        };
-        let targetIcon = getIconByNode(sampleFavorites[0]);
-        if (targetIcon) {
-            sampleFavorites[0].iconPath = targetIcon.path;
-        }
-        targetIcon = getIconByNode(sampleFavorites[1]);
-        if (targetIcon) {
-            sampleFavorites[1].iconPath = targetIcon.path;
-        }
-        targetIcon = getIconByNode(sampleFavorites[2]);
-        if (targetIcon) {
-            sampleFavorites[2].iconPath = targetIcon.path;
-        }
-        sampleFavorites[2].command = {command: "zowe.pattern", title: "", arguments: [sampleFavorites[2]]};
-        sampleFavorites[2].iconPath = {
-            dark: path.join(globals.ROOTPATH, "resources", "dark", "pattern.svg"),
-            light: path.join(globals.ROOTPATH, "resources", "light", "pattern.svg")
-        };
-        // tslint:disable-next-line: no-magic-numbers
-        expect(mkdirSync.mock.calls.length).toBe(4);
-        // tslint:disable-next-line: no-magic-numbers
-        expect(createTreeView.mock.calls.length).toBe(3);
-        expect(createTreeView.mock.calls[0][0]).toBe("zowe.explorer");
-        expect(createTreeView.mock.calls[1][0]).toBe("zowe.uss.explorer");
-        // tslint:disable-next-line: no-magic-numbers
-        expect(registerCommand.mock.calls.length).toBe(77);
-        registerCommand.mock.calls.forEach((call, i ) => {
-            expect(registerCommand.mock.calls[i][1]).toBeInstanceOf(Function);
-        });
-        const actualCommands = [];
-        registerCommand.mock.calls.forEach((call) => {
-            actualCommands.push(call[0]);
-        });
-        const expectedCommands = [
-=======
         }),
         testSession: new imperative.Session({
             user: "fake",
@@ -161,7 +98,6 @@
         mockExtension: null,
         appName: vscode.env.appName,
         expectedCommands: [
->>>>>>> a5366684
             "zowe.addSession",
             "zowe.addFavorite",
             "zowe.refreshAll",
