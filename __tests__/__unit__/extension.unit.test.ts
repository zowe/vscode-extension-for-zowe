/*
* This program and the accompanying materials are made available under the terms of the *
* Eclipse Public License v2.0 which accompanies this distribution, and is available at *
* https://www.eclipse.org/legal/epl-v20.html                                      *
*                                                                                 *
* SPDX-License-Identifier: EPL-2.0                                                *
*                                                                                 *
* Copyright Contributors to the Zowe Project.                                     *
*                                                                                 *
*/

import * as vscode from "vscode";
import * as treeMock from "../../src/DatasetTree";
import * as treeUSSMock from "../../src/USSTree";
import { ZoweUSSNode } from "../../src/ZoweUSSNode";
import { ZoweDatasetNode } from "../../src/ZoweDatasetNode";
import * as imperative from "@zowe/imperative";
import * as extension from "../../src/extension";
import * as path from "path";
import * as zowe from "@zowe/cli";
import * as os from "os";
import * as fs from "fs";
import * as fsextra from "fs-extra";
import * as profileLoader from "../../src/Profiles";
import * as ussNodeActions from "../../src/uss/ussNodeActions";
import { Job } from "../../src/ZoweJobNode";
import * as utils from "../../src/utils";
import { ZoweExplorerApiRegister } from "../../src/api/ZoweExplorerApiRegister";

jest.mock("vscode");
jest.mock("Session");
jest.mock("@zowe/cli");
jest.mock("@zowe/imperative");
jest.mock("fs");
jest.mock("fs-extra");
jest.mock("util");
jest.mock("isbinaryfile");
jest.mock("DatasetTree");
jest.mock("USSTree");

describe("Extension Unit Tests", () => {
    // Globals
    const session = new imperative.Session({
        user: "fake",
        password: "fake",
        hostname: "fake",
        protocol: "https",
        type: "basic",
    });

    const iJob: zowe.IJob = {
        "jobid": "JOB1234",
        "jobname": "TESTJOB",
        "files-url": "fake/files",
        "job-correlator": "correlator",
        "phase-name": "PHASE",
        "reason-not-running": "",
        "step-data": [{
            "proc-step-name": "",
            "program-name": "",
            "step-name": "",
            "step-number": 1,
            "active": "",
            "smfid": ""

        }],
        "class": "A",
        "owner": "USER",
        "phase": 0,
        "retcode": "",
        "status": "ACTIVE",
        "subsystem": "SYS",
        "type": "JOB",
        "url": "fake/url"
    };

    const iJobFile: zowe.IJobFile = {
        "byte-count": 128,
        "job-correlator": "",
        "record-count": 1,
        "records-url": "fake/records",
        "class": "A",
        "ddname": "STDOUT",
        "id": 100,
        "jobid": "100",
        "jobname": "TESTJOB",
        "lrecl": 80,
        "procstep": "",
        "recfm": "FB",
        "stepname": "",
        "subsystem": ""
    };

    const profileOne: imperative.IProfileLoaded = {
        name: "sestest",
        profile: {
            user: undefined,
            password: undefined
        },
        type: "zosmf",
        message: "",
        failNotFound: false
    };
    let mockLoadNamedProfile = jest.fn();
    mockLoadNamedProfile.mockReturnValue(profileOne);
    const profileOps = {
        allProfiles: [{name: "firstName"}, {name: "secondName"}],
        defaultProfile: {name: "firstName"},
        getDefaultProfile: mockLoadNamedProfile,
        loadNamedProfile: mockLoadNamedProfile,
        usesSecurity: jest.fn().mockReturnValue(true)
    };
    Object.defineProperty(profileLoader.Profiles, "createInstance", {
        value: jest.fn(() => {
            return profileOps;
        })
    });
    Object.defineProperty(profileLoader.Profiles, "getInstance", {
        value: jest.fn(() => {
            return profileOps;
        })
    });

    const mvsApi = ZoweExplorerApiRegister.getMvsApi(profileOne);
    const getMvsApiMock = jest.fn();
    getMvsApiMock.mockReturnValue(mvsApi);
    ZoweExplorerApiRegister.getMvsApi = getMvsApiMock.bind(ZoweExplorerApiRegister);

    const ussApi = ZoweExplorerApiRegister.getUssApi(profileOne);
    const getUssApiMock = jest.fn();
    getUssApiMock.mockReturnValue(ussApi);
    ZoweExplorerApiRegister.getUssApi = getUssApiMock.bind(ZoweExplorerApiRegister);

    const jesApi = ZoweExplorerApiRegister.getJesApi(profileOne);
    const getJesApiMock = jest.fn();
    getJesApiMock.mockReturnValue(jesApi);
    ZoweExplorerApiRegister.getJesApi = getJesApiMock.bind(ZoweExplorerApiRegister);

    const sessNode = new ZoweDatasetNode("sestest", vscode.TreeItemCollapsibleState.Expanded, null, session, undefined, undefined, profileOne);
    sessNode.contextValue = extension.DS_SESSION_CONTEXT;
    sessNode.pattern = "test hlq";

    const ussNode = new ZoweUSSNode("usstest", vscode.TreeItemCollapsibleState.Expanded, null, session, null, null, profileOne.name, "123");
    ussNode.contextValue = extension.USS_SESSION_CONTEXT;
    ussNode.fullPath = "/u/myuser";

    const jobNode = new Job("jobtest", vscode.TreeItemCollapsibleState.Expanded, null, session, iJob, profileOne);
    jobNode.contextValue = extension.JOBS_SESSION_CONTEXT;

    const mkdirSync = jest.fn();
    const moveSync = jest.fn();
    const getAllProfileNames = jest.fn();
    const mockReveal = jest.fn();
    const createWebviewPanel = jest.fn();
    const createTreeView = jest.fn();
    const pathMock = jest.fn();
    const registerCommand = jest.fn();
    const onDidSaveTextDocument = jest.fn();
    const onDidChangeSelection = jest.fn();
    const onDidChangeVisibility = jest.fn();
    const onDidCollapseElement = jest.fn();
    const onDidExpandElement = jest.fn();
    const existsSync = jest.fn();
    const createReadStream = jest.fn();
    const readdirSync = jest.fn();
    const unlinkSync = jest.fn();
    const rmdirSync = jest.fn();
    const readFileSync = jest.fn();
    const showErrorMessage = jest.fn();
    const showWarningMessage = jest.fn();
    const showInputBox = jest.fn();
    const showOpenDialog = jest.fn();
    const showQuickBox = jest.fn();
    const ZosmfSession = jest.fn();
    const createBasicZosmfSession = jest.fn();
    const Upload = jest.fn();
    const Delete = jest.fn();
    const bufferToDataSet = jest.fn();
    const pathToDataSet = jest.fn();
    const delDataset = jest.fn();
    const Create = jest.fn();
    const dataSetCreate = jest.fn();
    const Download = jest.fn();
    const Utilities = jest.fn();
    const isFileTagBinOrAscii = jest.fn();
    const dataSet = jest.fn();
    const ussFile = jest.fn();
    const List = jest.fn();
    const Get = jest.fn();
    const dataSetGet = jest.fn();
    const fileToUSSFile = jest.fn();
    const dataSetList = jest.fn();
    const fileList = jest.fn();
    const allMembers = jest.fn();
    const openTextDocument = jest.fn();
    const showTextDocument = jest.fn();
    const showInformationMessage = jest.fn();
    const showQuickPick = jest.fn();
    const createQuickPick = jest.fn();
    const mockAddZoweSession = jest.fn();
    const mockAddHistory = jest.fn();
    const mockGetHistory = jest.fn();
    const mockRefresh = jest.fn();
    const mockRefreshElement = jest.fn();
    const mockUSSRefresh = jest.fn();
    const mockUSSRefreshElement = jest.fn();
    const mockGetChildren = jest.fn();
    const mockGetUSSChildren = jest.fn();
    const mockRemoveFavorite = jest.fn();
    const getConfiguration = jest.fn();
    const onDidChangeConfiguration = jest.fn();
    const executeCommand = jest.fn();
    const activeTextEditor = jest.fn();
    const document = jest.fn();
    const getText = jest.fn();
    const save = jest.fn();
    const isFile = jest.fn();
    const load = jest.fn();
    const GetJobs = jest.fn();
    const getTreeView = jest.fn();
    const getSpoolContentById = jest.fn();
    const getJclForJob = jest.fn();
    const DownloadJobs = jest.fn();
    const downloadAllSpoolContentCommon = jest.fn();
    const SubmitJobs = jest.fn();
    const submitJcl = jest.fn();
    const submitJob = jest.fn();
    const IssueCommand = jest.fn();
    const issueSimple = jest.fn();
    const registerTextDocumentContentProvider = jest.fn();
    const from = jest.fn();
    const Uri = jest.fn();
    const parse = jest.fn();
    const withProgress = jest.fn();
    const downloadDataset = jest.fn();
    const downloadUSSFile = jest.fn();
    const mockInitialize = jest.fn();
    const mockInitializeUSS = jest.fn();
    const ussPattern = jest.fn();
    const mockPattern = jest.fn();
    const Rename = jest.fn();
    const renameDataSet = jest.fn();
    const renameDataSetMember = jest.fn();
    const mockRenameFavorite = jest.fn();
    const mockUpdateFavorites = jest.fn();
    const mockRenameNode = jest.fn();
    const Copy = jest.fn();
    const copyDataSet = jest.fn();
    const findFavoritedNode = jest.fn();
    const findNonFavoritedNode = jest.fn();
    const concatChildNodes = jest.fn();
    let mockClipboardData: string;
    const fileResponse: zowe.IZosFilesResponse = {
        success: true,
        commandResponse: null,
        apiResponse: {
            etag: "123"
        }
    };
    const cliHome = jest.fn().mockReturnValue(path.join(os.homedir(), ".zowe"));
    const icInstance = jest.fn();
    const ImperativeConfig = jest.fn();
    const clipboard = {
        writeText: jest.fn().mockImplementation((value) => mockClipboardData = value),
        readText: jest.fn().mockImplementation(() => mockClipboardData),
    };
    const initialize = jest.fn();
    const getImperativeConfig = jest.fn().mockReturnValue({profiles: []});

    const ProgressLocation = jest.fn().mockImplementation(() => {
        return {
            Notification: 15
        };
    });
    const CliProfileManager = jest.fn().mockImplementation(() => {
        return { getAllProfileNames, load };
    });
    const TreeView = jest.fn().mockImplementation(() => {
        return {
            reveal: mockReveal,
            onDidExpandElement,
            onDidCollapseElement,
            selection: [],
            onDidChangeSelection,
            visible: true,
            onDidChangeVisibility
        };
    });
    const DatasetTree = jest.fn().mockImplementation(() => {
        return {
            mSessionNodes: [],
            mFavorites: [],
            treeView: new TreeView(),
            addSession: mockAddZoweSession,
            addHistory: mockAddHistory,
            getHistory: mockGetHistory,
            refresh: mockRefresh,
            refreshElement: mockRefreshElement,
            getChildren: mockGetChildren,
            getTreeView,
            removeFavorite: mockRemoveFavorite,
            enterPattern: mockPattern,
            initializeFavorites: mockInitialize,
            renameFavorite: mockRenameFavorite,
            updateFavorites: mockUpdateFavorites,
            renameNode: mockRenameNode,
            findFavoritedNode,
            findNonFavoritedNode,
            getProfileName: jest.fn(),
            getSession: jest.fn(),
            getProfiles: jest.fn()
        };
    });
    const USSTree = jest.fn().mockImplementation(() => {
        return {
            mSessionNodes: [],
            addSession: mockAddZoweSession,
            refresh: mockUSSRefresh,
            addHistory: mockAddHistory,
            getHistory: mockGetHistory,
            getTreeView,
            treeView: new TreeView(),
            refreshElement: mockUSSRefreshElement,
            getChildren: mockGetUSSChildren,
            initializeUSSFavorites: mockInitializeUSS,
            ussFilterPrompt: ussPattern,
            getProfiles: jest.fn(),
            getProfileName: jest.fn(),
            getSession: jest.fn()
        };
    });
    const JobsTree = jest.fn().mockImplementation(() => {
        return {
            mSessionNodes: [],
            getChildren: jest.fn(),
            addSession: jest.fn(),
            refresh: jest.fn(),
            getTreeView,
            treeView: new TreeView(),
            refreshElement: jest.fn(),
            getProfiles: jest.fn(),
            getProfileName: jest.fn(),
            getSession: jest.fn()
        };
    });

    enum CreateDataSetTypeEnum {
        DATA_SET_BINARY = 0,
        DATA_SET_C = 1,
        DATA_SET_CLASSIC = 2,
        DATA_SET_PARTITIONED = 3,
        DATA_SET_SEQUENTIAL = 4,
    }

    const testTree = DatasetTree();
    testTree.mSessionNodes = [];
    testTree.mSessionNodes.push(sessNode);
    Object.defineProperty(testTree, "onDidExpandElement", {value: jest.fn()});
    Object.defineProperty(testTree, "onDidCollapseElement", {value: jest.fn()});
    Object.defineProperty(vscode.window, "createQuickPick", {value: createQuickPick});

    const testUSSTree = USSTree();
    testUSSTree.mSessionNodes = [];
    testUSSTree.mSessionNodes.push(ussNode);

    const testJobsTree = JobsTree();
    testJobsTree.mSessionNodes = [];
    testJobsTree.mSessionNodes.push(jobNode);

    mockLoadNamedProfile = jest.fn();
    Object.defineProperty(utils, "concatChildNodes", {value: concatChildNodes});
    Object.defineProperty(fs, "mkdirSync", {value: mkdirSync});
    Object.defineProperty(imperative, "CliProfileManager", {value: CliProfileManager});
    Object.defineProperty(vscode.window, "createTreeView", {value: createTreeView});
    Object.defineProperty(vscode.window, "createWebviewPanel", {value: createWebviewPanel});
    Object.defineProperty(vscode, "Uri", {value: Uri});
    Object.defineProperty(vscode, "ProgressLocation", {value: ProgressLocation});
    Object.defineProperty(vscode.commands, "registerCommand", {value: registerCommand});
    Object.defineProperty(vscode.workspace, "onDidSaveTextDocument", {value: onDidSaveTextDocument});
    Object.defineProperty(vscode.window, "onDidCollapseElement", {value: onDidCollapseElement});
    Object.defineProperty(vscode.window, "onDidExpandElement", {value: onDidExpandElement});
    Object.defineProperty(vscode.workspace, "getConfiguration", {value: getConfiguration});
    Object.defineProperty(vscode.workspace, "onDidChangeConfiguration", {value: onDidChangeConfiguration});
    Object.defineProperty(fs, "readdirSync", {value: readdirSync});
    Object.defineProperty(fs, "createReadStream", {value: createReadStream});
    Object.defineProperty(fs, "existsSync", {value: existsSync});
    Object.defineProperty(fs, "unlinkSync", {value: unlinkSync});
    Object.defineProperty(fs, "rmdirSync", {value: rmdirSync});
    Object.defineProperty(fs, "readFileSync", {value: readFileSync});
    Object.defineProperty(fsextra, "moveSync", {value: moveSync});
    Object.defineProperty(vscode.window, "showErrorMessage", {value: showErrorMessage});
    Object.defineProperty(vscode.window, "showWarningMessage", {value: showWarningMessage});
    Object.defineProperty(vscode.window, "showInputBox", {value: showInputBox});
    Object.defineProperty(vscode.window, "showQuickBox", {value: showQuickBox});
    Object.defineProperty(vscode.window, "activeTextEditor", {value: activeTextEditor});
    Object.defineProperty(activeTextEditor, "document", {value: document});
    Object.defineProperty(document, "save", {value: save});
    Object.defineProperty(document, "getText", {value: getText});
    Object.defineProperty(vscode.commands, "executeCommand", {value: executeCommand});
    Object.defineProperty(zowe, "ZosmfSession", {value: ZosmfSession});
    Object.defineProperty(ZosmfSession, "createBasicZosmfSession", {value: createBasicZosmfSession});
    Object.defineProperty(zowe, "Upload", {value: Upload});
    Object.defineProperty(Upload, "bufferToDataSet", {value: bufferToDataSet});
    Object.defineProperty(Upload, "pathToDataSet", {value: pathToDataSet});
    Object.defineProperty(Upload, "fileToUSSFile", {value: fileToUSSFile});
    Object.defineProperty(zowe, "Create", {value: Create});
    Object.defineProperty(Create, "dataSet", {value: dataSetCreate});
    Object.defineProperty(zowe, "Get", {value: Get});
    Object.defineProperty(Get, "dataSet", {value: dataSetGet});
    Object.defineProperty(zowe, "List", {value: List});
    Object.defineProperty(List, "dataSet", {value: dataSetList});
    Object.defineProperty(List, "fileList", {value: fileList});
    Object.defineProperty(List, "allMembers", {value: allMembers});
    Object.defineProperty(vscode.workspace, "openTextDocument", {value: openTextDocument});
    Object.defineProperty(vscode.window, "showInformationMessage", {value: showInformationMessage});
    Object.defineProperty(vscode.window, "showTextDocument", {value: showTextDocument});
    Object.defineProperty(vscode.window, "showOpenDialog", {value: showOpenDialog});
    Object.defineProperty(vscode.window, "showQuickPick", {value: showQuickPick});
    Object.defineProperty(vscode.window, "withProgress", {value: withProgress});
    Object.defineProperty(zowe, "Download", {value: Download});
    Object.defineProperty(Download, "dataSet", {value: dataSet});
    Object.defineProperty(treeMock, "DatasetTree", {value: DatasetTree});
    Object.defineProperty(treeUSSMock, "USSTree", {value: USSTree});
    Object.defineProperty(zowe, "Delete", {value: Delete});
    Object.defineProperty(Delete, "dataSet", {value: delDataset});
    Object.defineProperty(zowe, "CreateDataSetTypeEnum", {value: CreateDataSetTypeEnum});
    Object.defineProperty(zowe, "Utilities", {value: Utilities});
    Object.defineProperty(Download, "ussFile", {value: ussFile});
    Object.defineProperty(Utilities, "isFileTagBinOrAscii", {value: isFileTagBinOrAscii});
    Object.defineProperty(zowe, "GetJobs", {value: GetJobs});
    Object.defineProperty(GetJobs, "getSpoolContentById", {value: getSpoolContentById});
    Object.defineProperty(GetJobs, "getJclForJob", {value: getJclForJob});
    Object.defineProperty(zowe, "DownloadJobs", {value: DownloadJobs});
    Object.defineProperty(DownloadJobs, "downloadAllSpoolContentCommon", {value: downloadAllSpoolContentCommon});
    Object.defineProperty(zowe, "SubmitJobs", {value: SubmitJobs});
    Object.defineProperty(SubmitJobs, "submitJcl", {value: submitJcl});
    Object.defineProperty(SubmitJobs, "submitJob", {value: submitJob});
    Object.defineProperty(zowe, "IssueCommand", {value: IssueCommand});
    Object.defineProperty(IssueCommand, "issueSimple", {value: issueSimple});
    Object.defineProperty(vscode.workspace, "registerTextDocumentContentProvider", { value: registerTextDocumentContentProvider});
    Object.defineProperty(vscode.Disposable, "from", {value: from});
    Object.defineProperty(vscode.Uri, "parse", {value: parse});
    Object.defineProperty(zowe, "Rename", {value: Rename});
    Object.defineProperty(Rename, "dataSet", { value: renameDataSet });
    Object.defineProperty(zowe, "Copy", {value: Copy});
    Object.defineProperty(Copy, "dataSet", { value: copyDataSet });
    Object.defineProperty(vscode.env, "clipboard", { value: clipboard });
    Object.defineProperty(Rename, "dataSetMember", { value: renameDataSetMember });
    Object.defineProperty(CliProfileManager, "initialize", { value: initialize });
    Object.defineProperty(zowe, "getImperativeConfig", { value: getImperativeConfig });
    Object.defineProperty(imperative, "ImperativeConfig", { value: ImperativeConfig });
    Object.defineProperty(ImperativeConfig, "instance", { value: icInstance });
    Object.defineProperty(icInstance, "cliHome", { get: cliHome });

    beforeEach(() => {
        mockLoadNamedProfile.mockReturnValue(profileOne);

        Object.defineProperty(profileLoader.Profiles, "getInstance", {
            value: jest.fn(() => {
                return {
                    allProfiles: [{name: "firstName"}, {name: "secondName"}],
                    defaultProfile: {name: "firstName"},
                    getDefaultProfile: mockLoadNamedProfile,
                    loadNamedProfile: mockLoadNamedProfile,
                    promptCredentials: jest.fn(),
                    usesSecurity: true,
                    getProfiles: jest.fn(),
                    refresh: jest.fn(),
                };
            })
        });

        withProgress.mockImplementation((progLocation, callback) => {
            return callback();
        });
    });

    afterEach(() => {
        jest.clearAllMocks();
    });

    it("Testing that activate correctly executes", async () => {
        createTreeView.mockReturnValue(new TreeView());

        existsSync.mockReturnValueOnce(true);
        existsSync.mockReturnValueOnce(true);
        existsSync.mockReturnValueOnce(false);
        existsSync.mockReturnValueOnce(true);
        readdirSync.mockReturnValueOnce(["firstFile.txt", "secondFile.txt", "firstDir"]);
        isFile.mockReturnValueOnce(true);
        readdirSync.mockReturnValueOnce(["thirdFile.txt"]);
        readdirSync.mockReturnValue([]);
        isFile.mockReturnValueOnce(false);
        createBasicZosmfSession.mockReturnValue(session);
        getConfiguration.mockReturnValueOnce({
            persistence: true,
            get: () => "folderpath",
            update: jest.fn(()=>{
                return {};
            })
        });
        getConfiguration.mockReturnValueOnce({
            persistence: true,
            get: (setting: string) => "vscode",
            update: jest.fn(()=>{
                return {};
            })
        });

        getConfiguration.mockReturnValueOnce({
            persistence: true,
            get: () => "",
            update: jest.fn(()=>{
                return {};
            })
        });

        getConfiguration.mockReturnValueOnce({
            persistence: true,
            get: (setting: string) => [
                "[test]: brtvs99.public.test{pds}",
                "[test]: brtvs99.test{ds}",
                "[test]: brtvs99.fail{fail}",
                "[test]: brtvs99.test.search{session}",
            ],
            update: jest.fn(()=>{
                return {};
            })
        });
        getConfiguration.mockReturnValueOnce({
            persistence: true,
            get: (setting: string) => [
                "[test]: brtvs99.public.test{pds}",
                "[test]: brtvs99.test{ds}",
                "[test]: brtvs99.fail{fail}",
                "[test]: brtvs99.test.search{session}",
            ],
            update: jest.fn(()=>{
                return {};
            })
        });
        getConfiguration.mockReturnValueOnce({
            persistence: true,
            get: (setting: string) => [
                "[test]: brtvs99.public.test{pds}",
                "[test]: brtvs99.test{ds}",
                "[test]: brtvs99.fail{fail}",
                "[test]: brtvs99.test.search{session}",
            ],
            update: jest.fn(()=>{
                return {};
            })
        });
        getConfiguration.mockReturnValueOnce({
            persistence: true,
            get: (setting: string) => [
                "[test]: /u/myUser{directory}",
                "[test]: /u/myUser{directory}",
                "[test]: /u/myUser/file.txt{file}",
                "[test]: /u{session}",
            ],
            update: jest.fn(()=>{
                return {};
            })
        });
        getConfiguration.mockReturnValue({
            persistence: true,
            get: (setting: string) => [
                "[test]: /u/myUser{directory}",
                "[test]: /u/myUser{directory}",
                "[test]: /u/myUser/file.txt{file}",
                "[test]: /u{session}",
            ],
            update: jest.fn(()=>{
                return {};
            })
        });
        const enums = jest.fn().mockImplementation(() => {
            return {
                Global: 1,
                Workspace: 2,
                WorkspaceFolder: 3
            };
        });
        Object.defineProperty(vscode, "ConfigurationTarget", {value: enums});
        // tslint:disable-next-line: no-object-literal-type-assertion
        const extensionMock = jest.fn(() => ({
            subscriptions: [],
            extensionPath: path.join(__dirname, "..")
        } as vscode.ExtensionContext));
        const mock = new extensionMock();
        readFileSync.mockReturnValueOnce('{ "overrides": { "CredentialManager": "Managed by ANO" }}');

        await extension.activate(mock);

        const sampleFavorites = [
            new ZoweDatasetNode("[test]: brtvs99.public.test", vscode.TreeItemCollapsibleState.Collapsed,
                undefined, undefined, undefined, undefined, profileOne),
            new ZoweDatasetNode("[test]: brtvs99.test", vscode.TreeItemCollapsibleState.None,
                undefined, undefined, undefined, undefined, profileOne),
            new ZoweDatasetNode("[test]: brtvs99.test.search", vscode.TreeItemCollapsibleState.None,
                undefined, null, undefined, undefined, profileOne)
        ];
        sampleFavorites[0].contextValue = extension.DS_PDS_CONTEXT + extension.FAV_SUFFIX;
        sampleFavorites[1].contextValue = extension.DS_PDS_CONTEXT + extension.FAV_SUFFIX;
        sampleFavorites[2].contextValue = extension.DS_SESSION_CONTEXT + extension.FAV_SUFFIX;
        sampleFavorites[1].command = {
            command: "zowe.ZoweNode.openPS",
            title: "",
            arguments: [sampleFavorites[1]]
        };
        sampleFavorites[0].iconPath = utils.applyIcons(sampleFavorites[0]);
        sampleFavorites[1].iconPath = utils.applyIcons(sampleFavorites[1]);
        sampleFavorites[2].iconPath = utils.applyIcons(sampleFavorites[2]);
        sampleFavorites[2].command = {command: "zowe.pattern", title: "", arguments: [sampleFavorites[2]]};
        sampleFavorites[2].iconPath = {
            dark: path.join(__dirname, "..", "..", "..", "resources", "dark", "pattern.svg"),
            light: path.join(__dirname, "..", "..", "..", "resources", "light", "pattern.svg")
        };
        // tslint:disable-next-line: no-magic-numbers
        expect(mkdirSync.mock.calls.length).toBe(4);
        // tslint:disable-next-line: no-magic-numbers
        expect(createTreeView.mock.calls.length).toBe(3);
        expect(createTreeView.mock.calls[0][0]).toBe("zowe.explorer");
        expect(createTreeView.mock.calls[1][0]).toBe("zowe.uss.explorer");
        // tslint:disable-next-line: no-magic-numbers
        expect(registerCommand.mock.calls.length).toBe(65);
        registerCommand.mock.calls.forEach((call, i ) => {
            expect(registerCommand.mock.calls[i][1]).toBeInstanceOf(Function);
        });
        const actualCommands = [];
        registerCommand.mock.calls.forEach((call) => {
            actualCommands.push(call[0]);
        });
        const expectedCommands = [
            "zowe.addSession",
            "zowe.addFavorite",
            "zowe.refreshAll",
            "zowe.refreshNode",
            "zowe.pattern",
            "zowe.ZoweNode.openPS",
            "zowe.createDataset",
            "zowe.createMember",
            "zowe.deleteDataset",
            "zowe.deletePDS",
            "zowe.uploadDialog",
            "zowe.deleteMember",
            "zowe.editMember",
            "zowe.removeSession",
            "zowe.removeFavorite",
            "zowe.saveSearch",
            "zowe.removeSavedSearch",
            "zowe.submitJcl",
            "zowe.submitMember",
            "zowe.showDSAttributes",
            "zowe.renameDataSet",
            "zowe.copyDataSet",
            "zowe.pasteDataSet",
            "zowe.renameDataSetMember",
            "zowe.uss.addFavorite",
            "zowe.uss.removeFavorite",
            "zowe.uss.addSession",
            "zowe.uss.refreshAll",
            "zowe.uss.refreshUSS",
            "zowe.uss.refreshUSSInTree",
            "zowe.uss.fullPath",
            "zowe.uss.ZoweUSSNode.open",
            "zowe.uss.removeSession",
            "zowe.uss.createFile",
            "zowe.uss.createFolder",
            "zowe.uss.deleteNode",
            "zowe.uss.binary",
            "zowe.uss.text",
            "zowe.uss.renameNode",
            "zowe.uss.uploadDialog",
            "zowe.uss.createNode",
            "zowe.uss.copyPath",
            "zowe.uss.editFile",
            "zowe.uss.saveSearch",
            "zowe.uss.removeSavedSearch",
            "zowe.zosJobsOpenspool",
            "zowe.deleteJob",
            "zowe.runModifyCommand",
            "zowe.runStopCommand",
            "zowe.refreshJobsServer",
            "zowe.refreshAllJobs",
            "zowe.addJobsSession",
            "zowe.setOwner",
            "zowe.setPrefix",
            "zowe.removeJobsSession",
            "zowe.downloadSpool",
            "zowe.getJobJcl",
            "zowe.setJobSpool",
            "zowe.jobs.search",
            "zowe.issueTsoCmd",
            "zowe.issueMvsCmd",
            "zowe.jobs.addFavorite",
            "zowe.jobs.removeFavorite",
            "zowe.jobs.saveSearch",
            "zowe.jobs.removeSearchFavorite"
        ];
        expect(actualCommands).toEqual(expectedCommands);
        expect(onDidSaveTextDocument.mock.calls.length).toBe(1);
        // tslint:disable-next-line: no-magic-numbers
        expect(existsSync.mock.calls.length).toBe(4);
        expect(existsSync.mock.calls[0][0]).toBe(extension.ZOWETEMPFOLDER);
        expect(readdirSync.mock.calls.length).toBe(1);
        expect(readdirSync.mock.calls[0][0]).toBe(extension.ZOWETEMPFOLDER);
        expect(unlinkSync.mock.calls.length).toBe(2);
        expect(unlinkSync.mock.calls[0][0]).toBe(path.join(extension.ZOWETEMPFOLDER + "/firstFile.txt"));
        expect(unlinkSync.mock.calls[1][0]).toBe(path.join(extension.ZOWETEMPFOLDER + "/secondFile.txt"));
        expect(rmdirSync.mock.calls.length).toBe(1);
        expect(rmdirSync.mock.calls[0][0]).toBe(extension.ZOWETEMPFOLDER);
        expect(initialize.mock.calls.length).toBe(1);
        expect(initialize.mock.calls[0][0]).toStrictEqual({
            configuration: [],
            profileRootDirectory: path.join(cliHome(), "profiles")
        });

        existsSync.mockReset();
        readdirSync.mockReset();
        existsSync.mockReturnValueOnce(false);
        // tslint:disable-next-line: no-empty
        rmdirSync.mockImplementationOnce(() => {
        });
        readFileSync.mockReturnValue("");
        // .get("Zowe-Temp-Folder-Location")["folderPath"];
        getConfiguration.mockReturnValueOnce({
            get: () => "",
            update: jest.fn(()=>{
                return {};
            })
        });
        // getConfiguration("Zowe-Environment").get("framework");
        getConfiguration.mockReturnValueOnce({
            get: (setting: string) => undefined,
            update: jest.fn(()=>{
                return {};
            })
        });
        getConfiguration.mockReturnValueOnce({
            get: (setting: string) => [
                "[test]: brtvs99.public.test{pds}",
                "[test]: brtvs99.test{ds}",
                "[test]: brtvs99.fail{fail}",
                "[test]: brtvs99.test.search{session}",
            ],
            update: jest.fn(()=>{
                return {};
            })
        });

        getConfiguration.mockReturnValueOnce({
            get: (setting: string) => [
                "",
            ],
            update: jest.fn(()=>{
                return {};
            })
        });
        existsSync.mockReturnValueOnce(true);
        existsSync.mockReturnValueOnce(true);

        await extension.activate(mock);

        expect(existsSync.mock.calls.length).toBe(2);
        expect(readdirSync.mock.calls.length).toBe(0);

        existsSync.mockReset();
        readdirSync.mockReset();
        existsSync.mockReturnValueOnce(true);
        existsSync.mockReturnValueOnce(true);
        readdirSync.mockReturnValueOnce(["firstFile", "secondFile"]);
        getConfiguration.mockReturnValueOnce({
            get: () => {
                return [""];
            },
            update: jest.fn(()=>{
                return {};
            })
        });
        unlinkSync.mockImplementationOnce(() => {
            return;
        });
        unlinkSync.mockImplementationOnce(() => {
            return;
        });
        unlinkSync.mockImplementationOnce(() => {
            throw (Error("testError"));
        });
        // getConfiguration("Zowe-Environment").get("framework");
        getConfiguration.mockReturnValueOnce({
            get: (setting: string) => "theia",
            update: jest.fn(()=>{
                return {};
            })
        });
        await extension.activate(mock);
    });

    it("should not change the existing context menus", async () => {
        const packageJsonContent = require("../../package.json");
        expect(packageJsonContent.contributes.menus["view/item/context"]).toMatchSnapshot();
    });

    it("Testing that createMember correctly executes", async () => {
        const parent = new ZoweDatasetNode("parent", vscode.TreeItemCollapsibleState.Collapsed, sessNode, null);

        showInputBox.mockResolvedValue("testMember");

        await extension.createMember(parent, testTree);

        expect(showInputBox.mock.calls.length).toBe(1);
        expect(showInputBox.mock.calls[0][0]).toEqual({placeHolder: "Name of Member"});
        expect(bufferToDataSet.mock.calls.length).toBe(1);
        expect(bufferToDataSet.mock.calls[0][0]).toBe(session);
        expect(bufferToDataSet.mock.calls[0][1]).toEqual(Buffer.from(""));
        expect(bufferToDataSet.mock.calls[0][2]).toBe(parent.label + "(testMember)");

        bufferToDataSet.mockRejectedValueOnce(Error("test"));
        showErrorMessage.mockReset();
        try {
            await extension.createMember(parent, testTree);
            // tslint:disable-next-line:no-empty
        } catch (err) {
        }

        expect(showErrorMessage.mock.calls.length).toBe(1);
        expect(showErrorMessage.mock.calls[0][0]).toBe("Unable to create member: test");

        bufferToDataSet.mockReset();


        showInputBox.mockResolvedValue("");

        await extension.createMember(parent, testTree);

        expect(bufferToDataSet.mock.calls.length).toBe(0);

        parent.contextValue = extension.DS_PDS_CONTEXT + extension.FAV_SUFFIX;
        await extension.createMember(parent, testTree);
    });

    it("Testing that refreshPS correctly executes with and without error", async () => {
        const node = new ZoweDatasetNode("HLQ.TEST.AFILE7", vscode.TreeItemCollapsibleState.None, sessNode, null);
        const parent = new ZoweDatasetNode("parent", vscode.TreeItemCollapsibleState.Collapsed, sessNode, null);
        const child = new ZoweDatasetNode("child", vscode.TreeItemCollapsibleState.None, parent, null);

        showErrorMessage.mockReset();
        openTextDocument.mockReset();
        openTextDocument.mockResolvedValueOnce({isDirty: true});
        dataSet.mockReset();
        showTextDocument.mockReset();

        dataSet.mockReturnValueOnce(fileResponse);
        await extension.refreshPS(node);

        expect(dataSet.mock.calls.length).toBe(1);
        expect(dataSet.mock.calls[0][0]).toBe(node.getSession());
        expect(dataSet.mock.calls[0][1]).toBe(node.label);
        expect(dataSet.mock.calls[0][2]).toEqual({
            file: path.join(extension.DS_DIR, node.getSessionNode().label, node.label),
            returnEtag: true
        });
        expect(openTextDocument.mock.calls.length).toBe(1);
        expect(openTextDocument.mock.calls[0][0]).toBe(path.join(extension.DS_DIR,
            node.getSessionNode().label, node.label ));
        expect(showTextDocument.mock.calls.length).toBe(2);
        expect(executeCommand.mock.calls.length).toBe(1);


        showInformationMessage.mockReset();
        openTextDocument.mockResolvedValueOnce({isDirty: false});
        executeCommand.mockReset();

        await extension.refreshPS(node);

        expect(executeCommand.mock.calls.length).toBe(0);

        dataSet.mockRejectedValueOnce(Error("not found"));
        showInformationMessage.mockReset();

        await extension.refreshPS(node);

        expect(showInformationMessage.mock.calls.length).toBe(1);
        expect(showInformationMessage.mock.calls[0][0]).toBe("Unable to find file: " + node.label + " was probably deleted.");

        showErrorMessage.mockReset();
        dataSet.mockReset();
        dataSet.mockRejectedValueOnce(Error(""));

        await extension.refreshPS(child);

        expect(dataSet.mock.calls[0][1]).toBe(child.getParent().getLabel() + "(" + child.label + ")");
        expect(showErrorMessage.mock.calls.length).toBe(1);
        expect(showErrorMessage.mock.calls[0][0]).toEqual("");

        showErrorMessage.mockReset();
        openTextDocument.mockReset();
        openTextDocument.mockResolvedValueOnce({isDirty: true});
        openTextDocument.mockResolvedValueOnce({isDirty: true});
        dataSet.mockReset();
        showTextDocument.mockReset();
        dataSet.mockReturnValueOnce(fileResponse);

        node.contextValue = extension.DS_PDS_CONTEXT + extension.FAV_SUFFIX;
        await extension.refreshPS(node);
        expect(openTextDocument.mock.calls.length).toBe(1);
        expect(dataSet.mock.calls.length).toBe(1);

        dataSet.mockReset();
        openTextDocument.mockReset();
        dataSet.mockReturnValueOnce(fileResponse);

        parent.contextValue = extension.DS_PDS_CONTEXT + extension.FAV_SUFFIX;
        await extension.refreshPS(child);
        expect(openTextDocument.mock.calls.length).toBe(1);
        expect(dataSet.mock.calls.length).toBe(1);

        dataSet.mockReset();
        openTextDocument.mockReset();
        dataSet.mockReturnValueOnce(fileResponse);

        parent.contextValue = extension.FAVORITE_CONTEXT;
        await extension.refreshPS(child);
        expect(openTextDocument.mock.calls.length).toBe(1);
        expect(dataSet.mock.calls.length).toBe(1);

        showErrorMessage.mockReset();
        dataSet.mockReset();
        openTextDocument.mockReset();

    });

    it("Call Change File type", async () => {
        const node = new ZoweUSSNode("node", vscode.TreeItemCollapsibleState.None, ussNode, null, null);
        const response: zowe.IZosFilesResponse = {
            success: true,
            commandResponse: null,
            apiResponse: {
                etag: "132"
            }
        };
        ussFile.mockResolvedValueOnce(response);
        const res = extension.changeFileType(node, false, testUSSTree);
        expect(res).not.toBeUndefined();
    });

    it("Test Get Profile", async () => {
        const ProfNode = new ZoweDatasetNode("[sestest1,sestest2]", vscode.TreeItemCollapsibleState.Expanded, null, session);
        await extension.getProfile(ProfNode);
        expect(ProfNode).not.toBeUndefined();
    });

    describe("Add Session Unit Test", () => {
        const qpItem: vscode.QuickPickItem = new utils.FilterDescriptor("\uFF0B " + "Create a new filter");

        beforeEach(() => {
            Object.defineProperty(profileLoader.Profiles, "getInstance", {
                value: jest.fn(() => {
                    return {
                        allProfiles: [profileOne, {name: "secondName"}],
                        defaultProfile: profileOne,
                        createNewConnection: jest.fn(()=>{
                            return {newprofile: "fake"};
                        }),
                        listProfile: jest.fn(()=>{
                            return {};
                        }),
                        loadNamedProfile: mockLoadNamedProfile
                    };
                })
            });
            const resolveQuickPickHelper = jest.spyOn(utils, "resolveQuickPickHelper").mockImplementation(
                () => Promise.resolve(qpItem)
            );
        });

        afterEach(() => {
            showQuickPick.mockReset();
            showInputBox.mockReset();
            showInformationMessage.mockReset();
        });

        it("Testing that addSession will cancel if there is no profile name", async () => {
            const entered = undefined;

            // Assert edge condition user cancels the input path box
            createQuickPick.mockReturnValue({
                placeholder: "Choose \"Create new...\" to define a new profile or select an existing profile to Add to the Data Set Explorer",
                activeItems: [qpItem],
                ignoreFocusOut: true,
                items: [qpItem],
                value: entered,
                show: jest.fn(()=>{
                    return {};
                }),
                hide: jest.fn(()=>{
                    return {};
                }),
                onDidAccept: jest.fn(()=>{
                    return {};
                })
            });

            await extension.addZoweSession(testTree);
            expect(showInformationMessage.mock.calls[0][0]).toEqual("Profile Name was not supplied. Operation Cancelled");
        });

        it("Testing that addSession with supplied profile name", async () => {
            const entered = undefined;
            const addSession = jest.spyOn(extension, "addZoweSession");

            // Assert edge condition user cancels the input path box
            createQuickPick.mockReturnValue({
                placeholder: "Choose \"Create new...\" to define a new profile or select an existing profile to Add to the Data Set Explorer",
                activeItems: [qpItem],
                ignoreFocusOut: true,
                items: [qpItem],
                value: entered,
                show: jest.fn(()=>{
                    return {};
                }),
                hide: jest.fn(()=>{
                    return {};
                }),
                onDidAccept: jest.fn(()=>{
                    return {};
                })
            });

            showInputBox.mockReturnValueOnce("fake");
            await extension.addZoweSession(testTree);
            expect(extension.addZoweSession).toHaveBeenCalled();

        });

        it("Testing that addSession with existing profile", async () => {
            const entered = "";
            const addSession = jest.spyOn(extension, "addZoweSession");

            // Assert edge condition user cancels the input path box
            createQuickPick.mockReturnValue({
                placeholder: "Choose \"Create new...\" to define a new profile or select an existing profile to Add to the Data Set Explorer",
                activeItems: [qpItem],
                ignoreFocusOut: true,
                items: [qpItem],
                value: entered,
                label: "firstName",
                show: jest.fn(()=>{
                    return {};
                }),
                hide: jest.fn(()=>{
                    return {};
                }),
                onDidAccept: jest.fn(()=>{
                    return {};
                })
            });

            const resolveQuickPickHelper = jest.spyOn(utils, "resolveQuickPickHelper").mockImplementation(
                () => Promise.resolve(createQuickPick())
            );

            await extension.addZoweSession(testTree);
            expect(extension.addZoweSession).toHaveBeenCalled();
        });

        it("Testing that addSession with supplied resolveQuickPickHelper", async () => {
            const entered = "fake";
            const addSession = jest.spyOn(extension, "addZoweSession");

            // Assert edge condition user cancels the input path box
            createQuickPick.mockReturnValue({
                placeholder: "Choose \"Create new...\" to define a new profile or select an existing profile to Add to the Data Set Explorer",
                activeItems: [qpItem],
                ignoreFocusOut: true,
                items: [qpItem],
                value: entered,
                show: jest.fn(()=>{
                    return {};
                }),
                hide: jest.fn(()=>{
                    return {};
                }),
                onDidAccept: jest.fn(()=>{
                    return {};
                })
            });

            await extension.addZoweSession(testTree);
            expect(extension.addZoweSession).toHaveBeenCalled();

        });

        it("Testing that addSession with undefined profile", async () => {
            const entered = "";
            const addSession = jest.spyOn(extension, "addZoweSession");

            // Assert edge condition user cancels the input path box
            createQuickPick.mockReturnValue({
                placeholder: "Choose \"Create new...\" to define a new profile or select an existing profile to Add to the Data Set Explorer",
                activeItems: [qpItem],
                ignoreFocusOut: true,
                items: [qpItem],
                value: entered,
                label: undefined,
                show: jest.fn(()=>{
                    return {};
                }),
                hide: jest.fn(()=>{
                    return {};
                }),
                onDidAccept: jest.fn(()=>{
                    return {};
                })
            });

            const resolveQuickPickHelper = jest.spyOn(utils, "resolveQuickPickHelper").mockImplementation(
                () => Promise.resolve(createQuickPick())
            );

            await extension.addZoweSession(testTree);
            expect(extension.addZoweSession).toHaveBeenCalled();

        });


        it("Testing that addSession if createNewConnection is invalid", async () => {
            const entered = "fake";
            const addSession = jest.spyOn(extension, "addZoweSession");

            Object.defineProperty(profileLoader.Profiles, "getInstance", {
                value: jest.fn(() => {
                    return {
                        allProfiles: [{name: "firstName"}, {name: "secondName"}],
                        defaultProfile: {name: "firstName"},
                        listProfile: jest.fn(()=>{
                            return {};
                        }),
                        loadNamedProfile: mockLoadNamedProfile
                    };
                })
            });

            // Assert edge condition user cancels the input path box
            createQuickPick.mockReturnValue({
                placeholder: "Choose \"Create new...\" to define a new profile or select an existing profile to Add to the Data Set Explorer",
                activeItems: [qpItem],
                ignoreFocusOut: true,
                items: [qpItem],
                value: entered,
                show: jest.fn(()=>{
                    return {};
                }),
                hide: jest.fn(()=>{
                    return {};
                }),
                onDidAccept: jest.fn(()=>{
                    return {};
                })
            });

            await extension.addZoweSession(testTree);
            expect(extension.addZoweSession).toHaveBeenCalled();

        });

        it("Testing that addSession if listProfile is invalid", async () => {
            const entered = "fake";
            const addSession = jest.spyOn(extension, "addZoweSession");

            Object.defineProperty(profileLoader.Profiles, "getInstance", {
                value: jest.fn(() => {
                    return {
                        allProfiles: [{name: "firstName"}, {name: "secondName"}],
                        defaultProfile: {name: "firstName"},
                        createNewConnection: jest.fn(()=>{
                            return {};
                        }),
                        loadNamedProfile: mockLoadNamedProfile
                    };
                })
            });

            // Assert edge condition user cancels the input path box
            createQuickPick.mockReturnValue({
                placeholder: "Choose \"Create new...\" to define a new profile or select an existing profile to Add to the Data Set Explorer",
                activeItems: [qpItem],
                ignoreFocusOut: true,
                items: [qpItem],
                value: entered,
                show: jest.fn(()=>{
                    return {};
                }),
                hide: jest.fn(()=>{
                    return {};
                }),
                onDidAccept: jest.fn(()=>{
                    return {};
                })
            });

            await extension.addZoweSession(testTree);
            expect(extension.addZoweSession).toHaveBeenCalled();

        });
    });

    it("Testing that createFile is executed successfully", async () => {
        const sessNode2 = new ZoweDatasetNode("sestest", vscode.TreeItemCollapsibleState.Expanded, null, session, undefined, undefined, profileOne);
        sessNode2.contextValue = extension.DS_SESSION_CONTEXT;
        sessNode2.pattern = "test hlq";
        const childNode = new ZoweDatasetNode("NODE", vscode.TreeItemCollapsibleState.None, sessNode2, null, undefined, undefined, profileOne);
        sessNode2.children.push(childNode);

        const uploadResponse: zowe.IZosFilesResponse = {
            success: true,
            commandResponse: "success",
            apiResponse: {
                items: [{name: "NODE", dsname: "NODE"}]
            }
        };

        showQuickPick.mockReset();
        getConfiguration.mockReset();
        showInputBox.mockReset();
        dataSetCreate.mockReset();
        allMembers.mockReset();
        dataSetList.mockReset();
        mockGetHistory.mockReset();

        getConfiguration.mockReturnValue("FakeConfig");
        createTreeView.mockReturnValue(new TreeView());
        showInputBox.mockReturnValue("node");
        allMembers.mockReturnValue(uploadResponse);
        dataSetList.mockReturnValue(uploadResponse);
        mockGetHistory.mockReturnValue([]);
        testTree.getTreeView.mockReturnValue(new TreeView());

        showQuickPick.mockResolvedValueOnce("Data Set Binary");
        await extension.createFile(sessNode2, testTree);
        showQuickPick.mockResolvedValueOnce("Data Set C");
        await extension.createFile(sessNode2, testTree);
        showQuickPick.mockResolvedValueOnce("Data Set Classic");
        await extension.createFile(sessNode2, testTree);
        showQuickPick.mockResolvedValueOnce("Data Set Partitioned");
        await extension.createFile(sessNode2, testTree);
        showQuickPick.mockResolvedValueOnce("Data Set Sequential");
        await extension.createFile(sessNode2, testTree);

        // tslint:disable-next-line: no-magic-numbers
        expect(showQuickPick.mock.calls.length).toBe(5);
        // tslint:disable-next-line: no-magic-numbers
        expect(getConfiguration.mock.calls.length).toBe(5);
        expect(getConfiguration.mock.calls[0][0]).toBe("Zowe-Default-Datasets-Binary");
        expect(getConfiguration.mock.calls[1][0]).toBe("Zowe-Default-Datasets-C");
        expect(getConfiguration.mock.calls[2][0]).toBe("Zowe-Default-Datasets-Classic");
        // tslint:disable-next-line: no-magic-numbers
        expect(getConfiguration.mock.calls[3][0]).toBe("Zowe-Default-Datasets-PDS");
        // tslint:disable-next-line: no-magic-numbers
        expect(getConfiguration.mock.calls[4][0]).toBe("Zowe-Default-Datasets-PS");
        // tslint:disable-next-line: no-magic-numbers
        expect(showInputBox.mock.calls.length).toBe(5);
        // tslint:disable-next-line: no-magic-numbers
        expect(dataSetCreate.mock.calls.length).toBe(5);
        expect(dataSetCreate.mock.calls[0][0]).toEqual(session);

        showInformationMessage.mockReset();
        showErrorMessage.mockReset();

        showQuickPick.mockResolvedValueOnce("Data Set Sequential");
        await extension.createFile(sessNode2, testTree);

        showQuickPick.mockResolvedValueOnce("Data Set Sequential");
        dataSetCreate.mockRejectedValueOnce(Error("Generic Error"));
        try {
            await extension.createFile(sessNode2, testTree);
        } catch (err) {
            // do nothing
        }
        expect(showErrorMessage.mock.calls.length).toBe(1);
        expect(showErrorMessage.mock.calls[0][0]).toBe("Error encountered when creating data set! Generic Error");

        showQuickPick.mockReset();
        showErrorMessage.mockReset();

        showQuickPick.mockReturnValueOnce(undefined);
        try {
            await extension.createFile(sessNode, testTree);
            // tslint:disable-next-line:no-empty
        } catch (err) {
        }

        expect(showQuickPick.mock.calls.length).toBe(1);
        expect(showErrorMessage.mock.calls.length).toBe(0);

        mockGetHistory.mockReset();
        testTree.treeView.reveal.mockReset();

        // Testing the addition of new node to tree view
        mockGetHistory.mockReturnValueOnce(["NODE1"]);
        showQuickPick.mockResolvedValueOnce("Data Set Sequential");
        await extension.createFile(sessNode2, testTree);
        expect(testTree.addHistory).toHaveBeenCalledWith("NODE1,NODE.*");
        expect(testTree.treeView.reveal.mock.calls.length).toBe(1);

        testTree.addHistory.mockReset();

        mockGetHistory.mockReturnValueOnce(["NODE"]);
        showQuickPick.mockResolvedValueOnce("Data Set Sequential");
        await extension.createFile(sessNode2, testTree);
        expect(testTree.addHistory.mock.calls.length).toBe(0);

        mockGetHistory.mockReturnValueOnce([null]);
        showQuickPick.mockResolvedValueOnce("Data Set Sequential");
        await extension.createFile(sessNode2, testTree);
        expect(testTree.addHistory).toHaveBeenCalledWith("NODE");

        allMembers.mockReset();
        dataSetList.mockReset();
        getConfiguration.mockReset();
        showInputBox.mockReset();
    });

    it("tests the createFile for prompt credentials", async () => {
        Object.defineProperty(profileLoader.Profiles, "getInstance", {
            value: jest.fn(() => {
                return {
                    allProfiles: [profileOne, {name: "secondName"}],
                    defaultProfile: profileOne,
                    promptCredentials: jest.fn(()=> {
                        return ["fake", "fake", "fake"];
                    }),
                    loadNamedProfile: mockLoadNamedProfile
                };

            })
        });
        const sessionwocred = new imperative.Session({
            user: "",
            password: "",
            hostname: "fake",
            protocol: "https",
            type: "basic",
        });
        const uploadResponse: zowe.IZosFilesResponse = {
            success: true,
            commandResponse: "success",
            apiResponse: {
                items: []
            }
        };

        createBasicZosmfSession.mockReturnValue(sessionwocred);
        const newsessNode = new ZoweDatasetNode("sestest", vscode.TreeItemCollapsibleState.Expanded,
                                                null, sessionwocred, undefined, undefined, profileOne);
        newsessNode.contextValue = extension.DS_SESSION_CONTEXT;

        showQuickPick.mockReset();
        getConfiguration.mockReset();
        showInputBox.mockReset();
        dataSetCreate.mockReset();
        dataSetList.mockReset();
        mockGetHistory.mockReset();
        allMembers.mockReset();

        getConfiguration.mockReturnValue("FakeConfig");
        createTreeView.mockReturnValue(new TreeView());
        showInputBox.mockReturnValue("FakeName");
        mockGetHistory.mockReturnValue(["mockHistory"]);
        dataSetList.mockReturnValue(uploadResponse);
        allMembers.mockReturnValue(uploadResponse);
        testTree.getTreeView.mockReturnValue(new TreeView());

        showQuickPick.mockResolvedValueOnce("Data Set Binary");
        await extension.createFile(newsessNode, testTree);
        showQuickPick.mockResolvedValueOnce("Data Set C");
        await extension.createFile(newsessNode, testTree);
        showQuickPick.mockResolvedValueOnce("Data Set Classic");
        await extension.createFile(newsessNode, testTree);
        showQuickPick.mockResolvedValueOnce("Data Set Partitioned");
        await extension.createFile(newsessNode, testTree);
        showQuickPick.mockResolvedValueOnce("Data Set Sequential");
        await extension.createFile(newsessNode, testTree);

        // tslint:disable-next-line: no-magic-numbers
        expect(showQuickPick.mock.calls.length).toBe(5);
        // tslint:disable-next-line: no-magic-numbers
        expect(getConfiguration.mock.calls.length).toBe(5);
        expect(getConfiguration.mock.calls[0][0]).toBe("Zowe-Default-Datasets-Binary");
        expect(getConfiguration.mock.calls[1][0]).toBe("Zowe-Default-Datasets-C");
        expect(getConfiguration.mock.calls[2][0]).toBe("Zowe-Default-Datasets-Classic");
        // tslint:disable-next-line: no-magic-numbers
        expect(getConfiguration.mock.calls[3][0]).toBe("Zowe-Default-Datasets-PDS");
        // tslint:disable-next-line: no-magic-numbers
        expect(getConfiguration.mock.calls[4][0]).toBe("Zowe-Default-Datasets-PS");
        // tslint:disable-next-line: no-magic-numbers
        expect(showInputBox.mock.calls.length).toBe(5);
        // tslint:disable-next-line: no-magic-numbers
        expect(dataSetCreate.mock.calls.length).toBe(5);

        getConfiguration.mockReset();
        showInputBox.mockReset();
        dataSetCreate.mockReset();
        dataSetList.mockReset();
        mockGetHistory.mockReset();
        allMembers.mockReset();
    });

    it("tests the createFile for prompt credentials, favorite route", async () => {
        Object.defineProperty(profileLoader.Profiles, "getInstance", {
            value: jest.fn(() => {
                return {
                    allProfiles: [profileOne, {name: "secondName"}],
                    defaultProfile: profileOne,
                    promptCredentials: jest.fn(()=> {
                        return ["fake", "fake", "fake"];
                    }),
                    loadNamedProfile: mockLoadNamedProfile
                };
            })
        });
        const sessionwocred = new imperative.Session({
            user: "",
            password: "",
            hostname: "fake",
            protocol: "https",
            type: "basic",
        });
        const uploadResponse: zowe.IZosFilesResponse = {
            success: true,
            commandResponse: "success",
            apiResponse: {
                items: []
            }
        };

        createBasicZosmfSession.mockReturnValue(sessionwocred);
        const newsessNode = new ZoweDatasetNode("sestest", vscode.TreeItemCollapsibleState.Expanded,
                                                null, sessionwocred, undefined, undefined, profileOne);
        newsessNode.contextValue = extension.DS_SESSION_CONTEXT + extension.FAV_SUFFIX;

        showQuickPick.mockReset();
        getConfiguration.mockReset();
        showInputBox.mockReset();
        dataSetCreate.mockReset();
        testTree.getChildren.mockReset();
        allMembers.mockReset();
        dataSet.mockReset();
        mockGetHistory.mockReset();

        getConfiguration.mockReturnValue("FakeConfig");
        showInputBox.mockReturnValue("FakeName");
        createTreeView.mockReturnValue(new TreeView());
        testTree.getChildren.mockReturnValue([new ZoweDatasetNode("node", vscode.TreeItemCollapsibleState.None, sessNode,
                                                                  null, undefined, undefined, profileOne), sessNode]);
        allMembers.mockReturnValue(uploadResponse);
        dataSet.mockReturnValue(uploadResponse);
        mockGetHistory.mockReturnValue(["mockHistory1"]);
        testTree.getTreeView.mockReturnValue(new TreeView());

        showQuickPick.mockResolvedValueOnce("Data Set Binary");
        await extension.createFile(newsessNode, testTree);
        showQuickPick.mockResolvedValueOnce("Data Set C");
        await extension.createFile(newsessNode, testTree);
        showQuickPick.mockResolvedValueOnce("Data Set Classic");
        await extension.createFile(newsessNode, testTree);
        showQuickPick.mockResolvedValueOnce("Data Set Partitioned");
        await extension.createFile(newsessNode, testTree);
        showQuickPick.mockResolvedValueOnce("Data Set Sequential");
        await extension.createFile(newsessNode, testTree);

        // tslint:disable-next-line: no-magic-numbers
        expect(showQuickPick.mock.calls.length).toBe(5);
        // tslint:disable-next-line: no-magic-numbers
        expect(getConfiguration.mock.calls.length).toBe(5);
        expect(getConfiguration.mock.calls[0][0]).toBe("Zowe-Default-Datasets-Binary");
        expect(getConfiguration.mock.calls[1][0]).toBe("Zowe-Default-Datasets-C");
        expect(getConfiguration.mock.calls[2][0]).toBe("Zowe-Default-Datasets-Classic");
        // tslint:disable-next-line: no-magic-numbers
        expect(getConfiguration.mock.calls[3][0]).toBe("Zowe-Default-Datasets-PDS");
        // tslint:disable-next-line: no-magic-numbers
        expect(getConfiguration.mock.calls[4][0]).toBe("Zowe-Default-Datasets-PS");
        // tslint:disable-next-line: no-magic-numbers
        expect(showInputBox.mock.calls.length).toBe(5);
        // tslint:disable-next-line: no-magic-numbers
        expect(dataSetCreate.mock.calls.length).toBe(5);

        getConfiguration.mockReset();
        showInputBox.mockReset();
        testTree.getChildren.mockReset();
        allMembers.mockReset();
        dataSet.mockReset();
        mockGetHistory.mockReset();
    });

    it("tests the createFile for prompt credentials error", async () => {
        Object.defineProperty(profileLoader.Profiles, "getInstance", {
            value: jest.fn(() => {
                return {
                    allProfiles: [profileOne, {name: "secondName"}],
                    defaultProfile: profileOne,
                    loadNamedProfile: mockLoadNamedProfile
                };
            })
        });

        const uploadResponse: zowe.IZosFilesResponse = {
            success: true,
            commandResponse: "success",
            apiResponse: {
                items: []
            }
        };
        const sessionwocred = new imperative.Session({
            user: "",
            password: "",
            hostname: "fake",
            protocol: "https",
            type: "basic",
        });
        const createFile = jest.spyOn(extension, "createFile");
        createBasicZosmfSession.mockReturnValue(sessionwocred);
        const newsessNode = new ZoweDatasetNode("sestest", vscode.TreeItemCollapsibleState.Expanded,
                                                null, sessionwocred, undefined, undefined, profileOne);
        newsessNode.contextValue = extension.DS_SESSION_CONTEXT;
        newsessNode.pattern = "sestest";

        showQuickPick.mockReset();
        getConfiguration.mockReset();
        showInputBox.mockReset();
        dataSetCreate.mockReset();
        mockGetHistory.mockReset();
        allMembers.mockReset();
        dataSetList.mockReset();

        getConfiguration.mockReturnValueOnce("FakeConfig");
        showInputBox.mockReturnValueOnce("sestest");
        mockGetHistory.mockReturnValueOnce(["mockHistory"]);
        allMembers.mockReturnValueOnce(uploadResponse);
        dataSetList.mockReturnValue(uploadResponse);
        testTree.getTreeView.mockReturnValue(new TreeView());

        showQuickPick.mockResolvedValueOnce("Data Set Binary");
        await extension.createFile(newsessNode, testTree);
        expect(extension.createFile).toHaveBeenCalled();

        dataSetList.mockReset();
    });

    it("Testing that deleteDataset is executed successfully", async () => {
        existsSync.mockReset();
        unlinkSync.mockReset();
        showQuickPick.mockReset();
        const deleteSpy = jest.spyOn(mvsApi, "deleteDataSet");

        let node = new ZoweDatasetNode("HLQ.TEST.NODE", vscode.TreeItemCollapsibleState.None, sessNode, null, undefined, undefined, profileOne);
        const parent = new ZoweDatasetNode("parent", vscode.TreeItemCollapsibleState.Collapsed, sessNode, null, undefined, undefined, profileOne);
        let child = new ZoweDatasetNode("child", vscode.TreeItemCollapsibleState.None, parent, null, undefined, undefined, profileOne);
        const parentAsFavorite = new ZoweDatasetNode("[sestest]: parent", vscode.TreeItemCollapsibleState.Collapsed,
                                                     sessNode, null, undefined, undefined, profileOne);
        parentAsFavorite.contextValue = extension.PDS_FAV_CONTEXT;
        testTree.mFavorites.push(parentAsFavorite);

        existsSync.mockReturnValueOnce(true);
        showQuickPick.mockResolvedValueOnce("Yes");
        findFavoritedNode.mockReturnValue(parentAsFavorite);
        await extension.deleteDataset(node, testTree);
        expect(deleteSpy.mock.calls.length).toBe(1);
        expect(deleteSpy.mock.calls[0][0]).toBe(node.label);
        expect(existsSync.mock.calls.length).toBe(1);
        expect(existsSync.mock.calls[0][0]).toBe(path.join(extension.DS_DIR,
            node.getSessionNode().label, node.label ));
        expect(unlinkSync.mock.calls.length).toBe(1);
        expect(unlinkSync.mock.calls[0][0]).toBe(path.join(extension.DS_DIR,
            node.getSessionNode().label, node.label ));

        unlinkSync.mockReset();
        deleteSpy.mockReset();
        existsSync.mockReturnValueOnce(false);
        showQuickPick.mockResolvedValueOnce("Yes");
        await extension.deleteDataset(child, testTree);

        expect(unlinkSync.mock.calls.length).toBe(0);
        expect(deleteSpy.mock.calls[0][0]).toBe(child.getParent().getLabel() + "(" + child.label + ")");

        deleteSpy.mockReset();
        deleteSpy.mockRejectedValueOnce(Error("not found"));
        showQuickPick.mockResolvedValueOnce("Yes");

        await expect(extension.deleteDataset(node, testTree)).rejects.toEqual(Error("not found"));

        expect(showInformationMessage.mock.calls.length).toBe(1);
        expect(showInformationMessage.mock.calls[0][0]).toBe("Unable to find file: " + node.label + " was probably already deleted.");

        deleteSpy.mockReset();
        showErrorMessage.mockReset();
        deleteSpy.mockRejectedValueOnce(Error(""));
        showQuickPick.mockResolvedValueOnce("Yes");

        await expect(extension.deleteDataset(node, testTree)).rejects.toEqual(Error(""));

        expect(showErrorMessage.mock.calls.length).toBe(1);
        expect(showErrorMessage.mock.calls[0][0]).toEqual("");

        showQuickPick.mockResolvedValueOnce("No");

        await extension.deleteDataset(child, testTree);

        existsSync.mockReturnValueOnce(true);
        node = new ZoweDatasetNode("HLQ.TEST.NODE", vscode.TreeItemCollapsibleState.None, sessNode, null, undefined, undefined, profileOne);
        node.contextValue = extension.DS_PDS_CONTEXT + extension.FAV_SUFFIX;
        await extension.deleteDataset(node, testTree);

        existsSync.mockReturnValueOnce(true);
        node.contextValue = extension.DS_PDS_CONTEXT + extension.FAV_SUFFIX;
        child = new ZoweDatasetNode("child", vscode.TreeItemCollapsibleState.None, node, null, undefined, undefined, profileOne);
        await extension.deleteDataset(child, testTree);
        expect(mockRefreshElement).toHaveBeenCalledWith(parent);
        expect(mockRefreshElement).toHaveBeenCalledWith(parentAsFavorite);
    });

    it("Testing that deleteDataset is executed successfully for favorite", async () => {
        existsSync.mockReset();
        unlinkSync.mockReset();
        showQuickPick.mockReset();
        const deleteSpy = jest.spyOn(mvsApi, "deleteDataSet");
        mockRemoveFavorite.mockReset();

        const node = new ZoweDatasetNode("[sestest]: HLQ.TEST.DELETE.PARENT", vscode.TreeItemCollapsibleState.None, sessNode, null);
        const child = new ZoweDatasetNode("[sestest]: HLQ.TEST.DELETE.NODE", vscode.TreeItemCollapsibleState.None, node, null);
        node.contextValue = extension.FAVORITE_CONTEXT;
        const nodeAsFavorite = new ZoweDatasetNode("[sestest]: HLQ.TEST.DELETE.PARENT", vscode.TreeItemCollapsibleState.None, sessNode, null);
        nodeAsFavorite.contextValue = extension.FAVORITE_CONTEXT;
        sessNode.children.push(node, nodeAsFavorite, child);
        testTree.mFavorites.push(nodeAsFavorite);

        existsSync.mockReturnValueOnce(true);
        showQuickPick.mockResolvedValueOnce("Yes");
        findNonFavoritedNode.mockReturnValue(node);

        await extension.deleteDataset(child, testTree);

        expect(deleteSpy.mock.calls.length).toBe(1);
        expect(deleteSpy.mock.calls[0][0]).toBe("HLQ.TEST.DELETE.NODE");
        expect(mockRemoveFavorite.mock.calls.length).toBe(1);
        expect(mockRemoveFavorite.mock.calls[0][0].label).toBe( "[sestest]: HLQ.TEST.DELETE.NODE" );
        expect(existsSync.mock.calls.length).toBe(1);
        expect(existsSync.mock.calls[0][0]).toBe(path.join(extension.DS_DIR,
            nodeAsFavorite.getSessionNode().label, "HLQ.TEST.DELETE.NODE" ));
        expect(unlinkSync.mock.calls.length).toBe(1);
        expect(unlinkSync.mock.calls[0][0]).toBe(path.join(extension.DS_DIR,
            nodeAsFavorite.getSessionNode().label, "HLQ.TEST.DELETE.NODE" ));
        expect(findNonFavoritedNode).toBeCalledWith(nodeAsFavorite);

        sessNode.children = [];
    });

    it("Testing that deleteDataset is executed successfully for pdsf", async () => {
        existsSync.mockReset();
        unlinkSync.mockReset();
        showQuickPick.mockReset();
        const deleteSpy = jest.spyOn(mvsApi, "deleteDataSet");
        mockRemoveFavorite.mockReset();

        const node = new ZoweDatasetNode("[sestest]: HLQ.TEST.DELETE.PDS", vscode.TreeItemCollapsibleState.None, sessNode, null);
        const child = new ZoweDatasetNode("[sestest]: HLQ.TEST.DELETE.PDS(MEMBER)", vscode.TreeItemCollapsibleState.None, node, null);
        node.contextValue = extension.DS_PDS_CONTEXT + extension.FAV_SUFFIX;

        existsSync.mockReturnValueOnce(true);
        showQuickPick.mockResolvedValueOnce("Yes");
        await extension.deleteDataset(child, testTree);

        expect(deleteSpy.mock.calls.length).toBe(1);
        expect(deleteSpy.mock.calls[0][0]).toBe("HLQ.TEST.DELETE.PDS([sestest]: HLQ.TEST.DELETE.PDS(MEMBER))");
        expect(mockRemoveFavorite.mock.calls.length).toBe(1);
        expect(mockRemoveFavorite.mock.calls[0][0].label).toBe( "[sestest]: HLQ.TEST.DELETE.PDS(MEMBER)" );
        expect(existsSync.mock.calls.length).toBe(1);
        expect(existsSync.mock.calls[0][0]).toBe(path.join(extension.DS_DIR,
            node.getSessionNode().label, "HLQ.TEST.DELETE.PDS([sestest]: HLQ.TEST.DELETE.PDS(MEMBER))" ));
        expect(unlinkSync.mock.calls.length).toBe(1);
        expect(unlinkSync.mock.calls[0][0]).toBe(path.join(extension.DS_DIR,
            node.getSessionNode().label, "HLQ.TEST.DELETE.PDS([sestest]: HLQ.TEST.DELETE.PDS(MEMBER))" ));
    });

    it("Testing that deleteDataset fails if junk passed", async () => {
        existsSync.mockReset();
        unlinkSync.mockReset();
        showQuickPick.mockReset();
        delDataset.mockReset();
        mockRemoveFavorite.mockReset();
        showErrorMessage.mockReset();

        const node = new ZoweDatasetNode("[sestest]: HLQ.TEST.DELETE.PARENT", vscode.TreeItemCollapsibleState.None, sessNode, null);
        const parent = new ZoweDatasetNode("sestest", vscode.TreeItemCollapsibleState.Collapsed, sessNode, null);
        const child = new ZoweDatasetNode("[sestest]: HLQ.TEST.DELETE.NODE", vscode.TreeItemCollapsibleState.None, node, null);
        node.contextValue = "junk";

        existsSync.mockReturnValueOnce(true);
        showQuickPick.mockResolvedValueOnce("Yes");
        await expect(extension.deleteDataset(child, testTree)).rejects.toEqual(Error("deleteDataSet() called from invalid node."));
    });

    it("Testing that enterPattern is executed successfully", async () => {
        showInformationMessage.mockReset();
        showInputBox.mockReset();

        const node = new ZoweDatasetNode("node", vscode.TreeItemCollapsibleState.None, sessNode, null);
        node.pattern = "TEST";
        node.contextValue = extension.DS_SESSION_CONTEXT;

        showInputBox.mockReturnValueOnce("test");
        await extension.enterPattern(node, testTree);

        expect(showInputBox.mock.calls.length).toBe(1);
        expect(showInputBox.mock.calls[0][0]).toEqual({
            prompt: "Search data sets by entering patterns: use a comma to separate multiple patterns",
            value: node.pattern
        });
        expect(showInformationMessage.mock.calls.length).toBe(0);

        showInputBox.mockReturnValueOnce("");
        showInputBox.mockReset();
        showInformationMessage.mockReset();
        await extension.enterPattern(node, testTree);

        expect(showInformationMessage.mock.calls.length).toBe(1);
        expect(showInformationMessage.mock.calls[0][0]).toBe("You must enter a pattern.");
    });

    it("Testing that enterPattern is executed successfully for search favorite", async () => {
        mockAddZoweSession.mockReset();
        const favoriteSample = new ZoweDatasetNode("[sestest]: HLQ.TEST", vscode.TreeItemCollapsibleState.None, undefined, null);

        await extension.enterPattern(favoriteSample, testTree);

        expect(mockAddZoweSession.mock.calls.length).toBe(1);
        expect(mockAddZoweSession.mock.calls[0][0]).toEqual("sestest");
    });

    it("Testing that saveFile is executed successfully", async () => {
        const testDoc: vscode.TextDocument = {
            fileName: path.join(extension.DS_DIR, "/sestest/HLQ.TEST.AFILE"),
            uri: null,
            isUntitled: null,
            languageId: null,
            version: null,
            isDirty: null,
            isClosed: null,
            save: null,
            eol: null,
            lineCount: null,
            lineAt: null,
            offsetAt: null,
            positionAt: null,
            getText: null,
            getWordRangeAtPosition: null,
            validateRange: null,
            validatePosition: null
        };
        const testDoc0: vscode.TextDocument = {
            fileName: path.join(extension.DS_DIR, "HLQ.TEST.AFILE"),
            uri: null,
            isUntitled: null,
            languageId: null,
            version: null,
            isDirty: null,
            isClosed: null,
            save: null,
            eol: null,
            lineCount: null,
            lineAt: null,
            offsetAt: null,
            positionAt: null,
            getText: null,
            getWordRangeAtPosition: null,
            validateRange: null,
            validatePosition: null
        };

        const testResponse = {
            success: true,
            commandResponse: "",
            apiResponse: {
                items: []
            }
        };

        // If session node is not defined, it should take the session from Profile
        const sessionwocred = new imperative.Session({
            user: "",
            password: "",
            hostname: "fake",
            protocol: "https",
            type: "basic",
        });
        // testing if no session is defined (can happen while saving from favorites)
        const nodeWitoutSession = new ZoweDatasetNode("HLQ.TEST.AFILE", vscode.TreeItemCollapsibleState.None,
                                                        null, null, undefined, undefined, profileOne);
        testTree.getChildren.mockReturnValueOnce([nodeWitoutSession]);
        concatChildNodes.mockReturnValueOnce([nodeWitoutSession]);
        const getSessionSpy = jest.spyOn(mvsApi, "getSession").mockReturnValueOnce(sessionwocred);
        await extension.saveFile(testDoc0, testTree);
        // tslint:disable-next-line: no-magic-numbers
        expect(getSessionSpy.mock.calls.length).toBe(3);
        expect(getSessionSpy.mock.results[0].value).toEqual(sessionwocred);

        // testing if no documentSession is found (no session + no profile)
        Object.defineProperty(profileLoader.Profiles, "getInstance", {
            value: jest.fn(() => {
                return {
                    allProfiles: [{name: "firstName", profile: {user:undefined, password: undefined}}, {name: "secondName"}],
                    loadNamedProfile: () => undefined
                };
            })
        });
        createBasicZosmfSession.mockReset();
        testTree.getChildren.mockReset();
        showErrorMessage.mockReset();
        testTree.getChildren.mockReturnValueOnce([nodeWitoutSession]);
        await extension.saveFile(testDoc0, testTree);
        expect(showErrorMessage.mock.calls.length).toBe(1);
        expect(showErrorMessage.mock.calls[0][0]).toBe("Couldn't locate session when saving data set!");

        testTree.getChildren.mockReset();
        createBasicZosmfSession.mockReset();
        Object.defineProperty(profileLoader.Profiles, "getInstance", {
            value: jest.fn(() => {
                return {
                    allProfiles: [profileOne, {name: "secondName"}],
                    loadNamedProfile: mockLoadNamedProfile
                };
            })
        });

        testTree.getChildren.mockReturnValueOnce([new ZoweDatasetNode("node", vscode.TreeItemCollapsibleState.None,
            sessNode, null, undefined, undefined, profileOne), sessNode]);
        showErrorMessage.mockReset();
        const dataSetSpy = jest.spyOn(mvsApi, "dataSet").mockImplementationOnce(
            async () => testResponse as zowe.IZosFilesResponse);
        await extension.saveFile(testDoc, testTree);
        expect(dataSetSpy.mock.calls.length).toBe(1);
        expect(dataSetSpy.mock.calls[0][0]).toBe("HLQ.TEST.AFILE");
        expect(showErrorMessage.mock.calls.length).toBe(1);
        expect(showErrorMessage.mock.calls[0][0]).toBe("Data set failed to save. Data set may have been deleted on mainframe.");

        const node = new ZoweDatasetNode("HLQ.TEST.AFILE", vscode.TreeItemCollapsibleState.None, sessNode, null, undefined, undefined, profileOne);
        sessNode.children.push(node);
        testResponse.apiResponse.items = [{dsname: "HLQ.TEST.AFILE"}, {dsname: "HLQ.TEST.AFILE(mem)"}];
        dataSetList.mockReset();
        pathToDataSet.mockReset();
        showErrorMessage.mockReset();
        concatChildNodes.mockReset();
        const mockSetEtag = jest.spyOn(node, "setEtag").mockImplementation(() => null);
        mockSetEtag.mockReset();
        const uploadResponse: zowe.IZosFilesResponse = {
            success: true,
            commandResponse: "success",
            apiResponse: [{
                etag: "123"
            }]
        };
        concatChildNodes.mockReturnValueOnce([sessNode.children[0]]);
        testTree.getChildren.mockReturnValueOnce([sessNode]);
        dataSetList.mockResolvedValueOnce(testResponse);
        dataSetList.mockResolvedValueOnce(testResponse);
        withProgress.mockResolvedValueOnce(uploadResponse);
        testResponse.success = true;
        pathToDataSet.mockResolvedValueOnce(testResponse);

        await extension.saveFile(testDoc, testTree);

        expect(concatChildNodes.mock.calls.length).toBe(1);
        expect(showInformationMessage.mock.calls.length).toBe(1);
        expect(showInformationMessage.mock.calls[0][0]).toBe("success");
        expect(mockSetEtag).toHaveBeenCalledTimes(1);
        expect(mockSetEtag).toHaveBeenCalledWith("123");

        concatChildNodes.mockReturnValueOnce([sessNode.children[0]]);
        testTree.getChildren.mockReturnValueOnce([sessNode]);
        dataSetList.mockResolvedValueOnce(testResponse);
        testResponse.success = false;
        testResponse.commandResponse = "Save failed";
        pathToDataSet.mockResolvedValueOnce(testResponse);

        await extension.saveFile(testDoc, testTree);

        const testDoc2: vscode.TextDocument = {
            fileName: path.normalize("/sestest/HLQ.TEST.AFILE"),
            uri: null,
            isUntitled: null,
            languageId: null,
            version: null,
            isDirty: null,
            isClosed: null,
            save: null,
            eol: null,
            lineCount: null,
            lineAt: null,
            offsetAt: null,
            positionAt: null,
            getText: null,
            getWordRangeAtPosition: null,
            validateRange: null,
            validatePosition: null
        };

        testTree.getChildren.mockReturnValueOnce([sessNode]);
        dataSetList.mockReset();

        await extension.saveFile(testDoc2, testTree);

        expect(dataSetList.mock.calls.length).toBe(0);

        const testDoc3: vscode.TextDocument = {
            fileName: path.join(extension.DS_DIR, "/sestest/HLQ.TEST.AFILE(mem)"),
            uri: null,
            isUntitled: null,
            languageId: null,
            version: null,
            isDirty: null,
            isClosed: null,
            save: null,
            eol: null,
            lineCount: null,
            lineAt: null,
            offsetAt: null,
            positionAt: null,
            getText: null,
            getWordRangeAtPosition: null,
            validateRange: null,
            validatePosition: null
        };

        dataSetList.mockReset();
        showErrorMessage.mockReset();

        sessNode.children.push(new ZoweDatasetNode(
            "HLQ.TEST.AFILE(mem)", vscode.TreeItemCollapsibleState.None, sessNode, null, undefined, undefined, profileOne));
        testTree.getChildren.mockReturnValueOnce([sessNode]);
        dataSetList.mockResolvedValueOnce(testResponse);
        testResponse.success = true;
        concatChildNodes.mockReset();
        concatChildNodes.mockReturnValueOnce(sessNode.children);

        await extension.saveFile(testDoc3, testTree);
        expect(concatChildNodes.mock.calls.length).toBe(1);

        testTree.getChildren.mockReturnValueOnce([new ZoweDatasetNode("node", vscode.TreeItemCollapsibleState.None, sessNode, null,
            undefined, undefined, profileOne), sessNode]);
        dataSetList.mockReset();
        showErrorMessage.mockReset();

        testTree.getChildren.mockReturnValueOnce([sessNode]);
        dataSetList.mockResolvedValueOnce(testResponse);
        concatChildNodes.mockReset();
        concatChildNodes.mockReturnValueOnce(sessNode.children);
        testResponse.success = false;
        testResponse.commandResponse = "Rest API failure with HTTP(S) status 412";
        withProgress.mockResolvedValueOnce(testResponse);
        dataSet.mockReset();
        const downloadResponse = {
            success: true,
            commandResponse: "",
            apiResponse: {
                etag: ""
            }
        };
        dataSet.mockResolvedValue(downloadResponse);

        await extension.saveFile(testDoc, testTree);
        expect(showWarningMessage.mock.calls[0][0]).toBe("Remote file has been modified in the meantime.\nSelect 'Compare' to resolve the conflict.");
        expect(concatChildNodes.mock.calls.length).toBe(1);
    });

    it("Testing that openPS is executed successfully", async () => {
        dataSet.mockReset();
        openTextDocument.mockReset();
        showTextDocument.mockReset();
        showErrorMessage.mockReset();
        existsSync.mockReset();
        withProgress.mockReset();

        const node = new ZoweDatasetNode("node", vscode.TreeItemCollapsibleState.None, sessNode, null);
        const parent = new ZoweDatasetNode("parent", vscode.TreeItemCollapsibleState.Collapsed, sessNode, null);
        const child = new ZoweDatasetNode("child", vscode.TreeItemCollapsibleState.None, parent, null);

        existsSync.mockReturnValue(null);

        withProgress.mockReturnValue(fileResponse);
        openTextDocument.mockResolvedValueOnce("test doc");

        await extension.openPS(node, true, testTree);

        expect(existsSync.mock.calls.length).toBe(1);
        expect(existsSync.mock.calls[0][0]).toBe(path.join(extension.DS_DIR,
            node.getSessionNode().label.trim(), node.label));
        expect(withProgress).toBeCalledWith(
            {
                location: vscode.ProgressLocation.Notification,
                title: "Opening data set..."
            }, expect.any(Function)
        );
        withProgress(downloadDataset);
        expect(withProgress).toBeCalledWith(downloadDataset);
        // expect(dataSet.mock.calls.length).toBe(1);
        // expect(dataSet.mock.calls[0][0]).toBe(session);
        // expect(dataSet.mock.calls[0][1]).toBe(node.label);
        // expect(dataSet.mock.calls[0][2]).toEqual({file: extension.getDocumentFilePath(node.label, node)});
        expect(openTextDocument.mock.calls.length).toBe(1);
        expect(openTextDocument.mock.calls[0][0]).toBe(extension.getDocumentFilePath(node.label, node));
        expect(showTextDocument.mock.calls.length).toBe(1);
        expect(showTextDocument.mock.calls[0][0]).toBe("test doc");

        openTextDocument.mockResolvedValueOnce("test doc");
        const node2 = new ZoweDatasetNode("HLQ.TEST.NODE", vscode.TreeItemCollapsibleState.None, sessNode, null);

        await extension.openPS(node2, true, testTree);

        dataSet.mockReset();
        openTextDocument.mockReset();
        showTextDocument.mockReset();
        existsSync.mockReset();

        existsSync.mockReturnValue("exists");
        showTextDocument.mockRejectedValueOnce(Error("testError"));

        try {
            await extension.openPS(child, true);
        } catch (err) {
            // do nothing
        }

        expect(dataSet.mock.calls.length).toBe(0);
        expect(openTextDocument.mock.calls.length).toBe(1);
        expect(openTextDocument.mock.calls[0][0]).toBe(extension.getDocumentFilePath(parent.label + "(" + child.label + ")", node));
        expect(showTextDocument.mock.calls.length).toBe(1);
        expect(showErrorMessage.mock.calls.length).toBe(1);
        expect(showErrorMessage.mock.calls[0][0]).toBe("testError");

        const child2 = new ZoweDatasetNode("child", vscode.TreeItemCollapsibleState.None, node2, null);
        try {
            await extension.openPS(child2, true, testTree);
        } catch (err) {
            // do nothing
        }

        openTextDocument.mockReset();
        showTextDocument.mockReset();
        parent.contextValue = extension.DS_PDS_CONTEXT + extension.FAV_SUFFIX;
        await extension.openPS(child, true, testTree);
        expect(openTextDocument.mock.calls.length).toBe(1);
        expect(showTextDocument.mock.calls.length).toBe(1);

        showTextDocument.mockReset();
        openTextDocument.mockReset();

        parent.contextValue = extension.FAVORITE_CONTEXT;
        await extension.openPS(child, true, testTree);
        expect(openTextDocument.mock.calls.length).toBe(1);
        expect(showTextDocument.mock.calls.length).toBe(1);

        showErrorMessage.mockReset();
    });

    it("Testing that that openPS credentials prompt is executed successfully", async () => {
        showQuickPick.mockReset();
        showInputBox.mockReset();
        showTextDocument.mockReset();
        openTextDocument.mockReset();
<<<<<<< HEAD
        dataSet.mockReturnValueOnce(fileResponse);
        const sessionwocred = new brtimperative.Session({
=======
        const sessionwocred = new imperative.Session({
>>>>>>> 45b342d4
            user: "",
            password: "",
            hostname: "fake",
            port: 443,
            protocol: "https",
            type: "basic",
        });
        const dsNode = new ZoweDatasetNode("testSess", vscode.TreeItemCollapsibleState.Expanded, sessNode, sessionwocred);
        dsNode.contextValue = extension.DS_SESSION_CONTEXT;
        Object.defineProperty(profileLoader.Profiles, "getInstance", {
            value: jest.fn(() => {
                return {
                    allProfiles: [{name: "firstName", profile: {user:undefined, password: undefined}}, {name: "secondName"}],
                    defaultProfile: {name: "firstName"},
                    promptCredentials: jest.fn(()=> {
                        return ["fake", "fake", "fake"];
                    }),
                    getProfiles: jest.fn(),
                    loadNamedProfile: mockLoadNamedProfile
                };
            })
        });

        showInputBox.mockReturnValueOnce("fake");
        showInputBox.mockReturnValueOnce("fake");

        await extension.openPS(dsNode, true, testTree);
        expect(openTextDocument.mock.calls.length).toBe(1);
        expect(showTextDocument.mock.calls.length).toBe(1);
    });

    it("Testing that that openPS credentials prompt works with favorites", async () => {
        showTextDocument.mockReset();
        openTextDocument.mockReset();
        showQuickPick.mockReset();
        showInputBox.mockReset();
        const sessionwocred = new imperative.Session({
            user: "",
            password: "",
            hostname: "fake",
            port: 443,
            protocol: "https",
            type: "basic",
        });
        const dsNode = new ZoweDatasetNode("[test]: TEST.JCL", vscode.TreeItemCollapsibleState.Expanded, sessNode, sessionwocred);
        dsNode.contextValue = extension.DS_PDS_CONTEXT + extension.FAV_SUFFIX;
        Object.defineProperty(profileLoader.Profiles, "getInstance", {
            value: jest.fn(() => {
                return {
                    allProfiles: [{name: "firstName", profile: {user:undefined, password: undefined}}, {name: "secondName"}],
                    defaultProfile: {name: "firstName"},
                    promptCredentials: jest.fn(()=> {
                        return ["fake", "fake", "fake"];
                    }),
                    loadNamedProfile: mockLoadNamedProfile
                };
            })
        });

        showInputBox.mockReturnValueOnce("fake");
        showInputBox.mockReturnValueOnce("fake");

        await extension.openPS(dsNode, true, testTree);
        expect(openTextDocument.mock.calls.length).toBe(1);
        expect(showTextDocument.mock.calls.length).toBe(1);
    });

    it("Testing that that openPS credentials prompt ends in error", async () => {
        showTextDocument.mockReset();
        openTextDocument.mockReset();
        showQuickPick.mockReset();
        showInputBox.mockReset();
        const sessionwocred = new imperative.Session({
            user: "",
            password: "",
            hostname: "fake",
            port: 443,
            protocol: "https",
            type: "basic",
        });
        const dsNode = new ZoweDatasetNode("testSess", vscode.TreeItemCollapsibleState.Expanded, sessNode, sessionwocred);
        dsNode.contextValue = extension.DS_SESSION_CONTEXT;
        Object.defineProperty(profileLoader.Profiles, "getInstance", {
            value: jest.fn(() => {
                return {
                    allProfiles: [{name: "firstName", profile: {user:undefined, password: undefined}}, {name: "secondName"}],
                    defaultProfile: {name: "firstName"},
                    loadNamedProfile: mockLoadNamedProfile
                };
            })
        });

        await extension.openPS(dsNode, true, testTree);
        expect(showErrorMessage.mock.calls.length).toBe(1);
        showQuickPick.mockReset();
        showInputBox.mockReset();
        showInformationMessage.mockReset();
        showErrorMessage.mockReset();
    });

    it("Testing that that openPS credentials with favorites ends in error", async () => {
        showTextDocument.mockReset();
        openTextDocument.mockReset();
        showQuickPick.mockReset();
        showInputBox.mockReset();
        const sessionwocred = new imperative.Session({
            user: "",
            password: "",
            hostname: "fake",
            port: 443,
            protocol: "https",
            type: "basic",
        });
        const dsNode = new ZoweDatasetNode("[test]: TEST.JCL", vscode.TreeItemCollapsibleState.Expanded, sessNode, sessionwocred);
        dsNode.contextValue = extension.DS_PDS_CONTEXT + extension.FAV_SUFFIX;
        Object.defineProperty(profileLoader.Profiles, "getInstance", {
            value: jest.fn(() => {
                return {
                    allProfiles: [{name: "firstName", profile: {user:undefined, password: undefined}}, {name: "secondName"}],
                    defaultProfile: {name: "firstName"},
                    promptCredentials: jest.fn(()=> {
                        return [undefined, undefined, undefined];
                    }),
                    loadNamedProfile: mockLoadNamedProfile
                };
            })
        });

        showInputBox.mockReturnValueOnce("fake");
        showInputBox.mockReturnValueOnce("fake");
        const spyopenPS = jest.spyOn(extension, "openPS");
        await extension.openPS(dsNode, true, testTree);
        expect(extension.openPS).toHaveBeenCalled();

    });

    describe("refresh USS checking", () => {
        const isDirtyInEditor = jest.fn();
        const openedDocumentInstance = jest.fn();

        const setMocksForNode = (node: ZoweUSSNode) => {
            Object.defineProperty(node, "isDirtyInEditor", {
                get: isDirtyInEditor
            });
            Object.defineProperty(node, "openedDocumentInstance", {
                get: openedDocumentInstance
            });

            node.contextValue = extension.USS_SESSION_CONTEXT;
            node.fullPath = "/u/myuser";
        };
        const resetMocks = () => {
            showErrorMessage.mockReset();
            showTextDocument.mockReset();
            ussFile.mockReset();
            executeCommand.mockReset();
            isDirtyInEditor.mockReset();
            openedDocumentInstance.mockReset();
        };

        it("refreshUSS works correctly for dirty file state, when user didn't cancel file save", async () => {
            const node = new ZoweUSSNode("test-node", vscode.TreeItemCollapsibleState.None, ussNode, null, "/");

            resetMocks();
            setMocksForNode(node);

            const response: zowe.IZosFilesResponse = {
                success: true,
                commandResponse: null,
                apiResponse: {
                    etag: "132"
                }
            };
            ussFile.mockResolvedValue(response);
            isDirtyInEditor.mockReturnValueOnce(true);
            isDirtyInEditor.mockReturnValueOnce(false);
            await node.refreshUSS();

            expect(ussFile.mock.calls.length).toBe(1);
            expect(showTextDocument.mock.calls.length).toBe(2);
            expect(executeCommand.mock.calls.length).toBe(1);
            expect(node.downloaded).toBe(true);
        });
        it("refreshUSS works correctly for dirty file state, when user cancelled file save", async () => {
            const node = new ZoweUSSNode("test-node", vscode.TreeItemCollapsibleState.None, ussNode, null, "/");

            resetMocks();
            setMocksForNode(node);

            const response: zowe.IZosFilesResponse = {
                success: true,
                commandResponse: null,
                apiResponse: {
                    etag: "132"
                }
            };
            ussFile.mockResolvedValueOnce(response);
            isDirtyInEditor.mockReturnValueOnce(true);
            isDirtyInEditor.mockReturnValueOnce(true);
            await node.refreshUSS();

            expect(ussFile.mock.calls.length).toBe(0);
            expect(showTextDocument.mock.calls.length).toBe(1);
            expect(executeCommand.mock.calls.length).toBe(1);
            expect(node.downloaded).toBe(false);
        });
        it("refreshUSS works correctly for not dirty file state", async () => {
            const node = new ZoweUSSNode("test-node", vscode.TreeItemCollapsibleState.None, ussNode, null, "/");

            resetMocks();
            setMocksForNode(node);

            const response: zowe.IZosFilesResponse = {
                success: true,
                commandResponse: null,
                apiResponse: {
                    etag: "132"
                }
            };
            ussFile.mockResolvedValueOnce(response);
            isDirtyInEditor.mockReturnValueOnce(false);
            isDirtyInEditor.mockReturnValueOnce(false);
            await node.refreshUSS();

            expect(ussFile.mock.calls.length).toBe(1);
            expect(showTextDocument.mock.calls.length).toBe(0);
            expect(executeCommand.mock.calls.length).toBe(0);
            expect(node.downloaded).toBe(true);
        });
        it("refreshUSS works correctly with exception thrown in process", async () => {
            const node = new ZoweUSSNode("test-node", vscode.TreeItemCollapsibleState.None, ussNode, null, "/");

            resetMocks();
            setMocksForNode(node);

            ussFile.mockRejectedValueOnce(Error(""));
            isDirtyInEditor.mockReturnValueOnce(true);
            isDirtyInEditor.mockReturnValueOnce(false);
            await node.refreshUSS();

            expect(ussFile.mock.calls.length).toBe(1);
            expect(showTextDocument.mock.calls.length).toBe(1);
            expect(executeCommand.mock.calls.length).toBe(1);
            expect(node.downloaded).toBe(false);
        });
    });

    describe("Add USS Session Unit Test", () => {
        const qpItem: vscode.QuickPickItem = new utils.FilterDescriptor("\uFF0B " + "Create a new filter");

        beforeEach(() => {
            Object.defineProperty(profileLoader.Profiles, "getInstance", {
                value: jest.fn(() => {
                    return {
                        allProfiles: [{name: "firstName"}, {name: "secondName"}],
                        defaultProfile: {name: "firstName"},
                        createNewConnection: jest.fn(()=>{
                            return {newprofile: "fake"};
                        }),
                        listProfile: jest.fn(()=>{
                            return {};
                        }),
                        loadNamedProfile: mockLoadNamedProfile
                    };
                })
            });
            const resolveQuickPickHelper = jest.spyOn(utils, "resolveQuickPickHelper").mockImplementation(
                () => Promise.resolve(qpItem)
            );
        });

        afterEach(() => {
            showQuickPick.mockReset();
            showInputBox.mockReset();
            showInformationMessage.mockReset();
        });

        it("Testing that addZoweSession will cancel if there is no profile name", async () => {
            showQuickPick.mockReset();
            showInputBox.mockReset();
            showInformationMessage.mockReset();
            const entered = undefined;
            // Assert edge condition user cancels the input path box
            createQuickPick.mockReturnValue({
                placeholder: "Choose \"Create new...\" to define a new profile or select an existing profile to Add to the Data Set Explorer",
                activeItems: [qpItem],
                ignoreFocusOut: true,
                items: [qpItem],
                value: entered,
                show: jest.fn(()=>{
                    return {};
                }),
                hide: jest.fn(()=>{
                    return {};
                }),
                onDidAccept: jest.fn(()=>{
                    return {};
                })
            });

            await extension.addZoweSession(testTree);
            expect(showInformationMessage.mock.calls[0][0]).toEqual("Profile Name was not supplied. Operation Cancelled");
        });

        it("Testing that addZoweSession with supplied profile name", async () => {
            const entered = undefined;
            const addZoweSession = jest.spyOn(extension, "addZoweSession");

            // Assert edge condition user cancels the input path box
            createQuickPick.mockReturnValue({
                placeholder: "Choose \"Create new...\" to define a new profile or select an existing profile to Add to the Data Set Explorer",
                activeItems: [qpItem],
                ignoreFocusOut: true,
                items: [qpItem],
                value: entered,
                show: jest.fn(()=>{
                    return {};
                }),
                hide: jest.fn(()=>{
                    return {};
                }),
                onDidAccept: jest.fn(()=>{
                    return {};
                })
            });

            showInputBox.mockReturnValueOnce("fake");
            await extension.addZoweSession(testUSSTree);
            expect(extension.addZoweSession).toHaveBeenCalled();

        });

        it("Testing that addZoweSession with existing profile", async () => {
            const entered = "";
            const addZoweSession = jest.spyOn(extension, "addZoweSession");

            // Assert edge condition user cancels the input path box
            createQuickPick.mockReturnValue({
                placeholder: "Choose \"Create new...\" to define a new profile or select an existing profile to Add to the Data Set Explorer",
                activeItems: [qpItem],
                ignoreFocusOut: true,
                items: [qpItem],
                value: entered,
                label: "firstName",
                show: jest.fn(()=>{
                    return {};
                }),
                hide: jest.fn(()=>{
                    return {};
                }),
                onDidAccept: jest.fn(()=>{
                    return {};
                })
            });

            const resolveQuickPickHelper = jest.spyOn(utils, "resolveQuickPickHelper").mockImplementation(
                () => Promise.resolve(createQuickPick())
            );

            await extension.addZoweSession(testUSSTree);
            expect(extension.addZoweSession).toHaveBeenCalled();
        });

        it("Testing that addZoweSession with supplied resolveQuickPickHelper", async () => {
            const entered = "fake";
            const addZoweSession = jest.spyOn(extension, "addZoweSession");

            // Assert edge condition user cancels the input path box
            createQuickPick.mockReturnValue({
                placeholder: "Choose \"Create new...\" to define a new profile or select an existing profile to Add to the Data Set Explorer",
                activeItems: [qpItem],
                ignoreFocusOut: true,
                items: [qpItem],
                value: entered,
                show: jest.fn(()=>{
                    return {};
                }),
                hide: jest.fn(()=>{
                    return {};
                }),
                onDidAccept: jest.fn(()=>{
                    return {};
                })
            });

            await extension.addZoweSession(testUSSTree);
            expect(extension.addZoweSession).toHaveBeenCalled();

        });

        it("Testing that addZoweSession with undefined profile", async () => {
            const entered = "";
            const addZoweSession = jest.spyOn(extension, "addZoweSession");

            // Assert edge condition user cancels the input path box
            createQuickPick.mockReturnValue({
                placeholder: "Choose \"Create new...\" to define a new profile or select an existing profile to Add to the Data Set Explorer",
                activeItems: [qpItem],
                ignoreFocusOut: true,
                items: [qpItem],
                value: entered,
                label: undefined,
                show: jest.fn(()=>{
                    return {};
                }),
                hide: jest.fn(()=>{
                    return {};
                }),
                onDidAccept: jest.fn(()=>{
                    return {};
                })
            });

            const resolveQuickPickHelper = jest.spyOn(utils, "resolveQuickPickHelper").mockImplementation(
                () => Promise.resolve(createQuickPick())
            );

            await extension.addZoweSession(testUSSTree);
            expect(extension.addZoweSession).toHaveBeenCalled();

        });


        it("Testing that addZoweSession if createNewConnection is invalid", async () => {
            const entered = "fake";
            const addZoweSession = jest.spyOn(extension, "addZoweSession");

            Object.defineProperty(profileLoader.Profiles, "getInstance", {
                value: jest.fn(() => {
                    return {
                        allProfiles: [{name: "firstName"}, {name: "secondName"}],
                        defaultProfile: {name: "firstName"},
                        listProfile: jest.fn(()=>{
                            return {};
                        }),
                        loadNamedProfile: mockLoadNamedProfile
                    };
                })
            });

            // Assert edge condition user cancels the input path box
            createQuickPick.mockReturnValue({
                placeholder: "Choose \"Create new...\" to define a new profile or select an existing profile to Add to the Data Set Explorer",
                activeItems: [qpItem],
                ignoreFocusOut: true,
                items: [qpItem],
                value: entered,
                show: jest.fn(()=>{
                    return {};
                }),
                hide: jest.fn(()=>{
                    return {};
                }),
                onDidAccept: jest.fn(()=>{
                    return {};
                })
            });

            await extension.addZoweSession(testUSSTree);
            expect(extension.addZoweSession).toHaveBeenCalled();

        });

        it("Testing that addZoweSession if listProfile is invalid", async () => {
            const entered = "fake";
            const addZoweSession = jest.spyOn(extension, "addZoweSession");

            Object.defineProperty(profileLoader.Profiles, "getInstance", {
                value: jest.fn(() => {
                    return {
                        allProfiles: [{name: "firstName"}, {name: "secondName"}],
                        defaultProfile: {name: "firstName"},
                        createNewConnection: jest.fn(()=>{
                            return {};
                        }),
                        loadNamedProfile: mockLoadNamedProfile
                    };
                })
            });

            // Assert edge condition user cancels the input path box
            createQuickPick.mockReturnValue({
                placeholder: "Choose \"Create new...\" to define a new profile or select an existing profile to Add to the Data Set Explorer",
                activeItems: [qpItem],
                ignoreFocusOut: true,
                items: [qpItem],
                value: entered,
                show: jest.fn(()=>{
                    return {};
                }),
                hide: jest.fn(()=>{
                    return {};
                }),
                onDidAccept: jest.fn(()=>{
                    return {};
                })
            });

            await extension.addZoweSession(testUSSTree);
            expect(extension.addZoweSession).toHaveBeenCalled();

        });
    });

    it("Testing that refreshAllUSS is executed successfully", async () => {
        Object.defineProperty(profileLoader.Profiles, "getInstance", {
            value: jest.fn(() => {
                return {
                    allProfiles: [{name: "firstName"}, {name: "secondName"}],
                    defaultProfile: {name: "firstName"},
                    getDefaultProfile: mockLoadNamedProfile,
                    loadNamedProfile: mockLoadNamedProfile,
                    usesSecurity: true,
                    getProfiles: jest.fn(() => {
                        return [{name: profileOne.name, profile: profileOne}, {name: profileOne.name, profile: profileOne}];
                    }),
                    refresh: jest.fn(),
                };
            })
        });
        const spy = jest.fn(testUSSTree.refresh);
        ussNodeActions.refreshAllUSS(testUSSTree);
        expect(testUSSTree.refresh).toHaveBeenCalled();
    });

    // TODO Node tests
    it("Testing that open is executed successfully", async () => {
        ussFile.mockReset();
        openTextDocument.mockReset();
        showTextDocument.mockReset();
        showErrorMessage.mockReset();
        existsSync.mockReset();
        withProgress.mockReset();

        Object.defineProperty(profileLoader.Profiles, "getInstance", {
            value: jest.fn(() => {
                return {
                    allProfiles: [{name: "firstName"}, {name: "secondName"}],
                    defaultProfile: {name: "firstName"},
                    getDefaultProfile: mockLoadNamedProfile,
                    promptCredentials: jest.fn(()=> {
                        return ["fake", "fake", "fake"];
                    }),
                    loadNamedProfile: mockLoadNamedProfile,
                    usesSecurity: true,
                    getProfiles: jest.fn(() => {
                        return [{name: profileOne.name, profile: profileOne}, {name: profileOne.name, profile: profileOne}];
                    }),
                    refresh: jest.fn(),
                };
            })
        });

        const node = new ZoweUSSNode("node", vscode.TreeItemCollapsibleState.None, ussNode, session, "/", false, profileOne.name);
        const parent = new ZoweUSSNode("parent", vscode.TreeItemCollapsibleState.Collapsed, ussNode, null, "/", false, profileOne.name);
        const child = new ZoweUSSNode("child", vscode.TreeItemCollapsibleState.None, parent, null, "/parent", false, profileOne.name);

        const isBinSpy = jest.spyOn(ussApi, "isFileTagBinOrAscii");
        existsSync.mockReturnValue(null);
        openTextDocument.mockResolvedValueOnce("test.doc");

        ussFile.mockReturnValueOnce(fileResponse);
        withProgress.mockReturnValue(fileResponse);

        await node.openUSS(false, true, testUSSTree);

        expect(existsSync.mock.calls.length).toBe(1);
        expect(existsSync.mock.calls[0][0]).toBe(path.join(extension.USS_DIR, "/" + extension.getUSSProfile(node) + "/", node.fullPath));
        expect(isFileTagBinOrAscii.mock.calls.length).toBe(1);
        expect(isFileTagBinOrAscii.mock.calls[0][0]).toBe(session);
        expect(isFileTagBinOrAscii.mock.calls[0][1]).toBe(node.fullPath);
        expect(withProgress).toBeCalledWith(
            {
                location: vscode.ProgressLocation.Notification,
                title: "Opening USS file..."
            }, expect.any(Function)
        );
        withProgress(downloadUSSFile);
        expect(withProgress).toBeCalledWith(downloadUSSFile);
        expect(openTextDocument.mock.calls.length).toBe(1);
        expect(openTextDocument.mock.calls[0][0]).toBe(node.getUSSDocumentFilePath());
        expect(showTextDocument.mock.calls.length).toBe(1);
        expect(showTextDocument.mock.calls[0][0]).toBe("test.doc");

        openTextDocument.mockResolvedValueOnce("test.doc");
        const node2 = new ZoweUSSNode("usstest", vscode.TreeItemCollapsibleState.None, ussNode, null, null);

        await node2.openUSS(false, true, testUSSTree);

        ussFile.mockReset();
        openTextDocument.mockReset();
        showTextDocument.mockReset();
        existsSync.mockReset();

        existsSync.mockReturnValue("exists");
        showTextDocument.mockRejectedValueOnce(Error("testError"));

        try {
            await child.openUSS(false, true, testUSSTree);
        } catch (err) {
            // do nothing
        }

        expect(ussFile.mock.calls.length).toBe(0);
        expect(openTextDocument.mock.calls.length).toBe(1);
        expect(openTextDocument.mock.calls[0][0]).toBe(child.getUSSDocumentFilePath());
        expect(showTextDocument.mock.calls.length).toBe(1);
        expect(showErrorMessage.mock.calls.length).toBe(1);
        expect(showErrorMessage.mock.calls[0][0]).toBe("testError");

        const child2 = new ZoweUSSNode("child", vscode.TreeItemCollapsibleState.None, node2, null, null);
        try {
            await child2.openUSS(false, true, testUSSTree);
        } catch (err) {
            // do nothing
        }

        ussFile.mockReset();
        openTextDocument.mockReset();
        showTextDocument.mockReset();
        existsSync.mockReset();
        showErrorMessage.mockReset();

        const badparent = new ZoweUSSNode("parent", vscode.TreeItemCollapsibleState.Collapsed, ussNode, null, null);
        badparent.contextValue = "turnip";
        const brat = new ZoweUSSNode("brat", vscode.TreeItemCollapsibleState.None, badparent, null, null);
        try {
            await brat.openUSS(false, true, testUSSTree);
// tslint:disable-next-line: no-empty
        } catch (err) {
        }
        expect(ussFile.mock.calls.length).toBe(0);
        expect(showErrorMessage.mock.calls.length).toBe(2);
        expect(showErrorMessage.mock.calls[0][0]).toBe("open() called from invalid node.");
        expect(showErrorMessage.mock.calls[1][0]).toBe("open() called from invalid node.");
    });

    // TODO Node tests
    it("Tests that openUSS executes successfully with favored files", async () => {
        ussFile.mockReset();
        openTextDocument.mockReset();
        showTextDocument.mockReset();

        ussFile.mockReturnValueOnce(fileResponse);

        openTextDocument.mockResolvedValueOnce("test.doc");

        Object.defineProperty(profileLoader.Profiles, "getInstance", {
            value: jest.fn(() => {
                return {
                    allProfiles: [{name: "firstName"}, {name: "secondName"}],
                    defaultProfile: {name: "firstName"},
                    getDefaultProfile: mockLoadNamedProfile,
                    promptCredentials: jest.fn(()=> {
                        return ["fake", "fake", "fake"];
                    }),
                    loadNamedProfile: mockLoadNamedProfile,
                    usesSecurity: true,
                    getProfiles: jest.fn(() => {
                        return [{name: profileOne.name, profile: profileOne}, {name: profileOne.name, profile: profileOne}];
                    }),
                    refresh: jest.fn(),
                };
            })
        });

        // Set up mock favorite session
        const favoriteSession = new ZoweUSSNode("Favorites", vscode.TreeItemCollapsibleState.Collapsed, null, session, null, false, profileOne.name);
        favoriteSession.contextValue = extension.FAVORITE_CONTEXT;

        // Set up favorited nodes (directly under Favorites)
        const favoriteFile = new ZoweUSSNode("favFile", vscode.TreeItemCollapsibleState.None, favoriteSession, session, "/", false, profileOne.name);
        favoriteFile.contextValue = extension.DS_TEXT_FILE_CONTEXT + extension.FAV_SUFFIX;
        const favoriteParent = new ZoweUSSNode("favParent", vscode.TreeItemCollapsibleState.Collapsed, favoriteSession, null, "/",
            false, profileOne.name);
        favoriteParent.contextValue = extension.USS_DIR_CONTEXT + extension.FAV_SUFFIX;
        // Set up child of favoriteDir - make sure we can open the child of a favored directory
        const child = new ZoweUSSNode("favChild", vscode.TreeItemCollapsibleState.Collapsed, favoriteParent, null, "/favDir", false, profileOne.name);
        child.contextValue = extension.DS_TEXT_FILE_CONTEXT;

        // For each node, make sure that code below the log.debug statement is execute
        await favoriteFile.openUSS(false, true, testUSSTree);
        expect(showTextDocument.mock.calls.length).toBe(1);
        showTextDocument.mockReset();
        ussFile.mockReturnValueOnce(fileResponse);
        await child.openUSS(false, true, testUSSTree);
        expect(showTextDocument.mock.calls.length).toBe(1);
        showTextDocument.mockReset();
    });

    // TODO Node tests
    it("Testing that open is executed successfully when chtag says binary", async () => {
        ussFile.mockReset();
        openTextDocument.mockReset();
        showTextDocument.mockReset();
        showErrorMessage.mockReset();
        existsSync.mockReset();
        withProgress.mockReset();

        Object.defineProperty(profileLoader.Profiles, "getInstance", {
            value: jest.fn(() => {
                return {
                    allProfiles: [{name: "firstName"}, {name: "secondName"}],
                    defaultProfile: {name: "firstName"},
                    getDefaultProfile: mockLoadNamedProfile,
                    promptCredentials: jest.fn(()=> {
                        return ["fake", "fake", "fake"];
                    }),
                    loadNamedProfile: mockLoadNamedProfile,
                    usesSecurity: true,
                    getProfiles: jest.fn(() => {
                        return [{name: profileOne.name, profile: profileOne}, {name: profileOne.name, profile: profileOne}];
                    }),
                    refresh: jest.fn(),
                };
            })
        });

        const node = new ZoweUSSNode("node", vscode.TreeItemCollapsibleState.None, ussNode, session, "/", false, ussNode.getProfileName());
        const parent = new ZoweUSSNode("parent", vscode.TreeItemCollapsibleState.Collapsed, ussNode, null, "/");
        const child = new ZoweUSSNode("child", vscode.TreeItemCollapsibleState.None, parent, null, "/parent");

        isFileTagBinOrAscii.mockReturnValue(true);
        existsSync.mockReturnValue(null);
        openTextDocument.mockResolvedValueOnce("test.doc");

        withProgress.mockReturnValue(fileResponse);

        await node.openUSS(false, true, testUSSTree);

        expect(existsSync.mock.calls.length).toBe(1);
        expect(existsSync.mock.calls[0][0]).toBe(path.join(extension.USS_DIR, "/" + node.getProfileName() + "/", node.fullPath));
        expect(withProgress).toBeCalledWith(
            {
                location: vscode.ProgressLocation.Notification,
                title: "Opening USS file..."
            }, expect.any(Function)
        );
        withProgress(downloadUSSFile);
        expect(withProgress).toBeCalledWith(downloadUSSFile);
        expect(openTextDocument.mock.calls.length).toBe(1);
        expect(openTextDocument.mock.calls[0][0]).toBe(node.getUSSDocumentFilePath());
        expect(showTextDocument.mock.calls.length).toBe(1);
        expect(showTextDocument.mock.calls[0][0]).toBe("test.doc");
    });

        // TODO Node tests
    it("Testing that that openUSS credentials prompt is executed successfully", async () => {
        showQuickPick.mockReset();
        showInputBox.mockReset();
        showTextDocument.mockReset();
        openTextDocument.mockReset();
        const sessionwocred = new imperative.Session({
            user: "",
            password: "",
            hostname: "fake",
            port: 443,
            protocol: "https",
            type: "basic",
        });

        ussFile.mockReturnValueOnce(fileResponse);
        const dsNode = new ZoweUSSNode("testSess", vscode.TreeItemCollapsibleState.Expanded, ussNode, sessionwocred, null);
        dsNode.contextValue = extension.USS_SESSION_CONTEXT;
        Object.defineProperty(profileLoader.Profiles, "getInstance", {
            value: jest.fn(() => {
                return {
                    allProfiles: [{name: "firstName", profile: {user:undefined, password: undefined}}, {name: "secondName"}],
                    defaultProfile: {name: "firstName"},
                    promptCredentials: jest.fn(()=> {
                        return ["fake", "fake", "fake"];
                    }),
                    loadNamedProfile: mockLoadNamedProfile
                };
            })
        });

        showInputBox.mockReturnValueOnce("fake");
        showInputBox.mockReturnValueOnce("fake");

        await dsNode.openUSS(false, true, testUSSTree);
        expect(openTextDocument.mock.calls.length).toBe(1);
        expect(showTextDocument.mock.calls.length).toBe(1);
    });

    it("Testing that that openUSS credentials prompt works with favorites", async () => {
        showTextDocument.mockReset();
        openTextDocument.mockReset();
        showQuickPick.mockReset();
        showInputBox.mockReset();
        const sessionwocred = new imperative.Session({
            user: "",
            password: "",
            hostname: "fake",
            port: 443,
            protocol: "https",
            type: "basic",
        });
        const dsNode = new ZoweUSSNode("testSess", vscode.TreeItemCollapsibleState.Expanded, ussNode, sessionwocred, null);
        dsNode.contextValue = extension.USS_DIR_CONTEXT + extension.FAV_SUFFIX;
        Object.defineProperty(profileLoader.Profiles, "getInstance", {
            value: jest.fn(() => {
                return {
                    allProfiles: [{name: "firstName", profile: {user:undefined, password: undefined}}, {name: "secondName"}],
                    defaultProfile: {name: "firstName"},
                    promptCredentials: jest.fn(()=> {
                        return ["fake", "fake", "fake"];
                    }),
                    loadNamedProfile: mockLoadNamedProfile
                };
            })
        });

        showInputBox.mockReturnValueOnce("fake");
        showInputBox.mockReturnValueOnce("fake");

        ussFile.mockReturnValueOnce(fileResponse);

        await dsNode.openUSS(false, true, testUSSTree);
        expect(openTextDocument.mock.calls.length).toBe(1);
        expect(showTextDocument.mock.calls.length).toBe(1);
    });

    it("Testing that that openUSS credentials prompt with favorites ends in error", async () => {
        showTextDocument.mockReset();
        openTextDocument.mockReset();
        showQuickPick.mockReset();
        showInputBox.mockReset();
        const sessionwocred = new imperative.Session({
            user: "",
            password: "",
            hostname: "fake",
            port: 443,
            protocol: "https",
            type: "basic",
        });
        const dsNode = new ZoweUSSNode("testSess", vscode.TreeItemCollapsibleState.Expanded, ussNode, sessionwocred, null);
        dsNode.contextValue = extension.USS_DIR_CONTEXT + extension.FAV_SUFFIX;
        Object.defineProperty(profileLoader.Profiles, "getInstance", {
            value: jest.fn(() => {
                return {
                    allProfiles: [{name: "firstName", profile: {user:undefined, password: undefined}}, {name: "secondName"}],
                    defaultProfile: {name: "firstName"},
                    promptCredentials: jest.fn(()=> {
                        return [undefined, undefined, undefined];
                    }),
                    loadNamedProfile: mockLoadNamedProfile
                };
            })
        });

        showInputBox.mockReturnValueOnce("fake");
        showInputBox.mockReturnValueOnce("fake");
        const spyopenUSS = jest.spyOn(dsNode, "openUSS");
        await dsNode.openUSS(false, true, testUSSTree);
        expect(dsNode.openUSS).toHaveBeenCalled();
    });

    it("Testing that that openUSS credentials prompt ends in error", async () => {
        showTextDocument.mockReset();
        openTextDocument.mockReset();
        showQuickPick.mockReset();
        showInputBox.mockReset();
        const sessionwocred = new imperative.Session({
            user: "",
            password: "",
            hostname: "fake",
            port: 443,
            protocol: "https",
            type: "basic",
        });
        const dsNode = new ZoweUSSNode("testSess", vscode.TreeItemCollapsibleState.Expanded, ussNode, sessionwocred, null);
        dsNode.contextValue = extension.USS_SESSION_CONTEXT;
        Object.defineProperty(profileLoader.Profiles, "getInstance", {
            value: jest.fn(() => {
                return {
                    allProfiles: [{name: "firstName", profile: {user:undefined, password: undefined}}, {name: "secondName"}],
                    defaultProfile: {name: "firstName"},
                    loadNamedProfile: mockLoadNamedProfile
                };
            })
        });

        await dsNode.openUSS(false, true, testUSSTree);
        expect(showErrorMessage.mock.calls.length).toBe(1);
        showQuickPick.mockReset();
        showInputBox.mockReset();
        showInformationMessage.mockReset();
        showErrorMessage.mockReset();
    });


    it("Testing that saveUSSFile is executed successfully", async () => {
        withProgress.mockReset();

        const testDoc: vscode.TextDocument = {
            fileName: path.join(extension.USS_DIR, "usstest", "/u/myuser/testFile"),
            uri: null,
            isUntitled: null,
            languageId: null,
            version: null,
            isDirty: null,
            isClosed: null,
            save: null,
            eol: null,
            lineCount: null,
            lineAt: null,
            offsetAt: null,
            positionAt: null,
            getText: null,
            getWordRangeAtPosition: null,
            validateRange: null,
            validatePosition: null
        };

        const testResponse = {
            success: true,
            commandResponse: "",
            apiResponse: {
                items: []
            }
        };

        fileList.mockResolvedValueOnce(testResponse);
        ussNode.mProfileName = "usstest";
        ussNode.dirty = true;
        const node = new ZoweUSSNode("u/myuser/testFile", vscode.TreeItemCollapsibleState.None, ussNode, null, "/");
        ussNode.children.push(node);
        testUSSTree.getChildren.mockReturnValueOnce([
            new ZoweUSSNode("testFile", vscode.TreeItemCollapsibleState.None, ussNode, null, "/"), sessNode]);
        testResponse.apiResponse.items = [{name: "testFile", mode: "-rwxrwx"}];
        fileToUSSFile.mockReset();
        showErrorMessage.mockReset();
        concatChildNodes.mockReset();
        const mockGetEtag = jest.spyOn(node, "getEtag").mockImplementation(() => "123");
        testResponse.success = true;
        fileToUSSFile.mockResolvedValue(testResponse);
        withProgress.mockReturnValueOnce(testResponse);
        concatChildNodes.mockReturnValueOnce([ussNode.children[0]]);
        await extension.saveUSSFile(testDoc, testUSSTree);

        expect(concatChildNodes.mock.calls.length).toBe(1);
        expect(mockGetEtag).toBeCalledTimes(1);
        expect(mockGetEtag).toReturnWith("123");

        concatChildNodes.mockReset();
        concatChildNodes.mockReturnValueOnce([ussNode.children[0]]);
        testResponse.success = false;
        testResponse.commandResponse = "Save failed";
        fileToUSSFile.mockResolvedValueOnce(testResponse);
        withProgress.mockReturnValueOnce(testResponse);

        await extension.saveUSSFile(testDoc, testUSSTree);

        expect(showErrorMessage.mock.calls.length).toBe(1);
        expect(showErrorMessage.mock.calls[0][0]).toBe("Save failed");

        concatChildNodes.mockReset();
        concatChildNodes.mockReturnValueOnce([ussNode.children[0]]);
        showErrorMessage.mockReset();
        withProgress.mockRejectedValueOnce(Error("Test Error"));

        await extension.saveUSSFile(testDoc, testUSSTree);
        expect(showErrorMessage.mock.calls.length).toBe(1);
        expect(showErrorMessage.mock.calls[0][0]).toBe("Test Error");

        concatChildNodes.mockReset();
        concatChildNodes.mockReturnValueOnce([ussNode.children[0]]);
        showWarningMessage.mockReset();
        testResponse.success = false;
        testResponse.commandResponse = "Rest API failure with HTTP(S) status 412";
        testDoc.getText = jest.fn();
        ussFile.mockReset();
        withProgress.mockRejectedValueOnce(Error("Rest API failure with HTTP(S) status 412"));
        const downloadResponse = {
            success: true,
            commandResponse: "",
            apiResponse: {
                etag: ""
            }
        };
        ussFile.mockResolvedValueOnce(downloadResponse);
        try {
            await extension.saveUSSFile(testDoc, testUSSTree);
        } catch (e) {
            // this is OK. We are interested in the next expect (showWarninMessage) to fullfil
            expect(e.message).toBe("vscode.Position is not a constructor");
        }
        expect(showWarningMessage.mock.calls[0][0]).toBe("Remote file has been modified in the meantime.\nSelect 'Compare' to resolve the conflict.");
    });

    describe("Add Jobs Session Unit Test", () => {
        const qpItem: vscode.QuickPickItem = new utils.FilterDescriptor("\uFF0B " + "Create a new filter");

        beforeEach(() => {
            Object.defineProperty(profileLoader.Profiles, "getInstance", {
                value: jest.fn(() => {
                    return {
                        allProfiles: [{name: "firstName"}, {name: "secondName"}],
                        defaultProfile: {name: "firstName"},
                        createNewConnection: jest.fn(()=>{
                            return {newprofile: "fake"};
                        }),
                        listProfile: jest.fn(()=>{
                            return {};
                        }),
                        loadNamedProfile: mockLoadNamedProfile
                    };
                })
            });
            const resolveQuickPickHelper = jest.spyOn(utils, "resolveQuickPickHelper").mockImplementation(
                () => Promise.resolve(qpItem)
            );
        });

        afterEach(() => {
            showQuickPick.mockReset();
            showInputBox.mockReset();
            showInformationMessage.mockReset();
        });

        it("tests the refresh Jobs Server for prompt credentials", async () => {
            showQuickPick.mockReset();
            showInputBox.mockReset();
            const addJobsSession = jest.spyOn(extension, "refreshJobsServer");
            Object.defineProperty(profileLoader.Profiles, "getInstance", {
                value: jest.fn(() => {
                    return {
                        allProfiles: [{name: "firstName", profile: {user:undefined, password: undefined}}, {name: "secondName"}],
                        defaultProfile: {name: "firstName"},
                        promptCredentials: jest.fn(()=> {
                            return ["fake", "fake", "fake"];
                        }),
                    };
                })
            });
            const sessionwocred = new imperative.Session({
                user: "",
                password: "",
                hostname: "fake",
                protocol: "https",
                type: "basic",
            });
            createBasicZosmfSession.mockReturnValue(sessionwocred);
            const newjobNode = new Job("jobtest", vscode.TreeItemCollapsibleState.Expanded, jobNode, sessionwocred, iJob, jobNode.getProfile());
            newjobNode.contextValue = "server";
            newjobNode.contextValue = "server";
            await extension.refreshJobsServer(newjobNode, testJobsTree);
            expect(extension.refreshJobsServer).toHaveBeenCalled();
        });

        it("tests the refresh Jobs Server for prompt credentials, favorites route", async () => {
            showQuickPick.mockReset();
            showInputBox.mockReset();
            const addJobsSession = jest.spyOn(extension, "refreshJobsServer");
            Object.defineProperty(profileLoader.Profiles, "getInstance", {
                value: jest.fn(() => {
                    return {
                        allProfiles: [{name: "firstName", profile: {user:undefined, password: undefined}}, {name: "secondName"}],
                        defaultProfile: {name: "firstName"},
                        promptCredentials: jest.fn(()=> {
                            return ["fake", "fake", "fake"];
                        }),
                    };
                })
            });
            const sessionwocred = new imperative.Session({
                user: "",
                password: "",
                hostname: "fake",
                protocol: "https",
                type: "basic",
            });
            createBasicZosmfSession.mockReturnValue(sessionwocred);
            const newjobNode = new Job("jobtest", vscode.TreeItemCollapsibleState.Expanded, jobNode, sessionwocred, iJob, jobNode.getProfile());
            newjobNode.contextValue = extension.JOBS_SESSION_CONTEXT + extension.FAV_SUFFIX;
            await extension.refreshJobsServer(newjobNode, testJobsTree);
            expect(extension.refreshJobsServer).toHaveBeenCalled();
        });

        it("tests the refresh Jobs Server for prompt credentials with favorites that ends in error", async () => {
            showQuickPick.mockReset();
            showInputBox.mockReset();
            const addJobsSession = jest.spyOn(extension, "refreshJobsServer");
            Object.defineProperty(profileLoader.Profiles, "getInstance", {
                value: jest.fn(() => {
                    return {
                        allProfiles: [{name: "firstName", profile: {user:undefined, password: undefined}}, {name: "secondName"}],
                        defaultProfile: {name: "firstName"},
                        promptCredentials: jest.fn(()=> {
                            return [undefined, undefined, undefined];
                        }),
                    };
                })
            });
            const sessionwocred = new imperative.Session({
                user: "",
                password: "",
                hostname: "fake",
                protocol: "https",
                type: "basic",
            });
            createBasicZosmfSession.mockReturnValue(sessionwocred);
            const newjobNode = new Job("jobtest", vscode.TreeItemCollapsibleState.Expanded, jobNode, sessionwocred, iJob, jobNode.getProfile());
            newjobNode.contextValue = extension.JOBS_SESSION_CONTEXT + extension.FAV_SUFFIX;
            const spyopenPS = jest.spyOn(extension, "refreshJobsServer");
            await extension.refreshJobsServer(newjobNode, testJobsTree);
            expect(extension.refreshJobsServer).toHaveBeenCalled();
        });

        it("tests the refresh Jobs Server", async () => {
            showQuickPick.mockReset();
            showInputBox.mockReset();
            const addJobsSession = jest.spyOn(extension, "refreshJobsServer");
            Object.defineProperty(profileLoader.Profiles, "getInstance", {
                value: jest.fn(() => {
                    return {
                        allProfiles: [{name: "firstName", profile: {user:undefined, password: undefined}}, {name: "secondName"}],
                        defaultProfile: {name: "firstName"},
                        promptCredentials: jest.fn(()=> {
                            return ["fake", "fake", "fake"];
                        }),
                    };
                })
            });

            createBasicZosmfSession.mockReturnValue(session);
            const newjobNode = new Job("jobtest", vscode.TreeItemCollapsibleState.Expanded, jobNode, session, iJob, jobNode.getProfile());
            newjobNode.contextValue = "server";
            newjobNode.contextValue = "server";
            await extension.refreshJobsServer(newjobNode, testJobsTree);
            expect(extension.refreshJobsServer).toHaveBeenCalled();
        });

        it("tests the refresh Jobs Server with invalid prompt credentials", async () => {
            showQuickPick.mockReset();
            showInputBox.mockReset();
            const addJobsSession = jest.spyOn(extension, "refreshJobsServer");
            Object.defineProperty(profileLoader.Profiles, "getInstance", {
                value: jest.fn(() => {
                    return {
                        allProfiles: [{name: "firstName", profile: {user:undefined, password: undefined}}, {name: "secondName"}],
                        defaultProfile: {name: "firstName"},
                    };
                })
            });

            const sessionwocred = new imperative.Session({
                user: "",
                password: "",
                hostname: "fake",
                protocol: "https",
                type: "basic",
            });
            createBasicZosmfSession.mockReturnValue(sessionwocred);
            const newjobNode = new Job("jobtest", vscode.TreeItemCollapsibleState.Expanded, jobNode, sessionwocred, iJob, jobNode.getProfile());
            newjobNode.contextValue = "server";
            newjobNode.contextValue = "server";
            await extension.refreshJobsServer(newjobNode, testJobsTree);
            expect(extension.refreshJobsServer).toHaveBeenCalled();
        });

        it("Testing that addJobsSession will cancel if there is no profile name", async () => {
            const entered = undefined;

            // Assert edge condition user cancels the input path box
            createQuickPick.mockReturnValue({
                placeholder: "Choose \"Create new...\" to define a new profile or select an existing profile to Add to the Data Set Explorer",
                activeItems: [qpItem],
                ignoreFocusOut: true,
                items: [qpItem],
                value: entered,
                show: jest.fn(()=>{
                    return {};
                }),
                hide: jest.fn(()=>{
                    return {};
                }),
                onDidAccept: jest.fn(()=>{
                    return {};
                })
            });

            await extension.addZoweSession(testJobsTree);
            expect(showInformationMessage.mock.calls[0][0]).toEqual("Profile Name was not supplied. Operation Cancelled");
        });

        it("Testing that addJobsSession with supplied profile name", async () => {
            const entered = undefined;
            const addJobsSession = jest.spyOn(extension, "addZoweSession");

            // Assert edge condition user cancels the input path box
            createQuickPick.mockReturnValue({
                placeholder: "Choose \"Create new...\" to define a new profile or select an existing profile to Add to the Data Set Explorer",
                activeItems: [qpItem],
                ignoreFocusOut: true,
                items: [qpItem],
                value: entered,
                show: jest.fn(()=>{
                    return {};
                }),
                hide: jest.fn(()=>{
                    return {};
                }),
                onDidAccept: jest.fn(()=>{
                    return {};
                })
            });

            showInputBox.mockReturnValueOnce("fake");
            await extension.addZoweSession(testJobsTree);
            expect(extension.addZoweSession).toHaveBeenCalled();

        });

        it("Testing that addJobsSession with existing profile", async () => {
            const entered = "";
            const addJobsSession = jest.spyOn(extension, "addZoweSession");

            // Assert edge condition user cancels the input path box
            createQuickPick.mockReturnValue({
                placeholder: "Choose \"Create new...\" to define a new profile or select an existing profile to Add to the Data Set Explorer",
                activeItems: [qpItem],
                ignoreFocusOut: true,
                items: [qpItem],
                value: entered,
                label: "firstName",
                show: jest.fn(()=>{
                    return {};
                }),
                hide: jest.fn(()=>{
                    return {};
                }),
                onDidAccept: jest.fn(()=>{
                    return {};
                })
            });

            const resolveQuickPickHelper = jest.spyOn(utils, "resolveQuickPickHelper").mockImplementation(
                () => Promise.resolve(createQuickPick())
            );

            await extension.addZoweSession(testJobsTree);
            expect(extension.addZoweSession).toHaveBeenCalled();
        });

        it("Testing that addJobsSession with supplied resolveQuickPickHelper", async () => {
            const entered = "fake";
            const addJobsSession = jest.spyOn(extension, "addZoweSession");

            // Assert edge condition user cancels the input path box
            createQuickPick.mockReturnValue({
                placeholder: "Choose \"Create new...\" to define a new profile or select an existing profile to Add to the Data Set Explorer",
                activeItems: [qpItem],
                ignoreFocusOut: true,
                items: [qpItem],
                value: entered,
                show: jest.fn(()=>{
                    return {};
                }),
                hide: jest.fn(()=>{
                    return {};
                }),
                onDidAccept: jest.fn(()=>{
                    return {};
                })
            });

            await extension.addZoweSession(testJobsTree);
            expect(extension.addZoweSession).toHaveBeenCalled();

        });

        it("Testing that addJobsSession with undefined profile", async () => {
            const entered = "";
            const addJobsSession = jest.spyOn(extension, "addZoweSession");

            // Assert edge condition user cancels the input path box
            createQuickPick.mockReturnValue({
                placeholder: "Choose \"Create new...\" to define a new profile or select an existing profile to Add to the Data Set Explorer",
                activeItems: [qpItem],
                ignoreFocusOut: true,
                items: [qpItem],
                value: entered,
                label: undefined,
                show: jest.fn(()=>{
                    return {};
                }),
                hide: jest.fn(()=>{
                    return {};
                }),
                onDidAccept: jest.fn(()=>{
                    return {};
                })
            });

            const resolveQuickPickHelper = jest.spyOn(utils, "resolveQuickPickHelper").mockImplementation(
                () => Promise.resolve(createQuickPick())
            );

            await extension.addZoweSession(testJobsTree);
            expect(extension.addZoweSession).toHaveBeenCalled();

        });


        it("Testing that addJobsSession if createNewConnection is invalid", async () => {
            const entered = "fake";
            const addJobsSession = jest.spyOn(extension, "addZoweSession");

            Object.defineProperty(profileLoader.Profiles, "getInstance", {
                value: jest.fn(() => {
                    return {
                        allProfiles: [{name: "firstName"}, {name: "secondName"}],
                        defaultProfile: {name: "firstName"},
                        listProfile: jest.fn(()=>{
                            return {};
                        }),
                        loadNamedProfile: mockLoadNamedProfile
                    };
                })
            });

            // Assert edge condition user cancels the input path box
            createQuickPick.mockReturnValue({
                placeholder: "Choose \"Create new...\" to define a new profile or select an existing profile to Add to the Data Set Explorer",
                activeItems: [qpItem],
                ignoreFocusOut: true,
                items: [qpItem],
                value: entered,
                show: jest.fn(()=>{
                    return {};
                }),
                hide: jest.fn(()=>{
                    return {};
                }),
                onDidAccept: jest.fn(()=>{
                    return {};
                })
            });

            await extension.addZoweSession(testJobsTree);
            expect(extension.addZoweSession).toHaveBeenCalled();

        });

        it("Testing that addJobsSession if listProfile is invalid", async () => {
            const entered = "fake";
            const addJobsSession = jest.spyOn(extension, "addZoweSession");

            Object.defineProperty(profileLoader.Profiles, "getInstance", {
                value: jest.fn(() => {
                    return {
                        allProfiles: [{name: "firstName"}, {name: "secondName"}],
                        defaultProfile: {name: "firstName"},
                        createNewConnection: jest.fn(()=>{
                            return {};
                        }),
                        loadNamedProfile: mockLoadNamedProfile
                    };
                })
            });

            // Assert edge condition user cancels the input path box
            createQuickPick.mockReturnValue({
                placeholder: "Choose \"Create new...\" to define a new profile or select an existing profile to Add to the Data Set Explorer",
                activeItems: [qpItem],
                ignoreFocusOut: true,
                items: [qpItem],
                value: entered,
                show: jest.fn(()=>{
                    return {};
                }),
                hide: jest.fn(()=>{
                    return {};
                }),
                onDidAccept: jest.fn(()=>{
                    return {};
                })
            });

            await extension.addZoweSession(testJobsTree);
            expect(extension.addZoweSession).toHaveBeenCalled();

        });
    });

    it("tests that the prefix is set correctly on the job", async () => {
        showInformationMessage.mockReset();
        showInputBox.mockReset();

        const node = new Job("job", vscode.TreeItemCollapsibleState.None, null, session, null, null);

        showInputBox.mockReturnValueOnce("*");
        await extension.setPrefix(node, testJobsTree);

        expect(showInputBox.mock.calls.length).toBe(1);
        expect(showInputBox.mock.calls[0][0]).toEqual({
            prompt: "Prefix"
        });
        expect(showInformationMessage.mock.calls.length).toBe(0);
    });

    it("tests that the owner is set correctly on the job", async () => {
        showInformationMessage.mockReset();
        showInputBox.mockReset();

        const node = new Job("job", vscode.TreeItemCollapsibleState.None, null, session, iJob, profileOne);

        showInputBox.mockReturnValueOnce("OWNER");
        await extension.setOwner(node, testJobsTree);

        expect(showInputBox.mock.calls.length).toBe(1);
        expect(showInputBox.mock.calls[0][0]).toEqual({
            prompt: "Owner",
        });
        expect(showInformationMessage.mock.calls.length).toBe(0);
    });

    it("tests that the spool content is opened in a new document", async () => {
        showTextDocument.mockReset();
        openTextDocument.mockReset();
        await extension.getSpoolContent("sessionName", iJobFile);
        expect(showTextDocument.mock.calls.length).toBe(1);
    });

    it("tests that the spool content is not opened in a new document", async () => {
        Object.defineProperty(profileLoader.Profiles, "getInstance", {
            value: jest.fn(() => {
                return {
                    allProfiles: [{name: "firstName", profile: {user:undefined, password: undefined}}, {name: "secondName"}],
                    defaultProfile: {name: "firstName"},
                    loadNamedProfile: mockLoadNamedProfile,
                    promptCredentials: jest.fn(()=> {
                        return ["fake", "fake", "fake"];
                    }),
                };
            })
        });
        showErrorMessage.mockReset();
        showTextDocument.mockReset();
        openTextDocument.mockReset();
        await extension.getSpoolContent(undefined, undefined);
        expect(showErrorMessage.mock.calls.length).toBe(1);
    });

    it("tests that the spool content credentials prompt is executed successfully", async () => {
        showTextDocument.mockReset();
        openTextDocument.mockReset();
        const sessionwocred = new imperative.Session({
            user: "",
            password: "",
            hostname: "fake",
            port: 443,
            protocol: "https",
            type: "basic",
        });
        createBasicZosmfSession.mockReturnValue(sessionwocred);
        const newjobNode = new Job("jobtest", vscode.TreeItemCollapsibleState.Expanded, jobNode, sessionwocred, iJob, jobNode.getProfile());
        newjobNode.contextValue = extension.JOBS_SESSION_CONTEXT;
        Object.defineProperty(profileLoader.Profiles, "getInstance", {
            value: jest.fn(() => {
                return {
                    allProfiles: [{name: "firstName", profile: {user:undefined, password: undefined}}, {name: "secondName"}],
                    defaultProfile: {name: "firstName"},
                    loadNamedProfile: mockLoadNamedProfile,
                    promptCredentials: jest.fn(()=> {
                        return ["fake", "fake", "fake"];
                    }),
                };
            })
        });

        showInputBox.mockReturnValueOnce("fake");
        showInputBox.mockReturnValueOnce("fake");

        await extension.getSpoolContent(newjobNode.label, iJobFile);
        expect(showTextDocument.mock.calls.length).toBe(1);
    });

    it("tests that the spool content credentials prompt ends in error", async () => {
        showTextDocument.mockReset();
        openTextDocument.mockReset();
        const sessionwocred = new imperative.Session({
            user: "",
            password: "",
            hostname: "fake",
            port: 443,
            protocol: "https",
            type: "basic",
        });
        createBasicZosmfSession.mockReturnValue(sessionwocred);
        const newjobNode = new Job("jobtest", vscode.TreeItemCollapsibleState.Expanded, jobNode, sessionwocred, iJob, jobNode.getProfile());
        newjobNode.contextValue = extension.JOBS_SESSION_CONTEXT;
        Object.defineProperty(profileLoader.Profiles, "getInstance", {
            value: jest.fn(() => {
                return {
                    allProfiles: [{name: "firstName", profile: {user:undefined, password: undefined}}, {name: "secondName"}],
                    defaultProfile: {name: "firstName"},
                    loadNamedProfile: mockLoadNamedProfile
                };
            })
        });

        await extension.getSpoolContent(newjobNode.label, iJobFile);
        expect(showErrorMessage.mock.calls.length).toBe(1);
        showErrorMessage.mockReset();
    });

    it("tests that a stop command is issued", async () => {
        showInformationMessage.mockReset();
        issueSimple.mockReturnValueOnce({commandResponse: "fake response"});
        await extension.stopCommand(jobNode);
        expect(showInformationMessage.mock.calls.length).toBe(1);
        expect(showInformationMessage.mock.calls[0][0]).toEqual(
            "Command response: fake response"
        );
    });

    it("tests that a stop command is not issued", async () => {
        showInformationMessage.mockReset();
        issueSimple.mockReturnValueOnce({commandResponse: "fake response"});
        await extension.stopCommand(undefined);
        expect(showErrorMessage.mock.calls.length).toBe(1);
    });

    it("tests that a modify command is issued", async () => {
        showInformationMessage.mockReset();
        showInputBox.mockReset();
        showInputBox.mockReturnValue("modify");
        issueSimple.mockReturnValueOnce({commandResponse: "fake response"});
        await extension.modifyCommand(jobNode);
        expect(showInformationMessage.mock.calls.length).toBe(1);
        expect(showInformationMessage.mock.calls[0][0]).toEqual(
            "Command response: fake response"
        );
    });

    it("tests that a modify command is not issued", async () => {
        showInformationMessage.mockReset();
        showInputBox.mockReset();
        showInputBox.mockReturnValue("modify");
        issueSimple.mockReturnValueOnce({commandResponse: "fake response"});
        await extension.modifyCommand(undefined);
        expect(showErrorMessage.mock.calls.length).toBe(1);
    });

    it("tests that the spool is downloaded", async () => {
        const fileUri = {fsPath: "/tmp/foo"};
        showOpenDialog.mockReturnValue([fileUri]);
        const downloadFileSpy = jest.spyOn(jesApi, "downloadSpoolContent");
        await extension.downloadSpool(jobNode);
        expect(showOpenDialog).toBeCalled();
        expect(downloadFileSpy).toBeCalled();
        expect(downloadFileSpy.mock.calls[0][0]).toEqual(
            {
                jobid: jobNode.job.jobid,
                jobname: jobNode.job.jobname,
                outDir: fileUri.fsPath
            }
        );
    });

    it("tests that the spool is not downloaded", async () => {
        const fileUri = {fsPath: "/tmp/foo"};
        showOpenDialog.mockReturnValue([fileUri]);
        await extension.downloadSpool(undefined);
        expect(showErrorMessage.mock.calls.length).toBe(1);
    });

    it("tests that the jcl is downloaded", async () => {
        getJclForJob.mockReset();
        openTextDocument.mockReset();
        showTextDocument.mockReset();
        await extension.downloadJcl(jobNode);
        expect(getJclForJob).toBeCalled();
        expect(openTextDocument).toBeCalled();
        expect(showTextDocument).toBeCalled();
    });

    it("tests that the jcl is not downloaded", async () => {
        getJclForJob.mockReset();
        openTextDocument.mockReset();
        showTextDocument.mockReset();
        await extension.downloadJcl(undefined);
        expect(showErrorMessage.mock.calls.length).toBe(1);
    });

    it("tests that the jcl is submitted", async () => {
        showInformationMessage.mockReset();
        createBasicZosmfSession.mockReturnValue(session);
        submitJcl.mockReturnValue(iJob);
        testTree.getChildren.mockReturnValueOnce([new ZoweDatasetNode("node", vscode.TreeItemCollapsibleState.None, sessNode, null), sessNode]);
        await extension.submitJcl(testTree);
        expect(submitJcl).toBeCalled();
        expect(showInformationMessage).toBeCalled();
        expect(showInformationMessage.mock.calls.length).toBe(1);
        expect(showInformationMessage.mock.calls[0][0]).toEqual("Job submitted [JOB1234](command:zowe.setJobSpool?%5Bnull%2C%22JOB1234%22%5D)");
    });

    it("tests that a pds member is submitted", async () => {
        showErrorMessage.mockReset();
        const rootNode = new ZoweDatasetNode("sessionRoot", vscode.TreeItemCollapsibleState.Collapsed, null, session);
        rootNode.contextValue = extension.DS_SESSION_CONTEXT;
        const file = new ZoweDatasetNode("file", vscode.TreeItemCollapsibleState.Collapsed, rootNode, null);
        file.contextValue = "file";
        const subNode = new ZoweDatasetNode(extension.DS_PDS_CONTEXT, vscode.TreeItemCollapsibleState.Collapsed, rootNode, null);
        const member = new ZoweDatasetNode(extension.DS_MEMBER_CONTEXT, vscode.TreeItemCollapsibleState.None, subNode, null);
        const favorite = new ZoweDatasetNode("Favorites", vscode.TreeItemCollapsibleState.Collapsed, rootNode, null);
        favorite.contextValue = extension.FAVORITE_CONTEXT;
        const favoriteSubNode = new ZoweDatasetNode("[test]: TEST.JCL", vscode.TreeItemCollapsibleState.Collapsed, favorite, null);
        favoriteSubNode.contextValue = extension.DS_PDS_CONTEXT + extension.FAV_SUFFIX;
        const favoritemember = new ZoweDatasetNode(extension.DS_PDS_CONTEXT, vscode.TreeItemCollapsibleState.Collapsed, favoriteSubNode, null);
        favoritemember.contextValue = extension.DS_MEMBER_CONTEXT;
        const gibberish = new ZoweDatasetNode("gibberish", vscode.TreeItemCollapsibleState.Collapsed, rootNode, null);
        gibberish.contextValue = "gibberish";
        const gibberishSubNode = new ZoweDatasetNode("gibberishmember", vscode.TreeItemCollapsibleState.Collapsed, gibberish, null);
        submitJob.mockReturnValue(iJob);

        // pds member
        showInformationMessage.mockReset();
        submitJob.mockReset();
        submitJob.mockReturnValue(iJob);
        await extension.submitMember(member);
        expect(submitJob.mock.calls.length).toBe(1);
        expect(submitJob.mock.calls[0][1]).toEqual("pds(member)");
        expect(showInformationMessage.mock.calls.length).toBe(1);
        expect(showInformationMessage.mock.calls[0][0]).toEqual(
            "Job submitted [JOB1234](command:zowe.setJobSpool?%5B%22sessionRoot%22%2C%22JOB1234%22%5D)");

        // file node
        showInformationMessage.mockReset();
        submitJob.mockReset();
        submitJob.mockReturnValue(iJob);
        await extension.submitMember(file);
        expect(submitJob.mock.calls.length).toBe(1);
        expect(submitJob.mock.calls[0][1]).toEqual("file");
        expect(showInformationMessage.mock.calls.length).toBe(1);
        expect(showInformationMessage.mock.calls[0][0]).toEqual(
            "Job submitted [JOB1234](command:zowe.setJobSpool?%5B%22sessionRoot%22%2C%22JOB1234%22%5D)");

        // favorite member
        showInformationMessage.mockReset();
        submitJob.mockReset();
        submitJob.mockReturnValue(iJob);
        favoriteSubNode.contextValue = extension.DS_PDS_CONTEXT + extension.FAV_SUFFIX;
        await extension.submitMember(favoritemember);
        expect(submitJob.mock.calls.length).toBe(1);
        expect(submitJob.mock.calls[0][1]).toEqual("TEST.JCL(pds)");
        expect(showInformationMessage.mock.calls.length).toBe(1);
        expect(showInformationMessage.mock.calls[0][0]).toEqual(
            "Job submitted [JOB1234](command:zowe.setJobSpool?%5B%22test%22%2C%22JOB1234%22%5D)");

        // favorite
        showInformationMessage.mockReset();
        submitJob.mockReset();
        submitJob.mockReturnValue(iJob);
        favoriteSubNode.contextValue = extension.DS_PDS_CONTEXT + extension.FAV_SUFFIX;
        await extension.submitMember(favoriteSubNode);
        expect(submitJob.mock.calls.length).toBe(1);
        expect(submitJob.mock.calls[0][1]).toEqual("TEST.JCL");
        expect(showInformationMessage.mock.calls.length).toBe(1);
        expect(showInformationMessage.mock.calls[0][0]).toEqual(
            "Job submitted [JOB1234](command:zowe.setJobSpool?%5B%22test%22%2C%22JOB1234%22%5D)");

        // gibberish
        showInformationMessage.mockReset();
        submitJob.mockReset();
        submitJob.mockReturnValue(iJob);
        try {
            await extension.submitMember(gibberishSubNode);
        } catch (e) {
            expect(e.message).toEqual("submitMember() called from invalid node.");
        }
        expect(showInformationMessage).not.toBeCalled();
        expect(showErrorMessage.mock.calls.length).toBe(1);
        expect(showErrorMessage.mock.calls[0][0]).toEqual("submitMember() called from invalid node.");
    });

    it("Tests that temp folder handles default preference", () => {
        mkdirSync.mockReset();
        moveSync.mockReset();
        // Possibly remove `existsSync` from here and subsequent tests, when implementing "multiple occurrences"
        existsSync.mockReset();
        existsSync.mockReturnValue(true);

        const originalPreferencePath = "";
        const updatedPreferencePath = "/testing";
        const defaultPreference = extension.ZOWETEMPFOLDER;

        extension.moveTempFolder(originalPreferencePath, updatedPreferencePath);
        // tslint:disable-next-line: no-magic-numbers
        expect(mkdirSync.mock.calls.length).toBe(4);
        expect(mkdirSync.mock.calls[0][0]).toBe(extension.ZOWETEMPFOLDER);
        expect(moveSync.mock.calls.length).toBe(1);
        expect(moveSync.mock.calls[0][0]).toBe(defaultPreference);
        expect(moveSync.mock.calls[0][1]).toBe(path.join(path.sep, "testing", "temp"));
    });

    it("Tests that temp folder is moved successfully", () => {
        mkdirSync.mockReset();
        moveSync.mockReset();
        existsSync.mockReset();
        existsSync.mockReturnValue(true);

        const originalPreferencePath = "/test/path";
        const updatedPreferencePath = "/new/test/path";

        extension.moveTempFolder(originalPreferencePath, updatedPreferencePath);
        // tslint:disable-next-line: no-magic-numbers
        expect(mkdirSync.mock.calls.length).toBe(4);
        expect(mkdirSync.mock.calls[0][0]).toBe(extension.ZOWETEMPFOLDER);
        expect(moveSync.mock.calls.length).toBe(1);
        expect(moveSync.mock.calls[0][0]).toBe(path.join(path.sep, "test", "path", "temp"));
        expect(moveSync.mock.calls[0][1]).toBe(path.join(path.sep, "new", "test", "path", "temp"));
    });

    it("Tests that temp folder error thrown 1", () => {
        mkdirSync.mockReset();
        moveSync.mockReset();
        existsSync.mockReset();
        showErrorMessage.mockReset();
        existsSync.mockReturnValueOnce(false);

        const originalPreferencePath = "/err/path";
        const updatedPreferencePath = "/err/test/path";
        mkdirSync.mockImplementationOnce(() => {
            throw (Error("testAsError 1"));
        });
        extension.moveTempFolder(originalPreferencePath, updatedPreferencePath);
        expect(showErrorMessage.mock.calls.length).toBe(1);
        expect(showErrorMessage.mock.calls[0][0]).toEqual("Error encountered when creating temporary folder! testAsError 1");
    });

    it("Tests that temp folder error thrown 2", () => {
        mkdirSync.mockReset();
        moveSync.mockReset();
        existsSync.mockReset();
        showErrorMessage.mockReset();
        existsSync.mockReturnValueOnce(true);
        existsSync.mockReturnValueOnce(false);
        existsSync.mockReturnValueOnce(true);

        const originalPreferencePath = "/err2/path";
        const updatedPreferencePath = "/err2/test/path";
        moveSync.mockImplementationOnce(() => {
            throw (Error("testAsError 2"));
        });
        extension.moveTempFolder(originalPreferencePath, updatedPreferencePath);
        expect(showErrorMessage.mock.calls.length).toBe(1);
        expect(showErrorMessage.mock.calls[0][0]).toEqual("testAsError 2");
    });

    it("Tests that temp folder does not update on duplicate preference", () => {
        mkdirSync.mockReset();
        moveSync.mockReset();

        const originalPreferencePath = "/test/path";
        const updatedPreferencePath = "/test/path";

        extension.moveTempFolder(originalPreferencePath, updatedPreferencePath);
        // tslint:disable-next-line: no-magic-numbers
        expect(mkdirSync.mock.calls.length).toBe(4);
        expect(mkdirSync.mock.calls[0][0]).toBe(extension.ZOWETEMPFOLDER);
        expect(moveSync.mock.calls.length).toBe(0);
    });

    // To Do: When supporting "multiple instances", possibly remove this test
    it("Tests that moving temp folder does not show error, if already moved by another Instance", () => {
        mkdirSync.mockReset();
        moveSync.mockReset();

        existsSync.mockReset();
        // Needs to mock once for each path
        existsSync.mockReturnValue(true);
        existsSync.mockReturnValue(true);
        existsSync.mockReturnValue(false);

        const originalPreferencePath = "/invalid/path";
        const updatedPreferencePath = "/test/path";

        extension.moveTempFolder(originalPreferencePath, updatedPreferencePath);
        // tslint:disable-next-line: no-magic-numbers
        expect(mkdirSync.mock.calls.length).toBe(4);
        expect(moveSync.mock.calls.length).toBe(0);

    });

    it("Testing that the add Suffix for datasets works", async () => {
        extension.defineGlobals("/test/path/");
        let node = new ZoweDatasetNode("AUSER.TEST.JCL(member)", vscode.TreeItemCollapsibleState.None, sessNode, null);
        expect(extension.getDocumentFilePath(node.label, node)).toBe(path.join(path.sep,
            "test", "path", "temp", "_D_", "sestest", "AUSER.TEST.JCL(member).jcl"));
        node = new ZoweDatasetNode("AUSER.TEST.ASM(member)", vscode.TreeItemCollapsibleState.None, sessNode, null);
        expect(extension.getDocumentFilePath(node.label, node)).toBe(path.join(path.sep,
            "test", "path", "temp", "_D_", "sestest", "AUSER.TEST.ASM(member).asm"));
        node = new ZoweDatasetNode("AUSER.COBOL.TEST(member)", vscode.TreeItemCollapsibleState.None, sessNode, null);
        expect(extension.getDocumentFilePath(node.label, node)).toBe(path.join(path.sep,
            "test", "path", "temp", "_D_", "sestest", "AUSER.COBOL.TEST(member).cbl"));
        node = new ZoweDatasetNode("AUSER.PROD.PLI(member)", vscode.TreeItemCollapsibleState.None, sessNode, null);
        expect(extension.getDocumentFilePath(node.label, node)).toBe(path.join(path.sep,
            "test", "path", "temp", "_D_", "sestest", "AUSER.PROD.PLI(member).pli"));
        node = new ZoweDatasetNode("AUSER.PROD.PLX(member)", vscode.TreeItemCollapsibleState.None, sessNode, null);
        expect(extension.getDocumentFilePath(node.label, node)).toBe(path.join(path.sep,
            "test", "path", "temp", "_D_", "sestest", "AUSER.PROD.PLX(member).pli"));
        node = new ZoweDatasetNode("AUSER.PROD.SH(member)", vscode.TreeItemCollapsibleState.None, sessNode, null);
        expect(extension.getDocumentFilePath(node.label, node)).toBe(path.join(path.sep,
            "test", "path", "temp", "_D_", "sestest", "AUSER.PROD.SH(member).sh"));
        node = new ZoweDatasetNode("AUSER.REXX.EXEC(member)", vscode.TreeItemCollapsibleState.None, sessNode, null);
        expect(extension.getDocumentFilePath(node.label, node)).toBe(path.join(path.sep,
            "test", "path", "temp", "_D_", "sestest", "AUSER.REXX.EXEC(member).rexx"));
        node = new ZoweDatasetNode("AUSER.TEST.XML(member)", vscode.TreeItemCollapsibleState.None, sessNode, null);
        expect(extension.getDocumentFilePath(node.label, node)).toBe(path.join(path.sep,
            "test", "path", "temp", "_D_", "sestest", "AUSER.TEST.XML(member).xml"));

        node = new ZoweDatasetNode("AUSER.TEST.XML", vscode.TreeItemCollapsibleState.None, sessNode, null);
        expect(extension.getDocumentFilePath(node.label, node)).toBe(path.join(path.sep,
            "test", "path", "temp", "_D_", "sestest", "AUSER.TEST.XML.xml"));
        node = new ZoweDatasetNode("AUSER.TEST.TXML", vscode.TreeItemCollapsibleState.None, sessNode, null);
        expect(extension.getDocumentFilePath(node.label, node)).toBe(path.join(path.sep,
            "test", "path", "temp", "_D_", "sestest", "AUSER.TEST.TXML"));
        node = new ZoweDatasetNode("AUSER.XML.TGML", vscode.TreeItemCollapsibleState.None, sessNode, null);
        expect(extension.getDocumentFilePath(node.label, node)).toBe(path.join(path.sep,
            "test", "path", "temp", "_D_", "sestest", "AUSER.XML.TGML.xml"));
        node = new ZoweDatasetNode("AUSER.XML.ASM", vscode.TreeItemCollapsibleState.None, sessNode, null);
        expect(extension.getDocumentFilePath(node.label, node)).toBe(path.join(path.sep,
            "test", "path", "temp", "_D_", "sestest", "AUSER.XML.ASM.asm"));
        node = new ZoweDatasetNode("AUSER", vscode.TreeItemCollapsibleState.None, sessNode, null);
        expect(extension.getDocumentFilePath(node.label, node)).toBe(path.join(path.sep,
            "test", "path", "temp", "_D_", "sestest", "AUSER"));
        node = new ZoweDatasetNode("AUSER.XML.TEST(member)", vscode.TreeItemCollapsibleState.None, sessNode, null);
        expect(extension.getDocumentFilePath(node.label, node)).toBe(path.join(path.sep,
            "test", "path", "temp", "_D_", "sestest", "AUSER.XML.TEST(member).xml"));
        node = new ZoweDatasetNode("XML.AUSER.TEST(member)", vscode.TreeItemCollapsibleState.None, sessNode, null);
        expect(extension.getDocumentFilePath(node.label, node)).toBe(path.join(path.sep,
            "test", "path", "temp", "_D_", "sestest", "XML.AUSER.TEST(member)"));
        node = new ZoweDatasetNode("AUSER.COBOL.PL1.XML.TEST(member)", vscode.TreeItemCollapsibleState.None, sessNode, null);
        expect(extension.getDocumentFilePath(node.label, node)).toBe(path.join(path.sep,
            "test", "path", "temp", "_D_", "sestest", "AUSER.COBOL.PL1.XML.TEST(member).xml"));
        node = new ZoweDatasetNode("AUSER.COBOL.PL1.XML.ASSEMBLER.TEST(member)", vscode.TreeItemCollapsibleState.None, sessNode, null);
        expect(extension.getDocumentFilePath(node.label, node)).toBe(
            path.join(path.sep, "test", "path", "temp", "_D_", "sestest", "AUSER.COBOL.PL1.XML.ASSEMBLER.TEST(member).asm"));
        node = new ZoweDatasetNode("AUSER.TEST.COPYBOOK", vscode.TreeItemCollapsibleState.None, sessNode, null);
        expect(extension.getDocumentFilePath(node.label, node)).toBe(path.join(path.sep,
            "test", "path", "temp", "_D_", "sestest", "AUSER.TEST.COPYBOOK.cpy"));
        node = new ZoweDatasetNode("AUSER.TEST.PLINC", vscode.TreeItemCollapsibleState.None, sessNode, null);
        expect(extension.getDocumentFilePath(node.label, node)).toBe(path.join(path.sep,
            "test", "path", "temp", "_D_", "sestest", "AUSER.TEST.PLINC.inc"));
        node = new ZoweDatasetNode("AUSER.TEST.SPFLOG1", vscode.TreeItemCollapsibleState.None, sessNode, null);
        expect(extension.getDocumentFilePath(node.label, node)).toEqual(path.join(path.sep,
            "test", "path", "temp", "_D_", "sestest", "AUSER.TEST.SPFLOG1.log"));
    });

    it("Tests the showDSAttributes function", async () => {
        dataSetList.mockReset();
        const node = new ZoweDatasetNode("AUSER.A1557332.A996850.TEST1", vscode.TreeItemCollapsibleState.None, sessNode, null);
        const testResponse = {
            success: true,
            commandResponse: "",
            apiResponse: {
                items: [{
                    blksz:"6160",
                    catnm:"ICFCAT.MV3B.CATALOGA",
                    cdate:"2019/05/08",
                    dev:"3390",
                    dsname:"AUSER.A1557332.A996850.TEST1",
                    dsntp:extension.DS_PDS_CONTEXT,
                    dsorg:"PO",
                    edate:"***None***",
                    extx:"1",
                    lrecl:"80",
                    migr:"NO",
                    mvol:"N",
                    ovf:"NO",
                    rdate:"2019/07/17",
                    recfm:"FB",
                    sizex:"15",
                    spacu:"CYLINDERS",
                    used:"6",
                    vol:"3BP001",
                    vols:"3BP001"}]
            }
        };
        const emptyResponse = {
            success: true,
            commandResponse: "",
            apiResponse: {
                items: []
            }
        };
        createWebviewPanel.mockReturnValue({
            webview: {
                html: ""
            }
        });
        dataSetList.mockReturnValueOnce(testResponse);
        await extension.showDSAttributes(node, testTree);
        expect(dataSetList.mock.calls.length).toBe(1);
        expect(dataSetList.mock.calls[0][0]).toBe(node.getSession());
        expect(dataSetList.mock.calls[0][1]).toBe(node.label);
        expect(dataSetList.mock.calls[0][2]).toEqual({attributes: true } );

        // mock a partitioned data set favorite
        dataSetList.mockReset();
        dataSetList.mockReturnValueOnce(testResponse);
        const node1 = new ZoweDatasetNode("[session]: AUSER.A1557332.A996850.TEST1", vscode.TreeItemCollapsibleState.None, sessNode, null);
        node1.contextValue = extension.DS_PDS_CONTEXT + extension.FAV_SUFFIX;
        await extension.showDSAttributes(node1, testTree);
        expect(dataSetList.mock.calls.length).toBe(1);

        // mock a classic data set favorite
        dataSetList.mockReset();
        dataSetList.mockReturnValueOnce(testResponse);
        const node2 = new ZoweDatasetNode("[session]: AUSER.A1557332.A996850.TEST1", vscode.TreeItemCollapsibleState.None, sessNode, null);
        node2.contextValue = extension.DS_DS_CONTEXT + extension.FAV_SUFFIX;
        await extension.showDSAttributes(node2, testTree);
        expect(dataSetList.mock.calls.length).toBe(1);

        // mock a response and no attributes
        showErrorMessage.mockReset();
        dataSetList.mockReset();
        dataSetList.mockReturnValueOnce(emptyResponse);
        await expect(extension.showDSAttributes(node1, testTree)).rejects.toEqual(
            Error("No matching data set names found for query: AUSER.A1557332.A996850.TEST1"));
        expect(showErrorMessage.mock.calls.length).toBe(1);
        expect(showErrorMessage.mock.calls[0][0]).toEqual(
            "Unable to list attributes: No matching data set names found for query: AUSER.A1557332.A996850.TEST1");
    });

    describe("Renaming Data Sets", () => {
        it("Should rename the node", async () => {
            showInputBox.mockReset();
            renameDataSet.mockReset();

            const child = new ZoweDatasetNode("HLQ.TEST.RENAME.NODE", vscode.TreeItemCollapsibleState.None, sessNode, null);

            showInputBox.mockResolvedValueOnce("HLQ.TEST.RENAME.NODE.NEW");
            await extension.renameDataSet(child, testTree);

            expect(renameDataSet.mock.calls.length).toBe(1);
            expect(renameDataSet).toHaveBeenLastCalledWith(child.getSession(), "HLQ.TEST.RENAME.NODE", "HLQ.TEST.RENAME.NODE.NEW");
        });
        it("Should rename a favorited node", async () => {
            showInputBox.mockReset();
            renameDataSet.mockReset();

            const child = new ZoweDatasetNode("[sessNode]: HLQ.TEST.RENAME.NODE", vscode.TreeItemCollapsibleState.None, sessNode, null);
            child.contextValue = "ds_fav";
            showInputBox.mockResolvedValueOnce("HLQ.TEST.RENAME.NODE.NEW");
            await extension.renameDataSet(child, testTree);

            expect(renameDataSet.mock.calls.length).toBe(1);
            expect(renameDataSet).toHaveBeenLastCalledWith(child.getSession(), "HLQ.TEST.RENAME.NODE", "HLQ.TEST.RENAME.NODE.NEW");
        });
        it("Should throw an error if zowe.Rename.dataSet throws", async () => {
            let error;
            const defaultError = new Error("Default error message");

            showInputBox.mockReset();
            renameDataSet.mockReset();
            renameDataSet.mockImplementation(() => { throw defaultError; });

            const child = new ZoweDatasetNode("[sessNode]: HLQ.TEST.RENAME.NODE", vscode.TreeItemCollapsibleState.None, sessNode, null);
            child.contextValue = "ds_fav";
            showInputBox.mockResolvedValueOnce("HLQ.TEST.RENAME.NODE.NEW");
            try {
                await extension.renameDataSet(child, testTree);
            } catch (err) {
                error = err;
            }

            expect(renameDataSet.mock.calls.length).toBe(1);
            expect(renameDataSet).toHaveBeenLastCalledWith(child.getSession(), "HLQ.TEST.RENAME.NODE", "HLQ.TEST.RENAME.NODE.NEW");
            expect(error).toBe(defaultError);
        });
        it("Should rename the member", async () => {
            showInputBox.mockReset();
            renameDataSet.mockReset();

            const parent = new ZoweDatasetNode("HLQ.TEST.RENAME.NODE", vscode.TreeItemCollapsibleState.None, sessNode, null);
            const child = new ZoweDatasetNode("mem1", vscode.TreeItemCollapsibleState.None, parent, null);

            showInputBox.mockResolvedValueOnce("mem2");
            await extension.renameDataSetMember(child, testTree);

            expect(renameDataSetMember.mock.calls.length).toBe(1);
            expect(renameDataSetMember).toHaveBeenLastCalledWith(child.getSession(), "HLQ.TEST.RENAME.NODE", "mem1", "mem2");
        });
        it("Should rename a favorited member", async () => {
            showInputBox.mockReset();
            renameDataSet.mockReset();

            const parent = new ZoweDatasetNode("[sesstest]: HLQ.TEST.RENAME.NODE", vscode.TreeItemCollapsibleState.None, sessNode, null);
            const child = new ZoweDatasetNode("mem1", vscode.TreeItemCollapsibleState.None, parent, null);

            parent.contextValue = extension.DS_PDS_CONTEXT + extension.FAV_SUFFIX;
            child.contextValue = extension.DS_MEMBER_CONTEXT;

            showInputBox.mockResolvedValueOnce("mem2");
            await extension.renameDataSetMember(child, testTree);

            expect(renameDataSetMember.mock.calls.length).toBe(1);
            expect(renameDataSetMember).toHaveBeenLastCalledWith(child.getSession(), "HLQ.TEST.RENAME.NODE", "mem1", "mem2");
        });
        it("Should throw an error if zowe.Rename.dataSetMember throws", async () => {
            let error;
            const defaultError = new Error("Default error message");

            showInputBox.mockReset();
            renameDataSetMember.mockReset();
            renameDataSetMember.mockImplementation(() => { throw defaultError; });

            const parent = new ZoweDatasetNode("HLQ.TEST.RENAME.NODE", vscode.TreeItemCollapsibleState.None, sessNode, null);
            const child = new ZoweDatasetNode("mem1", vscode.TreeItemCollapsibleState.None, parent, null);

            child.contextValue = extension.DS_MEMBER_CONTEXT;

            showInputBox.mockResolvedValueOnce("mem2");
            try {
                await extension.renameDataSetMember(child, testTree);
            } catch (err) {
                error = err;
            }

            expect(renameDataSetMember.mock.calls.length).toBe(1);
            expect(renameDataSetMember).toHaveBeenLastCalledWith(child.getSession(), "HLQ.TEST.RENAME.NODE", "mem1", "mem2");
            expect(error).toBe(defaultError);
        });
    });
    describe("Copying Data Sets", () => {
        it("Should copy the label of a node to the clipboard", async () => {
            renameDataSet.mockReset();

            const node = new ZoweDatasetNode("HLQ.TEST.DELETE.NODE", vscode.TreeItemCollapsibleState.None, sessNode, null);
            node.contextValue = extension.DS_SESSION_CONTEXT;

            await extension.copyDataSet(node);
            expect(clipboard.readText()).toBe(JSON.stringify({ profileName: "sestest", dataSetName: "HLQ.TEST.DELETE.NODE" }));
        });
        it("Should copy the label of a favourited node to the clipboard", async () => {
            renameDataSet.mockReset();

            const node = new ZoweDatasetNode("[sestest]: HLQ.TEST.DELETE.NODE", vscode.TreeItemCollapsibleState.None, sessNode, null);
            node.contextValue = "ds_fav";

            await extension.copyDataSet(node);
            expect(clipboard.readText()).toBe(JSON.stringify({ profileName: "sestest", dataSetName: "HLQ.TEST.DELETE.NODE" }));
        });
        it("Should copy the label of a member to the clipboard", async () => {
            renameDataSet.mockReset();

            const parent = new ZoweDatasetNode("HLQ.TEST.PARENT.NODE", vscode.TreeItemCollapsibleState.None, sessNode, null);
            const child = new ZoweDatasetNode("child", vscode.TreeItemCollapsibleState.None, parent, null);
            parent.contextValue = extension.DS_PDS_CONTEXT;
            child.contextValue = extension.DS_MEMBER_CONTEXT;
            await extension.copyDataSet(child);
            expect(clipboard.readText()).toBe(JSON.stringify({ profileName: "sestest", dataSetName: "HLQ.TEST.PARENT.NODE", memberName: "child" }));
        });
        it("Should copy the label of a favourited member to the clipboard", async () => {
            renameDataSet.mockReset();

            const parent = new ZoweDatasetNode("[sestest]: HLQ.TEST.PARENT.NODE", vscode.TreeItemCollapsibleState.None, sessNode, null);
            const child = new ZoweDatasetNode("child", vscode.TreeItemCollapsibleState.None, parent, null);
            parent.contextValue = extension.DS_PDS_CONTEXT + extension.FAV_SUFFIX;
            child.contextValue = extension.DS_MEMBER_CONTEXT;
            await extension.copyDataSet(child);
            expect(clipboard.readText()).toBe(JSON.stringify({ profileName: "sestest", dataSetName: "HLQ.TEST.PARENT.NODE", memberName: "child" }));
        });
    });
    describe("Pasting Data Sets", () => {
        it("Should call zowe.Copy.dataSet when pasting to sequential data set", async () => {
            const copySpy = jest.spyOn(mvsApi, "copyDataSetMember");
            const node = new ZoweDatasetNode("HLQ.TEST.TO.NODE", vscode.TreeItemCollapsibleState.None, sessNode,
                                             null, undefined, undefined, profileOne);
            node.contextValue = extension.DS_SESSION_CONTEXT;

            clipboard.writeText(JSON.stringify({ dataSetName: "HLQ.TEST.BEFORE.NODE", profileName: profileOne.name }));
            await extension.pasteDataSet(node, testTree);

            expect(copySpy.mock.calls.length).toBe(1);
            expect(copySpy).toHaveBeenLastCalledWith(
                { dataSetName: "HLQ.TEST.BEFORE.NODE" },
                { dataSetName: "HLQ.TEST.TO.NODE" },
            );
        });
        it("Should throw an error if invalid clipboard data is supplied when pasting to sequential data set", async () => {
            let error;
            const node = new ZoweDatasetNode("HLQ.TEST.TO.NODE", vscode.TreeItemCollapsibleState.None, sessNode,
                                            null, undefined, undefined, profileOne);
            node.contextValue = extension.DS_SESSION_CONTEXT;
            clipboard.writeText("INVALID");
            try {
                await extension.pasteDataSet(node, testTree);
            } catch(err) {
                error = err;
            }

            expect(error).toBeTruthy();
            expect(error.message).toContain("Invalid clipboard. Copy from data set first");
            expect(copyDataSet.mock.calls.length).toBe(0);
        });
        it("Should not call zowe.Copy.dataSet when pasting to partitioned data set with no member name", async () => {
            dataSetGet.mockImplementation(() => {
                throw Error("Member not found");
            });
            const node = new ZoweDatasetNode("HLQ.TEST.TO.NODE", vscode.TreeItemCollapsibleState.None, sessNode,
                                             null, undefined, undefined, profileOne);
            node.contextValue = extension.DS_PDS_CONTEXT;

            clipboard.writeText(JSON.stringify({ dataSetName: "HLQ.TEST.BEFORE.NODE", profileName: "sestest" }));
            await extension.pasteDataSet(node, testTree);

            expect(copyDataSet.mock.calls.length).toBe(0);
        });
        it("Should call zowe.Copy.dataSet when pasting to partitioned data set", async () => {
            jest.spyOn(mvsApi, "getContents").mockImplementation(() => {
                throw Error("Member not found");
            });
            const spy2 = jest.spyOn(mvsApi, "copyDataSetMember");

            const node = new ZoweDatasetNode("HLQ.TEST.TO.NODE", vscode.TreeItemCollapsibleState.None,
                                             sessNode, null, undefined, undefined, profileOne);
            node.contextValue = extension.DS_PDS_CONTEXT;
            showInputBox.mockResolvedValueOnce("mem1");

            clipboard.writeText(JSON.stringify({ dataSetName: "HLQ.TEST.BEFORE.NODE", profileName: "sestest" }));
            await extension.pasteDataSet(node, testTree);

            expect(spy2.mock.calls.length).toBe(1);
            expect(findFavoritedNode).toHaveBeenLastCalledWith(
                node,
            );
            expect(spy2).toHaveBeenLastCalledWith(
                { dataSetName: "HLQ.TEST.BEFORE.NODE" },
                { dataSetName: "HLQ.TEST.TO.NODE", memberName: "mem1" },
            );
        });
        it("Should throw an error when pasting to a member that already exists", async () => {
            const testResponse: zowe.IZosFilesResponse = {
                success: true,
                commandResponse: "",
                apiResponse: {
                    items: []
                }
            };
            let error;
            jest.spyOn(mvsApi, "getContents").mockImplementationOnce(async () => testResponse);
            const node = new ZoweDatasetNode("HLQ.TEST.TO.NODE", vscode.TreeItemCollapsibleState.None, sessNode, null);
            node.contextValue = extension.DS_PDS_CONTEXT;
            showInputBox.mockResolvedValueOnce("mem1");

            clipboard.writeText(JSON.stringify({ dataSetName: "HLQ.TEST.BEFORE.NODE", profileName: "sestest" }));

            try {
                await extension.pasteDataSet(node, testTree);
            } catch(err) {
                error = err;
            }

            expect(error).toBeTruthy();
            expect(error.message).toBe("HLQ.TEST.TO.NODE(mem1) already exists. You cannot replace a member");
            expect(copyDataSet.mock.calls.length).toBe(0);
        });
        it("Should call zowe.Copy.dataSet when pasting to a favorited partitioned data set", async () => {
            jest.spyOn(mvsApi, "getContents").mockImplementation(() => {
                throw Error("Member not found");
            });
            const copySpy = jest.spyOn(mvsApi, "copyDataSetMember");

            dataSetGet.mockImplementation(() => {
                throw Error("Member not found");
            });
            const favoritedNode = new ZoweDatasetNode("[sestest]: HLQ.TEST.TO.NODE", vscode.TreeItemCollapsibleState.None, sessNode, null,
                undefined, undefined, profileOne);
            favoritedNode.contextValue = extension.DS_PDS_CONTEXT + extension.FAV_SUFFIX;
            const nonFavoritedNode = new ZoweDatasetNode("HLQ.TEST.TO.NODE", vscode.TreeItemCollapsibleState.None, sessNode, null,
                undefined, undefined, profileOne);
            findNonFavoritedNode.mockImplementation(() => nonFavoritedNode);

            showInputBox.mockResolvedValueOnce("mem1");
            clipboard.writeText(JSON.stringify({ dataSetName: "HLQ.TEST.BEFORE.NODE", profileName: "sestest" }));
            await extension.pasteDataSet(favoritedNode, testTree);

            expect(copySpy.mock.calls.length).toBe(1);
            expect(findNonFavoritedNode).toHaveBeenLastCalledWith(
                favoritedNode,
            );
            expect(mockRefreshElement).toHaveBeenLastCalledWith(
                nonFavoritedNode,
            );
            expect(copySpy).toHaveBeenLastCalledWith(
                { dataSetName: "HLQ.TEST.BEFORE.NODE" },
                { dataSetName: "HLQ.TEST.TO.NODE", memberName: "mem1" },
            );
        });
    });
});<|MERGE_RESOLUTION|>--- conflicted
+++ resolved
@@ -2069,12 +2069,9 @@
         showInputBox.mockReset();
         showTextDocument.mockReset();
         openTextDocument.mockReset();
-<<<<<<< HEAD
         dataSet.mockReturnValueOnce(fileResponse);
-        const sessionwocred = new brtimperative.Session({
-=======
+
         const sessionwocred = new imperative.Session({
->>>>>>> 45b342d4
             user: "",
             password: "",
             hostname: "fake",
