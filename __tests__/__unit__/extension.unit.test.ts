--- conflicted
+++ resolved
@@ -1784,8 +1784,6 @@
         showErrorMessage.mockReset();
     });
 
-<<<<<<< HEAD
-=======
     it("Testing that that openPS credentials prompt is executed successfully", async () => {
         showQuickPick.mockReset();
         showInputBox.mockReset();
@@ -1888,127 +1886,6 @@
         showErrorMessage.mockReset();
     });
 
-    it("Testing that safeSave is executed successfully", async () => {
-        dataSet.mockReset();
-        openTextDocument.mockReset();
-        showTextDocument.mockReset();
-        showInformationMessage.mockReset();
-
-        const node = new ZoweNode("node", vscode.TreeItemCollapsibleState.None, sessNode, null);
-        const parent = new ZoweNode("parent", vscode.TreeItemCollapsibleState.Collapsed, sessNode, null);
-        const child = new ZoweNode("child", vscode.TreeItemCollapsibleState.None, parent, null);
-
-        openTextDocument.mockResolvedValueOnce("test");
-
-        await extension.safeSave(node);
-
-        expect(dataSet.mock.calls.length).toBe(1);
-        expect(dataSet.mock.calls[0][0]).toBe(session);
-        expect(dataSet.mock.calls[0][1]).toBe(node.label);
-        expect(dataSet.mock.calls[0][2]).toEqual({file: extension.getDocumentFilePath(node.label, node)});
-        expect(openTextDocument.mock.calls.length).toBe(1);
-        expect(openTextDocument.mock.calls[0][0]).toBe(path.join(extension.DS_DIR,
-            node.getSessionNode().label.trim(), node.label ));
-        expect(showTextDocument.mock.calls.length).toBe(1);
-        expect(showTextDocument.mock.calls[0][0]).toBe("test");
-        expect(save.mock.calls.length).toBe(1);
-
-        dataSet.mockReset();
-        dataSet.mockRejectedValueOnce(Error("not found"));
-
-        await extension.safeSave(node);
-
-        expect(showInformationMessage.mock.calls.length).toBe(1);
-        expect(showInformationMessage.mock.calls[0][0]).toBe("Unable to find file: " + node.label + " was probably deleted.");
-
-        dataSet.mockReset();
-        showErrorMessage.mockReset();
-        dataSet.mockRejectedValueOnce(Error(""));
-
-        await extension.safeSave(child);
-
-        expect(showErrorMessage.mock.calls.length).toBe(1);
-        expect(showErrorMessage.mock.calls[0][0]).toEqual("");
-
-        openTextDocument.mockResolvedValueOnce("test");
-        openTextDocument.mockResolvedValueOnce("test");
-
-        dataSet.mockReset();
-        openTextDocument.mockReset();
-        node.contextValue = extension.DS_PDS_CONTEXT + extension.FAV_SUFFIX;
-        await extension.safeSave(node);
-        expect(openTextDocument.mock.calls.length).toBe(1);
-        expect(dataSet.mock.calls.length).toBe(1);
-
-        dataSet.mockReset();
-        openTextDocument.mockReset();
-        parent.contextValue = extension.DS_PDS_CONTEXT + extension.FAV_SUFFIX;
-        await extension.safeSave(child);
-        expect(openTextDocument.mock.calls.length).toBe(1);
-        expect(dataSet.mock.calls.length).toBe(1);
-
-        dataSet.mockReset();
-        openTextDocument.mockReset();
-        parent.contextValue = extension.FAVORITE_CONTEXT;
-        await extension.safeSave(child);
-        expect(openTextDocument.mock.calls.length).toBe(1);
-        expect(dataSet.mock.calls.length).toBe(1);
-
-        showErrorMessage.mockReset();
-        dataSet.mockReset();
-        openTextDocument.mockReset();
-        parent.contextValue = "turnip";
-        await extension.safeSave(child);
-        expect(openTextDocument.mock.calls.length).toBe(0);
-        expect(dataSet.mock.calls.length).toBe(0);
-        expect(showErrorMessage.mock.calls.length).toBe(1);
-        expect(showErrorMessage.mock.calls[0][0]).toEqual("safeSave() called from invalid node.");
-    });
-
-    it("Testing that safeSaveUSS is executed successfully", async () => {
-        ussFile.mockReset();
-        openTextDocument.mockReset();
-        showTextDocument.mockReset();
-        showInformationMessage.mockReset();
-        save.mockReset();
-
-        const node = new ZoweUSSNode("node", vscode.TreeItemCollapsibleState.None, ussNode, null, null);
-        const parent = new ZoweUSSNode("parent", vscode.TreeItemCollapsibleState.Collapsed, ussNode, null, null);
-        const child = new ZoweUSSNode("child", vscode.TreeItemCollapsibleState.None, parent, null, null);
-
-        openTextDocument.mockResolvedValueOnce("test");
-
-        await extension.safeSaveUSS(node);
-
-        expect(ussFile.mock.calls.length).toBe(1);
-        expect(ussFile.mock.calls[0][0]).toBe(node.getSession());
-        expect(ussFile.mock.calls[0][1]).toBe(node.fullPath);
-        expect(ussFile.mock.calls[0][2]).toEqual({file: extension.getUSSDocumentFilePath(node)});
-        expect(openTextDocument.mock.calls.length).toBe(1);
-        expect(openTextDocument.mock.calls[0][0]).toBe(path.join(extension.getUSSDocumentFilePath(node)));
-        expect(showTextDocument.mock.calls.length).toBe(1);
-        expect(showTextDocument.mock.calls[0][0]).toBe("test");
-        expect(save.mock.calls.length).toBe(1);
-
-        ussFile.mockReset();
-        ussFile.mockRejectedValueOnce(Error("not found"));
-
-        await extension.safeSaveUSS(node);
-
-        expect(showInformationMessage.mock.calls.length).toBe(1);
-        expect(showInformationMessage.mock.calls[0][0]).toBe("Unable to find file: " + node.fullPath + " was probably deleted.");
-
-        ussFile.mockReset();
-        showErrorMessage.mockReset();
-        ussFile.mockRejectedValueOnce(Error(""));
-
-        await extension.safeSaveUSS(child);
-
-        expect(showErrorMessage.mock.calls.length).toBe(1);
-        expect(showErrorMessage.mock.calls[0][0]).toEqual("");
-    });
-
->>>>>>> 9dc257f1
     it("Testing that refreshUSS correctly executes with and without error", async () => {
         const node = new ZoweUSSNode("test-node", vscode.TreeItemCollapsibleState.None, ussNode, null, "/");
         const parent = new ZoweUSSNode("parent", vscode.TreeItemCollapsibleState.Collapsed, node, null, "/");
