--- conflicted
+++ resolved
@@ -338,12 +338,8 @@
     const testJobsTree = JobsTree();
     testJobsTree.mSessionNodes = [];
     testJobsTree.mSessionNodes.push(jobNode);
-<<<<<<< HEAD
 
     mockLoadNamedProfile = jest.fn();
-=======
-    const mockLoadNamedProfile = jest.fn();
->>>>>>> e2bc6668
     Object.defineProperty(profileLoader.Profiles, "createInstance", {
         value: jest.fn(() => {
             return {
@@ -2158,7 +2154,6 @@
         openTextDocument.mockResolvedValueOnce({isDirty: true});
         showTextDocument.mockReset();
         executeCommand.mockReset();
-<<<<<<< HEAD
         const response: brightside.IZosFilesResponse = {
             success: true,
             commandResponse: null,
@@ -2168,10 +2163,7 @@
         };
         const downloadFileSpy = jest.spyOn(ussApi, "getContents").mockImplementationOnce(async () => response);
 
-=======
-
         ussFile.mockReturnValueOnce(fileResponse);
->>>>>>> e2bc6668
         await extension.refreshUSS(node);
 
         expect(downloadFileSpy.mock.calls.length).toBe(1);
