/*
* This program and the accompanying materials are made available under the terms of the *
* Eclipse Public License v2.0 which accompanies this distribution, and is available at *
* https://www.eclipse.org/legal/epl-v20.html                                      *
*                                                                                 *
* SPDX-License-Identifier: EPL-2.0                                                *
*                                                                                 *
* Copyright Contributors to the Zowe Project.                                     *
*                                                                                 *
*/

import * as vscode from "vscode";
import * as zowe from "@zowe/cli";
import * as imperative from "@zowe/imperative";
import * as shared from "../../../src/shared/actions";
import {
    createBasicZosmfSession, createInstanceOfProfile,
    createIProfile,
    createISession, createISessionWithoutCredentials, createTextDocument,
    createTreeView,
    createQuickPickContent
} from "../../../__mocks__/mockCreators/shared";
import {
    createDatasetAttributes,
    createDatasetSessionNode,
    createDatasetTree
} from "../../../__mocks__/mockCreators/datasets";
import { ZoweDatasetNode } from "../../../src/dataset/ZoweDatasetNode";
import { bindMvsApi, createMvsApi } from "../../../__mocks__/mockCreators/api";
import * as dsActions from "../../../src/dataset/actions";
import * as globals from "../../../src/globals";
import * as path from "path";
import * as fs from "fs";
import * as sharedUtils from "../../../src/shared/utils";
import { Profiles, ValidProfileEnum } from "../../../src/Profiles";
<<<<<<< HEAD
=======
import { PersistentFilters } from "../../../src/PersistentFilters";
>>>>>>> 644164ca
import * as utils from "../../../src/utils";

// Missing the definition of path module, because I need the original logic for tests
jest.mock("fs");

let mockClipboardData = null;
let clipboard;

function createGlobalMocks() {
    clipboard = {
        writeText: jest.fn().mockImplementation((value) => mockClipboardData = value),
        readText: jest.fn().mockImplementation(() => mockClipboardData),
    };

    Object.defineProperty(vscode.window, "withProgress", { value: jest.fn(), configurable: true });
    Object.defineProperty(zowe, "Upload", { value: jest.fn(), configurable: true });
    Object.defineProperty(zowe.Upload, "bufferToDataSet", { value: jest.fn(), configurable: true });
    Object.defineProperty(zowe.Upload, "pathToDataSet", { value: jest.fn(), configurable: true });
    Object.defineProperty(vscode.window, "showErrorMessage", { value: jest.fn(), configurable: true });
    Object.defineProperty(vscode.window, "showInformationMessage", { value: jest.fn(), configurable: true });
    Object.defineProperty(vscode.window, "showWarningMessage", { value: jest.fn(), configurable: true });
    Object.defineProperty(vscode.window, "showInputBox", { value: jest.fn(), configurable: true });
    Object.defineProperty(vscode.workspace, "openTextDocument", { value: jest.fn(), configurable: true });
    Object.defineProperty(vscode.workspace, "getConfiguration", { value: jest.fn(), configurable: true });
    Object.defineProperty(vscode.window, "showTextDocument", { value: jest.fn(), configurable: true });
    Object.defineProperty(vscode.window, "showQuickPick", { value: jest.fn(), configurable: true });
    Object.defineProperty(vscode.window, "createQuickPick", { value: jest.fn(), configurable: true });
    Object.defineProperty(vscode.commands, "executeCommand", { value: jest.fn(), configurable: true });
    Object.defineProperty(globals, "LOG", { value: jest.fn(), configurable: true });
    Object.defineProperty(globals.LOG, "debug", { value: jest.fn(), configurable: true });
    Object.defineProperty(globals.LOG, "error", { value: jest.fn(), configurable: true });
    Object.defineProperty(zowe, "Download", { value: jest.fn(), configurable: true });
    Object.defineProperty(zowe.Download, "dataSet", { value: jest.fn(), configurable: true });
    Object.defineProperty(zowe, "Delete", { value: jest.fn(), configurable: true });
    Object.defineProperty(zowe.Delete, "dataSet", { value: jest.fn(), configurable: true });
    Object.defineProperty(zowe, "Create", { value: jest.fn(), configurable: true });
    Object.defineProperty(zowe.Create, "dataSet", { value: jest.fn(), configurable: true });
    Object.defineProperty(zowe.Create, "dataSetLike", { value: jest.fn(), configurable: true });
    Object.defineProperty(fs, "unlinkSync", { value: jest.fn(), configurable: true });
    Object.defineProperty(fs, "existsSync", { value: jest.fn(), configurable: true });
    Object.defineProperty(sharedUtils, "concatChildNodes", { value: jest.fn(), configurable: true });
    Object.defineProperty(Profiles, "getInstance", { value: jest.fn(), configurable: true });
    Object.defineProperty(zowe, "List", { value: jest.fn(), configurable: true });
    Object.defineProperty(zowe.List, "dataSet", { value: jest.fn(), configurable: true });
    Object.defineProperty(vscode, "ProgressLocation", { value: jest.fn(), configurable: true });
    Object.defineProperty(vscode.window, "createWebviewPanel", { value: jest.fn(), configurable: true });
    Object.defineProperty(vscode.env, "clipboard", { value: clipboard, configurable: true });
}

// Idea is borrowed from: https://github.com/kulshekhar/ts-jest/blob/master/src/util/testing.ts
const mocked = <T extends (...args: any[]) => any>(fn: T): jest.Mock<ReturnType<T>> => fn as any;

describe("Dataset Actions Unit Tests - Function refreshAll", () => {
    function createBlockMocks() {
        const session = createISession();
        const imperativeProfile = createIProfile();
        const datasetSessionNode = createDatasetSessionNode(session, imperativeProfile);
        const treeView = createTreeView();
        const testDatasetTree = createDatasetTree(datasetSessionNode, treeView);
        const refreshAll = jest.fn();
        const refreshTree = jest.fn();
        const resetValidationSettings = jest.fn();
        const returnIconState = jest.fn();

        Profiles.createInstance(imperative.Logger.getAppLogger());
        datasetSessionNode.contextValue = globals.DS_SESSION_CONTEXT;
        Object.defineProperty(Profiles, "getInstance", {
            value: jest.fn(() => {
                return {
                    refresh: jest.fn(),
                    getProfiles: jest.fn().mockReturnValue(
                        [{name: imperativeProfile.name, profile: imperativeProfile},
                        {name: imperativeProfile.name, profile: imperativeProfile}]
                    )
                };
            })
        });
        Object.defineProperty(PersistentFilters, "getDirectValue", {
            value: jest.fn(() => {
                return {
                    "Zowe-Automatic-Validation": true
                };
            })
        });

        return {
            session,
            imperativeProfile,
            datasetSessionNode,
            refreshTree,
            resetValidationSettings,
            returnIconState,
            treeView,
            testDatasetTree,
            refreshAll
        };
    }
    afterAll(() => jest.restoreAllMocks());

    it("Call refreshAll", async () => {
        createGlobalMocks();
        const blockMocks = createBlockMocks();
        const response = new Promise(() => {
            return {};
        });
        blockMocks.testDatasetTree.mSessionNodes.push(blockMocks.datasetSessionNode);
        expect(dsActions.refreshAll(blockMocks.testDatasetTree)).toEqual(response);
    });
});
describe("Dataset Actions Unit Tests - Function createMember", () => {
    function createBlockMocks() {
        const session = createISession();
        const imperativeProfile = createIProfile();
        const zosmfSession = createBasicZosmfSession(imperativeProfile);
        const treeView = createTreeView();
        const datasetSessionNode = createDatasetSessionNode(session, imperativeProfile);
        const testDatasetTree = createDatasetTree(datasetSessionNode, treeView);
        const mvsApi = createMvsApi(imperativeProfile);
        bindMvsApi(mvsApi);

        return {
            session,
            zosmfSession,
            treeView,
            imperativeProfile,
            datasetSessionNode,
            mvsApi,
            testDatasetTree
        };
    }

    afterAll(() => jest.restoreAllMocks());

    it("Checking of common dataset member creation", async () => {
        createGlobalMocks();
        const blockMocks = createBlockMocks();
        const parent = new ZoweDatasetNode("parent", vscode.TreeItemCollapsibleState.Collapsed,
            blockMocks.datasetSessionNode, blockMocks.session);

        mocked(vscode.window.showInputBox).mockResolvedValue("testMember");
        mocked(vscode.window.withProgress).mockImplementation((progLocation, callback) => {
            return callback();
        });
        jest.spyOn(blockMocks.mvsApi, "getContents").mockResolvedValueOnce({
            success: true,
            commandResponse: null,
            apiResponse: {
                etag: "123"
            }
        });

        await dsActions.createMember(parent, blockMocks.testDatasetTree);

        expect(mocked(vscode.window.showInputBox)).toBeCalledWith({ placeHolder: "Name of Member" });
        expect(mocked(zowe.Upload.bufferToDataSet)).toBeCalledWith(
            blockMocks.zosmfSession,
            Buffer.from(""),
            parent.label + "(testMember)",
            undefined
        );
    });
    it("Checking failed attempt to create dataset member", async () => {
        createGlobalMocks();
        const blockMocks = createBlockMocks();
        const parent = new ZoweDatasetNode("parent", vscode.TreeItemCollapsibleState.Collapsed,
            blockMocks.datasetSessionNode, blockMocks.session);

        mocked(vscode.window.showInputBox).mockResolvedValue("testMember");
        mocked(zowe.Upload.bufferToDataSet).mockRejectedValueOnce(Error("test"));

        try {
            await dsActions.createMember(parent, blockMocks.testDatasetTree);
            // tslint:disable-next-line:no-empty
        } catch (err) {
        }

        expect(mocked(vscode.window.showErrorMessage)).toBeCalledWith("Unable to create member: test Error: test");
    });
    it("Checking of attempt to create member without name", async () => {
        createGlobalMocks();
        const blockMocks = createBlockMocks();
        const parent = new ZoweDatasetNode("parent", vscode.TreeItemCollapsibleState.Collapsed,
            blockMocks.datasetSessionNode, blockMocks.session);

        mocked(vscode.window.showInputBox).mockResolvedValue("");
        await dsActions.createMember(parent, blockMocks.testDatasetTree);

        expect(mocked(zowe.Upload.bufferToDataSet)).not.toBeCalled();
    });
    it("Checking of member creation for favorite dataset", async () => {
        createGlobalMocks();
        const blockMocks = createBlockMocks();
        const parent = new ZoweDatasetNode("parent", vscode.TreeItemCollapsibleState.Collapsed,
            blockMocks.datasetSessionNode, blockMocks.session);
        const nonFavoriteLabel = parent.label;
        parent.label = `[${blockMocks.datasetSessionNode.label}]: ${parent.label}`;
        parent.contextValue = globals.DS_PDS_CONTEXT + globals.FAV_SUFFIX;

        mocked(vscode.window.showInputBox).mockResolvedValue("testMember");
        mocked(vscode.window.withProgress).mockImplementation((progLocation, callback) => {
            return callback();
        });
        jest.spyOn(blockMocks.mvsApi, "getContents").mockResolvedValueOnce({
            success: true,
            commandResponse: null,
            apiResponse: {
                etag: "123"
            }
        });

        await dsActions.createMember(parent, blockMocks.testDatasetTree);

        expect(mocked(vscode.window.showInputBox)).toBeCalledWith({ placeHolder: "Name of Member" });
        expect(mocked(zowe.Upload.bufferToDataSet)).toBeCalledWith(
            blockMocks.zosmfSession,
            Buffer.from(""),
            nonFavoriteLabel + "(testMember)",
            undefined
        );
    });
});

describe("Dataset Actions Unit Tests - Function refreshPS", () => {
    function createBlockMocks() {
        const session = createISession();
        const imperativeProfile = createIProfile();
        const zosmfSession = createBasicZosmfSession(imperativeProfile);
        const treeView = createTreeView();
        const datasetSessionNode = createDatasetSessionNode(session, imperativeProfile);
        const testDatasetTree = createDatasetTree(datasetSessionNode, treeView);
        const mvsApi = createMvsApi(imperativeProfile);
        bindMvsApi(mvsApi);

        return {
            session,
            zosmfSession,
            treeView,
            imperativeProfile,
            datasetSessionNode,
            mvsApi,
            testDatasetTree
        };
    }

    afterAll(() => jest.restoreAllMocks());

    it("Checking common PS dataset refresh", async () => {
        globals.defineGlobals("");
        createGlobalMocks();
        const blockMocks = createBlockMocks();
        const node = new ZoweDatasetNode("HLQ.TEST.AFILE7", vscode.TreeItemCollapsibleState.None, blockMocks.datasetSessionNode, null);

        mocked(vscode.workspace.openTextDocument).mockResolvedValueOnce({ isDirty: true } as any);
        mocked(zowe.Download.dataSet).mockResolvedValueOnce({
            success: true,
            commandResponse: null,
            apiResponse: {
                etag: "123"
            }
        });

        await dsActions.refreshPS(node);

        expect(mocked(zowe.Download.dataSet)).toBeCalledWith(
            blockMocks.zosmfSession,
            node.label,
            {
                file: path.join(globals.DS_DIR, node.getSessionNode().label, node.label),
                returnEtag: true
            }
        );
        expect(mocked(vscode.workspace.openTextDocument)).toBeCalledWith(path.join(globals.DS_DIR,
            node.getSessionNode().label, node.label));
        expect(mocked(vscode.window.showTextDocument)).toBeCalledTimes(2);
        expect(mocked(vscode.commands.executeCommand)).toBeCalledWith("workbench.action.closeActiveEditor");
    });
    it("Checking duplicate PS dataset refresh attempt", async () => {
        globals.defineGlobals("");
        createGlobalMocks();
        const blockMocks = createBlockMocks();
        const node = new ZoweDatasetNode("HLQ.TEST.AFILE7", vscode.TreeItemCollapsibleState.None, blockMocks.datasetSessionNode, null);

        mocked(vscode.workspace.openTextDocument).mockResolvedValueOnce({ isDirty: false } as any);
        mocked(zowe.Download.dataSet).mockResolvedValueOnce({
            success: true,
            commandResponse: null,
            apiResponse: {
                etag: "123"
            }
        });

        await dsActions.refreshPS(node);

        expect(mocked(vscode.commands.executeCommand)).not.toBeCalled();
    });
    it("Checking failed attempt to refresh PS dataset (not found exception)", async () => {
        globals.defineGlobals("");
        createGlobalMocks();
        const blockMocks = createBlockMocks();
        const node = new ZoweDatasetNode("HLQ.TEST.AFILE7", vscode.TreeItemCollapsibleState.None, blockMocks.datasetSessionNode, null);

        mocked(vscode.workspace.openTextDocument).mockResolvedValueOnce({ isDirty: true } as any);
        mocked(zowe.Download.dataSet).mockRejectedValueOnce(Error("not found"));

        await dsActions.refreshPS(node);

        expect(mocked(vscode.window.showInformationMessage)).toBeCalledWith("Unable to find file: " + node.label + " was probably deleted.");
        expect(mocked(vscode.commands.executeCommand)).not.toBeCalled();
    });
    it("Checking failed attempt to refresh PDS Member", async () => {
        globals.defineGlobals("");
        createGlobalMocks();
        const blockMocks = createBlockMocks();
        const parent = new ZoweDatasetNode("parent", vscode.TreeItemCollapsibleState.Collapsed, blockMocks.datasetSessionNode, null);
        const child = new ZoweDatasetNode("child", vscode.TreeItemCollapsibleState.None, parent, null);

        mocked(vscode.workspace.openTextDocument).mockResolvedValueOnce({ isDirty: true } as any);
        mocked(zowe.Download.dataSet).mockRejectedValueOnce(Error(""));

        await dsActions.refreshPS(child);

        expect(mocked(zowe.Download.dataSet)).toBeCalledWith(
            blockMocks.zosmfSession,
            child.getParent().getLabel() + "(" + child.label + ")",
            {
                file: path.join(globals.DS_DIR, child.getSessionNode().label, `${child.getParent().label}(${child.label})`),
                returnEtag: true
            }
        );
        expect(mocked(vscode.window.showErrorMessage)).toBeCalledWith(" Error");
    });
    it("Checking favorite empty PDS refresh", async () => {
        globals.defineGlobals("");
        createGlobalMocks();
        const blockMocks = createBlockMocks();
        const node = new ZoweDatasetNode("HLQ.TEST.AFILE7", vscode.TreeItemCollapsibleState.None, blockMocks.datasetSessionNode, null);
        node.contextValue = globals.DS_PDS_CONTEXT + globals.FAV_SUFFIX;

        mocked(vscode.workspace.openTextDocument).mockResolvedValueOnce({ isDirty: true } as any);
        mocked(zowe.Download.dataSet).mockResolvedValueOnce({
            success: true,
            commandResponse: null,
            apiResponse: {
                etag: "123"
            }
        });

        await dsActions.refreshPS(node);
        expect(mocked(vscode.workspace.openTextDocument)).toBeCalled();
        expect(mocked(vscode.window.showTextDocument)).toBeCalledTimes(2);
        expect(mocked(vscode.commands.executeCommand)).toBeCalledWith("workbench.action.closeActiveEditor");
    });
    it("Checking favorite PDS Member refresh", async () => {
        globals.defineGlobals("");
        createGlobalMocks();
        const blockMocks = createBlockMocks();
        const parent = new ZoweDatasetNode("parent", vscode.TreeItemCollapsibleState.Collapsed, blockMocks.datasetSessionNode, null);
        const child = new ZoweDatasetNode("child", vscode.TreeItemCollapsibleState.None, parent, null);
        parent.contextValue = globals.DS_PDS_CONTEXT + globals.FAV_SUFFIX;

        mocked(vscode.workspace.openTextDocument).mockResolvedValueOnce({ isDirty: true } as any);
        mocked(zowe.Download.dataSet).mockResolvedValueOnce({
            success: true,
            commandResponse: null,
            apiResponse: {
                etag: "123"
            }
        });

        await dsActions.refreshPS(child);
        expect(mocked(vscode.workspace.openTextDocument)).toBeCalled();
        expect(mocked(vscode.window.showTextDocument)).toBeCalledTimes(2);
        expect(mocked(vscode.commands.executeCommand)).toBeCalledWith("workbench.action.closeActiveEditor");
    });
    it("Checking favorite PS refresh", async () => {
        globals.defineGlobals("");
        createGlobalMocks();
        const blockMocks = createBlockMocks();
        const parent = new ZoweDatasetNode("parent", vscode.TreeItemCollapsibleState.Collapsed, blockMocks.datasetSessionNode, null);
        const child = new ZoweDatasetNode("child", vscode.TreeItemCollapsibleState.None, parent, null);
        parent.contextValue = globals.FAVORITE_CONTEXT;

        mocked(vscode.workspace.openTextDocument).mockResolvedValueOnce({ isDirty: true } as any);
        mocked(zowe.Download.dataSet).mockResolvedValueOnce({
            success: true,
            commandResponse: null,
            apiResponse: {
                etag: "123"
            }
        });

        await dsActions.refreshPS(child);
        expect(mocked(vscode.workspace.openTextDocument)).toBeCalled();
        expect(mocked(vscode.window.showTextDocument)).toBeCalledTimes(2);
        expect(mocked(vscode.commands.executeCommand)).toBeCalledWith("workbench.action.closeActiveEditor");
    });
});

describe("Dataset Actions Unit Tests - Function deleteDataset", () => {
    function createBlockMocks() {
        const session = createISession();
        const imperativeProfile = createIProfile();
        const zosmfSession = createBasicZosmfSession(imperativeProfile);
        const treeView = createTreeView();
        const datasetSessionNode = createDatasetSessionNode(session, imperativeProfile);
        const testDatasetTree = createDatasetTree(datasetSessionNode, treeView);
        const profileInstance = createInstanceOfProfile(imperativeProfile);
        const mvsApi = createMvsApi(imperativeProfile);
        const mockCheckCurrentProfile = jest.fn();
        bindMvsApi(mvsApi);

        return {
            session,
            zosmfSession,
            treeView,
            imperativeProfile,
            datasetSessionNode,
            profileInstance,
            mvsApi,
            testDatasetTree,
            mockCheckCurrentProfile
        };
    }

    afterAll(() => jest.restoreAllMocks());

    it("Checking common PS dataset deletion", async () => {
        globals.defineGlobals("");
        createGlobalMocks();
        const blockMocks = createBlockMocks();
        mocked(Profiles.getInstance).mockReturnValue(blockMocks.profileInstance);
        const node = new ZoweDatasetNode("HLQ.TEST.NODE", vscode.TreeItemCollapsibleState.None,
            blockMocks.datasetSessionNode, null, undefined, undefined, blockMocks.imperativeProfile);

        mocked(fs.existsSync).mockReturnValueOnce(true);
        mocked(vscode.window.showQuickPick).mockResolvedValueOnce("Delete" as any);
        const deleteSpy = jest.spyOn(blockMocks.mvsApi, "deleteDataSet");

        await dsActions.deleteDataset(node, blockMocks.testDatasetTree);

        expect(deleteSpy).toBeCalledWith(node.label);
        expect(mocked(fs.existsSync)).toBeCalledWith(path.join(globals.DS_DIR,
            node.getSessionNode().label, node.label));
        expect(mocked(fs.unlinkSync)).toBeCalledWith(path.join(globals.DS_DIR,
            node.getSessionNode().label, node.label));
    });
    it("Checking common PS dataset deletion with Unverified profile", async () => {
        globals.defineGlobals("");
        createGlobalMocks();
        const blockMocks = createBlockMocks();
        mocked(Profiles.getInstance).mockReturnValue(blockMocks.profileInstance);
        Object.defineProperty(Profiles, "getInstance", {
            value: jest.fn(() => {
                return {
                    checkCurrentProfile: blockMocks.mockCheckCurrentProfile.mockReturnValueOnce({name: blockMocks.imperativeProfile.name, status: "unverified"}),
                    validProfile: ValidProfileEnum.UNVERIFIED
                };
            })
        });
        const node = new ZoweDatasetNode("HLQ.TEST.NODE", vscode.TreeItemCollapsibleState.None,
            blockMocks.datasetSessionNode, null, undefined, undefined, blockMocks.imperativeProfile);

        mocked(fs.existsSync).mockReturnValueOnce(true);
        mocked(vscode.window.showQuickPick).mockResolvedValueOnce("Delete" as any);
        const deleteSpy = jest.spyOn(blockMocks.mvsApi, "deleteDataSet");

        await dsActions.deleteDataset(node, blockMocks.testDatasetTree);

        expect(deleteSpy).toBeCalledWith(node.label);
        expect(mocked(fs.existsSync)).toBeCalledWith(path.join(globals.DS_DIR,
            node.getSessionNode().label, node.label));
        expect(mocked(fs.unlinkSync)).toBeCalledWith(path.join(globals.DS_DIR,
            node.getSessionNode().label, node.label));
    });
    it("Checking common PS dataset deletion with not existing local file", async () => {
        globals.defineGlobals("");
        createGlobalMocks();
        const blockMocks = createBlockMocks();
        mocked(Profiles.getInstance).mockReturnValue(blockMocks.profileInstance);
        const node = new ZoweDatasetNode("HLQ.TEST.NODE", vscode.TreeItemCollapsibleState.None,
            blockMocks.datasetSessionNode, null, undefined, undefined, blockMocks.imperativeProfile);

        mocked(fs.existsSync).mockReturnValueOnce(false);
        mocked(vscode.window.showQuickPick).mockResolvedValueOnce("Delete" as any);
        const deleteSpy = jest.spyOn(blockMocks.mvsApi, "deleteDataSet");

        await dsActions.deleteDataset(node, blockMocks.testDatasetTree);

        expect(mocked(fs.unlinkSync)).not.toBeCalled();
        expect(deleteSpy).toBeCalledWith(node.label);
    });
    it("Checking common PS dataset failed deletion attempt due to absence on remote", async () => {
        globals.defineGlobals("");
        createGlobalMocks();
        const blockMocks = createBlockMocks();
        mocked(Profiles.getInstance).mockReturnValue(blockMocks.profileInstance);
        const node = new ZoweDatasetNode("HLQ.TEST.NODE", vscode.TreeItemCollapsibleState.None,
            blockMocks.datasetSessionNode, null, undefined, undefined, blockMocks.imperativeProfile);

        mocked(fs.existsSync).mockReturnValueOnce(true);
        mocked(vscode.window.showQuickPick).mockResolvedValueOnce("Delete" as any);
        const deleteSpy = jest.spyOn(blockMocks.mvsApi, "deleteDataSet");
        deleteSpy.mockRejectedValueOnce(Error("not found"));

        await expect(dsActions.deleteDataset(node, blockMocks.testDatasetTree)).rejects.toEqual(Error("not found"));

        expect(mocked(vscode.window.showInformationMessage)).toBeCalledWith("Unable to find file: " + node.label + " was probably already deleted.");
    });
    it("Checking common PS dataset failed deletion attempt", async () => {
        globals.defineGlobals("");
        createGlobalMocks();
        const blockMocks = createBlockMocks();
        mocked(Profiles.getInstance).mockReturnValue(blockMocks.profileInstance);
        const node = new ZoweDatasetNode("HLQ.TEST.NODE", vscode.TreeItemCollapsibleState.None,
            blockMocks.datasetSessionNode, null, undefined, undefined, blockMocks.imperativeProfile);

        mocked(fs.existsSync).mockReturnValueOnce(true);
        mocked(vscode.window.showQuickPick).mockResolvedValueOnce("Delete" as any);
        const deleteSpy = jest.spyOn(blockMocks.mvsApi, "deleteDataSet");
        deleteSpy.mockRejectedValueOnce(Error(""));

        await expect(dsActions.deleteDataset(node, blockMocks.testDatasetTree)).rejects.toEqual(Error(""));
        expect(mocked(vscode.window.showErrorMessage)).toBeCalledWith(" Error");
    });
    it("Checking PS deletion attempt which was rejected by user in the process", async () => {
        globals.defineGlobals("");
        createGlobalMocks();
        const blockMocks = createBlockMocks();
        mocked(Profiles.getInstance).mockReturnValue(blockMocks.profileInstance);
        const node = new ZoweDatasetNode("HLQ.TEST.NODE", vscode.TreeItemCollapsibleState.None,
            blockMocks.datasetSessionNode, null, undefined, undefined, blockMocks.imperativeProfile);

        mocked(fs.existsSync).mockReturnValueOnce(true);
        mocked(vscode.window.showQuickPick).mockResolvedValueOnce("Cancel" as any);
        const deleteSpy = jest.spyOn(blockMocks.mvsApi, "deleteDataSet");
        deleteSpy.mockClear();

        await dsActions.deleteDataset(node, blockMocks.testDatasetTree);

        expect(mocked(fs.unlinkSync)).not.toBeCalled();
        expect(deleteSpy).not.toBeCalled();
    });
    it("Checking Favorite PDS dataset deletion", async () => {
        globals.defineGlobals("");
        createGlobalMocks();
        const blockMocks = createBlockMocks();
        mocked(Profiles.getInstance).mockReturnValue(blockMocks.profileInstance);
        const parent = new ZoweDatasetNode("parent", vscode.TreeItemCollapsibleState.Collapsed, blockMocks.datasetSessionNode, null);
        parent.contextValue = globals.FAVORITE_CONTEXT;
        const node = new ZoweDatasetNode("HLQ.TEST.NODE", vscode.TreeItemCollapsibleState.None,
            parent, null, undefined, undefined, blockMocks.imperativeProfile);
        node.contextValue = globals.DS_PDS_CONTEXT + globals.FAV_SUFFIX;

        mocked(fs.existsSync).mockReturnValueOnce(true);
        mocked(vscode.window.showQuickPick).mockResolvedValueOnce("Delete" as any);
        const deleteSpy = jest.spyOn(blockMocks.mvsApi, "deleteDataSet");

        await dsActions.deleteDataset(node, blockMocks.testDatasetTree);

        expect(deleteSpy).toBeCalledWith(node.label);
        expect(blockMocks.testDatasetTree.removeFavorite).toBeCalledWith(node);
        expect(blockMocks.testDatasetTree.refreshElement).toBeCalledWith(parent);
        expect(mocked(fs.existsSync)).toBeCalledWith(path.join(globals.DS_DIR,
            parent.getSessionNode().label, "HLQ.TEST.NODE"));
        expect(mocked(fs.unlinkSync)).toBeCalledWith(path.join(globals.DS_DIR,
            parent.getSessionNode().label, "HLQ.TEST.NODE"));
    });
    it("Checking Favorite PDS Member deletion", async () => {
        globals.defineGlobals("");
        createGlobalMocks();
        const blockMocks = createBlockMocks();
        mocked(Profiles.getInstance).mockReturnValue(blockMocks.profileInstance);
        const parent = new ZoweDatasetNode("parent", vscode.TreeItemCollapsibleState.Collapsed, blockMocks.datasetSessionNode, null);
        parent.contextValue = globals.DS_PDS_CONTEXT + globals.FAV_SUFFIX;
        const child = new ZoweDatasetNode("child", vscode.TreeItemCollapsibleState.None, parent, null);

        mocked(fs.existsSync).mockReturnValueOnce(true);
        mocked(vscode.window.showQuickPick).mockResolvedValueOnce("Delete" as any);
        const deleteSpy = jest.spyOn(blockMocks.mvsApi, "deleteDataSet");

        await dsActions.deleteDataset(child, blockMocks.testDatasetTree);

        expect(deleteSpy).toBeCalledWith(`${child.getParent().label}(${child.label})`);
        expect(blockMocks.testDatasetTree.removeFavorite).toBeCalledWith(child);
        expect(blockMocks.testDatasetTree.refreshElement).toBeCalledWith(parent);
        expect(mocked(fs.existsSync)).toBeCalledWith(path.join(globals.DS_DIR,
            parent.getSessionNode().label, `${child.getParent().label}(${child.label})`));
        expect(mocked(fs.unlinkSync)).toBeCalledWith(path.join(globals.DS_DIR,
            parent.getSessionNode().label, `${child.getParent().label}(${child.label})`));
    });
    it("Checking Favorite PS dataset deletion", async () => {
        globals.defineGlobals("");
        createGlobalMocks();
        const blockMocks = createBlockMocks();
        mocked(Profiles.getInstance).mockReturnValue(blockMocks.profileInstance);
        const parent = new ZoweDatasetNode("[sestest]: HLQ.TEST.DELETE.PARENT",
            vscode.TreeItemCollapsibleState.Collapsed, blockMocks.datasetSessionNode, null);
        parent.contextValue = globals.FAVORITE_CONTEXT;
        const child = new ZoweDatasetNode("[sestest]: HLQ.TEST.DELETE.NODE", vscode.TreeItemCollapsibleState.None, parent, null);
        blockMocks.datasetSessionNode.children.push(parent, child);
        blockMocks.testDatasetTree.mFavorites.push(child);

        mocked(fs.existsSync).mockReturnValueOnce(true);
        mocked(vscode.window.showQuickPick).mockResolvedValueOnce("Delete" as any);
        const deleteSpy = jest.spyOn(blockMocks.mvsApi, "deleteDataSet");

        await dsActions.deleteDataset(child, blockMocks.testDatasetTree);

        expect(deleteSpy).toBeCalledWith("HLQ.TEST.DELETE.NODE");
        expect(blockMocks.testDatasetTree.removeFavorite).toBeCalledWith(child);
        expect(mocked(fs.existsSync)).toBeCalledWith(path.join(globals.DS_DIR,
            parent.getSessionNode().label, "HLQ.TEST.DELETE.NODE"));
        expect(mocked(fs.unlinkSync)).toBeCalledWith(path.join(globals.DS_DIR,
            parent.getSessionNode().label, "HLQ.TEST.DELETE.NODE"));
    });
    it("Checking incorrect dataset failed deletion attempt", async () => {
        globals.defineGlobals("");
        createGlobalMocks();
        const blockMocks = createBlockMocks();
        mocked(Profiles.getInstance).mockReturnValue(blockMocks.profileInstance);
        const parent = new ZoweDatasetNode("parent", vscode.TreeItemCollapsibleState.Collapsed, blockMocks.datasetSessionNode, null);
        parent.contextValue = "junk";
        const child = new ZoweDatasetNode("child", vscode.TreeItemCollapsibleState.None,
            parent, null, undefined, undefined, blockMocks.imperativeProfile);

        mocked(fs.existsSync).mockReturnValueOnce(true);
        mocked(vscode.window.showQuickPick).mockResolvedValueOnce("Delete" as any);
        const deleteSpy = jest.spyOn(blockMocks.mvsApi, "deleteDataSet");
        deleteSpy.mockClear();

        await expect(dsActions.deleteDataset(child, blockMocks.testDatasetTree)).rejects.toEqual(Error("deleteDataSet() called from invalid node."));
        expect(deleteSpy).not.toBeCalled();
    });
});

describe("Dataset Actions Unit Tests - Function enterPattern", () => {
    function createBlockMocks() {
        const session = createISession();
        const imperativeProfile = createIProfile();
        const zosmfSession = createBasicZosmfSession(imperativeProfile);
        const treeView = createTreeView();
        const datasetSessionNode = createDatasetSessionNode(session, imperativeProfile);
        const testDatasetTree = createDatasetTree(datasetSessionNode, treeView);
        const mvsApi = createMvsApi(imperativeProfile);
        bindMvsApi(mvsApi);

        return {
            session,
            zosmfSession,
            treeView,
            imperativeProfile,
            datasetSessionNode,
            mvsApi,
            testDatasetTree
        };
    }

    afterAll(() => jest.restoreAllMocks());

    it("Checking common dataset filter action", async () => {
        createGlobalMocks();
        const blockMocks = createBlockMocks();
        const node = new ZoweDatasetNode("node", vscode.TreeItemCollapsibleState.None, blockMocks.datasetSessionNode, null);
        node.pattern = "TEST";
        node.contextValue = globals.DS_SESSION_CONTEXT;

        mocked(vscode.window.showInputBox).mockResolvedValueOnce("test");
        await dsActions.enterPattern(node, blockMocks.testDatasetTree);

        expect(mocked(vscode.window.showInputBox)).toBeCalledWith({
            prompt: "Search data sets by entering patterns: use a comma to separate multiple patterns",
            value: node.pattern
        });
        expect(mocked(vscode.window.showInformationMessage)).not.toBeCalled();
    });
    it("Checking common dataset filter failed attempt", async () => {
        createGlobalMocks();
        const blockMocks = createBlockMocks();
        const node = new ZoweDatasetNode("node", vscode.TreeItemCollapsibleState.None, blockMocks.datasetSessionNode, null);
        node.pattern = "TEST";
        node.contextValue = globals.DS_SESSION_CONTEXT;

        mocked(vscode.window.showInputBox).mockResolvedValueOnce("");
        await dsActions.enterPattern(node, blockMocks.testDatasetTree);

        expect(mocked(vscode.window.showInformationMessage)).toBeCalledWith("You must enter a pattern.");
    });
    it("Checking favorite dataset filter action", async () => {
        createGlobalMocks();
        const blockMocks = createBlockMocks();
        const favoriteSample = new ZoweDatasetNode("[sestest]: HLQ.TEST", vscode.TreeItemCollapsibleState.None, undefined, null);

        await dsActions.enterPattern(favoriteSample, blockMocks.testDatasetTree);
        expect(blockMocks.testDatasetTree.addSession).toBeCalledWith("sestest");
    });
});

describe("Dataset Actions Unit Tests - Function saveFile", () => {
    function createBlockMocks() {
        const session = createISession();
        const sessionWithoutCredentials = createISessionWithoutCredentials();
        const imperativeProfile = createIProfile();
        const profileInstance = createInstanceOfProfile(imperativeProfile);
        const zosmfSession = createBasicZosmfSession(imperativeProfile);
        const treeView = createTreeView();
        const datasetSessionNode = createDatasetSessionNode(session, imperativeProfile);
        const testDatasetTree = createDatasetTree(datasetSessionNode, treeView);
        const mvsApi = createMvsApi(imperativeProfile);
        bindMvsApi(mvsApi);

        return {
            session,
            sessionWithoutCredentials,
            zosmfSession,
            treeView,
            imperativeProfile,
            datasetSessionNode,
            mvsApi,
            profileInstance,
            testDatasetTree
        };
    }

    afterAll(() => jest.restoreAllMocks());

    it("Checking common dataset saving action when no session is defined", async () => {
        globals.defineGlobals("");
        createGlobalMocks();
        const blockMocks = createBlockMocks();
        const nodeWithoutSession = new ZoweDatasetNode("HLQ.TEST.AFILE", vscode.TreeItemCollapsibleState.None,
            null, null, undefined, undefined, blockMocks.imperativeProfile);

        blockMocks.testDatasetTree.getChildren.mockReturnValueOnce([nodeWithoutSession]);
        mocked(sharedUtils.concatChildNodes).mockReturnValueOnce([nodeWithoutSession]);
        blockMocks.profileInstance.loadNamedProfile.mockReturnValueOnce(blockMocks.imperativeProfile);
        mocked(Profiles.getInstance).mockReturnValue(blockMocks.profileInstance);
        const getSessionSpy = jest.spyOn(blockMocks.mvsApi, "getSession").mockReturnValueOnce(blockMocks.sessionWithoutCredentials);
        const testDocument = createTextDocument("HLQ.TEST.AFILE", blockMocks.datasetSessionNode);
        (testDocument as any).fileName = path.join(globals.DS_DIR, testDocument.fileName);

        await dsActions.saveFile(testDocument, blockMocks.testDatasetTree);

        expect(getSessionSpy).toReturnWith(blockMocks.sessionWithoutCredentials);
    });
    it("Checking common dataset saving failed attempt due to inability to locate session and profile", async () => {
        globals.defineGlobals("");
        createGlobalMocks();
        const blockMocks = createBlockMocks();
        const nodeWithoutSession = new ZoweDatasetNode("HLQ.TEST.AFILE", vscode.TreeItemCollapsibleState.None,
            null, null, undefined, undefined, blockMocks.imperativeProfile);

        blockMocks.profileInstance.loadNamedProfile.mockReturnValueOnce(undefined);
        mocked(Profiles.getInstance).mockReturnValue(blockMocks.profileInstance);
        blockMocks.testDatasetTree.getChildren.mockReturnValueOnce([nodeWithoutSession]);
        const testDocument = createTextDocument("HLQ.TEST.AFILE", blockMocks.datasetSessionNode);
        (testDocument as any).fileName = path.join(globals.DS_DIR, testDocument.fileName);

        await dsActions.saveFile(testDocument, blockMocks.testDatasetTree);

        expect(mocked(vscode.window.showErrorMessage)).toBeCalledWith("Couldn't locate session when saving data set!");
    });
    it("Checking common dataset saving failed attempt due to its absence on the side of the server", async () => {
        globals.defineGlobals("");
        createGlobalMocks();
        const blockMocks = createBlockMocks();
        const node = new ZoweDatasetNode("node", vscode.TreeItemCollapsibleState.None,
            blockMocks.datasetSessionNode, undefined, undefined, undefined, blockMocks.imperativeProfile);

        blockMocks.testDatasetTree.getChildren.mockReturnValueOnce([node, blockMocks.datasetSessionNode]);
        blockMocks.profileInstance.loadNamedProfile.mockReturnValueOnce(blockMocks.imperativeProfile);
        mocked(Profiles.getInstance).mockReturnValue(blockMocks.profileInstance);
        const dataSetSpy = jest.spyOn(blockMocks.mvsApi, "dataSet").mockResolvedValueOnce({
            success: true,
            commandResponse: "",
            apiResponse: {
                items: []
            }
        });
        const testDocument = createTextDocument("HLQ.TEST.AFILE", blockMocks.datasetSessionNode);
        (testDocument as any).fileName = path.join(globals.DS_DIR, testDocument.fileName);

        await dsActions.saveFile(testDocument, blockMocks.testDatasetTree);

        expect(dataSetSpy).toBeCalledWith("HLQ.TEST.AFILE");
        expect(mocked(vscode.window.showErrorMessage)).toBeCalledWith("Data set failed to save. Data set may have been deleted on mainframe.");
    });
    it("Checking common dataset saving", async () => {
        globals.defineGlobals("");
        createGlobalMocks();
        const blockMocks = createBlockMocks();
        const node = new ZoweDatasetNode("HLQ.TEST.AFILE", vscode.TreeItemCollapsibleState.None, blockMocks.datasetSessionNode,
            null, undefined, undefined, blockMocks.imperativeProfile);
        blockMocks.datasetSessionNode.children.push(node);

        mocked(sharedUtils.concatChildNodes).mockReturnValueOnce([node]);
        blockMocks.testDatasetTree.getChildren.mockReturnValueOnce([blockMocks.datasetSessionNode]);
        mocked(zowe.List.dataSet).mockResolvedValue({
            success: true,
            commandResponse: "",
            apiResponse: {
                items: [{ dsname: "HLQ.TEST.AFILE" }, { dsname: "HLQ.TEST.AFILE(mem)" }]
            }
        });
        mocked(zowe.Upload.pathToDataSet).mockResolvedValueOnce({
            success: true,
            commandResponse: "success",
            apiResponse: [{
                etag: "123"
            }]
        });
        mocked(vscode.window.withProgress).mockImplementation((progLocation, callback) => {
            return callback();
        });
        blockMocks.profileInstance.loadNamedProfile.mockReturnValueOnce(blockMocks.imperativeProfile);
        mocked(Profiles.getInstance).mockReturnValue(blockMocks.profileInstance);
        const mockSetEtag = jest.spyOn(node, "setEtag").mockImplementation(() => null);
        const testDocument = createTextDocument("HLQ.TEST.AFILE", blockMocks.datasetSessionNode);
        (testDocument as any).fileName = path.join(globals.DS_DIR, testDocument.fileName);

        await dsActions.saveFile(testDocument, blockMocks.testDatasetTree);

        expect(mocked(sharedUtils.concatChildNodes)).toBeCalled();
        expect(mockSetEtag).toHaveBeenCalledWith("123");
        expect(mocked(vscode.window.showInformationMessage)).toBeCalledWith("success");
    });
    it("Checking common dataset failed saving attempt", async () => {
        globals.defineGlobals("");
        createGlobalMocks();
        const blockMocks = createBlockMocks();
        const node = new ZoweDatasetNode("HLQ.TEST.AFILE", vscode.TreeItemCollapsibleState.None, blockMocks.datasetSessionNode,
            null, undefined, undefined, blockMocks.imperativeProfile);
        blockMocks.datasetSessionNode.children.push(node);

        mocked(sharedUtils.concatChildNodes).mockReturnValueOnce([node]);
        blockMocks.testDatasetTree.getChildren.mockReturnValueOnce([blockMocks.datasetSessionNode]);
        mocked(zowe.List.dataSet).mockResolvedValue({
            success: true,
            commandResponse: "",
            apiResponse: {
                items: [{ dsname: "HLQ.TEST.AFILE" }, { dsname: "HLQ.TEST.AFILE(mem)" }]
            }
        });
        mocked(zowe.Upload.pathToDataSet).mockResolvedValueOnce({
            success: false,
            commandResponse: "failed",
            apiResponse: [{
                etag: "123"
            }]
        });
        mocked(vscode.window.withProgress).mockImplementation((progLocation, callback) => {
            return callback();
        });
        blockMocks.profileInstance.loadNamedProfile.mockReturnValueOnce(blockMocks.imperativeProfile);
        mocked(Profiles.getInstance).mockReturnValue(blockMocks.profileInstance);
        const testDocument = createTextDocument("HLQ.TEST.AFILE", blockMocks.datasetSessionNode);
        (testDocument as any).fileName = path.join(globals.DS_DIR, testDocument.fileName);

        await dsActions.saveFile(testDocument, blockMocks.testDatasetTree);

        expect(mocked(sharedUtils.concatChildNodes)).toBeCalled();
        expect(mocked(vscode.window.showErrorMessage)).toBeCalledWith("failed");
    });
    it("Checking favorite dataset saving", async () => {
        globals.defineGlobals("");
        createGlobalMocks();
        const blockMocks = createBlockMocks();
        const favoriteNode = new ZoweDatasetNode("[TestSessionName]: HLQ.TEST.AFILE", vscode.TreeItemCollapsibleState.None,
            blockMocks.datasetSessionNode, null, undefined, undefined, blockMocks.imperativeProfile);
        const node = new ZoweDatasetNode("HLQ.TEST.AFILE", vscode.TreeItemCollapsibleState.None, favoriteNode,
            null, undefined, undefined, blockMocks.imperativeProfile);
        favoriteNode.contextValue = globals.DS_DS_CONTEXT + globals.FAV_SUFFIX;
        node.contextValue = globals.DS_DS_CONTEXT + globals.FAV_SUFFIX;
        favoriteNode.children.push(node);
        blockMocks.testDatasetTree.mFavorites.push(favoriteNode);

        mocked(sharedUtils.concatChildNodes).mockReturnValueOnce([node]);
        blockMocks.testDatasetTree.getChildren.mockReturnValueOnce([blockMocks.datasetSessionNode]);
        mocked(zowe.List.dataSet).mockResolvedValue({
            success: true,
            commandResponse: "",
            apiResponse: {
                items: [{ dsname: "HLQ.TEST.AFILE" }, { dsname: "HLQ.TEST.AFILE(mem)" }]
            }
        });
        mocked(zowe.Upload.pathToDataSet).mockResolvedValueOnce({
            success: true,
            commandResponse: "success",
            apiResponse: [{
                etag: "123"
            }]
        });
        mocked(vscode.window.withProgress).mockImplementation((progLocation, callback) => {
            return callback();
        });
        mocked(Profiles.getInstance).mockReturnValue(blockMocks.profileInstance);
        blockMocks.profileInstance.loadNamedProfile.mockReturnValue(blockMocks.imperativeProfile);
        const mockSetEtag = jest.spyOn(node, "setEtag").mockImplementation(() => null);
        const testDocument = createTextDocument("HLQ.TEST.AFILE", blockMocks.datasetSessionNode);
        (testDocument as any).fileName = path.join(globals.DS_DIR, blockMocks.imperativeProfile.name, testDocument.fileName);

        await dsActions.saveFile(testDocument, blockMocks.testDatasetTree);

        expect(mocked(sharedUtils.concatChildNodes)).toBeCalled();
        expect(mocked(vscode.window.showInformationMessage)).toBeCalledWith("success");
    });
    it("Checking favorite PDS Member saving", async () => {
        globals.defineGlobals("");
        createGlobalMocks();
        const blockMocks = createBlockMocks();
        const node = new ZoweDatasetNode(`[${blockMocks.imperativeProfile.name}]: HLQ.TEST.AFILE`, vscode.TreeItemCollapsibleState.None,
            blockMocks.datasetSessionNode, null, undefined, undefined, blockMocks.imperativeProfile);
        node.contextValue = globals.DS_PDS_CONTEXT;
        const childNode = new ZoweDatasetNode("MEM", vscode.TreeItemCollapsibleState.None,
            node, null, undefined, undefined, blockMocks.imperativeProfile);
        const favoriteNode = new ZoweDatasetNode(`[${blockMocks.imperativeProfile.name}]: HLQ.TEST.AFILE`, vscode.TreeItemCollapsibleState.None,
            blockMocks.datasetSessionNode, null, undefined, undefined, blockMocks.imperativeProfile);
        favoriteNode.contextValue = globals.DS_PDS_CONTEXT + globals.FAV_SUFFIX;
        const favoriteChildNode = new ZoweDatasetNode("MEM", vscode.TreeItemCollapsibleState.None,
            favoriteNode, null, undefined, undefined, blockMocks.imperativeProfile);
        node.children.push(childNode);
        favoriteNode.children.push(favoriteChildNode);
        blockMocks.testDatasetTree.mFavorites.push(favoriteNode);

        mocked(sharedUtils.concatChildNodes).mockReturnValueOnce([node, childNode]);
        blockMocks.testDatasetTree.getChildren.mockReturnValueOnce([]);
        mocked(zowe.List.dataSet).mockResolvedValue({
            success: true,
            commandResponse: "",
            apiResponse: {
                items: [{ dsname: "HLQ.TEST.AFILE" }, { dsname: "HLQ.TEST.AFILE(MEM)" }]
            }
        });
        mocked(zowe.Upload.pathToDataSet).mockResolvedValueOnce({
            success: true,
            commandResponse: "success",
            apiResponse: [{
                etag: "123"
            }]
        });
        mocked(vscode.window.withProgress).mockImplementation((progLocation, callback) => {
            return callback();
        });
        blockMocks.profileInstance.loadNamedProfile.mockReturnValueOnce(blockMocks.imperativeProfile);
        mocked(Profiles.getInstance).mockReturnValue(blockMocks.profileInstance);
        const mockSetEtag = jest.spyOn(childNode, "setEtag").mockImplementation(() => null);
        const testDocument = createTextDocument("HLQ.TEST.AFILE(MEM)", blockMocks.datasetSessionNode);
        (testDocument as any).fileName = path.join(globals.DS_DIR, blockMocks.imperativeProfile.name, testDocument.fileName);

        await dsActions.saveFile(testDocument, blockMocks.testDatasetTree);

        expect(mocked(sharedUtils.concatChildNodes)).toBeCalled();
        expect(mockSetEtag).toHaveBeenCalledWith("123");
        expect(mocked(vscode.window.showInformationMessage)).toBeCalledWith("success");
        expect(blockMocks.profileInstance.loadNamedProfile).toBeCalledWith(blockMocks.imperativeProfile.name);
    });
    it("Checking common dataset failed saving attempt due to incorrect document path", async () => {
        globals.defineGlobals("");
        createGlobalMocks();
        const blockMocks = createBlockMocks();
        const node = new ZoweDatasetNode("HLQ.TEST.AFILE", vscode.TreeItemCollapsibleState.None, blockMocks.datasetSessionNode,
            null, undefined, undefined, blockMocks.imperativeProfile);
        blockMocks.datasetSessionNode.children.push(node);

        mocked(sharedUtils.concatChildNodes).mockReturnValueOnce([node]);
        blockMocks.testDatasetTree.getChildren.mockReturnValueOnce([blockMocks.datasetSessionNode]);
        blockMocks.profileInstance.loadNamedProfile.mockReturnValueOnce(blockMocks.imperativeProfile);
        mocked(Profiles.getInstance).mockReturnValue(blockMocks.profileInstance);
        const testDocument = createTextDocument("HLQ.TEST.AFILE", blockMocks.datasetSessionNode);

        await dsActions.saveFile(testDocument, blockMocks.testDatasetTree);

        expect(mocked(zowe.List.dataSet)).not.toBeCalled();
        expect(mocked(zowe.Upload.pathToDataSet)).not.toBeCalled();
    });
    it("Checking PDS member saving attempt", async () => {
        globals.defineGlobals("");
        createGlobalMocks();
        const blockMocks = createBlockMocks();
        const node = new ZoweDatasetNode(
            "HLQ.TEST.AFILE(mem)", vscode.TreeItemCollapsibleState.None, blockMocks.datasetSessionNode,
            null, undefined, undefined, blockMocks.imperativeProfile);
        blockMocks.datasetSessionNode.children.push(node);

        mocked(sharedUtils.concatChildNodes).mockReturnValueOnce([node]);
        blockMocks.testDatasetTree.getChildren.mockReturnValueOnce([blockMocks.datasetSessionNode]);
        mocked(zowe.List.dataSet).mockResolvedValue({
            success: true,
            commandResponse: "",
            apiResponse: {
                items: [{ dsname: "HLQ.TEST.AFILE" }, { dsname: "HLQ.TEST.AFILE(mem)" }]
            }
        });
        mocked(zowe.Upload.pathToDataSet).mockResolvedValueOnce({
            success: true,
            commandResponse: "success",
            apiResponse: [{
                etag: "123"
            }]
        });
        mocked(vscode.window.withProgress).mockImplementation((progLocation, callback) => {
            return callback();
        });
        blockMocks.profileInstance.loadNamedProfile.mockReturnValueOnce(blockMocks.imperativeProfile);
        mocked(Profiles.getInstance).mockReturnValue(blockMocks.profileInstance);
        const testDocument = createTextDocument("HLQ.TEST.AFILE(mem)", blockMocks.datasetSessionNode);
        (testDocument as any).fileName = path.join(globals.DS_DIR, testDocument.fileName);

        await dsActions.saveFile(testDocument, blockMocks.testDatasetTree);

        expect(mocked(sharedUtils.concatChildNodes)).toBeCalled();
        expect(mocked(vscode.window.showInformationMessage)).toBeCalledWith("success");
    });
    it("Checking common dataset saving failed due to conflict with server version", async () => {
        globals.defineGlobals("");
        createGlobalMocks();
        const blockMocks = createBlockMocks();
        const node = new ZoweDatasetNode("HLQ.TEST.AFILE", vscode.TreeItemCollapsibleState.None, blockMocks.datasetSessionNode,
            null, undefined, undefined, blockMocks.imperativeProfile);
        blockMocks.datasetSessionNode.children.push(node);

        mocked(sharedUtils.concatChildNodes).mockReturnValueOnce([node]);
        blockMocks.testDatasetTree.getChildren.mockReturnValueOnce([blockMocks.datasetSessionNode]);
        mocked(zowe.List.dataSet).mockResolvedValue({
            success: true,
            commandResponse: "",
            apiResponse: {
                items: [{ dsname: "HLQ.TEST.AFILE" }]
            }
        });
        mocked(zowe.Upload.pathToDataSet).mockResolvedValueOnce({
            success: false,
            commandResponse: "Rest API failure with HTTP(S) status 412",
            apiResponse: []
        });
        mocked(zowe.Download.dataSet).mockResolvedValueOnce({
            success: true,
            commandResponse: "",
            apiResponse: {
                etag: ""
            }
        });
        mocked(vscode.window.withProgress).mockImplementation((progLocation, callback) => {
            return callback();
        });
        const profile = blockMocks.imperativeProfile;
        const mainframeCodePage = 1047;
        profile.profile.encoding = mainframeCodePage;
        blockMocks.profileInstance.loadNamedProfile.mockReturnValueOnce(blockMocks.imperativeProfile);
        mocked(Profiles.getInstance).mockReturnValue(blockMocks.profileInstance);
        const testDocument = createTextDocument("HLQ.TEST.AFILE", blockMocks.datasetSessionNode);
        (testDocument as any).fileName = path.join(globals.DS_DIR, testDocument.fileName);

        await dsActions.saveFile(testDocument, blockMocks.testDatasetTree);

        expect(mocked(vscode.window.showWarningMessage)).toBeCalledWith("Remote file has been modified in the meantime.\nSelect 'Compare' to resolve the conflict.");
        expect(mocked(sharedUtils.concatChildNodes)).toBeCalled();
    });
});

describe("Dataset Actions Unit Tests - Function showDSAttributes", () => {
    function createBlockMocks() {
        const session = createISession();
        const sessionWithoutCredentials = createISessionWithoutCredentials();
        const imperativeProfile = createIProfile();
        const profileInstance = createInstanceOfProfile(imperativeProfile);
        const zosmfSession = createBasicZosmfSession(imperativeProfile);
        const treeView = createTreeView();
        const datasetSessionNode = createDatasetSessionNode(session, imperativeProfile);
        const testDatasetTree = createDatasetTree(datasetSessionNode, treeView);
        const mvsApi = createMvsApi(imperativeProfile);
        bindMvsApi(mvsApi);

        return {
            session,
            sessionWithoutCredentials,
            zosmfSession,
            treeView,
            imperativeProfile,
            datasetSessionNode,
            mvsApi,
            profileInstance,
            testDatasetTree
        };
    }

    afterAll(() => jest.restoreAllMocks());

    it("Checking PS dataset attributes showing", async () => {
        globals.defineGlobals("");
        createGlobalMocks();
        const blockMocks = createBlockMocks();
        mocked(Profiles.getInstance).mockReturnValue(blockMocks.profileInstance);
        const node = new ZoweDatasetNode("AUSER.A1557332.A996850.TEST1", vscode.TreeItemCollapsibleState.None,
            blockMocks.datasetSessionNode, null);
        node.contextValue = globals.DS_DS_CONTEXT;

        mocked(vscode.window.createWebviewPanel).mockReturnValueOnce({
            webview: {
                html: ""
            }
        } as any);
        const datasetListSpy = jest.spyOn(blockMocks.mvsApi, "dataSet");
        datasetListSpy.mockResolvedValueOnce({
            success: true,
            commandResponse: "",
            apiResponse: {
                items: [createDatasetAttributes(node.label, node.contextValue)]
            }
        });

        await dsActions.showDSAttributes(node, blockMocks.testDatasetTree);

        expect(datasetListSpy).toBeCalledWith(node.label, { attributes: true });
        expect(mocked(vscode.window.createWebviewPanel)).toBeCalled();
    });
    it("Checking PS dataset attributes showing with Unverified Profile", async () => {
        globals.defineGlobals("");
        createGlobalMocks();
        const blockMocks = createBlockMocks();
        mocked(Profiles.getInstance).mockReturnValue(blockMocks.profileInstance);
        Object.defineProperty(Profiles, "getInstance", {
            value: jest.fn(() => {
                return {
                    validProfile: ValidProfileEnum.UNVERIFIED
                };
            })
        });
        const node = new ZoweDatasetNode("AUSER.A1557332.A996850.TEST1", vscode.TreeItemCollapsibleState.None,
            blockMocks.datasetSessionNode, null);
        node.contextValue = globals.DS_DS_CONTEXT;

        mocked(vscode.window.createWebviewPanel).mockReturnValueOnce({
            webview: {
                html: ""
            }
        } as any);
        const datasetListSpy = jest.spyOn(blockMocks.mvsApi, "dataSet");
        datasetListSpy.mockResolvedValueOnce({
            success: true,
            commandResponse: "",
            apiResponse: {
                items: [createDatasetAttributes(node.label, node.contextValue)]
            }
        });

        await dsActions.showDSAttributes(node, blockMocks.testDatasetTree);

        expect(datasetListSpy).toBeCalledWith(node.label, { attributes: true });
        expect(mocked(vscode.window.createWebviewPanel)).toBeCalled();
    });
    it("Checking PDS dataset attributes showing", async () => {
        globals.defineGlobals("");
        createGlobalMocks();
        const blockMocks = createBlockMocks();
        mocked(Profiles.getInstance).mockReturnValue(blockMocks.profileInstance);
        const node = new ZoweDatasetNode("AUSER.A1557332.A996850.TEST1", vscode.TreeItemCollapsibleState.None,
            blockMocks.datasetSessionNode, null);
        node.contextValue = globals.DS_PDS_CONTEXT;

        mocked(vscode.window.createWebviewPanel).mockReturnValueOnce({
            webview: {
                html: ""
            }
        } as any);
        const datasetListSpy = jest.spyOn(blockMocks.mvsApi, "dataSet");
        datasetListSpy.mockResolvedValueOnce({
            success: true,
            commandResponse: "",
            apiResponse: {
                items: [createDatasetAttributes(node.label, node.contextValue)]
            }
        });

        await dsActions.showDSAttributes(node, blockMocks.testDatasetTree);

        expect(datasetListSpy).toBeCalledWith(node.label, { attributes: true });
        expect(mocked(vscode.window.createWebviewPanel)).toBeCalled();
    });
    it("Checking Favorite PS dataset attributes showing", async () => {
        globals.defineGlobals("");
        createGlobalMocks();
        const blockMocks = createBlockMocks();
        mocked(Profiles.getInstance).mockReturnValue(blockMocks.profileInstance);
        const node = new ZoweDatasetNode("[session]: AUSER.A1557332.A996850.TEST1", vscode.TreeItemCollapsibleState.None,
            blockMocks.datasetSessionNode, null);
        node.contextValue = globals.DS_DS_CONTEXT + globals.FAV_SUFFIX;
        const normalisedLabel = node.label.split(":").pop().trim();

        mocked(vscode.window.createWebviewPanel).mockReturnValueOnce({
            webview: {
                html: ""
            }
        } as any);
        const datasetListSpy = jest.spyOn(blockMocks.mvsApi, "dataSet");
        datasetListSpy.mockResolvedValueOnce({
            success: true,
            commandResponse: "",
            apiResponse: {
                items: [createDatasetAttributes(normalisedLabel, node.contextValue)]
            }
        });

        await dsActions.showDSAttributes(node, blockMocks.testDatasetTree);

        expect(datasetListSpy).toBeCalledWith(normalisedLabel, { attributes: true });
        expect(mocked(vscode.window.createWebviewPanel)).toBeCalled();
    });
    it("Checking Favorite PDS dataset attributes showing", async () => {
        globals.defineGlobals("");
        createGlobalMocks();
        const blockMocks = createBlockMocks();
        mocked(Profiles.getInstance).mockReturnValue(blockMocks.profileInstance);
        const node = new ZoweDatasetNode("[session]: AUSER.A1557332.A996850.TEST1", vscode.TreeItemCollapsibleState.None,
            blockMocks.datasetSessionNode, null);
        node.contextValue = globals.DS_PDS_CONTEXT + globals.FAV_SUFFIX;
        const normalisedLabel = node.label.split(":").pop().trim();

        mocked(vscode.window.createWebviewPanel).mockReturnValueOnce({
            webview: {
                html: ""
            }
        } as any);
        const datasetListSpy = jest.spyOn(blockMocks.mvsApi, "dataSet");
        datasetListSpy.mockResolvedValueOnce({
            success: true,
            commandResponse: "",
            apiResponse: {
                items: [createDatasetAttributes(normalisedLabel, node.contextValue)]
            }
        });

        await dsActions.showDSAttributes(node, blockMocks.testDatasetTree);

        expect(datasetListSpy).toBeCalledWith(normalisedLabel, { attributes: true });
        expect(mocked(vscode.window.createWebviewPanel)).toBeCalled();
    });
    it("Checking failed attempt of dataset attributes showing (empty response)", async () => {
        globals.defineGlobals("");
        createGlobalMocks();
        const blockMocks = createBlockMocks();
        mocked(Profiles.getInstance).mockReturnValue(blockMocks.profileInstance);
        const node = new ZoweDatasetNode("AUSER.A1557332.A996850.TEST1", vscode.TreeItemCollapsibleState.None,
            blockMocks.datasetSessionNode, null);
        node.contextValue = globals.DS_DS_CONTEXT;

        mocked(vscode.window.createWebviewPanel).mockReturnValueOnce({
            webview: {
                html: ""
            }
        } as any);
        const datasetListSpy = jest.spyOn(blockMocks.mvsApi, "dataSet");
        datasetListSpy.mockResolvedValueOnce({
            success: true,
            commandResponse: "",
            apiResponse: {
                items: []
            }
        });

        await expect(dsActions.showDSAttributes(node, blockMocks.testDatasetTree)).rejects.toEqual(
            Error("No matching data set names found for query: AUSER.A1557332.A996850.TEST1"));
        expect(mocked(vscode.window.showErrorMessage)).toBeCalledWith("Unable to list attributes: No matching data set names found for query: AUSER.A1557332.A996850.TEST1 Error: No matching data set names found for query: AUSER.A1557332.A996850.TEST1");
        expect(mocked(vscode.window.createWebviewPanel)).not.toBeCalled();
    });
});

describe("Dataset Actions Unit Tests - Function copyDataSet", () => {
    function createBlockMocks() {
        const session = createISession();
        const sessionWithoutCredentials = createISessionWithoutCredentials();
        const imperativeProfile = createIProfile();
        const profileInstance = createInstanceOfProfile(imperativeProfile);
        const zosmfSession = createBasicZosmfSession(imperativeProfile);
        const treeView = createTreeView();
        const datasetSessionNode = createDatasetSessionNode(session, imperativeProfile);
        const testDatasetTree = createDatasetTree(datasetSessionNode, treeView);
        const mvsApi = createMvsApi(imperativeProfile);
        bindMvsApi(mvsApi);

        return {
            session,
            sessionWithoutCredentials,
            zosmfSession,
            treeView,
            imperativeProfile,
            datasetSessionNode,
            mvsApi,
            profileInstance,
            testDatasetTree
        };
    }

    afterAll(() => jest.restoreAllMocks());

    it("Checking copy the label of a node to the clipboard", async () => {
        globals.defineGlobals("");
        createGlobalMocks();
        const blockMocks = createBlockMocks();
        const node = new ZoweDatasetNode("HLQ.TEST.DELETE.NODE", vscode.TreeItemCollapsibleState.None, blockMocks.datasetSessionNode, null);
        node.contextValue = globals.DS_DS_CONTEXT;

        await dsActions.copyDataSet(node);

        expect(clipboard.readText()).toBe(JSON.stringify({
            profileName: "sestest",
            dataSetName: "HLQ.TEST.DELETE.NODE"
        }));
    });
    it("Checking copy the label of a favorite node to the clipboard", async () => {
        globals.defineGlobals("");
        createGlobalMocks();
        const blockMocks = createBlockMocks();
        const node = new ZoweDatasetNode("[sestest]: HLQ.TEST.DELETE.NODE", vscode.TreeItemCollapsibleState.None,
            blockMocks.datasetSessionNode, null);
        node.contextValue = globals.DS_DS_CONTEXT + globals.FAV_SUFFIX;

        await dsActions.copyDataSet(node);

        expect(clipboard.readText()).toBe(JSON.stringify({
            profileName: "sestest",
            dataSetName: "HLQ.TEST.DELETE.NODE"
        }));
    });
    it("Checking copy the label of a member to the clipboard", async () => {
        globals.defineGlobals("");
        createGlobalMocks();
        const blockMocks = createBlockMocks();
        const parent = new ZoweDatasetNode("parent", vscode.TreeItemCollapsibleState.None, blockMocks.datasetSessionNode, null);
        parent.contextValue = globals.DS_PDS_CONTEXT;
        const child = new ZoweDatasetNode("child", vscode.TreeItemCollapsibleState.None, parent, null);
        child.contextValue = globals.DS_MEMBER_CONTEXT;

        await dsActions.copyDataSet(child);

        expect(clipboard.readText()).toBe(JSON.stringify({
            profileName: "sestest",
            dataSetName: "parent",
            memberName: "child"
        }));
    });
    it("Checking copy the label of a favorite member to the clipboard", async () => {
        globals.defineGlobals("");
        createGlobalMocks();
        const blockMocks = createBlockMocks();
        const parent = new ZoweDatasetNode("[sestest]: parent", vscode.TreeItemCollapsibleState.None, blockMocks.datasetSessionNode, null);
        parent.contextValue = globals.DS_PDS_CONTEXT + globals.FAV_SUFFIX;
        const child = new ZoweDatasetNode("child", vscode.TreeItemCollapsibleState.None, parent, null);
        child.contextValue = globals.DS_MEMBER_CONTEXT;

        await dsActions.copyDataSet(child);

        expect(clipboard.readText()).toBe(JSON.stringify({
            profileName: "sestest",
            dataSetName: "parent",
            memberName: "child"
        }));
    });
});

describe("Dataset Actions Unit Tests - Function pasteDataSet", () => {
    function createBlockMocks() {
        const session = createISession();
        const sessionWithoutCredentials = createISessionWithoutCredentials();
        const imperativeProfile = createIProfile();
        const profileInstance = createInstanceOfProfile(imperativeProfile);
        const zosmfSession = createBasicZosmfSession(imperativeProfile);
        const treeView = createTreeView();
        const datasetSessionNode = createDatasetSessionNode(session, imperativeProfile);
        const testDatasetTree = createDatasetTree(datasetSessionNode, treeView);
        const mvsApi = createMvsApi(imperativeProfile);
        const mockCheckCurrentProfile = jest.fn();
        bindMvsApi(mvsApi);

        return {
            session,
            sessionWithoutCredentials,
            zosmfSession,
            treeView,
            imperativeProfile,
            datasetSessionNode,
            mvsApi,
            profileInstance,
            testDatasetTree,
            mockCheckCurrentProfile
        };
    }

    afterAll(() => jest.restoreAllMocks());

    it("Should call zowe.Copy.dataSet when pasting to sequential data set", async () => {
        globals.defineGlobals("");
        createGlobalMocks();
        const blockMocks = createBlockMocks();
        mocked(Profiles.getInstance).mockReturnValue(blockMocks.profileInstance);
        const node = new ZoweDatasetNode("HLQ.TEST.TO.NODE", vscode.TreeItemCollapsibleState.None, blockMocks.datasetSessionNode,
            null, undefined, undefined, blockMocks.imperativeProfile);
        node.contextValue = globals.DS_DS_CONTEXT;

        const copySpy = jest.spyOn(blockMocks.mvsApi, "copyDataSetMember");
        copySpy.mockResolvedValueOnce({
            success: true,
            commandResponse: "",
            apiResponse: {}
        });
        clipboard.writeText(JSON.stringify({
            dataSetName: "HLQ.TEST.BEFORE.NODE",
            profileName: blockMocks.imperativeProfile.name
        }));

        await dsActions.pasteDataSet(node, blockMocks.testDatasetTree);

        expect(copySpy).toHaveBeenCalledWith(
            { dataSetName: "HLQ.TEST.BEFORE.NODE" },
            { dataSetName: "HLQ.TEST.TO.NODE" }
        );
    });
    it("Should call zowe.Copy.dataSet when pasting to sequential data set of Unverified profile", async () => {
        globals.defineGlobals("");
        createGlobalMocks();
        const blockMocks = createBlockMocks();
        mocked(Profiles.getInstance).mockReturnValue(blockMocks.profileInstance);
        Object.defineProperty(Profiles, "getInstance", {
            value: jest.fn(() => {
                return {
                    checkCurrentProfile: blockMocks.mockCheckCurrentProfile.mockReturnValueOnce({name: blockMocks.imperativeProfile.name, status: "unverified"}),
                    validProfile: ValidProfileEnum.UNVERIFIED
                };
            })
        });
        const node = new ZoweDatasetNode("HLQ.TEST.TO.NODE", vscode.TreeItemCollapsibleState.None, blockMocks.datasetSessionNode,
            null, undefined, undefined, blockMocks.imperativeProfile);
        node.contextValue = globals.DS_DS_CONTEXT;

        const copySpy = jest.spyOn(blockMocks.mvsApi, "copyDataSetMember");
        copySpy.mockResolvedValueOnce({
            success: true,
            commandResponse: "",
            apiResponse: {}
        });
        clipboard.writeText(JSON.stringify({
            dataSetName: "HLQ.TEST.BEFORE.NODE",
            profileName: blockMocks.imperativeProfile.name
        }));

        await dsActions.pasteDataSet(node, blockMocks.testDatasetTree);

        expect(copySpy).toHaveBeenCalledWith(
            { dataSetName: "HLQ.TEST.BEFORE.NODE" },
            { dataSetName: "HLQ.TEST.TO.NODE" }
        );
    });
    it("Should throw an error if invalid clipboard data is supplied when pasting to sequential data set", async () => {
        globals.defineGlobals("");
        createGlobalMocks();
        const blockMocks = createBlockMocks();
        mocked(Profiles.getInstance).mockReturnValue(blockMocks.profileInstance);
        const node = new ZoweDatasetNode("HLQ.TEST.TO.NODE", vscode.TreeItemCollapsibleState.None, blockMocks.datasetSessionNode,
            null, undefined, undefined, blockMocks.imperativeProfile);
        node.contextValue = globals.DS_DS_CONTEXT;

        const copySpy = jest.spyOn(blockMocks.mvsApi, "copyDataSetMember");
        copySpy.mockClear();
        copySpy.mockResolvedValueOnce({
            success: true,
            commandResponse: "",
            apiResponse: {}
        });
        clipboard.writeText("INVALID");

        await expect(dsActions.pasteDataSet(node, blockMocks.testDatasetTree)).rejects.toEqual(
            Error("Invalid clipboard. Copy from data set first"));
        expect(copySpy).not.toBeCalled();
    });
    it("Should not call zowe.Copy.dataSet when pasting to partitioned data set with no member name", async () => {
        globals.defineGlobals("");
        createGlobalMocks();
        const blockMocks = createBlockMocks();
        mocked(Profiles.getInstance).mockReturnValue(blockMocks.profileInstance);
        const node = new ZoweDatasetNode("HLQ.TEST.TO.NODE", vscode.TreeItemCollapsibleState.None, blockMocks.datasetSessionNode,
            null, undefined, undefined, blockMocks.imperativeProfile);
        node.contextValue = globals.DS_PDS_CONTEXT;

        const copySpy = jest.spyOn(blockMocks.mvsApi, "copyDataSetMember");
        copySpy.mockClear();
        copySpy.mockResolvedValueOnce({
            success: true,
            commandResponse: "",
            apiResponse: {}
        });
        mocked(vscode.window.showInputBox).mockResolvedValueOnce("");
        clipboard.writeText(JSON.stringify({ dataSetName: "HLQ.TEST.BEFORE.NODE", profileName: "sestest" }));

        await dsActions.pasteDataSet(node, blockMocks.testDatasetTree);
        expect(copySpy).not.toBeCalled();
    });
    it("Should call zowe.Copy.dataSet when pasting to partitioned data set", async () => {
        globals.defineGlobals("");
        createGlobalMocks();
        const blockMocks = createBlockMocks();
        mocked(Profiles.getInstance).mockReturnValue(blockMocks.profileInstance);
        const node = new ZoweDatasetNode("HLQ.TEST.TO.NODE", vscode.TreeItemCollapsibleState.None,
            blockMocks.datasetSessionNode, null, undefined, undefined, blockMocks.imperativeProfile);
        node.contextValue = globals.DS_PDS_CONTEXT;

        const copySpy = jest.spyOn(blockMocks.mvsApi, "copyDataSetMember");
        copySpy.mockResolvedValueOnce({
            success: true,
            commandResponse: "",
            apiResponse: {}
        });
        const getContentsSpy = jest.spyOn(blockMocks.mvsApi, "getContents");
        getContentsSpy.mockRejectedValueOnce(Error("Member not found"));
        const listAllMembersSpy = jest.spyOn(blockMocks.mvsApi, "allMembers");
        listAllMembersSpy.mockResolvedValueOnce({
            success: true,
            commandResponse: "",
            apiResponse: {
                items: []
            }
        });
        mocked(vscode.window.showInputBox).mockResolvedValueOnce("mem1");
        clipboard.writeText(JSON.stringify({ dataSetName: "HLQ.TEST.BEFORE.NODE", profileName: "sestest" }));

        await dsActions.pasteDataSet(node, blockMocks.testDatasetTree);

        expect(copySpy).toHaveBeenCalledWith(
            { dataSetName: "HLQ.TEST.BEFORE.NODE" },
            { dataSetName: "HLQ.TEST.TO.NODE", memberName: "mem1" }
        );
        expect(blockMocks.testDatasetTree.findFavoritedNode).toHaveBeenCalledWith(
            node
        );
    });
    it("Should throw an error when pasting to a member that already exists", async () => {
        globals.defineGlobals("");
        createGlobalMocks();
        const blockMocks = createBlockMocks();
        mocked(Profiles.getInstance).mockReturnValue(blockMocks.profileInstance);
        const node = new ZoweDatasetNode("HLQ.TEST.TO.NODE", vscode.TreeItemCollapsibleState.None, blockMocks.datasetSessionNode, null);
        node.contextValue = globals.DS_PDS_CONTEXT;

        const copySpy = jest.spyOn(blockMocks.mvsApi, "copyDataSetMember");
        copySpy.mockClear();
        copySpy.mockResolvedValueOnce({
            success: true,
            commandResponse: "",
            apiResponse: {}
        });
        const listAllMembersSpy = jest.spyOn(blockMocks.mvsApi, "allMembers");
        listAllMembersSpy.mockResolvedValueOnce({
            success: true,
            commandResponse: "",
            apiResponse: {
                items: [
                    { member: "MEM1" },
                    { member: "MEM2" }
                ]
            }
        });
        mocked(vscode.window.showInputBox).mockResolvedValueOnce("mem1");
        clipboard.writeText(JSON.stringify({ dataSetName: "HLQ.TEST.BEFORE.NODE", profileName: "sestest" }));

        await expect(dsActions.pasteDataSet(node, blockMocks.testDatasetTree)).rejects.toEqual(
            Error("HLQ.TEST.TO.NODE(mem1) already exists. You cannot replace a member"));
        expect(copySpy).not.toBeCalled();
    });
    it("Should call zowe.Copy.dataSet when pasting to a favorited partitioned data set", async () => {
        globals.defineGlobals("");
        createGlobalMocks();
        const blockMocks = createBlockMocks();
        mocked(Profiles.getInstance).mockReturnValue(blockMocks.profileInstance);
        const favoritedNode = new ZoweDatasetNode("[sestest]: HLQ.TEST.TO.NODE", vscode.TreeItemCollapsibleState.None,
            blockMocks.datasetSessionNode, null,
            undefined, undefined, blockMocks.imperativeProfile);
        favoritedNode.contextValue = globals.DS_PDS_CONTEXT + globals.FAV_SUFFIX;
        const nonFavoritedNode = new ZoweDatasetNode("HLQ.TEST.TO.NODE", vscode.TreeItemCollapsibleState.None,
            blockMocks.datasetSessionNode, null,
            undefined, undefined, blockMocks.imperativeProfile);
        nonFavoritedNode.contextValue = globals.DS_PDS_CONTEXT;

        const copySpy = jest.spyOn(blockMocks.mvsApi, "copyDataSetMember");
        copySpy.mockClear();
        copySpy.mockResolvedValueOnce({
            success: true,
            commandResponse: "",
            apiResponse: {}
        });
        const getContentsSpy = jest.spyOn(blockMocks.mvsApi, "getContents");
        getContentsSpy.mockRejectedValueOnce(Error("Member not found"));
        const listAllMembersSpy = jest.spyOn(blockMocks.mvsApi, "allMembers");
        listAllMembersSpy.mockResolvedValueOnce({
            success: true,
            commandResponse: "",
            apiResponse: {
                items: []
            }
        });
        mocked(vscode.window.showInputBox).mockResolvedValueOnce("mem1");
        mocked(blockMocks.testDatasetTree.findNonFavoritedNode).mockReturnValueOnce(nonFavoritedNode);
        clipboard.writeText(JSON.stringify({ dataSetName: "HLQ.TEST.BEFORE.NODE", profileName: "sestest" }));

        await dsActions.pasteDataSet(favoritedNode, blockMocks.testDatasetTree);

        expect(copySpy).toHaveBeenCalledWith(
            { dataSetName: "HLQ.TEST.BEFORE.NODE" },
            { dataSetName: "HLQ.TEST.TO.NODE", memberName: "mem1" }
        );
        expect(mocked(blockMocks.testDatasetTree.findNonFavoritedNode)).toHaveBeenCalledWith(
            favoritedNode
        );
        expect(mocked(blockMocks.testDatasetTree.refreshElement)).toHaveBeenLastCalledWith(
            nonFavoritedNode
        );
    });
});

describe("Dataset Actions Unit Tests - Function hMigrateDataSet", () => {
    function createBlockMocks() {
        const session = createISession();
        const sessionWithoutCredentials = createISessionWithoutCredentials();
        const imperativeProfile = createIProfile();
        const profileInstance = createInstanceOfProfile(imperativeProfile);
        const zosmfSession = createBasicZosmfSession(imperativeProfile);
        const treeView = createTreeView();
        const datasetSessionNode = createDatasetSessionNode(session, imperativeProfile);
        const testDatasetTree = createDatasetTree(datasetSessionNode, treeView);
        const mvsApi = createMvsApi(imperativeProfile);
        const mockCheckCurrentProfile = jest.fn();
        bindMvsApi(mvsApi);

        return {
            session,
            sessionWithoutCredentials,
            zosmfSession,
            treeView,
            imperativeProfile,
            datasetSessionNode,
            mvsApi,
            profileInstance,
            testDatasetTree,
            mockCheckCurrentProfile
        };
    }

    afterAll(() => jest.restoreAllMocks());

    it("Checking that hMigrateDataSet successfully migrates a data set", async () => {
        globals.defineGlobals("");
        createGlobalMocks();
        const blockMocks = createBlockMocks();
        mocked(Profiles.getInstance).mockReturnValue(blockMocks.profileInstance);
        const node = new ZoweDatasetNode("HLQ.TEST.TO.NODE", vscode.TreeItemCollapsibleState.None, blockMocks.datasetSessionNode, null);
        node.contextValue = globals.DS_DS_CONTEXT;

        const migrateSpy = jest.spyOn(blockMocks.mvsApi, "hMigrateDataSet");
        migrateSpy.mockResolvedValueOnce({
            success: true,
            commandResponse: "",
            apiResponse: {
                items: []
            }
        });

        await dsActions.hMigrateDataSet(node);

        expect(migrateSpy).toHaveBeenCalledWith("HLQ.TEST.TO.NODE");
        expect(mocked(vscode.window.showInformationMessage)).toHaveBeenCalled();
    });

<<<<<<< HEAD
    it("Checking that hMigrateDataSet throws an error if the user is invalid", async () => {
        globals.defineGlobals("");
        createGlobalMocks();
        const blockMocks = createBlockMocks();

        blockMocks.profileInstance.validProfile = ValidProfileEnum.INVALID;
        mocked(Profiles.getInstance).mockReturnValue(blockMocks.profileInstance);
        const node = new ZoweDatasetNode("HLQ.TEST.TO.NODE", vscode.TreeItemCollapsibleState.None, blockMocks.datasetSessionNode, null);
        node.contextValue = globals.DS_DS_CONTEXT;

        await dsActions.hMigrateDataSet(node);

        expect(mocked(vscode.window.showErrorMessage)).toHaveBeenCalled();
=======
    it("Checking PS dataset migrate for Unverified Profile", async () => {
        globals.defineGlobals("");
        createGlobalMocks();
        const blockMocks = createBlockMocks();
        mocked(Profiles.getInstance).mockReturnValue(blockMocks.profileInstance);
        Object.defineProperty(Profiles, "getInstance", {
            value: jest.fn(() => {
                return {
                    checkCurrentProfile: blockMocks.mockCheckCurrentProfile.mockReturnValueOnce({name: blockMocks.imperativeProfile.name, status: "unverified"}),
                    validProfile: ValidProfileEnum.UNVERIFIED
                };
            })
        });
        const node = new ZoweDatasetNode("HLQ.TEST.TO.NODE", vscode.TreeItemCollapsibleState.None, blockMocks.datasetSessionNode, null);
        node.contextValue = globals.DS_DS_CONTEXT;

        const migrateSpy = jest.spyOn(blockMocks.mvsApi, "hMigrateDataSet");
        migrateSpy.mockResolvedValueOnce({
            success: true,
            commandResponse: "",
            apiResponse: {
                items: []
            }
        });

        await dsActions.hMigrateDataSet(node);

        expect(migrateSpy).toHaveBeenCalledWith("HLQ.TEST.TO.NODE");
        expect(mocked(vscode.window.showInformationMessage)).toHaveBeenCalled();
>>>>>>> 644164ca
    });
});

describe("Dataset Actions Unit Tests - Function hRecallDataSet", () => {
    function createBlockMocks() {
        const session = createISession();
        const sessionWithoutCredentials = createISessionWithoutCredentials();
        const imperativeProfile = createIProfile();
        const profileInstance = createInstanceOfProfile(imperativeProfile);
        const zosmfSession = createBasicZosmfSession(imperativeProfile);
        const treeView = createTreeView();
        const datasetSessionNode = createDatasetSessionNode(session, imperativeProfile);
        const testDatasetTree = createDatasetTree(datasetSessionNode, treeView);
        const mvsApi = createMvsApi(imperativeProfile);
        const mockCheckCurrentProfile = jest.fn();
        bindMvsApi(mvsApi);

        return {
            session,
            sessionWithoutCredentials,
            zosmfSession,
            treeView,
            imperativeProfile,
            datasetSessionNode,
            mvsApi,
            profileInstance,
            testDatasetTree,
            mockCheckCurrentProfile
        };
    }

    afterAll(() => jest.restoreAllMocks());

    it("Checking PS dataset recall", async () => {
        globals.defineGlobals("");
        createGlobalMocks();
        const blockMocks = createBlockMocks();
        mocked(Profiles.getInstance).mockReturnValue(blockMocks.profileInstance);
        const node = new ZoweDatasetNode("HLQ.TEST.TO.NODE", vscode.TreeItemCollapsibleState.None, blockMocks.datasetSessionNode, null);
        node.contextValue = globals.DS_DS_CONTEXT;

        const recallSpy = jest.spyOn(blockMocks.mvsApi, "hRecallDataSet");
        recallSpy.mockResolvedValueOnce({
            success: true,
            commandResponse: "",
            apiResponse: {
                items: []
            }
        });

        await dsActions.hRecallDataSet(node);

        expect(recallSpy).toHaveBeenCalledWith("HLQ.TEST.TO.NODE");
        expect(mocked(vscode.window.showInformationMessage)).toHaveBeenCalled();
    });

    it("Checking PS dataset recall for Unverified profile", async () => {
        globals.defineGlobals("");
        createGlobalMocks();
        const blockMocks = createBlockMocks();
        mocked(Profiles.getInstance).mockReturnValue(blockMocks.profileInstance);
        Object.defineProperty(Profiles, "getInstance", {
            value: jest.fn(() => {
                return {
                    checkCurrentProfile: blockMocks.mockCheckCurrentProfile.mockReturnValueOnce({name: blockMocks.imperativeProfile.name, status: "unverified"}),
                    validProfile: ValidProfileEnum.UNVERIFIED
                };
            })
        });
        const node = new ZoweDatasetNode("HLQ.TEST.TO.NODE", vscode.TreeItemCollapsibleState.None, blockMocks.datasetSessionNode, null);
        node.contextValue = globals.DS_DS_CONTEXT;

        const recallSpy = jest.spyOn(blockMocks.mvsApi, "hRecallDataSet");
        recallSpy.mockResolvedValueOnce({
            success: true,
            commandResponse: "",
            apiResponse: {
                items: []
            }
        });

        await dsActions.hRecallDataSet(node);

        expect(recallSpy).toHaveBeenCalledWith("HLQ.TEST.TO.NODE");
        expect(mocked(vscode.window.showInformationMessage)).toHaveBeenCalled();
    });
});

describe("Dataset Actions Unit Tests - Function createFile", () => {
    function createBlockMocks() {
        const session = createISession();
        const sessionWithoutCredentials = createISessionWithoutCredentials();
        const imperativeProfile = createIProfile();
        const profileInstance = createInstanceOfProfile(imperativeProfile);
        const zosmfSession = createBasicZosmfSession(imperativeProfile);
        const treeView = createTreeView();
        const datasetSessionNode = createDatasetSessionNode(session, imperativeProfile);
        const testDatasetTree = createDatasetTree(datasetSessionNode, treeView);
        const mvsApi = createMvsApi(imperativeProfile);
        const mockCheckCurrentProfile = jest.fn();
        bindMvsApi(mvsApi);

        return {
            session,
            sessionWithoutCredentials,
            zosmfSession,
            treeView,
            imperativeProfile,
            datasetSessionNode,
            mvsApi,
            profileInstance,
            testDatasetTree,
            mockCheckCurrentProfile
        };
    }

    it("Checking of proper configuration being picked up for different DS types", async () => {
        createGlobalMocks();
        const blockMocks = createBlockMocks();

        blockMocks.testDatasetTree.createFilterString.mockResolvedValue("test");
        blockMocks.testDatasetTree.getSearchHistory.mockReturnValue([]);
        mocked(Profiles.getInstance).mockReturnValue(blockMocks.profileInstance);
        mocked(vscode.window.showInputBox).mockResolvedValue("test");
        const createDataSetSpy = jest.spyOn(blockMocks.mvsApi, "createDataSet");
        createDataSetSpy.mockReset();
        const getChildrenSpy = jest.spyOn(blockMocks.datasetSessionNode, "getChildren");
        getChildrenSpy.mockResolvedValue([]);

        mocked(vscode.window.showQuickPick).mockResolvedValueOnce("Data Set Binary" as any);
        await dsActions.createFile(blockMocks.datasetSessionNode, blockMocks.testDatasetTree);
        expect(mocked(vscode.workspace.getConfiguration)).lastCalledWith("Zowe-Default-Datasets-Binary");

        mocked(vscode.window.showQuickPick).mockResolvedValueOnce("Data Set C" as any);
        await dsActions.createFile(blockMocks.datasetSessionNode, blockMocks.testDatasetTree);
        expect(mocked(vscode.workspace.getConfiguration)).lastCalledWith("Zowe-Default-Datasets-C");

        mocked(vscode.window.showQuickPick).mockResolvedValueOnce("Data Set Classic" as any);
        await dsActions.createFile(blockMocks.datasetSessionNode, blockMocks.testDatasetTree);
        expect(mocked(vscode.workspace.getConfiguration)).lastCalledWith("Zowe-Default-Datasets-Classic");

        mocked(vscode.window.showQuickPick).mockResolvedValueOnce("Data Set Partitioned" as any);
        await dsActions.createFile(blockMocks.datasetSessionNode, blockMocks.testDatasetTree);
        expect(mocked(vscode.workspace.getConfiguration)).lastCalledWith("Zowe-Default-Datasets-PDS");

        mocked(vscode.window.showQuickPick).mockResolvedValueOnce("Data Set Sequential" as any);
        await dsActions.createFile(blockMocks.datasetSessionNode, blockMocks.testDatasetTree);
        expect(mocked(vscode.workspace.getConfiguration)).lastCalledWith("Zowe-Default-Datasets-PS");

        // tslint:disable-next-line:no-magic-numbers
        expect(createDataSetSpy).toHaveBeenCalledTimes(5);
    });
    it("Checking of proper configuration being picked up for different DS types with credentials prompt", async () => {
        createGlobalMocks();
        const blockMocks = createBlockMocks();

        blockMocks.profileInstance.promptCredentials.mockReturnValue(["fake", "fake", "fake"]);
        blockMocks.testDatasetTree.createFilterString.mockResolvedValue("test");
        blockMocks.testDatasetTree.getSearchHistory.mockReturnValue([]);
        mocked(Profiles.getInstance).mockReturnValue(blockMocks.profileInstance);
        mocked(vscode.window.showInputBox).mockResolvedValue("test");
        const createDataSetSpy = jest.spyOn(blockMocks.mvsApi, "createDataSet");
        createDataSetSpy.mockReset();
        const node = new ZoweDatasetNode("HLQ.TEST.TO.NODE", vscode.TreeItemCollapsibleState.None, null, blockMocks.sessionWithoutCredentials);
        node.contextValue = globals.DS_SESSION_CONTEXT;
        const getChildrenSpy = jest.spyOn(node, "getChildren");
        getChildrenSpy.mockResolvedValue([]);

        mocked(vscode.window.showQuickPick).mockResolvedValueOnce("Data Set Binary" as any);
        await dsActions.createFile(node, blockMocks.testDatasetTree);
        expect(mocked(vscode.workspace.getConfiguration)).lastCalledWith("Zowe-Default-Datasets-Binary");

        mocked(vscode.window.showQuickPick).mockResolvedValueOnce("Data Set C" as any);
        await dsActions.createFile(node, blockMocks.testDatasetTree);
        expect(mocked(vscode.workspace.getConfiguration)).lastCalledWith("Zowe-Default-Datasets-C");

        mocked(vscode.window.showQuickPick).mockResolvedValueOnce("Data Set Classic" as any);
        await dsActions.createFile(node, blockMocks.testDatasetTree);
        expect(mocked(vscode.workspace.getConfiguration)).lastCalledWith("Zowe-Default-Datasets-Classic");

        mocked(vscode.window.showQuickPick).mockResolvedValueOnce("Data Set Partitioned" as any);
        await dsActions.createFile(node, blockMocks.testDatasetTree);
        expect(mocked(vscode.workspace.getConfiguration)).lastCalledWith("Zowe-Default-Datasets-PDS");

        mocked(vscode.window.showQuickPick).mockResolvedValueOnce("Data Set Sequential" as any);
        await dsActions.createFile(node, blockMocks.testDatasetTree);
        expect(mocked(vscode.workspace.getConfiguration)).lastCalledWith("Zowe-Default-Datasets-PS");

        // tslint:disable-next-line:no-magic-numbers
        expect(createDataSetSpy).toHaveBeenCalledTimes(5);
    });
    it("Checking of proper configuration being picked up for different DS types with credentials prompt for favorite", async () => {
        createGlobalMocks();
        const blockMocks = createBlockMocks();

        blockMocks.profileInstance.promptCredentials.mockReturnValue(["fake", "fake", "fake"]);
        blockMocks.testDatasetTree.createFilterString.mockResolvedValue("test");
        blockMocks.testDatasetTree.getSearchHistory.mockReturnValue([]);
        mocked(Profiles.getInstance).mockReturnValue(blockMocks.profileInstance);
        mocked(vscode.window.showInputBox).mockResolvedValue("test");
        const createDataSetSpy = jest.spyOn(blockMocks.mvsApi, "createDataSet");
        createDataSetSpy.mockReset();
        const node = new ZoweDatasetNode("HLQ.TEST.TO.NODE", vscode.TreeItemCollapsibleState.None, null, blockMocks.sessionWithoutCredentials);
        node.contextValue = globals.DS_SESSION_CONTEXT + globals.FAV_SUFFIX;
        const getChildrenSpy = jest.spyOn(node, "getChildren");
        getChildrenSpy.mockResolvedValue([]);

        mocked(vscode.window.showQuickPick).mockResolvedValueOnce("Data Set Binary" as any);
        await dsActions.createFile(node, blockMocks.testDatasetTree);
        expect(mocked(vscode.workspace.getConfiguration)).lastCalledWith("Zowe-Default-Datasets-Binary");

        mocked(vscode.window.showQuickPick).mockResolvedValueOnce("Data Set C" as any);
        await dsActions.createFile(node, blockMocks.testDatasetTree);
        expect(mocked(vscode.workspace.getConfiguration)).lastCalledWith("Zowe-Default-Datasets-C");

        mocked(vscode.window.showQuickPick).mockResolvedValueOnce("Data Set Classic" as any);
        await dsActions.createFile(node, blockMocks.testDatasetTree);
        expect(mocked(vscode.workspace.getConfiguration)).lastCalledWith("Zowe-Default-Datasets-Classic");

        mocked(vscode.window.showQuickPick).mockResolvedValueOnce("Data Set Partitioned" as any);
        await dsActions.createFile(node, blockMocks.testDatasetTree);
        expect(mocked(vscode.workspace.getConfiguration)).lastCalledWith("Zowe-Default-Datasets-PDS");

        mocked(vscode.window.showQuickPick).mockResolvedValueOnce("Data Set Sequential" as any);
        await dsActions.createFile(node, blockMocks.testDatasetTree);
        expect(mocked(vscode.workspace.getConfiguration)).lastCalledWith("Zowe-Default-Datasets-PS");

        // tslint:disable-next-line:no-magic-numbers
        expect(createDataSetSpy).toHaveBeenCalledTimes(5);
    });
    it("Checking PS dataset creation", async () => {
        createGlobalMocks();
        const blockMocks = createBlockMocks();

        blockMocks.testDatasetTree.createFilterString.mockResolvedValue("test");
        blockMocks.testDatasetTree.getSearchHistory.mockReturnValue([]);
        mocked(Profiles.getInstance).mockReturnValue(blockMocks.profileInstance);
        mocked(vscode.window.showInputBox).mockResolvedValue("test");
        const createDataSetSpy = jest.spyOn(blockMocks.mvsApi, "createDataSet");
        createDataSetSpy.mockReset();
        const node = new ZoweDatasetNode("HLQ.TEST.TO.NODE", vscode.TreeItemCollapsibleState.None, blockMocks.datasetSessionNode, null);
        node.contextValue = globals.DS_DS_CONTEXT;

        mocked(vscode.window.showQuickPick).mockResolvedValueOnce("Data Set Sequential" as any);
        await dsActions.createFile(node, blockMocks.testDatasetTree);

        expect(mocked(vscode.workspace.getConfiguration)).lastCalledWith("Zowe-Default-Datasets-PS");
        expect(createDataSetSpy).toHaveBeenCalledWith(zowe.CreateDataSetTypeEnum.DATA_SET_SEQUENTIAL, "TEST", undefined);
    });
    it("Checking PS dataset errored creation with Unverified profile", async () => {
        createGlobalMocks();
        const blockMocks = createBlockMocks();

        Object.defineProperty(Profiles, "getInstance", {
            value: jest.fn(() => {
                return {
                    checkCurrentProfile: blockMocks.mockCheckCurrentProfile.mockReturnValueOnce({name: blockMocks.imperativeProfile.name, status: "unverified"}),
                    validProfile: ValidProfileEnum.UNVERIFIED
                };
            })
        });

        blockMocks.testDatasetTree.createFilterString.mockResolvedValue("test");
        blockMocks.testDatasetTree.getSearchHistory.mockReturnValue([]);
        mocked(Profiles.getInstance).mockReturnValue(blockMocks.profileInstance);
        mocked(vscode.window.showInputBox).mockResolvedValue("test");
        const createDataSetSpy = jest.spyOn(blockMocks.mvsApi, "createDataSet");
        createDataSetSpy.mockReset();
        createDataSetSpy.mockRejectedValueOnce(Error("Generic Error"));
        const node = new ZoweDatasetNode("HLQ.TEST.TO.NODE", vscode.TreeItemCollapsibleState.None, blockMocks.datasetSessionNode, null);
        node.contextValue = globals.DS_DS_CONTEXT;

        mocked(vscode.window.showQuickPick).mockResolvedValueOnce("Data Set Sequential" as any);
        try {
            await dsActions.createFile(node, blockMocks.testDatasetTree);
        } catch (err) {
            // do nothing
        }

        expect(mocked(vscode.window.showErrorMessage)).toHaveBeenCalledWith("Error encountered when creating data set! Generic Error Error: Generic Error");
        expect(mocked(vscode.workspace.getConfiguration)).lastCalledWith("Zowe-Default-Datasets-PS");
        expect(createDataSetSpy).toHaveBeenCalledWith(zowe.CreateDataSetTypeEnum.DATA_SET_SEQUENTIAL, "TEST", undefined);
    });
    it("Checking dataset attempt of creation with empty type", async () => {
        createGlobalMocks();
        const blockMocks = createBlockMocks();

        blockMocks.testDatasetTree.createFilterString.mockResolvedValue("test");
        blockMocks.testDatasetTree.getSearchHistory.mockReturnValue([]);
        mocked(Profiles.getInstance).mockReturnValue(blockMocks.profileInstance);
        mocked(vscode.window.showInputBox).mockResolvedValue("test");
        const createDataSetSpy = jest.spyOn(blockMocks.mvsApi, "createDataSet");
        createDataSetSpy.mockReset();
        const node = new ZoweDatasetNode("HLQ.TEST.TO.NODE", vscode.TreeItemCollapsibleState.None, blockMocks.datasetSessionNode, null);
        node.contextValue = globals.DS_DS_CONTEXT;

        mocked(vscode.window.showQuickPick).mockResolvedValueOnce(undefined);
        await dsActions.createFile(node, blockMocks.testDatasetTree);

        expect(mocked(vscode.workspace.getConfiguration)).not.toBeCalled();
        expect(createDataSetSpy).not.toHaveBeenCalled();
    });
    it("Checking of history being properly updated for new query", async () => {
        createGlobalMocks();
        const blockMocks = createBlockMocks();

        blockMocks.testDatasetTree.createFilterString.mockResolvedValue("NODE1,NODE.*");
        blockMocks.testDatasetTree.getSearchHistory.mockReturnValue(["NODE1"]);
        mocked(Profiles.getInstance).mockReturnValue(blockMocks.profileInstance);
        mocked(vscode.window.showInputBox).mockResolvedValue("test");
        const createDataSetSpy = jest.spyOn(blockMocks.mvsApi, "createDataSet");
        createDataSetSpy.mockReset();
        const node = new ZoweDatasetNode("HLQ.TEST.TO.NODE", vscode.TreeItemCollapsibleState.None, blockMocks.datasetSessionNode, null);
        node.contextValue = globals.DS_DS_CONTEXT;

        mocked(vscode.window.showQuickPick).mockResolvedValueOnce("Data Set Sequential" as any);
        await dsActions.createFile(node, blockMocks.testDatasetTree);

        expect(blockMocks.testDatasetTree.addSearchHistory).toHaveBeenCalledWith("NODE1,NODE.*");
    });
    it("Checking history was overwritten with new query if empty", async () => {
        createGlobalMocks();
        const blockMocks = createBlockMocks();

        blockMocks.testDatasetTree.createFilterString.mockResolvedValue("NODE1,NODE.*");
        blockMocks.testDatasetTree.getSearchHistory.mockReturnValue([null]);
        mocked(Profiles.getInstance).mockReturnValue(blockMocks.profileInstance);
        mocked(vscode.window.showInputBox).mockResolvedValue("test");
        const createDataSetSpy = jest.spyOn(blockMocks.mvsApi, "createDataSet");
        createDataSetSpy.mockReset();
        const node = new ZoweDatasetNode("HLQ.TEST.TO.NODE", vscode.TreeItemCollapsibleState.None, blockMocks.datasetSessionNode, null);
        node.contextValue = globals.DS_DS_CONTEXT;

        mocked(vscode.window.showQuickPick).mockResolvedValueOnce("Data Set Sequential" as any);
        await dsActions.createFile(node, blockMocks.testDatasetTree);

        expect(blockMocks.testDatasetTree.addSearchHistory).toHaveBeenCalledWith("NODE1,NODE.*");
    });
});

describe("Dataset Actions Unit Tests - Function openPS", () => {
    function createBlockMocks() {
        const session = createISession();
        const sessionWithoutCredentials = createISessionWithoutCredentials();
        const imperativeProfile = createIProfile();
        const profileInstance = createInstanceOfProfile(imperativeProfile);
        const zosmfSession = createBasicZosmfSession(imperativeProfile);
        const treeView = createTreeView();
        const datasetSessionNode = createDatasetSessionNode(session, imperativeProfile);
        const testDatasetTree = createDatasetTree(datasetSessionNode, treeView);
        const mvsApi = createMvsApi(imperativeProfile);
        bindMvsApi(mvsApi);

        return {
            session,
            sessionWithoutCredentials,
            zosmfSession,
            treeView,
            imperativeProfile,
            datasetSessionNode,
            mvsApi,
            profileInstance,
            testDatasetTree
        };
    }

    it("Checking of opening for common dataset", async () => {
        globals.defineGlobals("");
        createGlobalMocks();
        const blockMocks = createBlockMocks();

        mocked(vscode.window.withProgress).mockResolvedValueOnce({
            success: true,
            commandResponse: null,
            apiResponse: {
                etag: "123"
            }
        });
        mocked(Profiles.getInstance).mockReturnValue(blockMocks.profileInstance);
        const node = new ZoweDatasetNode("node", vscode.TreeItemCollapsibleState.None, blockMocks.datasetSessionNode, null);

        await dsActions.openPS(node, true, blockMocks.testDatasetTree);

        expect(mocked(fs.existsSync)).toBeCalledWith(path.join(globals.DS_DIR,
            node.getSessionNode().label.trim(), node.label));
        expect(mocked(vscode.workspace.openTextDocument)).toBeCalledWith(sharedUtils.getDocumentFilePath(node.label, node));
    });

    it("Checking of opening for common dataset with unverified profile", async () => {
        globals.defineGlobals("");
        createGlobalMocks();
        const blockMocks = createBlockMocks();

        mocked(vscode.window.withProgress).mockResolvedValueOnce({
            success: true,
            commandResponse: null,
            apiResponse: {
                etag: "123"
            }
        });
        mocked(Profiles.getInstance).mockReturnValue(blockMocks.profileInstance);
        Object.defineProperty(Profiles, "getInstance", {
            value: jest.fn(() => {
                return {
                    validProfile: ValidProfileEnum.UNVERIFIED
                };
            })
        });
        const node = new ZoweDatasetNode("node", vscode.TreeItemCollapsibleState.None, blockMocks.datasetSessionNode, null);

        await dsActions.openPS(node, true, blockMocks.testDatasetTree);

        expect(mocked(fs.existsSync)).toBeCalledWith(path.join(globals.DS_DIR,
            node.getSessionNode().label.trim(), node.label));
        expect(mocked(vscode.workspace.openTextDocument)).toBeCalledWith(sharedUtils.getDocumentFilePath(node.label, node));
    });

    it("Checking of failed attempt to open dataset", async () => {
        globals.defineGlobals("");
        createGlobalMocks();
        const blockMocks = createBlockMocks();

        mocked(vscode.window.withProgress).mockRejectedValueOnce(Error("testError"));
        mocked(Profiles.getInstance).mockReturnValue(blockMocks.profileInstance);
        const node = new ZoweDatasetNode("node", vscode.TreeItemCollapsibleState.None, blockMocks.datasetSessionNode, null);

        try {
            await dsActions.openPS(node, true, blockMocks.testDatasetTree);
        } catch (err) {
            // do nothing
        }

        expect(mocked(vscode.window.showErrorMessage)).toBeCalledWith("testError Error: testError");
    });
    it("Checking of opening for PDS Member", async () => {
        globals.defineGlobals("");
        createGlobalMocks();
        const blockMocks = createBlockMocks();

        mocked(vscode.window.withProgress).mockResolvedValueOnce({
            success: true,
            commandResponse: null,
            apiResponse: {
                etag: "123"
            }
        });
        mocked(Profiles.getInstance).mockReturnValue(blockMocks.profileInstance);
        const parent = new ZoweDatasetNode("parent", vscode.TreeItemCollapsibleState.None, blockMocks.datasetSessionNode, null);
        parent.contextValue = globals.DS_PDS_CONTEXT;
        const child = new ZoweDatasetNode("child", vscode.TreeItemCollapsibleState.None, parent, null);
        child.contextValue = globals.DS_MEMBER_CONTEXT;

        await dsActions.openPS(child, true, blockMocks.testDatasetTree);

        expect(mocked(fs.existsSync)).toBeCalledWith(path.join(globals.DS_DIR,
            child.getSessionNode().label.trim(), `${parent.label}(${child.label})`));
        expect(mocked(vscode.workspace.openTextDocument)).toBeCalledWith(sharedUtils.getDocumentFilePath(`${parent.label}(${child.label})`, child));
    });
    it("Checking of opening for PDS Member of favorite dataset", async () => {
        globals.defineGlobals("");
        createGlobalMocks();
        const blockMocks = createBlockMocks();

        mocked(vscode.window.withProgress).mockResolvedValueOnce({
            success: true,
            commandResponse: null,
            apiResponse: {
                etag: "123"
            }
        });
        mocked(Profiles.getInstance).mockReturnValue(blockMocks.profileInstance);
        const parent = new ZoweDatasetNode("parent", vscode.TreeItemCollapsibleState.None, blockMocks.datasetSessionNode, null);
        parent.contextValue = globals.DS_PDS_CONTEXT + globals.FAV_SUFFIX;
        const child = new ZoweDatasetNode("child", vscode.TreeItemCollapsibleState.None, parent, null);
        child.contextValue = globals.DS_MEMBER_CONTEXT + globals.FAV_SUFFIX;

        await dsActions.openPS(child, true, blockMocks.testDatasetTree);

        expect(mocked(fs.existsSync)).toBeCalledWith(path.join(globals.DS_DIR,
            child.getSessionNode().label.trim(), `${parent.label}(${child.label})`));
        expect(mocked(vscode.workspace.openTextDocument)).toBeCalledWith(sharedUtils.getDocumentFilePath(`${parent.label}(${child.label})`, child));
    });
    it("Checking of opening for PDS Member of favorite session", async () => {
        globals.defineGlobals("");
        createGlobalMocks();
        const blockMocks = createBlockMocks();

        mocked(vscode.window.withProgress).mockResolvedValueOnce({
            success: true,
            commandResponse: null,
            apiResponse: {
                etag: "123"
            }
        });
        mocked(Profiles.getInstance).mockReturnValue(blockMocks.profileInstance);
        const parent = new ZoweDatasetNode("parent", vscode.TreeItemCollapsibleState.None, null,
            null, undefined, undefined, blockMocks.imperativeProfile);
        parent.contextValue = globals.FAVORITE_CONTEXT;
        const child = new ZoweDatasetNode("child", vscode.TreeItemCollapsibleState.None, parent, null);
        child.contextValue = globals.DS_MEMBER_CONTEXT + globals.FAV_SUFFIX;

        await dsActions.openPS(child, true, blockMocks.testDatasetTree);

        expect(mocked(fs.existsSync)).toBeCalledWith(path.join(globals.DS_DIR,
            blockMocks.imperativeProfile.name, child.label));
        expect(mocked(vscode.workspace.openTextDocument)).toBeCalledWith(sharedUtils.getDocumentFilePath(child.label, child));
    });
<<<<<<< HEAD
    it("Checks that openPS fails if called from an invalid node", async () => {
        globals.defineGlobals("");
        createGlobalMocks();
        const blockMocks = createBlockMocks();

        mocked(Profiles.getInstance).mockReturnValue(blockMocks.profileInstance);
        const node = new ZoweDatasetNode("parent", vscode.TreeItemCollapsibleState.None, blockMocks.datasetSessionNode,
            null, undefined, undefined, blockMocks.imperativeProfile);
        blockMocks.datasetSessionNode.contextValue = "aieieiieeeeooooo";

        try {
            await dsActions.openPS(node, true, blockMocks.testDatasetTree);
            // tslint:disable-next-line:no-empty
        } catch (err) { }

        expect(mocked(vscode.window.showErrorMessage)).toBeCalledWith("openPS() called from invalid node.");
=======
});

describe("Dataset Actions Unit Tests - Function allocateLike", () => {
    function createBlockMocks() {
        const session = createISession();
        const imperativeProfile = createIProfile();
        const treeView = createTreeView();
        const datasetSessionNode = createDatasetSessionNode(session, imperativeProfile);
        const testDatasetTree = createDatasetTree(datasetSessionNode, treeView);
        const testNode = new ZoweDatasetNode("nodePDS", vscode.TreeItemCollapsibleState.None, datasetSessionNode, null);
        const testSDSNode = new ZoweDatasetNode("nodeSDS", vscode.TreeItemCollapsibleState.None, datasetSessionNode, null);
        const profileInstance = createInstanceOfProfile(imperativeProfile);
        const mvsApi = createMvsApi(imperativeProfile);
        const quickPickItem = new utils.FilterDescriptor(datasetSessionNode.label);
        const quickPickContent = createQuickPickContent("", [quickPickItem], "");

        bindMvsApi(mvsApi);
        testNode.contextValue = globals.DS_PDS_CONTEXT;
        testSDSNode.contextValue = globals.DS_DS_CONTEXT;

        mocked(vscode.window.createQuickPick).mockReturnValue(quickPickContent);
        mocked(Profiles.getInstance).mockReturnValue(profileInstance);
        mocked(vscode.window.showInputBox).mockResolvedValue("test");
        jest.spyOn(datasetSessionNode, "getChildren").mockResolvedValue([testNode, testSDSNode]);
        testDatasetTree.createFilterString.mockResolvedValue("test");
        jest.spyOn(utils, "resolveQuickPickHelper").mockResolvedValue(quickPickItem);
        jest.spyOn(dsActions, "openPS").mockImplementation(() => null);

        return {
            session,
            treeView,
            testNode,
            quickPickContent,
            testSDSNode,
            quickPickItem,
            profileInstance,
            imperativeProfile,
            datasetSessionNode,
            mvsApi,
            testDatasetTree
        };
    }

    it("Tests that allocateLike works if called from the command palette", async () => {
        createGlobalMocks();
        const blockMocks = createBlockMocks();

        const errorHandlingSpy = jest.spyOn(utils, "errorHandling");

        await dsActions.allocateLike(blockMocks.testDatasetTree);

        expect(errorHandlingSpy).toHaveBeenCalledTimes(0);
        expect(blockMocks.quickPickContent.show).toHaveBeenCalledTimes(1);
    });
    it("Tests that allocateLike works if called from the context menu", async () => {
        createGlobalMocks();
        const blockMocks = createBlockMocks();

        const errorHandlingSpy = jest.spyOn(utils, "errorHandling");

        await dsActions.allocateLike(blockMocks.testDatasetTree, blockMocks.testNode);

        expect(errorHandlingSpy).toHaveBeenCalledTimes(0);
        expect(blockMocks.quickPickContent.show).toHaveBeenCalledTimes(0);
    });
    it("Tests that the dataset filter string is updated on the session, to include the new node's name", async () => {
        createGlobalMocks();
        const blockMocks = createBlockMocks();

        await dsActions.allocateLike(blockMocks.testDatasetTree, blockMocks.testNode);

        expect(blockMocks.datasetSessionNode.pattern).toEqual("TEST");
    });
    it("Tests that allocateLike fails if no profile is selected", async () => {
        createGlobalMocks();
        const blockMocks = createBlockMocks();

        jest.spyOn(utils, "resolveQuickPickHelper").mockResolvedValueOnce(null);

        await dsActions.allocateLike(blockMocks.testDatasetTree);

        expect(mocked(vscode.window.showInformationMessage)).toHaveBeenCalledWith("You must select a profile.");
    });
    it("Tests that allocateLike fails if no new dataset name is provided", async () => {
        createGlobalMocks();
        const blockMocks = createBlockMocks();

        mocked(vscode.window.showInputBox).mockResolvedValueOnce(null);

        await dsActions.allocateLike(blockMocks.testDatasetTree, blockMocks.testNode);

        expect(mocked(vscode.window.showInformationMessage)).toHaveBeenCalledWith("You must enter a new data set name.");
    });
    it("Tests that allocateLike fails if error is thrown", async () => {
        createGlobalMocks();
        const blockMocks = createBlockMocks();

        const errorHandlingSpy = jest.spyOn(utils, "errorHandling");
        const errorMessage = new Error("Test error");
        jest.spyOn(blockMocks.mvsApi, "allocateLikeDataSet").mockRejectedValue(errorMessage);

        try {
            await dsActions.allocateLike(blockMocks.testDatasetTree);
        } catch (err) {
            // do nothing
        }

        expect(errorHandlingSpy).toHaveBeenCalledTimes(1);
        expect(errorHandlingSpy).toHaveBeenCalledWith(errorMessage, "test", "Unable to create data set: Test error");
>>>>>>> 644164ca
    });
});<|MERGE_RESOLUTION|>--- conflicted
+++ resolved
@@ -33,10 +33,7 @@
 import * as fs from "fs";
 import * as sharedUtils from "../../../src/shared/utils";
 import { Profiles, ValidProfileEnum } from "../../../src/Profiles";
-<<<<<<< HEAD
-=======
 import { PersistentFilters } from "../../../src/PersistentFilters";
->>>>>>> 644164ca
 import * as utils from "../../../src/utils";
 
 // Missing the definition of path module, because I need the original logic for tests
@@ -1706,7 +1703,6 @@
         expect(mocked(vscode.window.showInformationMessage)).toHaveBeenCalled();
     });
 
-<<<<<<< HEAD
     it("Checking that hMigrateDataSet throws an error if the user is invalid", async () => {
         globals.defineGlobals("");
         createGlobalMocks();
@@ -1720,7 +1716,8 @@
         await dsActions.hMigrateDataSet(node);
 
         expect(mocked(vscode.window.showErrorMessage)).toHaveBeenCalled();
-=======
+    });
+
     it("Checking PS dataset migrate for Unverified Profile", async () => {
         globals.defineGlobals("");
         createGlobalMocks();
@@ -1750,7 +1747,6 @@
 
         expect(migrateSpy).toHaveBeenCalledWith("HLQ.TEST.TO.NODE");
         expect(mocked(vscode.window.showInformationMessage)).toHaveBeenCalled();
->>>>>>> 644164ca
     });
 });
 
@@ -2258,7 +2254,6 @@
             blockMocks.imperativeProfile.name, child.label));
         expect(mocked(vscode.workspace.openTextDocument)).toBeCalledWith(sharedUtils.getDocumentFilePath(child.label, child));
     });
-<<<<<<< HEAD
     it("Checks that openPS fails if called from an invalid node", async () => {
         globals.defineGlobals("");
         createGlobalMocks();
@@ -2275,7 +2270,7 @@
         } catch (err) { }
 
         expect(mocked(vscode.window.showErrorMessage)).toBeCalledWith("openPS() called from invalid node.");
-=======
+    });
 });
 
 describe("Dataset Actions Unit Tests - Function allocateLike", () => {
@@ -2385,6 +2380,5 @@
 
         expect(errorHandlingSpy).toHaveBeenCalledTimes(1);
         expect(errorHandlingSpy).toHaveBeenCalledWith(errorMessage, "test", "Unable to create data set: Test error");
->>>>>>> 644164ca
     });
 });