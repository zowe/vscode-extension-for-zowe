--- conflicted
+++ resolved
@@ -9,17 +9,9 @@
 *                                                                                 *
 */
 
-<<<<<<< HEAD
-import {
-    createISessionWithoutCredentials, createTreeView, createIProfile, createInstanceOfProfile,
-    createQuickPickItem, createQuickPickContent, createInputBox, createBasicZosmfSession,
-    createPersistentConfig, createInvalidIProfile, createValidIProfile, createISession
-} from "../../__mocks__/mockCreators/shared";
-=======
 import { createISessionWithoutCredentials, createTreeView, createIProfile, createInstanceOfProfile,
-         createQuickPickItem, createQuickPickContent, createInputBox, createBasicZosmfSession,
+         createQuickPickItem, createQuickPickContent, createInputBox, createBasicZosmfSession, createISession,
          createPersistentConfig, createInvalidIProfile, createValidIProfile, createAltTypeIProfile } from "../../__mocks__/mockCreators/shared";
->>>>>>> 7a87c377
 import { createDatasetSessionNode, createDatasetTree } from "../../__mocks__/mockCreators/datasets";
 import { createProfileManager, createTestSchemas } from "../../__mocks__/mockCreators/profiles";
 import * as vscode from "vscode";
@@ -35,12 +27,9 @@
 import { Job } from "../../src/job/ZoweJobNode";
 import { createUSSSessionNode, createUSSTree } from "../../__mocks__/mockCreators/uss";
 import { createJobsTree, createIJobObject, } from "../../__mocks__/mockCreators/jobs";
-<<<<<<< HEAD
 import { DefaultProfileManager } from "../../src/profiles/DefaultProfileManager";
-=======
 import { IZoweNodeType } from "../../src/api/IZoweTreeNode";
 import { PersistentFilters } from "../../src/PersistentFilters";
->>>>>>> 7a87c377
 
 jest.mock("vscode");
 jest.mock("child_process");
@@ -69,14 +58,9 @@
         mockGetValidSession: jest.fn(),
         mockConfigurationTarget: jest.fn(),
         mockCreateBasicZosmfSession: jest.fn(),
-<<<<<<< HEAD
         mockCreateBasicZosmfSessionFromArguments: jest.fn(),
         mockCliProfileManager: createProfileManager(),
         profiles: null
-=======
-        // mockValidationSetting: jest.fn(),
-        mockCliProfileManager: createProfileManager()
->>>>>>> 7a87c377
     };
 
     // Mocking Default Profile Manager
@@ -949,7 +933,6 @@
 
         const startLength = blockMocks.testDatasetTree.mSessionNodes.length;
         const favoriteLength = blockMocks.testDatasetTree.mFavorites.length;
-<<<<<<< HEAD
         const dsNode = new ZoweDatasetNode(
             "testNode", vscode.TreeItemCollapsibleState.Expanded, null, blockMocks.session, undefined, undefined, blockMocks.imperativeProfile);
         const dsNodeAsFavorite = new ZoweDatasetNode(`[${blockMocks.datasetSessionNode.label.trim()}]: testNode`,
@@ -958,18 +941,6 @@
         dsNode.contextValue = globals.DS_SESSION_CONTEXT;
         blockMocks.testDatasetTree.mSessionNodes.push(dsNode);
         blockMocks.testDatasetTree.addFavorite(dsNodeAsFavorite);
-=======
-        // Use existing test session node
-        const dsNode = blockMocks.testDatasetTree.mSessionNodes[0];
-        // Set up dsNode in Favorites
-        const favedDsNode = dsNode;
-        favedDsNode.contextValue = dsNode.contextValue + globals.FAV_SUFFIX;
-        const dsProfileNodeInFavs = new ZoweDatasetNode(`sestest`, vscode.TreeItemCollapsibleState.None,
-            blockMocks.testDatasetTree.mFavoriteSession, blockMocks.session, globals.FAV_PROFILE_CONTEXT, null, dsNode.getProfile());
-        dsProfileNodeInFavs.children.push(favedDsNode);
-        blockMocks.testDatasetTree.mFavorites.push(dsProfileNodeInFavs);
-
->>>>>>> 7a87c377
         globalMocks.mockShowQuickPick.mockResolvedValueOnce("Delete");
 
         await blockMocks.profiles.deleteProfile(blockMocks.testDatasetTree, blockMocks.testUSSTree, blockMocks.testJobTree, dsNode);
@@ -1341,12 +1312,9 @@
         blockMocks.profiles.promptCredentials = jest.fn(() => {
             return undefined;
         });
-<<<<<<< HEAD
+
         await globalMocks.profiles.checkCurrentProfile(blockMocks.invalidProfile);
         expect(globalMocks.profiles.validProfile).toBe(ValidProfileEnum.INVALID);
-=======
-        await theProfiles.checkCurrentProfile(blockMocks.invalidProfile);
-        expect(theProfiles.validProfile).toBe(ValidProfileEnum.INVALID);
     });
 
     it("Tests that checkCurrentProfile will handle unverified profiles", async () => {
@@ -1838,7 +1806,6 @@
 
         await theProfiles.checkCurrentProfile(blockMocks.validProfile);
         expect(theProfiles.validProfile).toBe(ValidProfileEnum.INVALID);
->>>>>>> 7a87c377
     });
 });
 
