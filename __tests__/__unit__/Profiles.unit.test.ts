/*
* This program and the accompanying materials are made available under the terms of the *
* Eclipse Public License v2.0 which accompanies this distribution, and is available at *
* https://www.eclipse.org/legal/epl-v20.html                                      *
*                                                                                 *
* SPDX-License-Identifier: EPL-2.0                                                *
*                                                                                 *
* Copyright Contributors to the Zowe Project.                                     *
*                                                                                 *
*/

jest.mock("vscode");
jest.mock("child_process");
<<<<<<< HEAD
import * as vscode from "vscode";
import * as child_process from "child_process";
import { Logger, ISession } from "@zowe/imperative";
import { Profiles } from "../../src/Profiles";
import * as loader from "../../src/ProfileLoader";
import { ZosmfSession } from "@zowe/cli";
=======
import { Logger, ISession, ImperativeConfig } from "@brightside/imperative";
import * as path from "path";
import * as os from "os";
import * as child_process from "child_process";
import * as vscode from "vscode";
import { Profiles } from "../../src/Profiles";

import { ZosmfSession } from "@brightside/core";
>>>>>>> 372dd73f

describe("Profile class unit tests", () => {
    // Mocking log.debug
    const log = Logger.getAppLogger();

    const profileOne = { name: "profile1", profile: {}, type: "zosmf" };
    const profileTwo = { name: "profile2", profile: {}, type: "zosmf" };
    const inputBox: vscode.InputBox = {
        value: "input",
        title: null,
        enabled: true,
        busy: false,
        show: jest.fn(),
        hide: jest.fn(),
        step: null,
        dispose: jest.fn(),
        ignoreFocusOut: false,
        totalSteps: null,
        placeholder: undefined,
        password: false,
        onDidChangeValue: jest.fn(),
        onDidAccept: jest.fn(),
        onDidHide: jest.fn(),
        buttons: [],
        onDidTriggerButton: jest.fn(),
        prompt: undefined,
        validationMessage: undefined
    };

    const homedir = path.join(os.homedir(), ".zowe");
    const mockJSONParse = jest.spyOn(JSON, "parse");
    const showInformationMessage = jest.fn();
    const showInputBox = jest.fn();
    const createInputBox = jest.fn();
    const showQuickPick = jest.fn();
    const showErrorMessage = jest.fn();
//    const cliHome = jest.fn().mockReturnValue(homedir);
//    const icInstance = jest.fn();

    Object.defineProperty(vscode.window, "showInformationMessage", { value: showInformationMessage });
    Object.defineProperty(vscode.window, "showErrorMessage", { value: showErrorMessage });
    Object.defineProperty(vscode.window, "showInputBox", { value: showInputBox });
    Object.defineProperty(vscode.window, "createInputBox", { value: createInputBox });
    Object.defineProperty(vscode.window, "showQuickPick", { value: showQuickPick });
//    Object.defineProperty(brtimperative, "ImperativeConfig", { value: ImperativeConfig });
//    Object.defineProperty(ImperativeConfig, "instance", { value: icInstance });
//    Object.defineProperty(icInstance, "cliHome", { value: cliHome });

    beforeEach(() => {
        mockJSONParse.mockReturnValue({
            overrides: {
                CredentialManager: false
            }
        });
    });
    afterEach(() => {
        jest.resetAllMocks();
    });

    it("should create an instance", async () => {
        const profiles = await Profiles.createInstance(log);
        expect(Profiles.getInstance()).toBe(profiles);
    });

    it("should return all profiles ", async () => {
        const profiles = await Profiles.createInstance(log);
        const loadedProfiles = profiles.allProfiles;
        expect(loadedProfiles).toEqual([profileOne, profileTwo]);
    });

    it("should return a default profile", async () => {
        const profiles = await Profiles.createInstance(log);
        const loadedProfiles = profiles.getDefaultProfile();
        expect(loadedProfiles).toEqual(profileOne);
    });

    it("should load a named profile ", async () => {
        const profiles = await Profiles.createInstance(log);
        const loadedProfile = profiles.loadNamedProfile("profile2");
        expect(loadedProfile).toEqual(profileTwo);
    });

    it("should fail to load a non existing profile ", async () => {
        let success = false;
        const profiles = await Profiles.createInstance(log);
        try {
            profiles.loadNamedProfile("profile3");
        } catch (error) {
            expect(error.message).toEqual("Could not find profile named: profile3.");
            success = true;
        }
        expect(success).toBe(true);
    });

    describe("Creating a new connection", () => {
        let profiles: Profiles;
        beforeEach(async () => {
            profiles = await Profiles.createInstance(log);
            Object.defineProperty(Profiles, "getInstance", {
                value: jest.fn(() => {
                    return {
                        allProfiles: [{name: "profile1"}, {name: "profile2"}],
                        defaultProfile: {name: "profile1"},
                        loadNamedProfile: [{name: "profile1"}, {profile: {user: "fake", password: "1234"}}],
                        promptCredentials: jest.fn(()=> {
                            return {};
                        }),
                        createNewConnection: jest.fn(()=>{
                            return {};
                        }),
                        listProfile: jest.fn(()=>{
                            return {};
                        }),
                        saveProfile: jest.fn(()=>{
                            return {profile: {}};
                        }),
                        validateAndParseUrl: jest.fn(()=>{
                            return {};
                        }),
                    };
                })
            });
        });

        afterEach(() => {
            showQuickPick.mockReset();
            createInputBox.mockReset();
            showInformationMessage.mockReset();
            showErrorMessage.mockReset();
        });

        it("should indicate missing property: zosmf url", async () => {
            // No valid zosmf value
            createInputBox.mockReturnValue(inputBox);
            profiles.getUrl = () => new Promise((resolve) => { resolve(undefined); });
            await profiles.createNewConnection(profileOne.name);
            expect(showInformationMessage.mock.calls.length).toBe(1);
            expect(showInformationMessage.mock.calls[0][0]).toBe("No valid value for z/OSMF URL. Operation Cancelled");
        });

        it("should indicate missing property: username", async () => {
            // Enter z/OS password
            createInputBox.mockReturnValue(inputBox);
            profiles.getUrl = () => new Promise((resolve) => { resolve("https://fake:143"); });
            showInputBox.mockResolvedValueOnce(undefined);
            await profiles.createNewConnection(profileOne.name);
            expect(showInformationMessage.mock.calls.length).toBe(1);
            expect(showInformationMessage.mock.calls[0][0]).toBe("Operation Cancelled");
        });

        it("should indicate missing property: password", async () => {
            // Enter z/OS password
            createInputBox.mockReturnValue(inputBox);
            profiles.getUrl = () => new Promise((resolve) => { resolve("https://fake:143"); });
            showInputBox.mockResolvedValueOnce("fake");
            showInputBox.mockResolvedValueOnce(undefined);
            await profiles.createNewConnection(profileOne.name);
            expect(showInformationMessage.mock.calls.length).toBe(1);
            expect(showInformationMessage.mock.calls[0][0]).toBe("Operation Cancelled");
        });

        it("should indicate missing property: rejectUnauthorized", async () => {
            // Operation cancelled
            createInputBox.mockReturnValue(inputBox);
            profiles.getUrl = () => new Promise((resolve) => { resolve("https://fake:143"); });
            showInputBox.mockResolvedValueOnce("fake");
            showInputBox.mockResolvedValueOnce("fake");
            showInputBox.mockResolvedValueOnce(undefined);
            await profiles.createNewConnection(profileOne.name);
            expect(showInformationMessage.mock.calls.length).toBe(1);
            expect(showInformationMessage.mock.calls[0][0]).toBe("Operation Cancelled");
        });

        it("should validate that profile name already exists", async () => {
            createInputBox.mockReturnValue(inputBox);
            profiles.getUrl = () => new Promise((resolve) => { resolve("https://fake:143"); });
            showInputBox.mockResolvedValueOnce("fake");
            showInputBox.mockResolvedValueOnce("fake");
            showQuickPick.mockReset();
            showQuickPick.mockResolvedValueOnce("False - Accept connections with self-signed certificates");
            await profiles.createNewConnection(profileOne.name);
            expect(showErrorMessage.mock.calls.length).toBe(1);
            expect(showErrorMessage.mock.calls[0][0]).toBe("Profile name already exists. Please create a profile using a different name");
        });

        it("should create new profile", async () => {
            createInputBox.mockReturnValue(inputBox);
            profiles.getUrl = () => new Promise((resolve) => { resolve("https://fake:143"); });
            showInputBox.mockResolvedValueOnce("fake");
            showInputBox.mockResolvedValueOnce("fake");
            showQuickPick.mockReset();
            showQuickPick.mockResolvedValueOnce("False - Accept connections with self-signed certificates");
            await profiles.createNewConnection("fake");
            expect(showInformationMessage.mock.calls.length).toBe(1);
            expect(showInformationMessage.mock.calls[0][0]).toBe("Profile fake was created.");
        });

        it("should create profile with optional credentials", async () => {
            createInputBox.mockReturnValue(inputBox);
            profiles.getUrl = () => new Promise((resolve) => { resolve("https://fake:143"); });
            showInputBox.mockResolvedValueOnce("");
            showInputBox.mockResolvedValueOnce("");
            showQuickPick.mockReset();
            showQuickPick.mockResolvedValueOnce("False - Accept connections with self-signed certificates");
            await profiles.createNewConnection("fake");
            expect(showInformationMessage.mock.calls.length).toBe(1);
            expect(showInformationMessage.mock.calls[0][0]).toBe("Profile fake was created.");
        });

        it("should create profile https+443", async () => {
            createInputBox.mockReturnValue(inputBox);
            profiles.getUrl = () => new Promise((resolve) => { resolve("https://fake:143"); });
            showInputBox.mockResolvedValueOnce("fake");
            showInputBox.mockResolvedValueOnce("fake");
            showQuickPick.mockReset();
            showQuickPick.mockResolvedValueOnce("False - Accept connections with self-signed certificates");
            await profiles.createNewConnection("fake");
            expect(showInformationMessage.mock.calls.length).toBe(1);
            expect(showInformationMessage.mock.calls[0][0]).toBe("Profile fake was created.");
        });

        it("should create 2 consecutive profiles", async () => {
            createInputBox.mockReturnValue(inputBox);
            profiles.getUrl = () => new Promise((resolve) => { resolve("https://fake:143"); });
            showInputBox.mockResolvedValueOnce("fake1");
            showInputBox.mockResolvedValueOnce("fake1");
            showQuickPick.mockReset();
            showQuickPick.mockResolvedValueOnce("False - Accept connections with self-signed certificates");
            await profiles.createNewConnection("fake1");
            expect(showInformationMessage.mock.calls.length).toBe(1);
            expect(showInformationMessage.mock.calls[0][0]).toBe("Profile fake1 was created.");

            showInputBox.mockReset();
            showInformationMessage.mockReset();

            showInputBox.mockResolvedValueOnce("fake2");
            profiles.getUrl = () => new Promise((resolve) => { resolve("https://fake:143"); });
            showInputBox.mockResolvedValueOnce("fake2");
            showInputBox.mockResolvedValueOnce("fake2");

            showQuickPick.mockReset();

            showQuickPick.mockResolvedValueOnce("True - Reject connections with self-signed certificates");
            await profiles.createNewConnection("fake2");
            expect(showInformationMessage.mock.calls.length).toBe(1);
            expect(showInformationMessage.mock.calls[0][0]).toBe("Profile fake2 was created.");
        });

        it("should prompt credentials", async () => {
            const promptProfile = {name: "profile1", profile: {Session: {ISession: {user: "fake", password: "1234"}}}};
            const session  = (await ZosmfSession.createBasicZosmfSession(promptProfile.profile) as ISession);
            Object.defineProperty(Profiles, "getInstance", {
                value: jest.fn(() => {
                    return {
                        allProfiles: [{name: "firstName", profile: {user:undefined, password: undefined}}, {name: "secondName"}],
                        defaultProfile: {name: "firstName"},
                        loadNamedProfile: promptProfile,
                        promptCredentials: jest.fn(()=> {
                            return [{values: "fake"}, {values: "fake"}, {values: "fake"}];
                    }),
                    };
                })
            });
            Object.defineProperty(ZosmfSession, "createBasicZosmfSession", {
                value: jest.fn(() => {
                    return {
                        ISession: {user: "fake", password: "fake", base64EncodedAuth: "fake"}
                    };
                })
            });
            showInputBox.mockResolvedValueOnce("fake");
            showInputBox.mockResolvedValueOnce("fake");
            const res = await profiles.promptCredentials(promptProfile.name);
            expect(res[0]).toBe("fake");
            expect(res[1]).toBe("fake");
            expect(res[2]).toBe("fake");
        });

        it("should prompt credentials: username invalid", async () => {
            const promptProfile = {name: "profile1", profile: {user: "fake", password: "1234"}};
            const session  = (await ZosmfSession.createBasicZosmfSession(promptProfile.profile) as ISession);
            Object.defineProperty(Profiles.getInstance, "promptCredentials", {
                value: jest.fn(() => {
                    return {
                        updSession: session
                    };
                })
            });
            showInputBox.mockResolvedValueOnce(undefined);
            showInputBox.mockResolvedValueOnce("fake");
            const res = await profiles.promptCredentials(promptProfile.name);
            expect(showErrorMessage.mock.calls.length).toBe(1);
            expect(showErrorMessage.mock.calls[0][0]).toBe("Please enter your z/OS username. Operation Cancelled");
        });

        it("should prompt credentials: password invalid", async () => {
            const promptProfile = {name: "profile1", profile: {user: "fake", password: "1234"}};
            const session  = (await ZosmfSession.createBasicZosmfSession(promptProfile.profile) as ISession);
            Object.defineProperty(Profiles.getInstance, "promptCredentials", {
                value: jest.fn(() => {
                    return {
                        updSession: session
                    };
                })
            });
            showInputBox.mockResolvedValueOnce("fake");
            showInputBox.mockResolvedValueOnce(undefined);
            const res = await profiles.promptCredentials(promptProfile.name);
            expect(showErrorMessage.mock.calls.length).toBe(1);
            expect(showErrorMessage.mock.calls[0][0]).toBe("Please enter your z/OS password. Operation Cancelled");
        });

        it("should validate URL", async () => {
            const input = "fake/url";
            const res = await profiles.validateAndParseUrl(input);
            expect(res.valid).toBe(false);
        });

        it("should validate URL and port 143", async () => {
            const input = "https://fake:143";
            const res = await profiles.validateAndParseUrl(input);
            expect(res.valid).toBe(true);
            expect(res.host).toBe("fake");
            // tslint:disable-next-line: no-magic-numbers
            expect(res.port).toBe(143);

        });

        it("should validate https:<no_port> url", async () => {
            const res = await profiles.validateAndParseUrl("https://10.142.0.23/some/path");
            expect(res.valid).toBe(true);
            expect(res.host).toBe("10.142.0.23");
            // tslint:disable-next-line
            expect(res.port).toBe(443);
        });

        it("should validate https:443 url", async () => {
            const res = await profiles.validateAndParseUrl("https://10.142.0.23:443");
            expect(res.valid).toBe(true);
            expect(res.host).toBe("10.142.0.23");
            // tslint:disable-next-line
            expect(res.port).toBe(443);
        });

        it("should reject http:<no_port> url", async () => {
            const res = await profiles.validateAndParseUrl("http://10.142.0.23/some/path");
            expect(res.valid).toBe(false);
        });

        it("should reject out of range port url", async () => {
            const res = await profiles.validateAndParseUrl("http://10.142.0.23:9999999999/some/path");
            expect(res.valid).toBe(false);
        });

        it("should reject http:80 url", async () => {
            const res = await profiles.validateAndParseUrl("http://fake:80");
            expect(res.valid).toBe(false);
        });

        it("should reject ftp protocol url", async () => {
            const res = await profiles.validateAndParseUrl("ftp://fake:80");
            expect(res.valid).toBe(false);
        });

        it("should reject invalid url syntax", async () => {
            const res = await profiles.validateAndParseUrl("https://fake::80");
            expect(res.valid).toBe(false);
        });

    });

    it("should route through to spawn. Covers conditional test", async () => {
        Object.defineProperty(Profiles, "getInstance", {
            value: jest.fn(() => {
                return {
                    allProfiles: [{name: "profile1", profile: {}, type: "zosmf"}, {name: "profile2", profile: {}, type: "zosmf"}],
                    defaultProfile: {name: "profile1", profile: {}, type: "zosmf"},
                    createNewConnection: jest.fn(()=>{
                        return {newprofile: "fake"};
                    }),
                    listProfile: jest.fn(()=>{
                        return {};
                    }),
                };
            })
        });
        (child_process.spawnSync as any) = jest.fn((program: string, args: string[], options: any) => {
            const createFakeChildProcess = (status: number, stdout: string, stderr: string) => {
                return {
                    status: 0,
                    stdout,
                    stderr
                };
            };
            if (args[0].indexOf("getAllProfiles") >= 0) {
                return createFakeChildProcess(0, JSON.stringify([profileOne, profileTwo]), "");
            } else {
                // load default profile
                return createFakeChildProcess(0, JSON.stringify(profileOne), "");
            }
        });
        mockJSONParse.mockReturnValueOnce({
            overrides: {
                CredentialManager: "ANO"
            }
        });
        mockJSONParse.mockReturnValueOnce([profileOne, profileTwo]);
        mockJSONParse.mockReturnValueOnce(profileOne);
        await Profiles.createInstance(log);
        expect(Profiles.getInstance().allProfiles).toEqual([profileOne, profileTwo]);
        expect(Profiles.getInstance().defaultProfile).toEqual(profileOne);
    });

    it("should route through to spawn. Coverage of error handling", async () => {
        // tslint:disable-next-line: prefer-const
        Object.defineProperty(Profiles, "getInstance", {
            value: jest.fn(() => {
                return {
                    allProfiles: [{name: "profile1", profile: {}, type: "zosmf"}, {name: "profile2", profile: {}, type: "zosmf"}],
                    defaultProfile: {name: "profile1", profile: {}, type: "zosmf"},
                    createNewConnection: jest.fn(()=>{
                        return {};
                    }),
                    listProfile: jest.fn(()=>{
                        return {};
                    }),
                };
            })
        });
        (child_process.spawnSync as any) = jest.fn((program: string, args: string[], options: any) => {
            const createFakeChildProcess = (status: number, stdout: string, stderr: string) => {
                return {
                    status: 0,
                    stdout,
                    stderr
                };
            };
            if (args[0].indexOf("getAllProfiles") >= 0) {
                return createFakeChildProcess(0, JSON.stringify([profileOne, profileTwo]), "");
            } else {
                // load default profile
                return createFakeChildProcess(0, JSON.stringify(profileOne), "");
            }
        });
        mockJSONParse.mockReturnValueOnce({
            overrides: undefined
        });
        mockJSONParse.mockReturnValueOnce([profileOne, profileTwo]);
        mockJSONParse.mockReturnValueOnce(profileOne);
        await Profiles.createInstance(log);
        expect(Profiles.getInstance().allProfiles).toEqual([profileOne, profileTwo]);
        expect(Profiles.getInstance().defaultProfile).toEqual(profileOne);
    });
});<|MERGE_RESOLUTION|>--- conflicted
+++ resolved
@@ -11,23 +11,13 @@
 
 jest.mock("vscode");
 jest.mock("child_process");
-<<<<<<< HEAD
+import * as path from "path";
+import * as os from "os";
 import * as vscode from "vscode";
 import * as child_process from "child_process";
 import { Logger, ISession } from "@zowe/imperative";
 import { Profiles } from "../../src/Profiles";
-import * as loader from "../../src/ProfileLoader";
 import { ZosmfSession } from "@zowe/cli";
-=======
-import { Logger, ISession, ImperativeConfig } from "@brightside/imperative";
-import * as path from "path";
-import * as os from "os";
-import * as child_process from "child_process";
-import * as vscode from "vscode";
-import { Profiles } from "../../src/Profiles";
-
-import { ZosmfSession } from "@brightside/core";
->>>>>>> 372dd73f
 
 describe("Profile class unit tests", () => {
     // Mocking log.debug
