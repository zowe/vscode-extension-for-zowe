--- conflicted
+++ resolved
@@ -15,13 +15,8 @@
 import * as os from "os";
 import * as vscode from "vscode";
 import * as child_process from "child_process";
-<<<<<<< HEAD
 import * as globals from "../../src/globals";
-import { Logger, ISession, CliProfileManager, IProfileLoaded, Session } from "@zowe/imperative";
-=======
-import { Logger, IProfileLoaded, ICommandProfileTypeConfiguration, CliProfileManager } from "@zowe/imperative";
-import { ZoweExplorerApiRegister } from "../../src/api/ZoweExplorerApiRegister";
->>>>>>> d6bd7043
+import { Logger, IProfileLoaded, Session } from "@zowe/imperative";
 import { Profiles, ValidProfileEnum } from "../../src/Profiles";
 import { ZosmfSession, IJob } from "@zowe/cli";
 import { ZoweUSSNode } from "../../src/uss/ZoweUSSNode";
@@ -32,7 +27,6 @@
 import { DatasetTree } from "../../src/dataset/DatasetTree";
 import { USSTree } from "../../src/uss/USSTree";
 import { ZosJobsProvider } from "../../src/job/ZosJobsProvider";
-import * as testConst from "../../resources/testProfileData";
 
 describe("Profile class unit tests", () => {
     // Mocking log.debug
