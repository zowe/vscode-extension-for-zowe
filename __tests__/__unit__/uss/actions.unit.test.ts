--- conflicted
+++ resolved
@@ -25,12 +25,9 @@
 import { ZoweUSSNode } from "../../../src/uss/ZoweUSSNode";
 import * as isbinaryfile from "isbinaryfile";
 import * as fs from "fs";
-<<<<<<< HEAD
 import { DefaultProfileManager } from "../../../src/profiles/DefaultProfileManager";
-=======
 import * as utils from "../../../src/utils";
 import { createUssApi, bindUssApi } from "../../../__mocks__/mockCreators/api";
->>>>>>> 7e5c736d
 import { PersistentFilters } from "../../../src/PersistentFilters";
 
 async function createGlobalMocks() {
