--- conflicted
+++ resolved
@@ -342,11 +342,7 @@
         globalMocks.withProgress.mockReturnValue(globalMocks.testResponse);
 
         spyOn(globalMocks.testTree, "getChildren").and.returnValue(Promise.resolve([]));
-<<<<<<< HEAD
-        const recallSpy = jest.spyOn(globalMocks.testTree, "removeFileHistory");
-=======
         const fileHistorySpy = jest.spyOn(globalMocks.testTree, "removeFileHistory");
->>>>>>> f95ebe4c
 
         await globalMocks.testTree.openItemFromPath("/d.txt", globalMocks.testTree.mSessionNodes[1]);
         expect(fileHistorySpy).toBeCalledWith("[sestest]: /d.txt");
@@ -763,11 +759,7 @@
         const globalMocks = await createGlobalMocks();
 
         spyOn(globalMocks.testTree, "getChildren").and.returnValue(Promise.resolve([]));
-<<<<<<< HEAD
-        const recallSpy = jest.spyOn(globalMocks.testTree, "removeFileHistory");
-=======
         const fileHistorySpy = jest.spyOn(globalMocks.testTree, "removeFileHistory");
->>>>>>> f95ebe4c
 
         await globalMocks.testTree.openItemFromPath("/d.txt", globalMocks.testTree.mSessionNodes[1]);
         expect(fileHistorySpy).toBeCalledWith("[sestest]: /d.txt");
