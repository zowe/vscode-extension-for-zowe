/*
* This program and the accompanying materials are made available under the terms of the *
* Eclipse Public License v2.0 which accompanies this distribution, and is available at *
* https://www.eclipse.org/legal/epl-v20.html                                      *
*                                                                                 *
* SPDX-License-Identifier: EPL-2.0                                                *
*                                                                                 *
* Copyright Contributors to the Zowe Project.                                     *
*                                                                                 *
*/

jest.mock("@brightside/imperative");
import * as vscode from "vscode";
import { ZoweUSSNode } from "../../../src/ZoweUSSNode";
import * as brtimperative from "@brightside/imperative";
import * as zowe from "@brightside/core";
import * as ussNodeActions from "../../../src/uss/ussNodeActions";
import * as extension from "../../../src/extension";
import * as path from "path";
import * as fs from "fs";
import * as isbinaryfile from "isbinaryfile";
import { Profiles } from "../../../src/Profiles";

const Create = jest.fn();
const Delete = jest.fn();
const Utilities = jest.fn();
const uss = jest.fn();
const ussFile = jest.fn();
const renameUSSFile = jest.fn();
const mockaddZoweSession = jest.fn();
const mockUSSRefresh = jest.fn();
const mockUSSRefreshElement = jest.fn();
const mockGetUSSChildren = jest.fn();
const mockRemoveFavorite = jest.fn();
const mockAddFavorite = jest.fn();
const mockInitializeFavorites = jest.fn();
const showInputBox = jest.fn();
const showErrorMessage = jest.fn();
const showInformationMessage = jest.fn();
const showQuickPick = jest.fn();
const getConfiguration = jest.fn();
const showOpenDialog = jest.fn();
const openTextDocument = jest.fn();
const Upload = jest.fn();
const fileToUSSFile = jest.fn();
const writeText = jest.fn();
const existsSync = jest.fn();
const createBasicZosmfSession = jest.fn();
const isBinaryFileSync = jest.fn();

const profileOne: brtimperative.IProfileLoaded = {
    name: "profile1",
    profile: {},
    type: "zosmf",
    message: "",
    failNotFound: false
};

function getUSSNode() {
<<<<<<< HEAD
    const mParent = new ZoweUSSNode("parentNode", vscode.TreeItemCollapsibleState.Expanded, null, session, null);
    const ussNode1 = new ZoweUSSNode("usstest", vscode.TreeItemCollapsibleState.Expanded, mParent, session, null);
=======
    const ussNode1 = new ZoweUSSNode("usstest", vscode.TreeItemCollapsibleState.Expanded, null, session, null, false, profileOne.name);
    const mParent = new ZoweUSSNode("parentNode", vscode.TreeItemCollapsibleState.Expanded, null, session, null, false, profileOne.name);
>>>>>>> 59d9cfca
    ussNode1.contextValue = extension.USS_SESSION_CONTEXT;
    ussNode1.fullPath = "/u/myuser";
    return ussNode1;
}

function getFavoriteUSSNode() {
<<<<<<< HEAD
    const mParent = new ZoweUSSNode("Favorites", vscode.TreeItemCollapsibleState.Expanded, null, session, null);
    const ussNodeF = new ZoweUSSNode("[profile]: usstest", vscode.TreeItemCollapsibleState.Expanded, mParent, session, null);
=======
    const ussNodeF = new ZoweUSSNode("[profile]: usstest", vscode.TreeItemCollapsibleState.Expanded, null, session, null, false, profileOne.name);
    const mParent = new ZoweUSSNode("Favorites", vscode.TreeItemCollapsibleState.Expanded, null, session, null, false, profileOne.name);
>>>>>>> 59d9cfca
    mParent.contextValue = extension.FAVORITE_CONTEXT;
    ussNodeF.contextValue = extension.DS_TEXT_FILE_CONTEXT + extension.FAV_SUFFIX;
    ussNodeF.fullPath = "/u/myuser/usstest";
    ussNodeF.tooltip = "/u/myuser/usstest";
    return ussNodeF;
}

function getUSSTree() {
    const ussNode1 = getUSSNode();
    const ussNodeFav = getFavoriteUSSNode();
    const USSTree = jest.fn().mockImplementation(() => {
        return {
            mSessionNodes: [],
            mFavorites: [ussNodeFav],
            addSession: mockaddZoweSession,
            refresh: mockUSSRefresh,
            refreshAll: mockUSSRefresh,
            refreshElement: mockUSSRefreshElement,
            getChildren: mockGetUSSChildren,
            addFavorite: mockAddFavorite,
            removeFavorite: mockRemoveFavorite,
            initializeUSSFavorites: mockInitializeFavorites
        };
    });
    const testUSSTree1 = USSTree();
    testUSSTree1.mSessionNodes = [];
    testUSSTree1.mSessionNodes.push(ussNode1);
    return testUSSTree1;
}

const session = new brtimperative.Session({
    user: "fake",
    password: "fake",
    hostname: "fake",
    protocol: "https",
    type: "basic",
});

describe("ussNodeActions", () => {

    const mockLoadNamedProfile = jest.fn();
    mockLoadNamedProfile.mockReturnValue(profileOne);
    Object.defineProperty(Profiles, "getInstance", {
        value: jest.fn(() => {
            return {
                allProfiles: [{name: "firstName"}, {name: "secondName"}],
                defaultProfile: {name: "firstName"},
                type: "zosmf",
                loadNamedProfile: mockLoadNamedProfile
            };
        })
    });
    const ussNode = getUSSNode();
    const ussFavNode = getFavoriteUSSNode();
    const testUSSTree = getUSSTree();

    Object.defineProperty(zowe, "Create", { value: Create });
    Object.defineProperty(zowe, "Delete", { value: Delete });
    Object.defineProperty(zowe, "Utilities", { value: Utilities });
    Object.defineProperty(Create, "uss", { value: uss });
    Object.defineProperty(Delete, "ussFile", { value: ussFile });
    Object.defineProperty(Utilities, "renameUSSFile", { value: renameUSSFile });
    Object.defineProperty(vscode.window, "showInputBox", { value: showInputBox });
    Object.defineProperty(vscode.window, "showErrorMessage", { value: showErrorMessage });
    Object.defineProperty(vscode.window, "showQuickPick", { value: showQuickPick });
    Object.defineProperty(vscode.window, "showInformationMessage", {value: showInformationMessage});
    Object.defineProperty(vscode.workspace, "getConfiguration", { value: getConfiguration });
    Object.defineProperty(vscode.window, "showOpenDialog", {value: showOpenDialog});
    Object.defineProperty(vscode.workspace, "openTextDocument", {value: openTextDocument});
    Object.defineProperty(vscode.env.clipboard, "writeText", {value: writeText});
    Object.defineProperty(fs, "existsSync", {value: existsSync});
    Object.defineProperty(zowe.ZosmfSession, "createBasicZosmfSession", { value: createBasicZosmfSession});

    beforeEach(() => {
        showErrorMessage.mockReset();
        testUSSTree.refresh.mockReset();
        testUSSTree.refreshAll.mockReset();
        showQuickPick.mockReset();
        showInputBox.mockReset();
        existsSync.mockReturnValue(true);
    });
    afterEach(() => {
        jest.resetAllMocks();
    });
    describe("createUSSNodeDialog", () => {
        it("createUSSNode is executed successfully", async () => {
            showQuickPick.mockResolvedValueOnce("File");
            showInputBox.mockReturnValueOnce("USSFolder");
            await ussNodeActions.createUSSNodeDialog(ussNode, testUSSTree);
            expect(testUSSTree.refreshAll).toHaveBeenCalled();
            expect(testUSSTree.refreshElement).not.toHaveBeenCalled();
            expect(showErrorMessage.mock.calls.length).toBe(0);
        });
    });

    describe("createUSSNode", () => {
        it("createUSSNode is executed successfully", async () => {
            showInputBox.mockReturnValueOnce("USSFolder");
            await ussNodeActions.createUSSNode(ussNode, testUSSTree, "file");
            expect(testUSSTree.refreshElement).toHaveBeenCalled();
            expect(showErrorMessage.mock.calls.length).toBe(0);
        });
        it("createUSSNode does not execute if node name was not entered", async () => {
            showInputBox.mockReturnValueOnce("");
            await ussNodeActions.createUSSNode(ussNode, testUSSTree, "file");
            expect(testUSSTree.refresh).not.toHaveBeenCalled();
            expect(showErrorMessage.mock.calls.length).toBe(0);
        });
        it("should refresh only the child folder", async () => {
            showInputBox.mockReturnValueOnce("USSFolder");
            const isTopLevel = false;
            spyOn(ussNodeActions, "refreshAllUSS");
            await ussNodeActions.createUSSNode(ussNode, testUSSTree, "folder", isTopLevel);
            expect(testUSSTree.refreshElement).toHaveBeenCalled();
            expect(ussNodeActions.refreshAllUSS).not.toHaveBeenCalled();
        });
        it("createUSSNode throws an error", async () => {
            showInputBox.mockReturnValueOnce("USSFolder");
            showErrorMessage.mockReset();
            testUSSTree.refreshElement.mockReset();
            uss.mockImplementationOnce(() => {
                throw (Error("testError"));
            });
            try {
                await ussNodeActions.createUSSNode(ussNode, testUSSTree, "file");
                // tslint:disable-next-line:no-empty
            } catch (err) {
            }
            expect(testUSSTree.refreshElement).not.toHaveBeenCalled();
            expect(showErrorMessage.mock.calls.length).toBe(1);
        });
        it("tests the uss create node credentials", async () => {
            showQuickPick.mockReset();
            showInputBox.mockReset();
            showInformationMessage.mockReset();
            mockLoadNamedProfile.mockReturnValue(profileOne);

            const sessionwocred = new brtimperative.Session({
                user: "",
                password: "",
                hostname: "fake",
                port: 443,
                protocol: "https",
                type: "basic",
            });
            Object.defineProperty(Profiles, "getInstance", {
                value: jest.fn(() => {
                    return {
                        allProfiles: [{
                            name: "firstName",
                            profile: {user: undefined, password: undefined}
                        }, {name: "secondName"}],
                        defaultProfile: {name: "firstName"},
                        loadNamedProfile: mockLoadNamedProfile,
                        type: "zosmf",
                        promptCredentials: jest.fn(()=> {
                            return [{values: "fake"}, {values: "fake"}, {values: "fake"}];
                        }),
                    };
                })
            });
            const sessNode = new ZoweUSSNode("sestest", vscode.TreeItemCollapsibleState.Expanded, null, session, null);
            sessNode.contextValue = extension.USS_SESSION_CONTEXT;
            const dsNode = new ZoweUSSNode("testSess", vscode.TreeItemCollapsibleState.Expanded, sessNode,
                sessionwocred, null, false, profileOne.name);
            dsNode.contextValue = extension.USS_SESSION_CONTEXT;

            showInputBox.mockReturnValueOnce("fake");
            showInputBox.mockReturnValueOnce("fake");
            showQuickPick.mockReturnValueOnce("directory");
            await ussNodeActions.createUSSNodeDialog(dsNode, testUSSTree);

            expect(testUSSTree.refresh).toHaveBeenCalled();

        });

        it("tests the uss create node credentials operation cancelled", async () => {
            showQuickPick.mockReset();
            showInputBox.mockReset();
            showInformationMessage.mockReset();
            const sessionwocred = new brtimperative.Session({
                user: "",
                password: "",
                hostname: "fake",
                port: 443,
                protocol: "https",
                type: "basic",
            });
            const sessNode = new ZoweUSSNode("sestest", vscode.TreeItemCollapsibleState.Expanded, null, session, null);
            sessNode.contextValue = extension.USS_SESSION_CONTEXT;
            const dsNode = new ZoweUSSNode("testSess", vscode.TreeItemCollapsibleState.Expanded, sessNode, sessionwocred, null);
            dsNode.contextValue = extension.USS_SESSION_CONTEXT;
            Object.defineProperty(Profiles, "getInstance", {
                value: jest.fn(() => {
                    return {
                        allProfiles: [{
                            name: "firstName",
                            profile: {user: undefined, password: undefined}
                        }, {name: "secondName"}],
                        defaultProfile: {name: "firstName"},
                        loadNamedProfile: mockLoadNamedProfile,
                        type: "zosmf",
                        promptCredentials: jest.fn(()=> {
                            return [undefined, undefined, undefined];
                        }),
                    };
                })
            });

            await ussNodeActions.createUSSNodeDialog(dsNode, testUSSTree);

            expect(testUSSTree.refresh).not.toHaveBeenCalled();

        });

        it("tests the uss filter prompt credentials error", async () => {
            showQuickPick.mockReset();
            showInputBox.mockReset();
            showInformationMessage.mockReset();
            const sessionwocred = new brtimperative.Session({
                user: "",
                password: "",
                hostname: "fake",
                port: 443,
                protocol: "https",
                type: "basic",
            });
            const sessNode = new ZoweUSSNode("sestest", vscode.TreeItemCollapsibleState.Expanded, null, session, null);
            sessNode.contextValue = extension.USS_SESSION_CONTEXT;
            const dsNode = new ZoweUSSNode("testSess", vscode.TreeItemCollapsibleState.Expanded, sessNode, sessionwocred, null);
            dsNode.contextValue = extension.USS_SESSION_CONTEXT;
            Object.defineProperty(Profiles, "getInstance", {
                value: jest.fn(() => {
                    return {
                        allProfiles: [{
                            name: "firstName",
                            profile: {user: undefined, password: undefined}
                        }, {name: "secondName"}],
                        defaultProfile: {name: "firstName"}
                    };
                })
            });

            await ussNodeActions.createUSSNodeDialog(dsNode, testUSSTree);

            expect(testUSSTree.refresh).not.toHaveBeenCalled();
        });
    });

    describe("deleteUSSNode", () => {
        it("should delete node if user verified", async () => {
            showQuickPick.mockResolvedValueOnce("Yes");
            await ussNode.deleteUSSNode(testUSSTree, "");
            expect(testUSSTree.refresh).toHaveBeenCalled();
        });
        it("should not delete node if user did not verify", async () => {
            showQuickPick.mockResolvedValueOnce("No");
            await ussNode.deleteUSSNode(testUSSTree, "");
            expect(testUSSTree.refresh).not.toHaveBeenCalled();
        });
        it("should not delete node if user cancelled", async () => {
            showQuickPick.mockResolvedValueOnce(undefined);
            await ussNode.deleteUSSNode(testUSSTree, "");
            expect(testUSSTree.refresh).not.toHaveBeenCalled();
        });
        it("should not delete node if an error thrown", async () => {
            showErrorMessage.mockReset();
            showQuickPick.mockResolvedValueOnce("Yes");
            ussFile.mockImplementationOnce(() => {
                throw (Error("testError"));
            });
            try {
                await ussNode.deleteUSSNode(testUSSTree, "");
                // tslint:disable-next-line:no-empty
            } catch (err) {
            }
            expect(showErrorMessage.mock.calls.length).toBe(1);
            expect(testUSSTree.refresh).not.toHaveBeenCalled();
        });
    });

    describe("renameUSSNode", () => {
        it("should exit if blank input is provided", () => {
            showInputBox.mockReturnValueOnce("");
            expect(testUSSTree.refresh).not.toHaveBeenCalled();
            expect(showErrorMessage.mock.calls.length).toBe(0);
            expect(renameUSSFile.mock.calls.length).toBe(0);
        });
        it("should execute rename USS file and and refresh the tree", async () => {
            showInputBox.mockReturnValueOnce("new name");
            await ussNodeActions.renameUSSNode(ussNode, testUSSTree, "file");
            expect(testUSSTree.refresh).toHaveBeenCalled();
            expect(showErrorMessage.mock.calls.length).toBe(0);
            expect(renameUSSFile.mock.calls.length).toBe(1);
        });
        it("should execute rename USS file and and refreshAll the tree", async () => {
            renameUSSFile.mockReset();
            showInputBox.mockReturnValueOnce("new name");
            ussNode.contextValue = extension.USS_DIR_CONTEXT;
            await ussNodeActions.renameUSSNode(ussNode, testUSSTree, extension.DS_SESSION_CONTEXT);
            // expect(testUSSTree.refreshAll).toHaveBeenCalled();
            expect(showErrorMessage.mock.calls.length).toBe(0);
            expect(renameUSSFile.mock.calls.length).toBe(1);
        });
        it("should attempt rename USS file but abort with no name", async () => {
            showInputBox.mockReturnValueOnce(undefined);
            await ussNodeActions.renameUSSNode(ussNode, testUSSTree, "file");
            expect(testUSSTree.refresh).not.toHaveBeenCalled();
        });
        it("should attempt to rename USS file but throw an error", async () => {
            showErrorMessage.mockReset();
            showInputBox.mockReturnValueOnce("new name");
            renameUSSFile.mockImplementationOnce(() => {
                throw (Error("testError"));
            });
            try {
                await ussNodeActions.renameUSSNode(ussNode, testUSSTree, "file");
                // tslint:disable-next-line:no-empty
            } catch (err) {
            }
            expect(showErrorMessage.mock.calls.length).toBe(1);
        });
        it("should execute rename favorite USS file", async () => {
            showInputBox.mockReturnValueOnce("new name");
            await ussNodeActions.renameUSSNode(ussFavNode, testUSSTree, "file");
            expect(testUSSTree.refresh).toHaveBeenCalled();
            expect(showErrorMessage.mock.calls.length).toBe(0);
            expect(renameUSSFile.mock.calls.length).toBe(1);
            expect(mockRemoveFavorite.mock.calls.length).toBe(1);
            expect(mockAddFavorite.mock.calls.length).toBe(1);
        });
    });
    describe("uploadFile", () => {
        Object.defineProperty(zowe, "Upload", {value: Upload});
        Object.defineProperty(Upload, "fileToUSSFile", {value: fileToUSSFile});
        Object.defineProperty(isbinaryfile, "isBinaryFileSync", {value: isBinaryFileSync});

        it("should call upload dialog and upload not binary file", async () => {
            fileToUSSFile.mockReset();
            const testDoc2: vscode.TextDocument = {
                fileName: path.normalize("/sestest/tmp/foo.txt"),
                uri: null,
                isUntitled: null,
                languageId: null,
                version: null,
                isDirty: null,
                isClosed: null,
                save: null,
                eol: null,
                lineCount: null,
                lineAt: null,
                offsetAt: null,
                positionAt: null,
                getText: null,
                getWordRangeAtPosition: null,
                validateRange: null,
                validatePosition: null
            };

            const fileUri = {fsPath: "/tmp/foo.txt"};
            showOpenDialog.mockReturnValue([fileUri]);
            openTextDocument.mockResolvedValueOnce(testDoc2);
            isBinaryFileSync.mockReturnValueOnce(false);
            await ussNodeActions.uploadDialog(ussNode, testUSSTree);
            expect(showOpenDialog).toBeCalled();
            expect(openTextDocument).toBeCalled();
            expect(testUSSTree.refresh).toBeCalled();
        });
        it("should call upload dialog and upload binary file", async () => {
            showErrorMessage.mockReset();
            fileToUSSFile.mockReset();

            const fileUri = {fsPath: "/tmp/foo.zip"};
            showOpenDialog.mockReturnValue([fileUri]);
            isBinaryFileSync.mockReturnValueOnce(true);
            await ussNodeActions.uploadDialog(ussNode, testUSSTree);

            expect(showOpenDialog).toBeCalled();
            expect(testUSSTree.refresh).toBeCalled();
        });
        it("should attempt to upload USS file but throw an error", async () => {
            showInputBox.mockReturnValueOnce("new name");
            showErrorMessage.mockReset();
            fileToUSSFile.mockReset();
            fileToUSSFile.mockImplementationOnce(() => {
                throw (Error("testError"));
            });
            const testDoc2: vscode.TextDocument = {
                fileName: path.normalize("/sestest/tmp/foo.txt"),
                uri: null,
                isUntitled: null,
                languageId: null,
                version: null,
                isDirty: null,
                isClosed: null,
                save: null,
                eol: null,
                lineCount: null,
                lineAt: null,
                offsetAt: null,
                positionAt: null,
                getText: null,
                getWordRangeAtPosition: null,
                validateRange: null,
                validatePosition: null
            };
            const fileUri = {fsPath: "/tmp/foo.txt"};
            showOpenDialog.mockReturnValue([fileUri]);
            openTextDocument.mockResolvedValueOnce(testDoc2);
            isBinaryFileSync.mockReturnValueOnce(false);

            try {
                await ussNodeActions.uploadDialog(ussNode, testUSSTree);
                // tslint:disable-next-line:no-empty
            } catch (err) {
            }
            expect(showErrorMessage.mock.calls.length).toBe(1);
        });
    });
    describe("copyPath", () => {
        it("should copy the node's full path to the system clipboard", async () => {
            await ussNodeActions.copyPath(ussNode);
            expect(writeText).toBeCalledWith(ussNode.fullPath);
        });
        it("should not copy the node's full path to the system clipboard if theia", async () => {
            let theia = true;
            Object.defineProperty(extension, "ISTHEIA", {get: () => theia});
            await ussNodeActions.copyPath(ussNode);
            expect(writeText).not.toBeCalled();
            theia = false;
        });
    });
});<|MERGE_RESOLUTION|>--- conflicted
+++ resolved
@@ -57,26 +57,16 @@
 };
 
 function getUSSNode() {
-<<<<<<< HEAD
-    const mParent = new ZoweUSSNode("parentNode", vscode.TreeItemCollapsibleState.Expanded, null, session, null);
-    const ussNode1 = new ZoweUSSNode("usstest", vscode.TreeItemCollapsibleState.Expanded, mParent, session, null);
-=======
-    const ussNode1 = new ZoweUSSNode("usstest", vscode.TreeItemCollapsibleState.Expanded, null, session, null, false, profileOne.name);
     const mParent = new ZoweUSSNode("parentNode", vscode.TreeItemCollapsibleState.Expanded, null, session, null, false, profileOne.name);
->>>>>>> 59d9cfca
+    const ussNode1 = new ZoweUSSNode("usstest", vscode.TreeItemCollapsibleState.Expanded, mParent, session, null, false, profileOne.name);
     ussNode1.contextValue = extension.USS_SESSION_CONTEXT;
     ussNode1.fullPath = "/u/myuser";
     return ussNode1;
 }
 
 function getFavoriteUSSNode() {
-<<<<<<< HEAD
-    const mParent = new ZoweUSSNode("Favorites", vscode.TreeItemCollapsibleState.Expanded, null, session, null);
-    const ussNodeF = new ZoweUSSNode("[profile]: usstest", vscode.TreeItemCollapsibleState.Expanded, mParent, session, null);
-=======
     const ussNodeF = new ZoweUSSNode("[profile]: usstest", vscode.TreeItemCollapsibleState.Expanded, null, session, null, false, profileOne.name);
     const mParent = new ZoweUSSNode("Favorites", vscode.TreeItemCollapsibleState.Expanded, null, session, null, false, profileOne.name);
->>>>>>> 59d9cfca
     mParent.contextValue = extension.FAVORITE_CONTEXT;
     ussNodeF.contextValue = extension.DS_TEXT_FILE_CONTEXT + extension.FAV_SUFFIX;
     ussNodeF.fullPath = "/u/myuser/usstest";
