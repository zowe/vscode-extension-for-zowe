--- conflicted
+++ resolved
@@ -391,17 +391,18 @@
             await ussNodeActions.renameUSSNode(ussNode, testUSSTree, "file");
             expect(testUSSTree.refreshElement).not.toHaveBeenCalled();
         });
-        it("should execute rename favorite USS file", async () => {
-            resetMocks();
-            resetNode(ussNode);
-
-            showInputBox.mockReturnValueOnce("new name");
-            await ussNodeActions.renameUSSNode(ussFavNode, testUSSTree, "file");
-            expect(showErrorMessage.mock.calls.length).toBe(0);
-            expect(renameUSSFile.mock.calls.length).toBe(1);
-            expect(mockRemoveUSSFavorite.mock.calls.length).toBe(1);
-            expect(mockAddUSSFavorite.mock.calls.length).toBe(1);
-        });
+        // TODO CHeck this has been duplicated
+        // it("should execute rename favorite USS file", async () => {
+        //     resetMocks();
+        //     resetNode(ussNode);
+
+        //     showInputBox.mockReturnValueOnce("new name");
+        //     await ussNodeActions.renameUSSNode(ussFavNode, testUSSTree, "file");
+        //     expect(showErrorMessage.mock.calls.length).toBe(0);
+        //     expect(renameUSSFile.mock.calls.length).toBe(1);
+        //     expect(mockRemoveUSSFavorite.mock.calls.length).toBe(1);
+        //     expect(mockAddUSSFavorite.mock.calls.length).toBe(1);
+        // });
         it("should attempt to rename USS file but throw an error", async () => {
             resetMocks();
             resetNode(ussNode);
@@ -415,7 +416,6 @@
             }
             expect(showErrorMessage.mock.calls.length).toBe(1);
         });
-<<<<<<< HEAD
         it("should execute rename favorite USS file", async () => {
             showInputBox.mockReturnValueOnce("new name");
             await ussNodeActions.renameUSSNode(ussFavNode, testUSSTree, "file");
@@ -425,8 +425,6 @@
             expect(mockRemoveFavorite.mock.calls.length).toBe(1);
             expect(mockAddFavorite.mock.calls.length).toBe(1);
         });
-=======
->>>>>>> c13337b7
     });
     describe("uploadFile", () => {
         Object.defineProperty(zowe, "Upload", {value: Upload});
