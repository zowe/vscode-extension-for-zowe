--- conflicted
+++ resolved
@@ -38,11 +38,8 @@
 const openTextDocument = jest.fn();
 const Upload = jest.fn();
 const fileToUSSFile = jest.fn();
-<<<<<<< HEAD
 const existsSync = jest.fn();
-=======
 const createBasicZosmfSession = jest.fn();
->>>>>>> b4c750ec
 
 function getUSSNode() {
     const ussNode1 = new ZoweUSSNode("usstest", vscode.TreeItemCollapsibleState.Expanded, null, session, null);
@@ -97,11 +94,8 @@
 Object.defineProperty(vscode.workspace, "getConfiguration", { value: getConfiguration });
 Object.defineProperty(vscode.window, "showOpenDialog", {value: showOpenDialog});
 Object.defineProperty(vscode.workspace, "openTextDocument", {value: openTextDocument});
-<<<<<<< HEAD
 Object.defineProperty(fs, "existsSync", {value: existsSync});
-=======
 Object.defineProperty(zowe.ZosmfSession, "createBasicZosmfSession", { value: createBasicZosmfSession});
->>>>>>> b4c750ec
 
 describe("ussNodeActions", () => {
     beforeEach(() => {
@@ -176,40 +170,11 @@
             await ussNodeActions.deleteUSSNode(ussNode, testUSSTree, "");
             expect(testUSSTree.refresh).not.toHaveBeenCalled();
         });
-<<<<<<< HEAD
         it("should not delete node if an error thrown", async () => {
             showErrorMessage.mockReset();
             showQuickPick.mockResolvedValueOnce("Yes");
             ussFile.mockImplementationOnce(() => {
                 throw (Error("testError"));
-=======
-    });
-    describe("initializingUSSFavorites", () => {
-        it("initializeUSSFavorites is executed successfully", async () => {
-            getConfiguration.mockReturnValueOnce({
-                get: (setting: string) => [
-                    "[test]: /u/aDir{directory}",
-                    "[test]: /u/myFile.txt{textFile}",
-                ]
-            });
-            spyOn(profileLoader, "loadNamedProfile").and.returnValue({profile: session});
-            createBasicZosmfSession.mockReturnValue(session);
-            await ussNodeActions.initializeUSSFavorites(testUSSTree);
-            expect(testUSSTree.mFavorites.length).toBe(2);
-
-            const expectedUSSFavorites: ZoweUSSNode[] = [
-                new ZoweUSSNode("/u/aDir", vscode.TreeItemCollapsibleState.Collapsed, undefined, session, "",
-                    false, "test"),
-                new ZoweUSSNode("/u/myFile.txt", vscode.TreeItemCollapsibleState.None, undefined, session, "",
-                    false, "test"),
-            ];
-
-            expectedUSSFavorites.map((node) => node.contextValue += "f");
-            expectedUSSFavorites.forEach((node) => {
-                if (node.contextValue !== "directoryf") {
-                    node.command = { command: "zowe.uss.ZoweUSSNode.open", title: "Open", arguments: [node] };
-                }
->>>>>>> b4c750ec
             });
             try {
                 await ussNodeActions.deleteUSSNode(ussNode, testUSSTree, "");
