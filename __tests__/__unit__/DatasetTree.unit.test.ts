--- conflicted
+++ resolved
@@ -576,7 +576,6 @@
         sessionNode.children.pop();
     });
 
-<<<<<<< HEAD
     it("tests the dataset filter prompt credentials", async () => {
         showQuickPick.mockReset();
         showInputBox.mockReset();
@@ -641,7 +640,8 @@
 
         expect(showInformationMessage.mock.calls[0][0]).toEqual("No selection made.");
 
-=======
+    });
+
     it("Should find a favorited node", async () => {
         testTree.mFavorites = [];
         const sessionNode = testTree.mSessionNodes[1];
@@ -667,6 +667,5 @@
 
         expect(foundNode).toBe(nonFavoritedNode);
         sessionNode.children.pop();
->>>>>>> cb2698ad
     });
 });