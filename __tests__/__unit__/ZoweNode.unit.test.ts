/*
* This program and the accompanying materials are made available under the terms of the *
* Eclipse Public License v2.0 which accompanies this distribution, and is available at *
* https://www.eclipse.org/legal/epl-v20.html                                      *
*                                                                                 *
* SPDX-License-Identifier: EPL-2.0                                                *
*                                                                                 *
* Copyright Contributors to the Zowe Project.                                     *
*                                                                                 *
*/

// tslint:disable:no-shadowed-variable
jest.mock("vscode");
jest.mock("@brightside/imperative");
jest.mock("@brightside/core/lib/zosfiles/src/api/methods/list/doc/IListOptions");
jest.mock("Session");
jest.mock("../../src/ProfileLoader");
import * as vscode from "vscode";
import { ZoweNode } from "../../src/ZoweNode";
import { Session } from "@brightside/imperative";
import * as extension from "../../src/extension";
import * as profileLoader from "../../src/ProfileLoader";

describe("Unit Tests (Jest)", () => {
    // Globals
    const session = new Session({
        user: "fake",
        password: "fake",
        hostname: "fake",
        protocol: "https",
        type: "basic",
    });

    Object.defineProperty(profileLoader, "loadNamedProfile", {value: jest.fn()});
    Object.defineProperty(profileLoader, "loadAllProfiles", {
        value: jest.fn(() => {
            return [{name: "firstName"}, {name: "secondName"}];
        })
    });
    Object.defineProperty(profileLoader, "loadDefaultProfile", {value: jest.fn()});

    afterEach(() => {
        jest.resetAllMocks();
    });
    /*************************************************************************************************************
     * Creates an ZoweNode and checks that its members are all initialized by the constructor
     *************************************************************************************************************/
    it("Testing that the ZoweNode is defined", async () => {
        const testNode = new ZoweNode("BRTVS99", vscode.TreeItemCollapsibleState.None, null, session);
        testNode.contextValue = extension.DS_SESSION_CONTEXT;

        expect(testNode.label).toBeDefined();
        expect(testNode.collapsibleState).toBeDefined();
        expect(testNode.label).toBeDefined();
        expect(testNode.mParent).toBeDefined();
        expect(testNode.getSession()).toBeDefined();
    });

    /*************************************************************************************************************
     * Creates sample ZoweNode list and checks that getChildren() returns the correct array
     *************************************************************************************************************/
    it("Testing that getChildren returns the correct Thenable<ZoweNode[]>", async () => {
        // Creating a rootNode
        const rootNode = new ZoweNode("root", vscode.TreeItemCollapsibleState.Collapsed, null, session);
        rootNode.dirty = true;
        rootNode.contextValue = extension.DS_SESSION_CONTEXT;
        rootNode.pattern = "SAMPLE, SAMPLE.PUBLIC, SAMPLE";
        let rootChildren = await rootNode.getChildren();

        // Creating structure of files and folders under BRTVS99 profile
        const sampleChildren: ZoweNode[] = [
            new ZoweNode("BRTVS99", vscode.TreeItemCollapsibleState.None, rootNode, null),
            new ZoweNode("BRTVS99.CA11.SPFTEMP0.CNTL", vscode.TreeItemCollapsibleState.Collapsed, rootNode, null),
            new ZoweNode("BRTVS99.DDIR", vscode.TreeItemCollapsibleState.Collapsed, rootNode, null),
        ];
        sampleChildren[0].command = { command: "zowe.ZoweNode.openPS", title: "", arguments: [sampleChildren[0]] };

        // Checking that the rootChildren are what they are expected to be
        expect(rootChildren).toEqual(sampleChildren);

        rootNode.dirty = true;
        // Check the dirty and children variable have been set
        rootChildren = await rootNode.getChildren();

        // Checking that the rootChildren are what they are expected to be
        expect(rootChildren).toEqual(sampleChildren);

        // Check that error is thrown when label is blank
        const errorNode = new ZoweNode("", vscode.TreeItemCollapsibleState.Collapsed, null, session);
        errorNode.dirty = true;
        await expect(errorNode.getChildren()).rejects.toEqual(Error("Invalid node"));

        // Check that label is different when label contains a []
        const rootNode2 = new ZoweNode("root[test]", vscode.TreeItemCollapsibleState.Collapsed, null, session);
        rootNode2.dirty = true;
        rootChildren = await rootNode2.getChildren();
<<<<<<< HEAD

=======
>>>>>>> 8050fd89
    });

    /*************************************************************************************************************
     * Creates sample ZoweNode list and checks that getChildren() returns the correct array for a PO
     *************************************************************************************************************/
    it("Testing that getChildren returns the correct Thenable<ZoweNode[]> for a PO", async () => {
        // Creating a rootNode
        const rootNode = new ZoweNode("root", vscode.TreeItemCollapsibleState.None, null, session);
        rootNode.contextValue = extension.DS_SESSION_CONTEXT;
        rootNode.dirty = true;
        const subNode = new ZoweNode("sub", vscode.TreeItemCollapsibleState.Collapsed, rootNode, null);
        subNode.dirty = true;
        const subChildren = await subNode.getChildren();

        // Creating structure of files and folders under BRTVS99 profile
        const sampleChildren: ZoweNode[] = [
            new ZoweNode("BRTVS99", vscode.TreeItemCollapsibleState.None, subNode, null),
            new ZoweNode("BRTVS99.DDIR", vscode.TreeItemCollapsibleState.None, subNode, null),
        ];

        sampleChildren[0].command = { command: "zowe.ZoweNode.openPS", title: "", arguments: [sampleChildren[0]] };
        sampleChildren[1].command = { command: "zowe.ZoweNode.openPS", title: "", arguments: [sampleChildren[1]] };
        // Checking that the rootChildren are what they are expected to be
        expect(subChildren).toEqual(sampleChildren);
    });

    /*************************************************************************************************************
     * Checks that the catch block is reached when an error is thrown
     *************************************************************************************************************/
    it("Checks that when bright.List.dataSet/allMembers() causes an error on the brightside call, " +
        "it throws an error and the catch block is reached", async () => {
            // Creating a rootNode
            const rootNode = new ZoweNode("root", vscode.TreeItemCollapsibleState.Collapsed, null, session);
            rootNode.contextValue = extension.DS_SESSION_CONTEXT;
            rootNode.pattern = "THROW ERROR";
            rootNode.dirty = true;
            await expect(rootNode.getChildren()).rejects.toEqual(Error("Retrieving response from zowe.List\n" +
                "Error: Throwing an error to check error handling for unit tests!\n"));
        });

    /*************************************************************************************************************
     * Checks that returning an unsuccessful response results in an error being thrown and caught
     *************************************************************************************************************/
    it("Checks that when bright.List.dataSet/allMembers() returns an unsuccessful response, " +
        "it throws an error and the catch block is reached", async () => {
            // Creating a rootNode
            const rootNode = new ZoweNode("root", vscode.TreeItemCollapsibleState.Collapsed, null, session);
            rootNode.contextValue = extension.DS_SESSION_CONTEXT;
            rootNode.dirty = true;
            const subNode = new ZoweNode("Response Fail", vscode.TreeItemCollapsibleState.Collapsed, rootNode, null);
            subNode.dirty = true;
            await expect(subNode.getChildren()).rejects.toEqual(Error("The response from Zowe CLI was not successful"));
        });

    /*************************************************************************************************************
     * Checks that passing a session node that is not dirty ignores the getChildren() method
     *************************************************************************************************************/
    it("Checks that passing a session node that is not dirty the getChildren() method is exited early", async () => {
        // Creating a rootNode
        const rootNode = new ZoweNode("root", vscode.TreeItemCollapsibleState.Collapsed, null, session);
        const infoChild = new ZoweNode("Use the search button to display datasets", vscode.TreeItemCollapsibleState.None, rootNode, null, true);
        rootNode.contextValue = extension.DS_SESSION_CONTEXT;
        rootNode.dirty = false;
        await expect(await rootNode.getChildren()).toEqual([infoChild]);
    });

    /*************************************************************************************************************
     * Checks that passing a session node with no hlq ignores the getChildren() method
     *************************************************************************************************************/
    it("Checks that passing a session node with no hlq the getChildren() method is exited early", async () => {
        // Creating a rootNode
        const rootNode = new ZoweNode("root", vscode.TreeItemCollapsibleState.Collapsed, null, session);
        const infoChild = new ZoweNode("Use the search button to display datasets", vscode.TreeItemCollapsibleState.None, rootNode, null, true);
        rootNode.contextValue = extension.DS_SESSION_CONTEXT;
        await expect(await rootNode.getChildren()).toEqual([infoChild]);
    });

    /*************************************************************************************************************
     * Checks that when getSession() is called on a memeber it returns the proper session
     *************************************************************************************************************/
    it("Checks that a member can reach its session properly", async () => {
        // Creating a rootNode
        const rootNode = new ZoweNode("root", vscode.TreeItemCollapsibleState.Collapsed, null, session);
        rootNode.contextValue = extension.DS_SESSION_CONTEXT;
        const subNode = new ZoweNode(extension.DS_PDS_CONTEXT, vscode.TreeItemCollapsibleState.Collapsed, rootNode, null);
        const member = new ZoweNode(extension.DS_MEMBER_CONTEXT, vscode.TreeItemCollapsibleState.None, subNode, null);
        await expect(member.getSession()).toBeDefined();
    });
});<|MERGE_RESOLUTION|>--- conflicted
+++ resolved
@@ -94,10 +94,6 @@
         const rootNode2 = new ZoweNode("root[test]", vscode.TreeItemCollapsibleState.Collapsed, null, session);
         rootNode2.dirty = true;
         rootChildren = await rootNode2.getChildren();
-<<<<<<< HEAD
-
-=======
->>>>>>> 8050fd89
     });
 
     /*************************************************************************************************************
