/*
* This program and the accompanying materials are made available under the terms of the *
* Eclipse Public License v2.0 which accompanies this distribution, and is available at *
* https://www.eclipse.org/legal/epl-v20.html                                      *
*                                                                                 *
* SPDX-License-Identifier: EPL-2.0                                                *
*                                                                                 *
* Copyright Contributors to the Zowe Project.                                     *
*                                                                                 *
*/

jest.mock("Session");
jest.mock("@brightside/core");
jest.mock("@brightside/imperative");
import * as vscode from "vscode";
import * as brightside from "@brightside/core";
import { Session, Logger, IProfileLoaded } from "@brightside/imperative";
import * as extension from "../../src/extension";
import * as profileLoader from "../../src/Profiles";
import * as utils from "../../src/utils";
import { Job } from "../../src/ZoweJobNode";
import { ZosJobsProvider, createJobsTree } from "../../src/ZosJobsProvider";

describe("Zos Jobs Unit Tests", () => {

    const GetJobs = jest.fn();
    const getConfiguration = jest.fn();
    const showErrorMessage = jest.fn();
    Object.defineProperty(vscode.workspace, "getConfiguration", { value: getConfiguration });
    Object.defineProperty(vscode.window, "showErrorMessage", {value: showErrorMessage});
    getConfiguration.mockReturnValue({
        get: (setting: string) => [
            "[test]: Owner:stonecc Prefix:*{server}",
            "[test]: USER1(JOB30148){job}",
        ],
        update: jest.fn(()=>{
            return {};
        })
    });

    const enums = jest.fn().mockImplementation(() => {
        return {
            Global: 1,
            Workspace: 2,
            WorkspaceFolder: 3
        };
    });

    beforeAll(() => {
        Object.defineProperty(brightside, "GetJobs", { value: GetJobs });
    });

    afterAll(() => {
        jest.resetAllMocks();
    });

    describe("ZosJobsProvider/ZoweJobNode Unit Test", () => {
        const log = new Logger(undefined);
        const ZosmfSession = jest.fn();
        const createBasicZosmfSession = jest.fn();

        const getJobsByOwnerAndPrefix = jest.fn();
        const getJob = jest.fn();

        const ProgressLocation = jest.fn().mockImplementation(() => {
            return {
                Notification: 15
            };
        });

        const withProgress = jest.fn().mockImplementation((progLocation, callback) => {
            return callback();
        });

        Object.defineProperty(vscode, "ProgressLocation", {value: ProgressLocation});
        Object.defineProperty(vscode.window, "withProgress", {value: withProgress});
        Object.defineProperty(vscode, "ConfigurationTarget", {value: enums});
        Object.defineProperty(brightside, "ZosmfSession", { value: ZosmfSession });
        Object.defineProperty(ZosmfSession, "createBasicZosmfSession", { value: createBasicZosmfSession });
        Object.defineProperty(GetJobs, "getJobsByOwnerAndPrefix", { value: getJobsByOwnerAndPrefix });
        Object.defineProperty(GetJobs, "getJob", { value: getJob });

        const session = new Session({
            user: "fake",
            password: "fake",
            hostname: "fake",
            protocol: "https",
            type: "basic",
        });

        const sessionwocred = new Session({
            user: "",
            password: "",
            hostname: "fake",
            protocol: "https",
            type: "basic",
        });

        const profileOne: IProfileLoaded = { name: "profile1", profile: {}, type: "zosmf", message: "", failNotFound: false };
        Object.defineProperty(profileLoader, "loadNamedProfile", {
            value: jest.fn((name: string) => {
                return profileOne;
            })
        });
        Object.defineProperty(profileLoader, "loadAllProfiles", {
            value: jest.fn(() => {
                return [profileOne, { name: "profile2" }];
            })
        });
        Object.defineProperty(profileLoader, "loadDefaultProfile", {
            value: jest.fn(() => {
                return profileOne;
            })
        });

        const iJob: brightside.IJob = {
            "jobid": "JOB1234",
            "jobname": "TESTJOB",
            "files-url": "fake/files",
            "job-correlator": "correlator",
            "phase-name": "PHASE",
            "reason-not-running": "",
            "step-data": [{
                "proc-step-name": "",
                "program-name": "",
                "step-name": "",
                "step-number": 1,
                "active": "",
                "smfid": ""

            }],
            "class": "A",
            "owner": "USER",
            "phase": 0,
            "retcode": "",
            "status": "ACTIVE",
            "subsystem": "SYS",
            "type": "JOB",
            "url": "fake/url"
        };

        const iJobComplete: brightside.IJob = {
            "jobid": "JOB1235",
            "jobname": "TESTJOB",
            "files-url": "fake/files",
            "job-correlator": "correlator",
            "phase-name": "PHASE",
            "reason-not-running": "",
            "step-data": [{
                "proc-step-name": "",
                "program-name": "",
                "step-name": "",
                "step-number": 1,
                "active": "",
                "smfid": ""

            }],
            "class": "A",
            "owner": "USER",
            "phase": 0,
            "retcode": "0",
            "status": "ACTIVE",
            "subsystem": "SYS",
            "type": "JOB",
            "url": "fake/url"
        };

            // Filter prompt
        const showInformationMessage = jest.fn();
        const showInputBox = jest.fn();
        const showQuickPick = jest.fn();
        const createQuickPick = jest.fn();
        const filters = jest.fn();
        const getFilters = jest.fn();
        const DeleteJobs = jest.fn();
        const deleteJob = jest.fn();
        Object.defineProperty(vscode.window, "showInformationMessage", {value: showInformationMessage});
        Object.defineProperty(vscode.window, "showQuickPick", {value: showQuickPick});
        Object.defineProperty(vscode.window, "createQuickPick", {value: createQuickPick});
        Object.defineProperty(vscode.window, "showInputBox", {value: showInputBox});
        Object.defineProperty(filters, "getFilters", { value: getFilters });
        Object.defineProperty(brightside, "DeleteJobs", {value: DeleteJobs});
        Object.defineProperty(DeleteJobs, "deleteJob", {value: deleteJob});

        const jobNode = new Job("jobtest", vscode.TreeItemCollapsibleState.Expanded, null, session, iJob, profileOne);
        const mockLoadNamedProfile = jest.fn();
        const mockLoadDefaultProfile = jest.fn();

        beforeEach(() => {
            mockLoadNamedProfile.mockReturnValue(
                {name:"fake", type:"zosmf", profile: {name:"fake", type:"zosmf", profile:{name:"fake", type:"zosmf"}}});
            mockLoadDefaultProfile.mockReturnValue(
                {name:"firstProfileName", type:"zosmf", profile: {name:"firstProfileName", type:"zosmf", profile:{name:"firstProfileName", type:"zosmf"}}});
            Object.defineProperty(profileLoader.Profiles, "getInstance", {
                value: jest.fn(() => {
                    return {
                        allProfiles: [{name: "firstProfileName", type:"zosmf"}, {name: "fake", type:"zosmf"}],
                        getDefaultProfile: mockLoadDefaultProfile,
                        loadNamedProfile: mockLoadNamedProfile,
                        promptCredentials: jest.fn(()=> {
                            return ["fakeUser","","fakeEncoding"];
                        }),
                    };
                })
            });
            withProgress.mockImplementation((progLocation, callback) => {
                return callback();
            });
        });

        afterEach(() => {
            jest.resetAllMocks();
        });

        it("should add the session to the tree", async () => {
            createBasicZosmfSession.mockReturnValue(session);
            const testJobsProvider = await createJobsTree(Logger.getAppLogger());
            const sessions = testJobsProvider.mSessionNodes.length;
            await testJobsProvider.addSession("fake");
            expect(testJobsProvider.mSessionNodes[sessions]).toBeDefined();
            expect(testJobsProvider.mSessionNodes[sessions].label).toEqual("fake");
            expect(testJobsProvider.mSessionNodes[sessions].tooltip).toEqual("fake - owner: fake prefix: *");
        });

        it("should add another session to the tree", async () => {
            createBasicZosmfSession.mockReturnValue(sessionwocred);
            const testJobsProvider = await createJobsTree(Logger.getAppLogger());
            const sessions = testJobsProvider.mSessionNodes.length;
            await testJobsProvider.addSession("fake");
            expect(testJobsProvider.mSessionNodes[sessions]).toBeDefined();
            expect(testJobsProvider.mSessionNodes[sessions].label).toEqual("fake");
            expect(testJobsProvider.mSessionNodes[sessions].tooltip).toEqual("fake - owner:  prefix: *");
        });

        it("tests that the user is informed when a job is deleted", async () => {
            showInformationMessage.mockReset();
            const testJobsProvider = await createJobsTree(Logger.getAppLogger());
            await testJobsProvider.deleteJob(jobNode);
            expect(showInformationMessage.mock.calls.length).toBe(1);
            expect(showInformationMessage.mock.calls[0][0]).toEqual(
                `Job ${jobNode.job.jobname}(${jobNode.job.jobid}) deleted`
            );
        });

        it("should delete the session", async () => {
            const testJobsProvider = await createJobsTree(Logger.getAppLogger());
            testJobsProvider.deleteSession(testJobsProvider.mSessionNodes[1]);
            expect(testJobsProvider.mSessionNodes.length).toBe(1);
        });

        it("should get the jobs of the session", async () => {
            createBasicZosmfSession.mockReturnValue(session);
            const testJobsProvider = await createJobsTree(Logger.getAppLogger());
            getJobsByOwnerAndPrefix.mockReturnValue([iJob, iJobComplete]);
            await testJobsProvider.addSession("fake");
            const jobs = await testJobsProvider.mSessionNodes[1].getChildren();
            expect(jobs.length).toBe(2);
            expect(jobs[0].job.jobid).toEqual(iJob.jobid);
            expect(jobs[0].tooltip).toEqual("TESTJOB(JOB1234)");
            expect(jobs[1].job.jobid).toEqual(iJobComplete.jobid);
            expect(jobs[1].tooltip).toEqual("TESTJOB(JOB1235) - 0");
        });

        it("should get the jobs of the session on id", async () => {
            createBasicZosmfSession.mockReturnValue(session);
            getJob.mockReturnValue(iJob);
            const testJobsProvider = await createJobsTree(Logger.getAppLogger());
            getJobsByOwnerAndPrefix.mockReturnValue([iJob, iJobComplete]);
            await testJobsProvider.addSession("fake");
            testJobsProvider.mSessionNodes[1].searchId = "JOB1234";
            testJobsProvider.mSessionNodes[1].dirty = true;
            const jobs = await testJobsProvider.mSessionNodes[1].getChildren();
            expect(jobs.length).toBe(1);
            expect(jobs[0].job.jobid).toEqual(iJob.jobid);
            expect(jobs[0].tooltip).toEqual("TESTJOB(JOB1234)");
        });

        it("should set the owner to the session userid", async () => {
            createBasicZosmfSession.mockReturnValue(session);
            const testJobsProvider = await createJobsTree(Logger.getAppLogger());
            getJobsByOwnerAndPrefix.mockReturnValue([iJob, iJobComplete]);
            const jobs = await testJobsProvider.mSessionNodes[1].getChildren();
            const job = jobs[0];
            job.owner = "";
            expect(job.owner).toEqual("fake");
            job.owner = "new";
            expect(job.owner).toEqual("new");
        });

        it("should set the prefix to the default and specific value", async () => {
            createBasicZosmfSession.mockReturnValue(session);
            const testJobsProvider = await createJobsTree(Logger.getAppLogger());
            getJobsByOwnerAndPrefix.mockReturnValue([iJob, iJobComplete]);
            const jobs = await testJobsProvider.mSessionNodes[1].getChildren();
            const job = jobs[0];
            job.prefix = "";
            expect(job.prefix).toEqual("*");
            job.prefix = "zowe*";
            expect(job.prefix).toEqual("zowe*");
            // reset
            utils.labelHack(job);
            job.children = [];
            job.dirty = true;
        });

        it("should set the search jobid to a specific value", async () => {
            createBasicZosmfSession.mockReturnValue(session);
            const testJobsProvider = await createJobsTree(Logger.getAppLogger());
            getJobsByOwnerAndPrefix.mockReturnValue([iJob, iJobComplete]);
            const jobs = await testJobsProvider.mSessionNodes[1].getChildren();
            const job = jobs[0];
            job.searchId = "JOB12345";
            expect(job.searchId).toEqual("JOB12345");
            // reset
            utils.labelHack(job);
            job.children = [];
            job.dirty = true;
        });

        it("Testing that expand tree is executed successfully", async () => {
            const refresh = jest.fn();
            createBasicZosmfSession.mockReturnValue(session);
            const testJobsProvider = await createJobsTree(Logger.getAppLogger());
            Object.defineProperty(testJobsProvider, "refresh", {value: refresh});
            refresh.mockReset();
            await testJobsProvider.flipState(testJobsProvider.mSessionNodes[1], true);
            expect(JSON.stringify(testJobsProvider.mSessionNodes[1].iconPath)).toContain("folder-root-default-open.svg");
            await testJobsProvider.flipState(testJobsProvider.mSessionNodes[1], false);
            expect(JSON.stringify(testJobsProvider.mSessionNodes[1].iconPath)).toContain("folder-root-default-closed.svg");
            await testJobsProvider.flipState(testJobsProvider.mSessionNodes[1], true);
            expect(JSON.stringify(testJobsProvider.mSessionNodes[1].iconPath)).toContain("folder-root-default-open.svg");

            const job = new Job("JOB1283", vscode.TreeItemCollapsibleState.Collapsed, testJobsProvider.mSessionNodes[0],
<<<<<<< HEAD
                testJobsProvider.mSessionNodes[1].getSession(), iJob);
=======
                testJobsProvider.mSessionNodes[1].session, iJob, profileOne);
>>>>>>> 59d9cfca
            job.contextValue = "job";
            await testJobsProvider.flipState(job, true);
            expect(JSON.stringify(job.iconPath)).toContain("folder-open.svg");
            await testJobsProvider.flipState(job, false);
            expect(JSON.stringify(job.iconPath)).toContain("folder-closed.svg");
            await testJobsProvider.flipState(job, true);
            expect(JSON.stringify(job.iconPath)).toContain("folder-open.svg");

            job.contextValue = "jobber";
            await testJobsProvider.flipState(job, true);
            expect(job.iconPath).not.toBeDefined();
        });

        it("Testing that prompt credentials work", async () => {
            const refresh = jest.fn();
            createBasicZosmfSession.mockReturnValue(sessionwocred);
            const newjobNode = new Job("[fake]: Owner:fakeUser Prefix:*", vscode.TreeItemCollapsibleState.Expanded,
                jobNode, sessionwocred, iJob, jobNode.profile);
            const testJobsProvider = await createJobsTree(Logger.getAppLogger());
            Object.defineProperty(testJobsProvider, "refresh", {value: refresh});
            refresh.mockReset();
            jest.spyOn(testJobsProvider, "flipState");
            newjobNode.contextValue = extension.JOBS_SESSION_CONTEXT + extension.FAV_SUFFIX;
            await testJobsProvider.flipState(newjobNode, true);
            expect(testJobsProvider.flipState).toHaveBeenCalled();

            const job = new Job("JOB1283", vscode.TreeItemCollapsibleState.Collapsed, testJobsProvider.mSessionNodes[0],
                sessionwocred, iJob, profileOne);
            job.contextValue = "job";
            await testJobsProvider.flipState(job, true);
            expect(JSON.stringify(job.iconPath)).toContain("folder-open.svg");

            job.contextValue = "jobber";
            await testJobsProvider.flipState(job, true);
            expect(job.iconPath).not.toBeDefined();
        });

        it("Testing that prompt credentials will have an error", async () => {
            Object.defineProperty(profileLoader.Profiles, "getInstance", {
                value: jest.fn(() => {
                    return {
                        allProfiles: [{name: "firstName"}, {name: "secondName"}],
                        getDefaultProfile: () => ({name: "firstName"}),
                        promptCredentials: undefined
                    };
                })
            });
            const refresh = jest.fn();
            createBasicZosmfSession.mockReturnValue(sessionwocred);
            const newjobNode = new Job("[fake]: Owner:fakeUser Prefix:*", vscode.TreeItemCollapsibleState.Expanded,
                jobNode, sessionwocred, iJob, jobNode.profile);
            const testJobsProvider = await createJobsTree(Logger.getAppLogger());
            Object.defineProperty(testJobsProvider, "refresh", {value: refresh});
            refresh.mockReset();
            jest.spyOn(testJobsProvider, "flipState");
            newjobNode.contextValue = extension.JOBS_SESSION_CONTEXT + extension.FAV_SUFFIX;
            await testJobsProvider.flipState(newjobNode, true);
            expect(testJobsProvider.flipState).toHaveBeenCalled();

            newjobNode.label = "Favorites";
            await testJobsProvider.flipState(newjobNode, true);
            expect(testJobsProvider.flipState).toHaveBeenCalled();
        });

        /*************************************************************************************************************
         * Jobs Filter prompts
         *************************************************************************************************************/
        it("Testing that prompt credentials is called when searchPrompt is triggered", async () => {
            createBasicZosmfSession.mockReturnValue(sessionwocred);
            const newjobNode = new Job("jobtest", vscode.TreeItemCollapsibleState.Expanded, jobNode, sessionwocred, iJob, jobNode.profile);
            newjobNode.contextValue = extension.JOBS_SESSION_CONTEXT;
            const testJobsProvider = await createJobsTree(Logger.getAppLogger());
            const qpItem: vscode.QuickPickItem = testJobsProvider.createOwner;
            const resolveQuickPickHelper = jest.spyOn(utils, "resolveQuickPickHelper").mockImplementation(
                () => Promise.resolve(qpItem)
            );
            testJobsProvider.initializeJobsTree(Logger.getAppLogger());
            createQuickPick.mockReturnValue({
                placeholder: "Select a filter",
                activeItems: [qpItem],
                ignoreFocusOut: true,
                items: [testJobsProvider.createOwner, testJobsProvider.createId],
                value: "",
                show: jest.fn(()=>{
                    return {};
                }),
                hide: jest.fn(()=>{
                    return {};
                }),
                onDidAccept: jest.fn(()=>{
                    return {};
                })
            });
            showInformationMessage.mockReset();
            showInputBox.mockReturnValueOnce("MYHLQ");
            showInputBox.mockReturnValueOnce("");
            showInputBox.mockReturnValueOnce("");
            await testJobsProvider.searchPrompt(newjobNode);
            expect(newjobNode.contextValue).toEqual(extension.JOBS_SESSION_CONTEXT);
            expect(newjobNode.owner).toEqual("MYHLQ");
            expect(newjobNode.prefix).toEqual("*");
            expect(newjobNode.searchId).toEqual("");
        });

        /*************************************************************************************************************
         * Jobs Filter prompts
         *************************************************************************************************************/
        it("Testing that prompt credentials is called when searchPrompt is triggered but undefined returned", async () => {
            createBasicZosmfSession.mockReturnValue(sessionwocred);
            const newjobNode = new Job("jobtest", vscode.TreeItemCollapsibleState.Expanded, jobNode, sessionwocred, iJob);
            newjobNode.contextValue = extension.JOBS_SESSION_CONTEXT;
            const testJobsProvider = await createJobsTree(Logger.getAppLogger());
            const qpItem: vscode.QuickPickItem = testJobsProvider.createOwner;
            const resolveQuickPickHelper = jest.spyOn(utils, "resolveQuickPickHelper").mockImplementation(
                () => Promise.resolve(qpItem)
            );
            testJobsProvider.initializeJobsTree(Logger.getAppLogger());
            createQuickPick.mockReturnValue({
                placeholder: "Select a filter",
                activeItems: [qpItem],
                ignoreFocusOut: true,
                items: [testJobsProvider.createOwner, testJobsProvider.createId],
                value: "",
                show: jest.fn(()=>{
                    return {};
                }),
                hide: jest.fn(()=>{
                    return {};
                }),
                onDidAccept: jest.fn(()=>{
                    return {};
                })
            });
            showInformationMessage.mockReset();
            showInputBox.mockReturnValueOnce("MYHLQ");
            showInputBox.mockReturnValueOnce("");
            showInputBox.mockReturnValueOnce(undefined);
            await testJobsProvider.searchPrompt(newjobNode);
            expect(showInformationMessage.mock.calls.length).toBe(1);
            expect(showInformationMessage.mock.calls[0][0]).toBe("Search Cancelled");
        });

        it("Testing that prompt credentials is called when searchPrompt is triggered for fav", async () => {
            createBasicZosmfSession.mockReturnValue(sessionwocred);
            const newjobNode = new Job("[fake]: Owner:fakeUser Prefix:*", vscode.TreeItemCollapsibleState.Expanded,
                jobNode, sessionwocred, iJob, jobNode.profile);
            newjobNode.contextValue = extension.JOBS_SESSION_CONTEXT + extension.FAV_SUFFIX;
            newjobNode.getSession().ISession.user = "";
            newjobNode.getSession().ISession.password = "";
            newjobNode.getSession().ISession.base64EncodedAuth = "";
            const testJobsProvider = await createJobsTree(Logger.getAppLogger());
            const qpItem: vscode.QuickPickItem = testJobsProvider.createOwner;
            const resolveQuickPickHelper = jest.spyOn(utils, "resolveQuickPickHelper").mockImplementation(
                () => Promise.resolve(qpItem)
            );
            const spyMe = new ZosJobsProvider();
            Object.defineProperty(spyMe, "searchPrompt", {
                value: jest.fn(() => {
                    return {
                        tempNode: newjobNode,
                        mSessionNodes: {Session: {user: "", password: "", base64EncodedAuth: ""}}
                    };
                })
            });
            createQuickPick.mockReturnValue({
                placeholder: "Select a filter",
                activeItems: [qpItem],
                ignoreFocusOut: true,
                items: [testJobsProvider.createOwner, testJobsProvider.createId],
                value: "",
                show: jest.fn(()=>{
                    return {};
                }),
                hide: jest.fn(()=>{
                    return {};
                }),
                onDidAccept: jest.fn(()=>{
                    return {};
                })
            });
            showInformationMessage.mockReset();
            showInputBox.mockReturnValueOnce("MYHLQ");
            showInputBox.mockReturnValueOnce("");
            showInputBox.mockReturnValueOnce("");
            await testJobsProvider.searchPrompt(newjobNode);
            expect(newjobNode.contextValue).toEqual(extension.JOBS_SESSION_CONTEXT + extension.FAV_SUFFIX);
            expect(newjobNode.owner).toEqual("fakeUser");
            expect(newjobNode.prefix).toEqual("*");
            expect(newjobNode.searchId).toEqual("");
        });

        it("Testing that prompt credentials error", async () => {
            Object.defineProperty(profileLoader.Profiles, "getInstance", {
                value: jest.fn(() => {
                    return {
                        allProfiles: [{name: "firstName"}, {name: "secondName"}],
                        getDefaultProfile: () => ({name: "firstName"})
                    };
                })
            });

            createBasicZosmfSession.mockReturnValue(sessionwocred);
            const newjobNode = new Job("jobtest", vscode.TreeItemCollapsibleState.Expanded,
                jobNode, sessionwocred, iJob, jobNode.profile);
            newjobNode.contextValue = extension.JOBS_SESSION_CONTEXT;
            const testJobsProvider = await createJobsTree(Logger.getAppLogger());
            testJobsProvider.initializeJobsTree(Logger.getAppLogger());
            await testJobsProvider.searchPrompt(newjobNode);
            expect(showErrorMessage.mock.calls.length).toBe(1);
        });

        it("Testing that user filter prompts are executed successfully theia specific route", async () => {
            let theia = true;
            Object.defineProperty(extension, "ISTHEIA", { get: () => theia });

            createBasicZosmfSession.mockReturnValue(session);
            const testJobsProvider = await createJobsTree(Logger.getAppLogger());
            let qpItem: vscode.QuickPickItem = testJobsProvider.createOwner;
            testJobsProvider.initializeJobsTree(Logger.getAppLogger());
            showInformationMessage.mockReset();
            showQuickPick.mockReset();
            showQuickPick.mockReturnValueOnce(qpItem);
            showInputBox.mockReset();
            showInputBox.mockReturnValueOnce("MYHLQY");
            showInputBox.mockReturnValueOnce("");
            showInputBox.mockReturnValueOnce(""); // need the jobId in this case
            // Assert choosing the new filter option followed by an owner
            await testJobsProvider.searchPrompt(testJobsProvider.mSessionNodes[1]);
            expect(testJobsProvider.mSessionNodes[1].contextValue).toEqual(extension.JOBS_SESSION_CONTEXT);
            expect(testJobsProvider.mSessionNodes[1].owner).toEqual("MYHLQY");
            expect(testJobsProvider.mSessionNodes[1].prefix).toEqual("*");
            expect(testJobsProvider.mSessionNodes[1].searchId).toEqual("");

            showInputBox.mockReset();
            showQuickPick.mockReturnValueOnce(qpItem);
            showInputBox.mockReturnValueOnce("");
            showInputBox.mockReturnValueOnce("STO*");
            // Assert choosing the new filter option followed by a prefix
            await testJobsProvider.searchPrompt(testJobsProvider.mSessionNodes[1]);
            expect(testJobsProvider.mSessionNodes[1].contextValue).toEqual(extension.JOBS_SESSION_CONTEXT);
            expect(testJobsProvider.mSessionNodes[1].owner).toEqual("*");
            expect(testJobsProvider.mSessionNodes[1].prefix).toEqual("STO*");
            expect(testJobsProvider.mSessionNodes[1].searchId).toEqual("");

            showInputBox.mockReset();
            showQuickPick.mockReturnValueOnce(qpItem);
            showInputBox.mockReturnValueOnce("MYHLQX");
            showInputBox.mockReturnValueOnce("STO*");
            // Assert choosing the new filter option followed by an owner and prefix
            await testJobsProvider.searchPrompt(testJobsProvider.mSessionNodes[1]);
            expect(testJobsProvider.mSessionNodes[1].contextValue).toEqual(extension.JOBS_SESSION_CONTEXT);
            expect(testJobsProvider.mSessionNodes[1].owner).toEqual("MYHLQX");
            expect(testJobsProvider.mSessionNodes[1].prefix).toEqual("STO*");
            expect(testJobsProvider.mSessionNodes[1].searchId).toEqual("");

            qpItem = testJobsProvider.createId;
            showInputBox.mockReset();
            showQuickPick.mockReset();
            // showInputBox.mockReturnValueOnce("");
            // showInputBox.mockReturnValueOnce("");
            showQuickPick.mockReturnValueOnce(qpItem);
            showInputBox.mockReturnValueOnce("STO12345");
            // Assert choosing the new filter option followed by a Job id
            await testJobsProvider.searchPrompt(testJobsProvider.mSessionNodes[1]);
            expect(testJobsProvider.mSessionNodes[1].contextValue).toEqual(extension.JOBS_SESSION_CONTEXT);
            expect(testJobsProvider.mSessionNodes[1].owner).toEqual("*");
            expect(testJobsProvider.mSessionNodes[1].prefix).toEqual("*");
            expect(testJobsProvider.mSessionNodes[1].searchId).toEqual("STO12345");

            // Assert edge condition user cancels the input path box
            showInformationMessage.mockReset();
            showInputBox.mockReset();
            showInputBox.mockReturnValueOnce(undefined);
            showQuickPick.mockReturnValueOnce(qpItem);
            await testJobsProvider.searchPrompt(testJobsProvider.mSessionNodes[1]);
            expect(showInformationMessage.mock.calls.length).toBe(1);
            expect(showInformationMessage.mock.calls[0][0]).toBe("Search Cancelled");

            showQuickPick.mockReset();
            qpItem = new utils.FilterItem("Owner:MEHLQ Prefix:*");
            showQuickPick.mockReturnValueOnce(qpItem);
            await testJobsProvider.searchPrompt(testJobsProvider.mSessionNodes[1]);
            expect(testJobsProvider.mSessionNodes[1].owner).toEqual("MEHLQ");
            expect(testJobsProvider.mSessionNodes[1].prefix).toEqual("*");

            // Assert edge condition user cancels the quick pick
            showInformationMessage.mockReset();
            showQuickPick.mockReset();
            showQuickPick.mockReturnValueOnce(undefined);
            await testJobsProvider.searchPrompt(testJobsProvider.mSessionNodes[1]);
            expect(showInformationMessage.mock.calls.length).toBe(1);
            expect(showInformationMessage.mock.calls[0][0]).toBe("No selection made.");

            theia = false;

            // Executing from favorites
            const favoriteSearch = new Job("[fake]: Owner:stonecc Prefix:*",
            vscode.TreeItemCollapsibleState.None, testJobsProvider.mFavoriteSession, session,
                null, profileOne);
            favoriteSearch.contextValue = extension.DS_SESSION_CONTEXT + extension.FAV_SUFFIX;
            const checkSession = jest.spyOn(testJobsProvider, "addSession");
            expect(checkSession).not.toHaveBeenCalled();
            await testJobsProvider.searchPrompt(favoriteSearch);
            expect(checkSession).toHaveBeenCalledTimes(1);
            expect(checkSession).toHaveBeenLastCalledWith("fake");
        });

        it("Testing that user filter prompts are executed successfully VSCode specific route", async () => {
            createBasicZosmfSession.mockReturnValue(session);
            const testJobsProvider = await createJobsTree(Logger.getAppLogger());
            let qpItem: vscode.QuickPickItem = testJobsProvider.createOwner;
            const resolveQuickPickHelper = jest.spyOn(utils, "resolveQuickPickHelper").mockImplementation(
                () => Promise.resolve(qpItem)
            );
            testJobsProvider.initializeJobsTree(Logger.getAppLogger());
            createQuickPick.mockReturnValue({
                placeholder: "Select a filter",
                activeItems: [qpItem],
                ignoreFocusOut: true,
                items: [testJobsProvider.createOwner, testJobsProvider.createId],
                value: "",
                show: jest.fn(()=>{
                    return {};
                }),
                hide: jest.fn(()=>{
                    return {};
                }),
                onDidAccept: jest.fn(()=>{
                    return {};
                })
            });
            showInformationMessage.mockReset();
            showInputBox.mockReturnValueOnce("MYHLQ");
            showInputBox.mockReturnValueOnce("");
            showInputBox.mockReturnValueOnce(""); // need the jobId in this case
            // Assert choosing the new filter option followed by an owner
            await testJobsProvider.searchPrompt(testJobsProvider.mSessionNodes[1]);
            expect(testJobsProvider.mSessionNodes[1].contextValue).toEqual(extension.JOBS_SESSION_CONTEXT);
            expect(testJobsProvider.mSessionNodes[1].owner).toEqual("MYHLQ");
            expect(testJobsProvider.mSessionNodes[1].prefix).toEqual("*");
            expect(testJobsProvider.mSessionNodes[1].searchId).toEqual("");

            showInputBox.mockReset();
            showInputBox.mockReturnValueOnce("");
            showInputBox.mockReturnValueOnce("STO*");
            // Assert choosing the new filter option followed by a prefix
            await testJobsProvider.searchPrompt(testJobsProvider.mSessionNodes[1]);
            expect(testJobsProvider.mSessionNodes[1].contextValue).toEqual(extension.JOBS_SESSION_CONTEXT);
            expect(testJobsProvider.mSessionNodes[1].owner).toEqual("*");
            expect(testJobsProvider.mSessionNodes[1].prefix).toEqual("STO*");
            expect(testJobsProvider.mSessionNodes[1].searchId).toEqual("");

            showInputBox.mockReturnValueOnce("MYHLQ");
            showInputBox.mockReturnValueOnce("STO*");
            // Assert choosing the new filter option followed by an owner and prefix
            await testJobsProvider.searchPrompt(testJobsProvider.mSessionNodes[1]);
            expect(testJobsProvider.mSessionNodes[1].contextValue).toEqual(extension.JOBS_SESSION_CONTEXT);
            expect(testJobsProvider.mSessionNodes[1].owner).toEqual("MYHLQ");
            expect(testJobsProvider.mSessionNodes[1].prefix).toEqual("STO*");
            expect(testJobsProvider.mSessionNodes[1].searchId).toEqual("");

            qpItem = testJobsProvider.createId;
            showInputBox.mockReturnValueOnce("STO12345");
            // Assert choosing the new filter option followed by a Job id
            await testJobsProvider.searchPrompt(testJobsProvider.mSessionNodes[1]);
            expect(testJobsProvider.mSessionNodes[1].contextValue).toEqual(extension.JOBS_SESSION_CONTEXT);
            expect(testJobsProvider.mSessionNodes[1].owner).toEqual("*");
            expect(testJobsProvider.mSessionNodes[1].prefix).toEqual("*");
            expect(testJobsProvider.mSessionNodes[1].searchId).toEqual("STO12345");

            // Assert edge condition user cancels the input path box
            showInformationMessage.mockReset();
            showInputBox.mockReturnValueOnce(undefined);
            await testJobsProvider.searchPrompt(testJobsProvider.mSessionNodes[1]);
            expect(showInformationMessage.mock.calls.length).toBe(1);
            expect(showInformationMessage.mock.calls[0][0]).toBe("Search Cancelled");

            qpItem = new utils.FilterItem("Owner:MEHLQ2 Prefix:*");
            await testJobsProvider.searchPrompt(testJobsProvider.mSessionNodes[1]);
            expect(testJobsProvider.mSessionNodes[1].owner).toEqual("MEHLQ2");
            expect(testJobsProvider.mSessionNodes[1].prefix).toEqual("*");

            // Assert edge condition user cancels the quick pick
            showInformationMessage.mockReset();
            qpItem = undefined;
            await testJobsProvider.searchPrompt(testJobsProvider.mSessionNodes[1]);
            expect(showInformationMessage.mock.calls.length).toBe(1);
            expect(showInformationMessage.mock.calls[0][0]).toBe("No selection made.");
        });

        /*************************************************************************************************************
         * Specific interpret tests
         *************************************************************************************************************/
        it("Testing the interpret routine", async () => {
            const testJobsProvider = new ZosJobsProvider();
            expect(testJobsProvider.interpretFreeform("STC01234")).toEqual("JobId:STC01234");
            expect(testJobsProvider.interpretFreeform("job STC01234")).toEqual("JobId:STC01234");
            expect(testJobsProvider.interpretFreeform("STC01234 JOB")).toEqual("JobId:STC01234");
            expect(testJobsProvider.interpretFreeform("JOB12345")).toEqual("JobId:JOB12345");
            expect(testJobsProvider.interpretFreeform("JOB0123456")).toEqual("JobId:JOB01234");
            expect(testJobsProvider.interpretFreeform("JOB012345N")).toEqual("JobId:JOB01234");
            // We interpret this as an owner prefix as the value is invalid as a job
            expect(testJobsProvider.interpretFreeform("JOB0X25N")).toEqual("Owner:JOB0X25N");

            expect(testJobsProvider.interpretFreeform("MYHLQ*")).toEqual("Owner:MYHLQ*");

            expect(testJobsProvider.interpretFreeform("Owner: MYHLQ pRefix: STYYY*")).toEqual("Owner:MYHLQ Prefix:STYYY*");
            expect(testJobsProvider.interpretFreeform("jobid: JOB0X25N")).toEqual("JobId:JOB0X25N"); // Although invalid Job ID the user is explicit
            expect(testJobsProvider.interpretFreeform("MYHLQ")).toEqual("Owner:MYHLQ");
            // Although invalid Job ID the user is explicit
            expect(testJobsProvider.interpretFreeform("MYHLQ* myJobname")).toEqual("Owner:MYHLQ* Prefix:myJobname");
            expect(testJobsProvider.interpretFreeform("MYHLQ* myJob")).toEqual("Owner:MYHLQ* Prefix:myJob");
            expect(testJobsProvider.interpretFreeform("MYHLQ* myJob*")).toEqual("Owner:MYHLQ* Prefix:myJob*");
            expect(testJobsProvider.interpretFreeform("* * STC01234")).toEqual("JobId:STC01234");
        });

        /*************************************************************************************************************
         * Testing that add search and Favorite sorting works
         *************************************************************************************************************/
        it("Testing that add Search Favorite works properly", async () => {
            getConfiguration.mockReset();
            getConfiguration.mockReturnValue({
                get: (setting: string) => [
                    "[test]: Owner:stonecc Prefix:*{server}",
                    "[test]: USER1(JOB30148){job}",
                ],
                update: jest.fn(()=>{
                    return {};
                })
            });
            const testTree = await createJobsTree(Logger.getAppLogger());
            testTree.mFavorites = [];
            const job = new Job("MYHLQ(JOB1283) - Input", vscode.TreeItemCollapsibleState.Collapsed, testTree.mSessionNodes[1],
<<<<<<< HEAD
            testTree.mSessionNodes[1].getSession(), iJob);
=======
                testTree.mSessionNodes[1].session, iJob, profileOne);
>>>>>>> 59d9cfca

            // Check adding job
            await testTree.addFavorite(job);
            expect(testTree.mFavorites.length).toEqual(1);

            testTree.mSessionNodes[1].owner = "myHLQ";
            testTree.mSessionNodes[1].prefix = "*";
            await testTree.saveSearch(testTree.mSessionNodes[1]);
            // tslint:disable-next-line: no-magic-numbers
            expect(testTree.mFavorites.length).toEqual(2);

            testTree.mSessionNodes[1].owner = "*";
            testTree.mSessionNodes[1].prefix = "aH*";
            await testTree.saveSearch(testTree.mSessionNodes[1]);
            // tslint:disable-next-line: no-magic-numbers
            expect(testTree.mFavorites.length).toEqual(3);

            testTree.mSessionNodes[1].owner = "*";
            testTree.mSessionNodes[1].prefix = "*";
            testTree.mSessionNodes[1].searchId = "JOB1234";
            await testTree.saveSearch(testTree.mSessionNodes[1]);
            // tslint:disable-next-line: no-magic-numbers
            expect(testTree.mFavorites.length).toEqual(4);
            expect(testTree.mFavorites[0].label).toEqual("[firstProfileName]: JobId:JOB1234");
            expect(testTree.mFavorites[1].label).toEqual("[firstProfileName]: Owner:* Prefix:aH*");
            expect(testTree.mFavorites[2].label).toEqual("[firstProfileName]: Owner:myHLQ Prefix:*");
            // tslint:disable-next-line: no-magic-numbers
            expect(testTree.mFavorites[3].label).toEqual("[firstProfileName]: MYHLQ(JOB1283)");

            testTree.removeFavorite(testTree.mFavorites[0]);
            testTree.removeFavorite(testTree.mFavorites[0]);
            testTree.removeFavorite(testTree.mFavorites[0]);
            testTree.removeFavorite(testTree.mFavorites[0]);
            expect(testTree.mFavorites).toEqual([]);
        });

        it("Tests the children are the spool files", async () => {
            const iJobFile: brightside.IJobFile = {
                "byte-count": 128,
                "job-correlator": "",
                "record-count": 1,
                "records-url": "fake/records",
                "class": "A",
                "ddname": "STDOUT",
                "id": 101,
                "jobid": "101",
                "jobname": "TESTJOB",
                "lrecl": 80,
                "procstep": "",
                "recfm": "FB",
                "stepname": "STEP",
                "subsystem": ""
            };
            const jobNodeSpool = new Job("jobtest", vscode.TreeItemCollapsibleState.Expanded, null, session, iJob, profileOne);
            jobNodeSpool.contextValue = "job";
            const getSpoolFiles = jest.fn();
            Object.defineProperty(brightside, "GetJobs", { value: GetJobs });
            Object.defineProperty(GetJobs, "getSpoolFiles", { value: getSpoolFiles });
            getSpoolFiles.mockReturnValue([iJobFile]);
            jobNodeSpool.dirty = true;
            const spoolFiles = await jobNodeSpool.getChildren();
            expect(spoolFiles.length).toBe(1);
            expect(spoolFiles[0].label).toEqual("STEP:STDOUT(101)");
            expect(spoolFiles[0].owner).toEqual("fake");
        });
    });

    describe("ZosJobsProvider onDidConfiguration", () => {
        /*************************************************************************************************************
         * Testing the onDidConfiguration
         *************************************************************************************************************/
        const testJobsProvider = new ZosJobsProvider();

        it("Testing the onDidConfiguration", async () => {
            const mockAffects = jest.fn();
            const Event = jest.fn().mockImplementation(() => {
                return {
                    affectsConfiguration: mockAffects
                };
            });
            const e = new Event();
            mockAffects.mockReturnValue(true);
            getConfiguration.mockReset();
            getConfiguration.mockReturnValue({
                get: (setting: string) => [
                    "[test]: /u/aDir{directory}",
                    "[test]: /u/myFile.txt{textFile}",
                ],
                update: jest.fn(()=>{
                    return {};
                })
            });
            await testJobsProvider.onDidChangeConfiguration(e);
            expect(getConfiguration).toHaveBeenCalled();
            expect(getConfiguration).toHaveBeenCalledTimes(2);
        });
    });
});
<|MERGE_RESOLUTION|>--- conflicted
+++ resolved
@@ -331,11 +331,7 @@
             expect(JSON.stringify(testJobsProvider.mSessionNodes[1].iconPath)).toContain("folder-root-default-open.svg");
 
             const job = new Job("JOB1283", vscode.TreeItemCollapsibleState.Collapsed, testJobsProvider.mSessionNodes[0],
-<<<<<<< HEAD
-                testJobsProvider.mSessionNodes[1].getSession(), iJob);
-=======
-                testJobsProvider.mSessionNodes[1].session, iJob, profileOne);
->>>>>>> 59d9cfca
+                testJobsProvider.mSessionNodes[1].getSession(), iJob, profileOne);
             job.contextValue = "job";
             await testJobsProvider.flipState(job, true);
             expect(JSON.stringify(job.iconPath)).toContain("folder-open.svg");
@@ -353,7 +349,7 @@
             const refresh = jest.fn();
             createBasicZosmfSession.mockReturnValue(sessionwocred);
             const newjobNode = new Job("[fake]: Owner:fakeUser Prefix:*", vscode.TreeItemCollapsibleState.Expanded,
-                jobNode, sessionwocred, iJob, jobNode.profile);
+                jobNode, sessionwocred, iJob, jobNode.getProfile());
             const testJobsProvider = await createJobsTree(Logger.getAppLogger());
             Object.defineProperty(testJobsProvider, "refresh", {value: refresh});
             refresh.mockReset();
@@ -386,7 +382,7 @@
             const refresh = jest.fn();
             createBasicZosmfSession.mockReturnValue(sessionwocred);
             const newjobNode = new Job("[fake]: Owner:fakeUser Prefix:*", vscode.TreeItemCollapsibleState.Expanded,
-                jobNode, sessionwocred, iJob, jobNode.profile);
+                jobNode, sessionwocred, iJob, jobNode.getProfile());
             const testJobsProvider = await createJobsTree(Logger.getAppLogger());
             Object.defineProperty(testJobsProvider, "refresh", {value: refresh});
             refresh.mockReset();
@@ -405,7 +401,7 @@
          *************************************************************************************************************/
         it("Testing that prompt credentials is called when searchPrompt is triggered", async () => {
             createBasicZosmfSession.mockReturnValue(sessionwocred);
-            const newjobNode = new Job("jobtest", vscode.TreeItemCollapsibleState.Expanded, jobNode, sessionwocred, iJob, jobNode.profile);
+            const newjobNode = new Job("jobtest", vscode.TreeItemCollapsibleState.Expanded, jobNode, sessionwocred, iJob, jobNode.getProfile());
             newjobNode.contextValue = extension.JOBS_SESSION_CONTEXT;
             const testJobsProvider = await createJobsTree(Logger.getAppLogger());
             const qpItem: vscode.QuickPickItem = testJobsProvider.createOwner;
@@ -445,7 +441,7 @@
          *************************************************************************************************************/
         it("Testing that prompt credentials is called when searchPrompt is triggered but undefined returned", async () => {
             createBasicZosmfSession.mockReturnValue(sessionwocred);
-            const newjobNode = new Job("jobtest", vscode.TreeItemCollapsibleState.Expanded, jobNode, sessionwocred, iJob);
+            const newjobNode = new Job("jobtest", vscode.TreeItemCollapsibleState.Expanded, jobNode, sessionwocred, iJob, jobNode.getProfile());
             newjobNode.contextValue = extension.JOBS_SESSION_CONTEXT;
             const testJobsProvider = await createJobsTree(Logger.getAppLogger());
             const qpItem: vscode.QuickPickItem = testJobsProvider.createOwner;
@@ -481,7 +477,7 @@
         it("Testing that prompt credentials is called when searchPrompt is triggered for fav", async () => {
             createBasicZosmfSession.mockReturnValue(sessionwocred);
             const newjobNode = new Job("[fake]: Owner:fakeUser Prefix:*", vscode.TreeItemCollapsibleState.Expanded,
-                jobNode, sessionwocred, iJob, jobNode.profile);
+                jobNode, sessionwocred, iJob, jobNode.getProfile());
             newjobNode.contextValue = extension.JOBS_SESSION_CONTEXT + extension.FAV_SUFFIX;
             newjobNode.getSession().ISession.user = "";
             newjobNode.getSession().ISession.password = "";
@@ -539,7 +535,7 @@
 
             createBasicZosmfSession.mockReturnValue(sessionwocred);
             const newjobNode = new Job("jobtest", vscode.TreeItemCollapsibleState.Expanded,
-                jobNode, sessionwocred, iJob, jobNode.profile);
+                jobNode, sessionwocred, iJob, jobNode.getProfile());
             newjobNode.contextValue = extension.JOBS_SESSION_CONTEXT;
             const testJobsProvider = await createJobsTree(Logger.getAppLogger());
             testJobsProvider.initializeJobsTree(Logger.getAppLogger());
@@ -769,11 +765,7 @@
             const testTree = await createJobsTree(Logger.getAppLogger());
             testTree.mFavorites = [];
             const job = new Job("MYHLQ(JOB1283) - Input", vscode.TreeItemCollapsibleState.Collapsed, testTree.mSessionNodes[1],
-<<<<<<< HEAD
-            testTree.mSessionNodes[1].getSession(), iJob);
-=======
-                testTree.mSessionNodes[1].session, iJob, profileOne);
->>>>>>> 59d9cfca
+                testTree.mSessionNodes[1].getSession(), iJob, profileOne);
 
             // Check adding job
             await testTree.addFavorite(job);
