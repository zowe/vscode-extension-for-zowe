--- conflicted
+++ resolved
@@ -62,9 +62,6 @@
         const getJobsByOwnerAndPrefix = jest.fn();
         const getJob = jest.fn();
 
-<<<<<<< HEAD
-        Object.defineProperty(zowe, "ZosmfSession", { value: ZosmfSession });
-=======
         const ProgressLocation = jest.fn().mockImplementation(() => {
             return {
                 Notification: 15
@@ -78,8 +75,7 @@
         Object.defineProperty(vscode, "ProgressLocation", {value: ProgressLocation});
         Object.defineProperty(vscode.window, "withProgress", {value: withProgress});
         Object.defineProperty(vscode, "ConfigurationTarget", {value: enums});
-        Object.defineProperty(brightside, "ZosmfSession", { value: ZosmfSession });
->>>>>>> 654dc203
+        Object.defineProperty(zowe, "ZosmfSession", { value: ZosmfSession });
         Object.defineProperty(ZosmfSession, "createBasicZosmfSession", { value: createBasicZosmfSession });
         Object.defineProperty(GetJobs, "getJobsByOwnerAndPrefix", { value: getJobsByOwnerAndPrefix });
         Object.defineProperty(GetJobs, "getJob", { value: getJob });
@@ -752,73 +748,9 @@
             testTree.removeJobsFavorite(testTree.mFavorites[0]);
             expect(testTree.mFavorites).toEqual([]);
         });
-<<<<<<< HEAD
-    });
-
-    describe("JobSpool Unit Test", () => {
-        const getSpoolFiles = jest.fn();
-
-        Object.defineProperty(zowe, "GetJobs", { value: GetJobs });
-        Object.defineProperty(GetJobs, "getSpoolFiles", { value: getSpoolFiles });
-
-        const session = new Session({
-            user: "fake",
-            password: "fake",
-            hostname: "fake",
-            protocol: "https",
-            type: "basic",
-        });
-
-        const iJob: zowe.IJob = {
-            "jobid": "JOB1234",
-            "jobname": "TESTJOB",
-            "files-url": "fake/files",
-            "job-correlator": "correlator",
-            "phase-name": "PHASE",
-            "reason-not-running": "",
-            "step-data": [{
-                "proc-step-name": "",
-                "program-name": "",
-                "step-name": "",
-                "step-number": 1,
-                "active": "",
-                "smfid": ""
-
-            }],
-            "class": "A",
-            "owner": "USER",
-            "phase": 0,
-            "retcode": "",
-            "status": "ACTIVE",
-            "subsystem": "SYS",
-            "type": "JOB",
-            "url": "fake/url"
-        };
-
-        const iJobFile: zowe.IJobFile = {
-            "byte-count": 128,
-            "job-correlator": "",
-            "record-count": 1,
-            "records-url": "fake/records",
-            "class": "A",
-            "ddname": "STDOUT",
-            "id": 100,
-            "jobid": "100",
-            "jobname": "TESTJOB",
-            "lrecl": 80,
-            "procstep": "",
-            "recfm": "FB",
-            "stepname": "STEP",
-            "subsystem": ""
-        };
-
-        const jobNode = new Job("jobtest", vscode.TreeItemCollapsibleState.Expanded, null, session, iJob);
-        jobNode.contextValue = "job";
-=======
->>>>>>> 654dc203
 
         it("Tests the children are the spool files", async () => {
-            const iJobFile: brightside.IJobFile = {
+            const iJobFile: zowe.IJobFile = {
                 "byte-count": 128,
                 "job-correlator": "",
                 "record-count": 1,
@@ -837,7 +769,7 @@
             const jobNodeSpool = new Job("jobtest", vscode.TreeItemCollapsibleState.Expanded, null, session, iJob);
             jobNodeSpool.contextValue = "job";
             const getSpoolFiles = jest.fn();
-            Object.defineProperty(brightside, "GetJobs", { value: GetJobs });
+            Object.defineProperty(zowe, "GetJobs", { value: GetJobs });
             Object.defineProperty(GetJobs, "getSpoolFiles", { value: getSpoolFiles });
             getSpoolFiles.mockReturnValue([iJobFile]);
             jobNodeSpool.dirty = true;
