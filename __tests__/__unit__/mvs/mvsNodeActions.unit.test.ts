/*
* This program and the accompanying materials are made available under the terms of the *
* Eclipse Public License v2.0 which accompanies this distribution, and is available at *
* https://www.eclipse.org/legal/epl-v20.html                                      *
*                                                                                 *
* SPDX-License-Identifier: EPL-2.0                                                *
*                                                                                 *
* Copyright Contributors to the Zowe Project.                                     *
*                                                                                 *
*/

import * as vscode from "vscode";
import * as mvsNodeActions from "../../../src/mvs/mvsNodeActions";
import { ZoweDatasetNode } from "../../../src/ZoweDatasetNode";
import * as extension from "../../../src/extension";
import * as brtimperative from "@brightside/imperative";

const mockRefresh = jest.fn();
const showOpenDialog = jest.fn();
const openTextDocument = jest.fn();
const mockRefreshElement = jest.fn();
const mockFindFavoritedNode = jest.fn();
const mockFindNonFavoritedNode = jest.fn();

Object.defineProperty(vscode.window, "showOpenDialog", {value: showOpenDialog});
Object.defineProperty(vscode.workspace, "openTextDocument", {value: openTextDocument});
const DatasetTree = jest.fn().mockImplementation(() => {
    return {
        mSessionNodes: [],
        mFavorites: [],
        refresh: mockRefresh,
        refreshElement: mockRefreshElement,
        findFavoritedNode: mockFindFavoritedNode,
        findNonFavoritedNode: mockFindNonFavoritedNode
    };
});

const session = new brtimperative.Session({
    user: "fake",
    password: "fake",
    hostname: "fake",
    protocol: "https",
    type: "basic",
});

const testTree = DatasetTree();
const sessNode = new ZoweNode("sestest", vscode.TreeItemCollapsibleState.Expanded, null, session);

describe("mvsNodeActions", () => {
    afterEach(() => {
        jest.resetAllMocks();
    });
    it("should call upload dialog and upload file", async () => {
<<<<<<< HEAD
        const node = new ZoweDatasetNode("node", vscode.TreeItemCollapsibleState.Collapsed, null, null);
=======
        const node = new ZoweNode("node", vscode.TreeItemCollapsibleState.Collapsed, sessNode, null);
        const nodeAsFavorite = new ZoweNode("[sestest]: node", vscode.TreeItemCollapsibleState.Collapsed, sessNode, null, extension.PDS_FAV_CONTEXT);
        testTree.mFavorites.push(nodeAsFavorite);
>>>>>>> c13337b7
        const fileUri = {fsPath: "/tmp/foo"};

        showOpenDialog.mockReturnValue([fileUri]);
        openTextDocument.mockReturnValue({});
        mockFindFavoritedNode.mockReturnValue(nodeAsFavorite);

        await mvsNodeActions.uploadDialog(node, testTree);

        expect(showOpenDialog).toBeCalled();
        expect(openTextDocument).toBeCalled();
        expect(testTree.refreshElement).toBeCalledWith(node);
        expect(testTree.refreshElement).toBeCalledWith(nodeAsFavorite);
    });
    it("should call upload dialog and upload file (from favorites)", async () => {
        const node = new ZoweNode("node", vscode.TreeItemCollapsibleState.Collapsed, sessNode, null);
        const nodeAsFavorite = new ZoweNode("[sestest]: node", vscode.TreeItemCollapsibleState.Collapsed, sessNode, null, extension.PDS_FAV_CONTEXT);
        testTree.mFavorites.push(nodeAsFavorite);
        const fileUri = {fsPath: "/tmp/foo"};

        showOpenDialog.mockReturnValue([fileUri]);
        openTextDocument.mockReturnValue({});
        mockFindNonFavoritedNode.mockReturnValue(node);

        await mvsNodeActions.uploadDialog(nodeAsFavorite, testTree);

        expect(showOpenDialog).toBeCalled();
        expect(openTextDocument).toBeCalled();
        expect(testTree.refreshElement).toBeCalledWith(node);
        expect(testTree.refreshElement).toBeCalledWith(nodeAsFavorite);
    });
    describe("getDatasetLabel", () => {
        afterEach(() => {
            jest.resetAllMocks();
        });
        it("should return default label for dataset", () => {
            const labelName = "dataset.test";
            const node = new ZoweDatasetNode(labelName, vscode.TreeItemCollapsibleState.Collapsed, null, null);
            const label = mvsNodeActions.getDatasetLabel(node);
            expect(label).toEqual(labelName);
        });
        it("should return default label for dataset", () => {
            const labelNameWithProfile = "[myProfile123]: dataset.test";
            const labelName = "dataset.test";
            const parentNode = new ZoweDatasetNode("Favorites", vscode.TreeItemCollapsibleState.Collapsed, null, null);
            parentNode.contextValue = extension.FAVORITE_CONTEXT;
            const node = new ZoweDatasetNode(labelNameWithProfile, vscode.TreeItemCollapsibleState.Collapsed, parentNode, null);
            const label = mvsNodeActions.getDatasetLabel(node);
            expect(label).toEqual(labelName);
        });
    });
});
<|MERGE_RESOLUTION|>--- conflicted
+++ resolved
@@ -44,20 +44,19 @@
 });
 
 const testTree = DatasetTree();
-const sessNode = new ZoweNode("sestest", vscode.TreeItemCollapsibleState.Expanded, null, session);
+const profileOne: brtimperative.IProfileLoaded = { name: "profile1", profile: {}, type: "zosmf", message: "", failNotFound: false };
+const sessNode = new ZoweDatasetNode("sestest", vscode.TreeItemCollapsibleState.Expanded, null, session, undefined, undefined, profileOne);
 
 describe("mvsNodeActions", () => {
     afterEach(() => {
         jest.resetAllMocks();
     });
+    // TODO this test is actually throwing an error biut gets away with it from the tests perspective
     it("should call upload dialog and upload file", async () => {
-<<<<<<< HEAD
-        const node = new ZoweDatasetNode("node", vscode.TreeItemCollapsibleState.Collapsed, null, null);
-=======
-        const node = new ZoweNode("node", vscode.TreeItemCollapsibleState.Collapsed, sessNode, null);
-        const nodeAsFavorite = new ZoweNode("[sestest]: node", vscode.TreeItemCollapsibleState.Collapsed, sessNode, null, extension.PDS_FAV_CONTEXT);
+        const node = new ZoweDatasetNode("node", vscode.TreeItemCollapsibleState.Collapsed, sessNode, null, null, null, profileOne);
+        const nodeAsFavorite = new ZoweDatasetNode("[sestest]: node", vscode.TreeItemCollapsibleState.Collapsed,
+                                                     sessNode, null, null, extension.PDS_FAV_CONTEXT, profileOne);
         testTree.mFavorites.push(nodeAsFavorite);
->>>>>>> c13337b7
         const fileUri = {fsPath: "/tmp/foo"};
 
         showOpenDialog.mockReturnValue([fileUri]);
@@ -72,8 +71,9 @@
         expect(testTree.refreshElement).toBeCalledWith(nodeAsFavorite);
     });
     it("should call upload dialog and upload file (from favorites)", async () => {
-        const node = new ZoweNode("node", vscode.TreeItemCollapsibleState.Collapsed, sessNode, null);
-        const nodeAsFavorite = new ZoweNode("[sestest]: node", vscode.TreeItemCollapsibleState.Collapsed, sessNode, null, extension.PDS_FAV_CONTEXT);
+        const node = new ZoweDatasetNode("node", vscode.TreeItemCollapsibleState.Collapsed, sessNode, null);
+        const nodeAsFavorite = new ZoweDatasetNode("[sestest]: node", vscode.TreeItemCollapsibleState.Collapsed,
+                                                     sessNode, null, extension.PDS_FAV_CONTEXT);
         testTree.mFavorites.push(nodeAsFavorite);
         const fileUri = {fsPath: "/tmp/foo"};
 
