--- conflicted
+++ resolved
@@ -14,12 +14,9 @@
 jest.mock("@zowe/imperative");
 jest.mock("Session");
 jest.mock("../../src/Profiles");
-<<<<<<< HEAD
+
 import { Session, Logger } from "@zowe/imperative";
-=======
-import * as brightside from "@brightside/core";
-import { Session, Logger } from "@brightside/imperative";
->>>>>>> b778fe82
+import * as zowe from "@zowe/cli";
 import * as vscode from "vscode";
 import { USSTree, createUSSTree } from "../../src/USSTree";
 import * as utils from "../../src/utils";
@@ -679,11 +676,12 @@
             type: "basic",
         });
         const ZosmfSession = jest.fn();
-        Object.defineProperty(brightside, "ZosmfSession", { value: ZosmfSession });
+        Object.defineProperty(zowe, "ZosmfSession", { value: ZosmfSession });
         const createBasicZosmfSession = jest.fn();
         Object.defineProperty(ZosmfSession, "createBasicZosmfSession", { value: createBasicZosmfSession });
         createBasicZosmfSession.mockReturnValue(sessionwocred);
-        const dsNode = new ZoweUSSNode("[ussTestSess]: /u/myFile.txt", vscode.TreeItemCollapsibleState.Expanded, null, sessionwocred, null, false, "ussTestSess");
+        const dsNode = new ZoweUSSNode(
+          "[ussTestSess]: /u/myFile.txt", vscode.TreeItemCollapsibleState.Expanded, null, sessionwocred, null, false, "ussTestSess");
         Object.defineProperty(Profiles, "getInstance", {
             value: jest.fn(() => {
                 return {
@@ -753,11 +751,12 @@
             type: "basic",
         });
         const ZosmfSession = jest.fn();
-        Object.defineProperty(brightside, "ZosmfSession", { value: ZosmfSession });
+        Object.defineProperty(zowe, "ZosmfSession", { value: ZosmfSession });
         const createBasicZosmfSession = jest.fn();
         Object.defineProperty(ZosmfSession, "createBasicZosmfSession", { value: createBasicZosmfSession });
         createBasicZosmfSession.mockReturnValue(sessionwocred);
-        const dsNode = new ZoweUSSNode("[ussTestSess2]: /u/myFile.txt", vscode.TreeItemCollapsibleState.Expanded, null, sessionwocred, null, false, "ussTestSess2");
+        const dsNode = new ZoweUSSNode(
+          "[ussTestSess2]: /u/myFile.txt", vscode.TreeItemCollapsibleState.Expanded, null, sessionwocred, null, false, "ussTestSess2");
         Object.defineProperty(Profiles, "getInstance", {
             value: jest.fn(() => {
                 return {
