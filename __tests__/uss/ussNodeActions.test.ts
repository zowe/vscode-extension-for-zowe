/*
* This program and the accompanying materials are made available under the terms of the *
* Eclipse Public License v2.0 which accompanies this distribution, and is available at *
* https://www.eclipse.org/legal/epl-v20.html                                      *
*                                                                                 *
* SPDX-License-Identifier: EPL-2.0                                                *
*                                                                                 *
* Copyright Contributors to the Zowe Project.                                     *
*                                                                                 *
*/

import * as vscode from "vscode";
import { ZoweUSSNode } from "../../src/ZoweUSSNode";
import * as brtimperative from "@brightside/imperative";
import * as brightside from "@brightside/core";
<<<<<<< HEAD
import { createUSSNode, deleteUSSNode } from "../../src/uss/ussNodeActions";
=======
import { createUSSNode, deleteUSSNode, renameUSSNode } from "../../src/uss/ussNodeActions";
>>>>>>> 7dea5188
import * as ussNodeActions from "../../src/uss/ussNodeActions";
import * as utils from "../../src/utils";

const Create = jest.fn();
const Delete = jest.fn();
const Utilities = jest.fn();
const uss = jest.fn();
const ussFile = jest.fn();
const renameUSSFile = jest.fn();
const mockAddUSSSession = jest.fn();
const mockUSSRefresh = jest.fn();
const mockGetUSSChildren = jest.fn();
const showInputBox = jest.fn();
const showErrorMessage = jest.fn();
const showQuickPick = jest.fn();
const getConfiguration = jest.fn();

function getUSSNode() {
    const ussNode = new ZoweUSSNode("usstest", vscode.TreeItemCollapsibleState.Expanded, null, session, null);
    const mParent = new ZoweUSSNode("parentNode", vscode.TreeItemCollapsibleState.Expanded, null, session, null);
    ussNode.contextValue = "uss_session";
    ussNode.fullPath = "/u/myuser";
    ussNode.mParent = mParent;
    return ussNode;
}

function getUSSTree() {
    const ussNode = getUSSNode();
    const USSTree = jest.fn().mockImplementation(() => {
        return {
            mSessionNodes: [],
            mFavorites: [],
            addSession: mockAddUSSSession,
            refresh: mockUSSRefresh,
            getChildren: mockGetUSSChildren,
        };
    });
    const testUSSTree = USSTree();
    testUSSTree.mSessionNodes = [];
    testUSSTree.mSessionNodes.push(ussNode);
    return testUSSTree;
}

const session = new brtimperative.Session({
    user: "fake",
    password: "fake",
    hostname: "fake",
    protocol: "https",
    type: "basic",
});

const ussNode = getUSSNode();
const testUSSTree = getUSSTree();

Object.defineProperty(brightside, "Create", { value: Create });
Object.defineProperty(brightside, "Delete", { value: Delete });
<<<<<<< HEAD
Object.defineProperty(Create, "uss", { value: uss });
Object.defineProperty(Delete, "ussFile", { value: ussFile });
=======
Object.defineProperty(brightside, "Utilities", { value: Utilities });
Object.defineProperty(Create, "uss", { value: uss });
Object.defineProperty(Delete, "ussFile", { value: ussFile });
Object.defineProperty(Utilities, "renameUSSFile", { value: renameUSSFile });
>>>>>>> 7dea5188
Object.defineProperty(vscode.window, "showInputBox", { value: showInputBox });
Object.defineProperty(vscode.window, "showErrorMessage", { value: showErrorMessage });
Object.defineProperty(vscode.window, "showQuickPick", { value: showQuickPick });
Object.defineProperty(vscode.workspace, "getConfiguration", { value: getConfiguration });


describe("ussNodeActions", async () => {
    beforeEach(() => {
        showErrorMessage.mockReset();
        testUSSTree.refresh.mockReset();
        showQuickPick.mockReset();
        showInputBox.mockReset();
    });
    describe("createUSSNode", () => {
        it("createUSSNode is executed successfully", async () => {
            showInputBox.mockReturnValueOnce("USSFolder");
            await createUSSNode(ussNode, testUSSTree, "file");
            expect(testUSSTree.refresh).toHaveBeenCalled();
            expect(showErrorMessage.mock.calls.length).toBe(0);
        });
        it("createUSSNode does not execute if node name was not entered", async () => {
            showInputBox.mockReturnValueOnce("");
            await createUSSNode(ussNode, testUSSTree, "file");
            expect(testUSSTree.refresh).not.toHaveBeenCalled();
            expect(showErrorMessage.mock.calls.length).toBe(0);
        });
    })
    describe("deleteUSSNode", () => {
        it("should delete node if user verified", async () => {
            showQuickPick.mockResolvedValueOnce("Yes");
            await deleteUSSNode(ussNode, testUSSTree, "");
            expect(testUSSTree.refresh).toHaveBeenCalled();
        });
        it("should not delete node if user did not verify", async () => {
            showQuickPick.mockResolvedValueOnce("No");
            await deleteUSSNode(ussNode, testUSSTree, "");
            expect(testUSSTree.refresh).not.toHaveBeenCalled();
        });
        it("should not delete node if user cancelled", async () => {
            showQuickPick.mockResolvedValueOnce(undefined);
            await deleteUSSNode(ussNode, testUSSTree, "");
            expect(testUSSTree.refresh).not.toHaveBeenCalled();
        });
    });
    describe("initializingUSSFavorites", () => {
        it("initializeUSSFavorites is executed successfully", async () => {
            getConfiguration.mockReturnValueOnce({
                get: (setting: string) => [
                    "[test]: /u/aDir{directory}",
                    "[test]: /u/myFile.txt{textFile}",
                ]
            });

            spyOn(utils, "getSession").and.returnValue(null);
            await ussNodeActions.initializeUSSFavorites(testUSSTree);
            expect(testUSSTree.mFavorites.length).toEqual(2);

            const expectedUSSFavorites: ZoweUSSNode[] = [
                new ZoweUSSNode("/u/aDir", vscode.TreeItemCollapsibleState.Collapsed, undefined, null, "", false, "test"),
                new ZoweUSSNode("/u/myFile.txt", vscode.TreeItemCollapsibleState.None, undefined, null, "", false, "test"),
            ];

            expectedUSSFavorites.map(node => node.contextValue += "f");
            expectedUSSFavorites.forEach(node => {
                if (node.contextValue != "directoryf") {
                    node.command = { command: "zowe.uss.ZoweUSSNode.open", title: "Open", arguments: [node] };
                }
            })
            expect(testUSSTree.mFavorites).toEqual(expectedUSSFavorites);
        })
    });
<<<<<<< HEAD
=======
    describe("renameUSSNode", () => {
        it('should exit if blank input is provided', () => {
            showInputBox.mockReturnValueOnce("");
            expect(testUSSTree.refresh).not.toHaveBeenCalled();
            expect(showErrorMessage.mock.calls.length).toBe(0);
            expect(renameUSSFile.mock.calls.length).toBe(0);
        });
        it("should execute rename USS file and and refresh the tree", async () => {
            showInputBox.mockReturnValueOnce("new name");
            await renameUSSNode(ussNode, testUSSTree, "file");
            expect(testUSSTree.refresh).toHaveBeenCalled();
            expect(showErrorMessage.mock.calls.length).toBe(0);
            expect(renameUSSFile.mock.calls.length).toBe(1);
        });
    });
>>>>>>> 7dea5188
});<|MERGE_RESOLUTION|>--- conflicted
+++ resolved
@@ -13,11 +13,7 @@
 import { ZoweUSSNode } from "../../src/ZoweUSSNode";
 import * as brtimperative from "@brightside/imperative";
 import * as brightside from "@brightside/core";
-<<<<<<< HEAD
-import { createUSSNode, deleteUSSNode } from "../../src/uss/ussNodeActions";
-=======
 import { createUSSNode, deleteUSSNode, renameUSSNode } from "../../src/uss/ussNodeActions";
->>>>>>> 7dea5188
 import * as ussNodeActions from "../../src/uss/ussNodeActions";
 import * as utils from "../../src/utils";
 
@@ -74,15 +70,10 @@
 
 Object.defineProperty(brightside, "Create", { value: Create });
 Object.defineProperty(brightside, "Delete", { value: Delete });
-<<<<<<< HEAD
-Object.defineProperty(Create, "uss", { value: uss });
-Object.defineProperty(Delete, "ussFile", { value: ussFile });
-=======
 Object.defineProperty(brightside, "Utilities", { value: Utilities });
 Object.defineProperty(Create, "uss", { value: uss });
 Object.defineProperty(Delete, "ussFile", { value: ussFile });
 Object.defineProperty(Utilities, "renameUSSFile", { value: renameUSSFile });
->>>>>>> 7dea5188
 Object.defineProperty(vscode.window, "showInputBox", { value: showInputBox });
 Object.defineProperty(vscode.window, "showErrorMessage", { value: showErrorMessage });
 Object.defineProperty(vscode.window, "showQuickPick", { value: showQuickPick });
@@ -154,8 +145,6 @@
             expect(testUSSTree.mFavorites).toEqual(expectedUSSFavorites);
         })
     });
-<<<<<<< HEAD
-=======
     describe("renameUSSNode", () => {
         it('should exit if blank input is provided', () => {
             showInputBox.mockReturnValueOnce("");
@@ -171,5 +160,4 @@
             expect(renameUSSFile.mock.calls.length).toBe(1);
         });
     });
->>>>>>> 7dea5188
 });