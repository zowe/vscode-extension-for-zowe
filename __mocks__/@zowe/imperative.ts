/*
* This program and the accompanying materials are made available under the terms of the *
* Eclipse Public License v2.0 which accompanies this distribution, and is available at *
* https://www.eclipse.org/legal/epl-v20.html                                      *
*                                                                                 *
* SPDX-License-Identifier: EPL-2.0                                                *
*                                                                                 *
* Copyright Contributors to the Zowe Project.                                     *
*                                                                                 *
*/

/**
 * This interface defines the options that can be sent into the dwanload data set function
 */

const log4js = require("log4js");

export interface ICliOptions {
    profileRootDirectory: string;
    type: string;
}
export interface IConfigLogging {
    "log4jsConfig"?: any;
}

export interface ILoadOptions {
    name?: string;
    loadDefault?: boolean;
}
export interface ISessionOptions {
    user: string;
    password: string;
    hostname: string;
    port: number;
    protocol: string;
    type: string;
}


export class BrightProfile {
    constructor(public profile: Profile) { }
}

// tslint:disable-next-line:max-classes-per-file
export class Session {
    constructor(public ISession: ISessionOptions) { }
}

// tslint:disable-next-line:class-name
// tslint:disable-next-line:max-classes-per-file
export class Profile {
    constructor(public name: string, public type: string) { }
}

// tslint:disable-next-line:max-classes-per-file
export class CliProfileManager {
    // tslint:disable-next-line:no-empty
    constructor(options: ICliOptions) { }

    public load(opts: ILoadOptions) {
        return { name: "profile1", profile: {}, type: "zosmf" };
    }
    public loadAll() {
        return [
            { name: "profile1", profile: {}, type: "zosmf" },
            { name: "profile2", profile: {}, type: "zosmf" }];
    }
    public getAllProfileNames(){
        return ["name1", "name2"];
    }
<<<<<<< HEAD
    public delete(){
        return { name: "profile1", profile: {}, type: "zosmf" };
=======
    public get configurations() {
        return [{
            type: "zosmf",
            schema: {
                type: "object",
                title: "test profile",
                description: "test profile",
                properties: {
                    sum: {
                        type: "number"
                         }
                },
                required: ["sum"]
            },
        },
        {
            type: "banana",
            schema: {
                type: "object",
                title: "test banana",
                description: "test banana",
                properties: {
                    sum: {
                        type: "number"
                         }
                },
                required: ["sum"]
            },
        }];
>>>>>>> d6bd7043
    }
}

// tslint:disable-next-line:max-classes-per-file
export class ImperativeConfig {
    public static instance = {
        cliHome: "./__tests__/.zowe",
        loadedConfig: {}
    };
    public loadedConfig = {
        defaultHome: "./__tests__/.zowe",
        envVariablePrefix: "ZOWE"
    };
    public cliHome: "./__tests__/.zowe";

}

// tslint:disable-next-line:max-classes-per-file
export class CredentialManagerFactory {
}

// tslint:disable-next-line:max-classes-per-file
export class DefaultCredentialManager {
     public test: "test";
}

// tslint:disable-next-line:max-classes-per-file
export class AbstractCredentialManager {
}

// tslint:disable-next-line:max-classes-per-file
export class Logger {
    public static initLogger(loggingConfig: IConfigLogging): any {
    }
    public static getAppLogger(): Logger {
        return log4js.getLogger("app");
    }
}

// tslint:disable-next-line:max-classes-per-file
export class TextUtils {
    public static prettyJson(object: any, options?: any, color?: boolean, append?: string): string {
        return JSON.stringify(object);
    }
}<|MERGE_RESOLUTION|>--- conflicted
+++ resolved
@@ -68,10 +68,9 @@
     public getAllProfileNames(){
         return ["name1", "name2"];
     }
-<<<<<<< HEAD
     public delete(){
         return { name: "profile1", profile: {}, type: "zosmf" };
-=======
+    }
     public get configurations() {
         return [{
             type: "zosmf",
@@ -101,7 +100,6 @@
                 required: ["sum"]
             },
         }];
->>>>>>> d6bd7043
     }
 }
 
